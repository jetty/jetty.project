--- conflicted
+++ resolved
@@ -103,19 +103,11 @@
     public void testWithJsp() throws Exception
     {
         //test that an ordinary jsp is served by jsp servlet
-<<<<<<< HEAD
-        String request = "" +
-            "GET /context/foo.jsp HTTP/1.1\r\n" +
-            "Host: localhost\r\n" +
-            "Connection: close\r\n" +
-            "\r\n";
-=======
         String request =
             "GET /context/foo.jsp HTTP/1.1\r\n" +
                 "Host: localhost\r\n" +
                 "Connection: close\r\n" +
                 "\r\n";
->>>>>>> 7b941098
 
         String rawResponse = _tester.getResponses(request);
         HttpTester.Response response = HttpTester.parseResponse(rawResponse);
@@ -126,19 +118,11 @@
     public void testWithDirectory() throws Exception
     {
         //test that a dir is served by the default servlet
-<<<<<<< HEAD
-        String request = "" +
-            "GET /context/dir HTTP/1.1\r\n" +
-            "Host: localhost\r\n" +
-            "Connection: close\r\n" +
-            "\r\n";
-=======
         String request =
             "GET /context/dir HTTP/1.1\r\n" +
                 "Host: localhost\r\n" +
                 "Connection: close\r\n" +
                 "\r\n";
->>>>>>> 7b941098
         String rawResponse = _tester.getResponses(request);
         HttpTester.Response response = HttpTester.parseResponse(rawResponse);
         assertThat(response.toString(), response.getContent(), containsString("This.Is.The.Default."));
