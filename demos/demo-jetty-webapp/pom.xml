<?xml version="1.0" encoding="UTF-8"?>
<project xmlns="http://maven.apache.org/POM/4.0.0" xmlns:xsi="http://www.w3.org/2001/XMLSchema-instance" xsi:schemaLocation="http://maven.apache.org/POM/4.0.0 http://maven.apache.org/maven-v4_0_0.xsd">
  <parent>
    <groupId>org.eclipse.jetty.demos</groupId>
    <artifactId>demos-parent</artifactId>
    <version>10.0.0-SNAPSHOT</version>
    <relativePath>../pom.xml</relativePath>
  </parent>
  <modelVersion>4.0.0</modelVersion>
  <artifactId>demo-jetty-webapp</artifactId>
<<<<<<< HEAD
  <name>Demo :: Jetty :: WebApp</name>
  <url>http://www.eclipse.org/jetty</url>
=======
  <name>Demo :: Jetty Test Webapp</name>
>>>>>>> ad2446dd
  <packaging>war</packaging>
  <properties>
    <bundle-symbolic-name>${project.groupId}.webapp</bundle-symbolic-name>
  </properties>
  <build>
    <plugins>
      <plugin>
        <groupId>org.apache.maven.plugins</groupId>
        <artifactId>maven-surefire-plugin</artifactId>
        <executions>
          <execution>
            <id>test</id>
            <phase>test</phase>
          </execution>
        </executions>
        <configuration>
          <excludes>
            <exclude>**/WebAppTest.java</exclude>
            <exclude>**/Test*.java</exclude>
          </excludes>
        </configuration>
      </plugin>
      <plugin>
        <groupId>org.apache.maven.plugins</groupId>
        <artifactId>maven-assembly-plugin</artifactId>
        <executions>
          <execution>
            <id>web-bundle-assembly</id>
            <phase>package</phase>
            <goals>
              <goal>single</goal>
            </goals>
            <configuration>
              <descriptors>
                <descriptor>src/main/assembly/web-bundle.xml</descriptor>
              </descriptors>
              <archive>
                <manifestFile>${project.build.outputDirectory}/META-INF/MANIFEST.MF</manifestFile>
              </archive>
            </configuration>
          </execution>
        </executions>
      </plugin>
      <plugin>
        <groupId>org.apache.felix</groupId>
        <artifactId>maven-bundle-plugin</artifactId>
        <extensions>true</extensions>
        <configuration>
          <supportedProjectTypes>
            <supportedProjectType>war</supportedProjectType>
          </supportedProjectTypes>
          <instructions>
            <Import-Package>javax.servlet.jsp.*;version="[2.2.0,4.1)",org.eclipse.jetty.*;version="[$(version;===;${parsedVersion.osgiVersion}),$(version;==+;${parsedVersion.osgiVersion}))",*</Import-Package>
            <Export-Package>!com.acme*</Export-Package>
            <!-- the test webapp is configured via a jetty xml file
            in order to add the security handler. -->
            <Web-ContextPath>/</Web-ContextPath>
            <!-- in fact the '.' must not be there
            but Felix-BND has a bug:
            http://www.mail-archive.com/users@felix.apache.org/msg04730.html
            https://issues.apache.org/jira/browse/FELIX-1571
            -->
            <Bundle-ClassPath>.,WEB-INF/classes</Bundle-ClassPath>
          </instructions>
        </configuration>
      </plugin>
      <!-- also make this webapp an osgi bundle -->
      <plugin>
        <artifactId>maven-war-plugin</artifactId>
        <configuration>
          <archive>
            <manifestFile>${project.build.outputDirectory}/META-INF/MANIFEST.MF</manifestFile>
          </archive>
        </configuration>
      </plugin>
    </plugins>
    <pluginManagement>
      <plugins>
        <plugin>
          <groupId>org.eclipse.jetty</groupId>
          <artifactId>jetty-maven-plugin</artifactId>
          <version>${project.version}</version>
          <dependencies>
            <dependency>
              <groupId>org.eclipse.jetty</groupId>
              <artifactId>jetty-client</artifactId>
              <version>${project.version}</version>
            </dependency>
            <dependency>
              <groupId>org.eclipse.jetty</groupId>
              <artifactId>jetty-servlets</artifactId>
              <version>${project.version}</version>
            </dependency>
          </dependencies>
          <configuration>
            <stopPort>8087</stopPort>
            <stopKey>foo</stopKey>
            <scan>1</scan>
            <systemProperties>
              <fooprop>222</fooprop>
            </systemProperties>
            <webApp>
              <contextPath>/test</contextPath>
              <tempDirectory>${project.build.directory}/work</tempDirectory>
            </webApp>
            <loginServices>
              <loginService implementation="org.eclipse.jetty.security.HashLoginService">
                <name>Test Realm</name>
                <config>src/test/resources/test-realm.properties</config>
              </loginService>
            </loginServices>
          </configuration>
        </plugin>
      </plugins>
    </pluginManagement>
  </build>
  <dependencies>
    <dependency>
      <groupId>org.slf4j</groupId>
      <artifactId>slf4j-api</artifactId>
    </dependency>
    <dependency>
      <groupId>org.eclipse.jetty</groupId>
      <artifactId>jetty-slf4j-impl</artifactId>
      <scope>compile</scope>
    </dependency>
    <dependency>
      <groupId>org.eclipse.jetty</groupId>
      <artifactId>jetty-servlets</artifactId>
      <version>${project.version}</version>
      <scope>provided</scope>
    </dependency>
    <dependency>
      <groupId>org.eclipse.jetty.toolchain</groupId>
      <artifactId>jetty-servlet-api</artifactId>
      <scope>provided</scope>
    </dependency>
    <dependency>
      <groupId>org.eclipse.jetty</groupId>
      <artifactId>jetty-webapp</artifactId>
      <version>${project.version}</version>
      <scope>test</scope>
    </dependency>
    <dependency>
      <groupId>org.eclipse.jetty</groupId>
      <artifactId>jetty-jmx</artifactId>
      <version>${project.version}</version>
      <scope>test</scope>
    </dependency>
    <dependency>
      <groupId>org.eclipse.jetty</groupId>
      <artifactId>jetty-servlet</artifactId>
      <version>${project.version}</version>
      <classifier>tests</classifier>
      <scope>test</scope>
    </dependency>
    <dependency>
      <groupId>org.eclipse.jetty.toolchain</groupId>
      <artifactId>jetty-test-helper</artifactId>
      <scope>test</scope>
    </dependency>
    <dependency>
      <groupId>org.eclipse.jetty</groupId>
      <artifactId>jetty-server</artifactId>
      <version>${project.version}</version>
      <scope>provided</scope>
    </dependency>
    <dependency>
      <groupId>javax.servlet.jsp</groupId>
      <artifactId>jsp-api</artifactId>
      <version>2.2</version>
      <scope>provided</scope>
    </dependency>
    <dependency>
      <groupId>javax.servlet</groupId>
      <artifactId>jstl</artifactId>
      <version>1.2</version>
      <scope>provided</scope>
    </dependency>
    <dependency>
      <groupId>jakarta.annotation</groupId>
      <artifactId>jakarta.annotation-api</artifactId>
      <scope>provided</scope>
    </dependency>
    <dependency>
      <groupId>org.eclipse.jetty.toolchain</groupId>
      <artifactId>jetty-javax-websocket-api</artifactId>
      <scope>provided</scope>
    </dependency>
    <dependency>
      <groupId>org.eclipse.jetty.websocket</groupId>
      <artifactId>websocket-jetty-api</artifactId>
      <version>${project.version}</version>
      <scope>provided</scope>
    </dependency>
    <dependency>
      <groupId>org.eclipse.jetty.websocket</groupId>
      <artifactId>websocket-jetty-server</artifactId>
      <version>${project.version}</version>
      <scope>provided</scope>
    </dependency>
    <dependency>
      <groupId>org.eclipse.jetty.websocket</groupId>
      <artifactId>websocket-javax-server</artifactId>
      <version>${project.version}</version>
      <scope>test</scope>
    </dependency>
  </dependencies>
  <profiles>
    <profile>
      <id>precompile-jsp</id>
      <build>
        <plugins>
          <plugin>
            <groupId>org.eclipse.jetty</groupId>
            <artifactId>jetty-jspc-maven-plugin</artifactId>
            <version>${project.version}</version>
            <executions>
              <execution>
                <id>jspc</id>
                <goals>
                  <goal>jspc</goal>
                </goals>
                <!-- example configuration
                 <configuration>
                   <includes>**/*.foo</includes>
                   <excludes>**/*.fff</excludes>
                   <sourceVersion>1.8</sourceVersion>
                   <targetVersion>1.8</targetVersion>
                 </configuration>
                 -->
              </execution>
            </executions>
          </plugin>
          <plugin>
            <groupId>org.apache.maven.plugins</groupId>
            <artifactId>maven-war-plugin</artifactId>
            <configuration>
              <webXml>${basedir}/target/web.xml</webXml>
            </configuration>
          </plugin>
        </plugins>
      </build>
    </profile>
  </profiles>
</project><|MERGE_RESOLUTION|>--- conflicted
+++ resolved
@@ -8,12 +8,7 @@
   </parent>
   <modelVersion>4.0.0</modelVersion>
   <artifactId>demo-jetty-webapp</artifactId>
-<<<<<<< HEAD
   <name>Demo :: Jetty :: WebApp</name>
-  <url>http://www.eclipse.org/jetty</url>
-=======
-  <name>Demo :: Jetty Test Webapp</name>
->>>>>>> ad2446dd
   <packaging>war</packaging>
   <properties>
     <bundle-symbolic-name>${project.groupId}.webapp</bundle-symbolic-name>
