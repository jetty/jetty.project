<?xml version="1.0" encoding="UTF-8"?>
<project xmlns="http://maven.apache.org/POM/4.0.0" xmlns:xsi="http://www.w3.org/2001/XMLSchema-instance" xsi:schemaLocation="http://maven.apache.org/POM/4.0.0 http://maven.apache.org/maven-v4_0_0.xsd">
  <parent>
    <groupId>org.eclipse.jetty.documentation</groupId>
    <artifactId>documentation-parent</artifactId>
    <version>11.0.1-SNAPSHOT</version>
  </parent>

  <modelVersion>4.0.0</modelVersion>
  <artifactId>jetty-asciidoctor-extensions</artifactId>
  <name>Jetty :: Documentation :: AsciiDoctor Extensions</name>
  <packaging>jar</packaging>

  <dependencies>
    <dependency>
      <groupId>org.asciidoctor</groupId>
      <artifactId>asciidoctorj</artifactId>
    </dependency>
    <dependency>
      <groupId>org.eclipse.jetty.tests</groupId>
      <artifactId>test-distribution</artifactId>
      <version>${project.version}</version>
    </dependency>
<<<<<<< HEAD
    <dependency>
      <groupId>org.eclipse.jetty.toolchain</groupId>
      <artifactId>jetty-jakarta-servlet-api</artifactId>
    </dependency>
    <dependency>
      <groupId>org.eclipse.jetty</groupId>
      <artifactId>jetty-alpn-server</artifactId>
      <version>${project.version}</version>
    </dependency>
    <dependency>
      <groupId>org.eclipse.jetty</groupId>
      <artifactId>jetty-client</artifactId>
      <version>${project.version}</version>
    </dependency>
    <dependency>
      <groupId>org.eclipse.jetty</groupId>
      <artifactId>jetty-jmx</artifactId>
      <version>${project.version}</version>
    </dependency>
    <dependency>
      <groupId>org.eclipse.jetty</groupId>
      <artifactId>jetty-rewrite</artifactId>
      <version>${project.version}</version>
    </dependency>
    <dependency>
      <groupId>org.eclipse.jetty</groupId>
      <artifactId>jetty-server</artifactId>
      <version>${project.version}</version>
    </dependency>
    <dependency>
      <groupId>org.eclipse.jetty</groupId>
      <artifactId>jetty-servlet</artifactId>
      <version>${project.version}</version>
    </dependency>
    <dependency>
      <groupId>org.eclipse.jetty</groupId>
      <artifactId>jetty-servlets</artifactId>
      <version>${project.version}</version>
    </dependency>
    <dependency>
      <groupId>org.eclipse.jetty</groupId>
      <artifactId>jetty-util-ajax</artifactId>
      <version>${project.version}</version>
    </dependency>
    <dependency>
      <groupId>org.eclipse.jetty</groupId>
      <artifactId>jetty-webapp</artifactId>
      <version>${project.version}</version>
    </dependency>
    <dependency>
      <groupId>org.eclipse.jetty.fcgi</groupId>
      <artifactId>fcgi-client</artifactId>
      <version>${project.version}</version>
    </dependency>
    <dependency>
      <groupId>org.eclipse.jetty.http2</groupId>
      <artifactId>http2-server</artifactId>
      <version>${project.version}</version>
    </dependency>
    <dependency>
      <groupId>org.eclipse.jetty.http2</groupId>
      <artifactId>http2-http-client-transport</artifactId>
      <version>${project.version}</version>
    </dependency>
    <dependency>
      <groupId>org.eclipse.jetty</groupId>
      <artifactId>jetty-slf4j-impl</artifactId>
      <version>${project.version}</version>
      <scope>compile</scope>
    </dependency>
    <dependency>
      <groupId>org.eclipse.jetty.memcached</groupId>
      <artifactId>jetty-memcached-sessions</artifactId>
      <version>${project.version}</version>
    </dependency>
    <dependency>
      <groupId>org.eclipse.jetty</groupId>
      <artifactId>jetty-nosql</artifactId>
      <version>${project.version}</version>
    </dependency>
=======
>>>>>>> 5b97d91f
  </dependencies>
</project><|MERGE_RESOLUTION|>--- conflicted
+++ resolved
@@ -21,88 +21,5 @@
       <artifactId>test-distribution</artifactId>
       <version>${project.version}</version>
     </dependency>
-<<<<<<< HEAD
-    <dependency>
-      <groupId>org.eclipse.jetty.toolchain</groupId>
-      <artifactId>jetty-jakarta-servlet-api</artifactId>
-    </dependency>
-    <dependency>
-      <groupId>org.eclipse.jetty</groupId>
-      <artifactId>jetty-alpn-server</artifactId>
-      <version>${project.version}</version>
-    </dependency>
-    <dependency>
-      <groupId>org.eclipse.jetty</groupId>
-      <artifactId>jetty-client</artifactId>
-      <version>${project.version}</version>
-    </dependency>
-    <dependency>
-      <groupId>org.eclipse.jetty</groupId>
-      <artifactId>jetty-jmx</artifactId>
-      <version>${project.version}</version>
-    </dependency>
-    <dependency>
-      <groupId>org.eclipse.jetty</groupId>
-      <artifactId>jetty-rewrite</artifactId>
-      <version>${project.version}</version>
-    </dependency>
-    <dependency>
-      <groupId>org.eclipse.jetty</groupId>
-      <artifactId>jetty-server</artifactId>
-      <version>${project.version}</version>
-    </dependency>
-    <dependency>
-      <groupId>org.eclipse.jetty</groupId>
-      <artifactId>jetty-servlet</artifactId>
-      <version>${project.version}</version>
-    </dependency>
-    <dependency>
-      <groupId>org.eclipse.jetty</groupId>
-      <artifactId>jetty-servlets</artifactId>
-      <version>${project.version}</version>
-    </dependency>
-    <dependency>
-      <groupId>org.eclipse.jetty</groupId>
-      <artifactId>jetty-util-ajax</artifactId>
-      <version>${project.version}</version>
-    </dependency>
-    <dependency>
-      <groupId>org.eclipse.jetty</groupId>
-      <artifactId>jetty-webapp</artifactId>
-      <version>${project.version}</version>
-    </dependency>
-    <dependency>
-      <groupId>org.eclipse.jetty.fcgi</groupId>
-      <artifactId>fcgi-client</artifactId>
-      <version>${project.version}</version>
-    </dependency>
-    <dependency>
-      <groupId>org.eclipse.jetty.http2</groupId>
-      <artifactId>http2-server</artifactId>
-      <version>${project.version}</version>
-    </dependency>
-    <dependency>
-      <groupId>org.eclipse.jetty.http2</groupId>
-      <artifactId>http2-http-client-transport</artifactId>
-      <version>${project.version}</version>
-    </dependency>
-    <dependency>
-      <groupId>org.eclipse.jetty</groupId>
-      <artifactId>jetty-slf4j-impl</artifactId>
-      <version>${project.version}</version>
-      <scope>compile</scope>
-    </dependency>
-    <dependency>
-      <groupId>org.eclipse.jetty.memcached</groupId>
-      <artifactId>jetty-memcached-sessions</artifactId>
-      <version>${project.version}</version>
-    </dependency>
-    <dependency>
-      <groupId>org.eclipse.jetty</groupId>
-      <artifactId>jetty-nosql</artifactId>
-      <version>${project.version}</version>
-    </dependency>
-=======
->>>>>>> 5b97d91f
   </dependencies>
 </project>