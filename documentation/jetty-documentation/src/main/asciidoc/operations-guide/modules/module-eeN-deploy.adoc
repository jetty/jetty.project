//
// ========================================================================
// Copyright (c) 1995-2022 Mort Bay Consulting Pty Ltd and others.
//
// This program and the accompanying materials are made available under the
// terms of the Eclipse Public License v. 2.0 which is available at
// https://www.eclipse.org/legal/epl-2.0, or the Apache License, Version 2.0
// which is available at https://www.apache.org/licenses/LICENSE-2.0.
//
// SPDX-License-Identifier: EPL-2.0 OR Apache-2.0
// ========================================================================
//

[[og-module-eeN-deploy]]
===== Module `{ee-all}-deploy`

include::{jetty-home}/modules/{ee-current}-deploy.mod[tags=description]

Deployment is managed via a `DeploymentManager` component that watches a directory for changes.
See xref:og-deploy[how to deploy web applications] for more information.

Adding files or directories to this monitored directory will cause the `DeploymentManager` to deploy them as web applications; updating files already existing in this monitored directory will cause the `DeploymentManager` to re-deploy the corresponding web application; removing files in this monitored directory will cause the `DeploymentManager` to "undeploy" the corresponding web application.
(You can find a more detailed discussion of these rules in the xref:og-deploy-rules[deployment rules] section.)

<<<<<<< HEAD
Multiple versions of this module exist (`{ee-all}-deploy`) to support each Jakarta EE platform's version of the Java Servlet specification.
Jetty's configuration properties are nearly identical across these versions; the module file for `{ee-current}-deploy` is as follows:
=======
Multiple versions of this module exist (`{ee-all}-deploy`) to support each EE platform's version of the Java Servlet specification.
Jetty's configuration properties are nearly identical across these versions; the configuration properties for the `{ee-current}-deploy` Jetty module are:
>>>>>>> 5a684b2a

----
include::{jetty-home}/modules/{ee-current}-deploy.mod[tags=ini-template]
----

Among the configurable properties, the most relevant are:

`jetty.deploy.monitoredDir`::
The name of the monitored directory.
`jetty.deploy.scanInterval`::
The scan period in seconds, that is how frequently the `DeploymentManager` wakes up to scan the monitored directory for changes.
Setting `jetty.deploy.scanInterval=0` disabled _hot_ deployment so that only static deployment will be possible (see also xref:og-deploy-hot-static[here] for more information).<|MERGE_RESOLUTION|>--- conflicted
+++ resolved
@@ -22,13 +22,8 @@
 Adding files or directories to this monitored directory will cause the `DeploymentManager` to deploy them as web applications; updating files already existing in this monitored directory will cause the `DeploymentManager` to re-deploy the corresponding web application; removing files in this monitored directory will cause the `DeploymentManager` to "undeploy" the corresponding web application.
 (You can find a more detailed discussion of these rules in the xref:og-deploy-rules[deployment rules] section.)
 
-<<<<<<< HEAD
 Multiple versions of this module exist (`{ee-all}-deploy`) to support each Jakarta EE platform's version of the Java Servlet specification.
-Jetty's configuration properties are nearly identical across these versions; the module file for `{ee-current}-deploy` is as follows:
-=======
-Multiple versions of this module exist (`{ee-all}-deploy`) to support each EE platform's version of the Java Servlet specification.
 Jetty's configuration properties are nearly identical across these versions; the configuration properties for the `{ee-current}-deploy` Jetty module are:
->>>>>>> 5a684b2a
 
 ----
 include::{jetty-home}/modules/{ee-current}-deploy.mod[tags=ini-template]
