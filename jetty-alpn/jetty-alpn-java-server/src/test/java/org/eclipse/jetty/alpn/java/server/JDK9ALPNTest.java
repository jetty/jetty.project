--- conflicted
+++ resolved
@@ -99,21 +99,12 @@
             client.startHandshake();
 
             OutputStream output = client.getOutputStream();
-<<<<<<< HEAD
-            output.write(("" +
-                "GET / HTTP/1.1\r\n" +
-                "Host: localhost\r\n" +
-                "Connection: close\r\n" +
-                "\r\n" +
-                "").getBytes(StandardCharsets.UTF_8));
-=======
             output.write((
                 "GET / HTTP/1.1\r\n" +
                     "Host: localhost\r\n" +
                     "Connection: close\r\n" +
                     "\r\n" +
                     "").getBytes(StandardCharsets.UTF_8));
->>>>>>> 7b941098
             output.flush();
 
             InputStream input = client.getInputStream();
@@ -153,21 +144,12 @@
             client.startHandshake();
 
             OutputStream output = client.getOutputStream();
-<<<<<<< HEAD
-            output.write(("" +
-                "GET / HTTP/1.1\r\n" +
-                "Host: localhost\r\n" +
-                "Connection: close\r\n" +
-                "\r\n" +
-                "").getBytes(StandardCharsets.UTF_8));
-=======
             output.write((
                 "GET / HTTP/1.1\r\n" +
                     "Host: localhost\r\n" +
                     "Connection: close\r\n" +
                     "\r\n" +
                     "").getBytes(StandardCharsets.UTF_8));
->>>>>>> 7b941098
             output.flush();
 
             InputStream input = client.getInputStream();
