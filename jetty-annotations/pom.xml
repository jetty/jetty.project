--- conflicted
+++ resolved
@@ -30,13 +30,8 @@
         <extensions>true</extensions>
         <configuration>
           <instructions>
-<<<<<<< HEAD
-            <Import-Package>${osgi.slf4j.import.packages},org.objectweb.asm;version="5",*</Import-Package>
+            <Import-Package>${osgi.slf4j.import.packages},org.objectweb.asm;version="[$(version;==;${asm.version}),$(version;+;${asm.version}))",*</Import-Package>
             <Require-Capability>osgi.extender; filter:="(osgi.extender=osgi.serviceloader.registrar)", osgi.serviceloader; filter:="(osgi.serviceloader=javax.servlet.ServletContainerInitializer)";resolution:=optional;cardinality:=multiple, osgi.extender; filter:="(osgi.extender=osgi.serviceloader.processor)";resolution:=optional
-=======
-            <Import-Package>${osgi.slf4j.import.packages},org.objectweb.asm;version="[$(version;==;${asm.version}),$(version;+;${asm.version}))",*</Import-Package>
-            <Require-Capability>osgi.serviceloader; filter:="(osgi.serviceloader=javax.servlet.ServletContainerInitializer)";resolution:=optional;cardinality:=multiple, osgi.extender; filter:="(osgi.extender=osgi.serviceloader.processor)";resolution:=optional
->>>>>>> b81be786
             </Require-Capability>
             <Provide-Capability>
               osgi.serviceloader; osgi.serviceloader=org.eclipse.jetty.webapp.Configuration
