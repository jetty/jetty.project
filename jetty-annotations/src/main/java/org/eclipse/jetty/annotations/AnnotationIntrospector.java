//
//  ========================================================================
//  Copyright (c) 1995-2019 Mort Bay Consulting Pty. Ltd.
//  ------------------------------------------------------------------------
//  All rights reserved. This program and the accompanying materials
//  are made available under the terms of the Eclipse Public License v1.0
//  and Apache License v2.0 which accompanies this distribution.
//
//      The Eclipse Public License is available at
//      http://www.eclipse.org/legal/epl-v10.html
//
//      The Apache License v2.0 is available at
//      http://www.opensource.org/licenses/apache2.0.php
//
//  You may elect to redistribute this code under either of these licenses.
//  ========================================================================
//

package org.eclipse.jetty.annotations;

import java.util.ArrayList;
import java.util.HashSet;
import java.util.List;
import java.util.Set;

/**
 * AnnotationIntrospector
<<<<<<< HEAD
 *
 * Introspects a class to find various types of
 * annotations as defined by the servlet specification.
 */
public class AnnotationIntrospector
{
    private final Set<Class<?>> _introspectedClasses = new HashSet<>();
    private final List<IntrospectableAnnotationHandler> _handlers = new ArrayList<IntrospectableAnnotationHandler>();
    
=======
 */
public class AnnotationIntrospector
{
    protected List<IntrospectableAnnotationHandler> _handlers = new ArrayList<IntrospectableAnnotationHandler>();

>>>>>>> 0781e0af
    /**
     * IntrospectableAnnotationHandler
     *
     * Interface for all handlers that wish to introspect a class to find a particular annotation
     */
    public interface IntrospectableAnnotationHandler
    {
        void handle(Class<?> clazz);
    }

    /**
     * AbstractIntrospectableAnnotationHandler
     *
     * Base class for handlers that introspect a class to find a particular annotation.
     * A handler can optionally introspect the parent hierarchy of a class.
     */
    public abstract static class AbstractIntrospectableAnnotationHandler implements IntrospectableAnnotationHandler
    {
        private boolean _introspectAncestors;

        public abstract void doHandle(Class<?> clazz);

        public AbstractIntrospectableAnnotationHandler(boolean introspectAncestors)
        {
            _introspectAncestors = introspectAncestors;
        }

        @Override
        public void handle(Class<?> clazz)
        {
            Class<?> c = clazz;

            //process the whole inheritance hierarchy for the class
            while (c != null && (!c.equals(Object.class)))
            {
                doHandle(c);
                if (!_introspectAncestors)
                    break;

                c = c.getSuperclass();
            }
        }
    }

    public void registerHandler(IntrospectableAnnotationHandler handler)
    {
        _handlers.add(handler);
    }

    public void introspect(Class<?> clazz)
    {
        if (_handlers == null)
            return;
        if (clazz == null)
            return;
<<<<<<< HEAD
        
        synchronized(_introspectedClasses)
=======

        for (IntrospectableAnnotationHandler handler : _handlers)
>>>>>>> 0781e0af
        {
            //Synchronize on the set of already introspected classes.
            //This ensures that only 1 thread can be introspecting, and that
            //thread must have fully finished generating the products of
            //introspection before another thread is allowed in.
            //We remember the classes that we have introspected to avoid
            //reprocessing the same class.
            if (_introspectedClasses.add(clazz))
            {
                for (IntrospectableAnnotationHandler handler:_handlers)
                {
                    try
                    {
                        handler.handle(clazz);
                    }
                    catch (RuntimeException e)
                    {
                        throw e;
                    }
                    catch (Exception e)
                    {
                        throw new RuntimeException(e);
                    }
                }
            }
        }
    }
}<|MERGE_RESOLUTION|>--- conflicted
+++ resolved
@@ -25,8 +25,6 @@
 
 /**
  * AnnotationIntrospector
-<<<<<<< HEAD
- *
  * Introspects a class to find various types of
  * annotations as defined by the servlet specification.
  */
@@ -34,14 +32,7 @@
 {
     private final Set<Class<?>> _introspectedClasses = new HashSet<>();
     private final List<IntrospectableAnnotationHandler> _handlers = new ArrayList<IntrospectableAnnotationHandler>();
-    
-=======
- */
-public class AnnotationIntrospector
-{
-    protected List<IntrospectableAnnotationHandler> _handlers = new ArrayList<IntrospectableAnnotationHandler>();
 
->>>>>>> 0781e0af
     /**
      * IntrospectableAnnotationHandler
      *
@@ -97,13 +88,8 @@
             return;
         if (clazz == null)
             return;
-<<<<<<< HEAD
-        
-        synchronized(_introspectedClasses)
-=======
 
-        for (IntrospectableAnnotationHandler handler : _handlers)
->>>>>>> 0781e0af
+        synchronized (_introspectedClasses)
         {
             //Synchronize on the set of already introspected classes.
             //This ensures that only 1 thread can be introspecting, and that
@@ -113,7 +99,7 @@
             //reprocessing the same class.
             if (_introspectedClasses.add(clazz))
             {
-                for (IntrospectableAnnotationHandler handler:_handlers)
+                for (IntrospectableAnnotationHandler handler : _handlers)
                 {
                     try
                     {
