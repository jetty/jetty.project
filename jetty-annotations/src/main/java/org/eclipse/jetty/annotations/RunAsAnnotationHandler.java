//
//  ========================================================================
//  Copyright (c) 1995-2019 Mort Bay Consulting Pty. Ltd.
//  ------------------------------------------------------------------------
//  All rights reserved. This program and the accompanying materials
//  are made available under the terms of the Eclipse Public License v1.0
//  and Apache License v2.0 which accompanies this distribution.
//
//      The Eclipse Public License is available at
//      http://www.eclipse.org/legal/epl-v10.html
//
//      The Apache License v2.0 is available at
//      http://www.opensource.org/licenses/apache2.0.php
//
//  You may elect to redistribute this code under either of these licenses.
//  ========================================================================
//

package org.eclipse.jetty.annotations;

import javax.servlet.Servlet;

import org.eclipse.jetty.annotations.AnnotationIntrospector.AbstractIntrospectableAnnotationHandler;
import org.eclipse.jetty.plus.annotation.RunAsCollection;
import org.eclipse.jetty.servlet.ServletHolder;
import org.eclipse.jetty.util.log.Log;
import org.eclipse.jetty.util.log.Logger;
import org.eclipse.jetty.webapp.Descriptor;
import org.eclipse.jetty.webapp.MetaData;
import org.eclipse.jetty.webapp.WebAppContext;

public class RunAsAnnotationHandler extends AbstractIntrospectableAnnotationHandler
{
    private static final Logger LOG = Log.getLogger(RunAsAnnotationHandler.class);

    protected WebAppContext _context;

    public RunAsAnnotationHandler(WebAppContext wac)
    {
        //Introspect only the given class for a RunAs annotation, as it is a class level annotation,
        //and according to Common Annotation Spec p2-6 a class-level annotation is not inheritable.
        super(false);
        _context = wac;
    }

    @Override
    public void doHandle(Class clazz)
    {
        if (!Servlet.class.isAssignableFrom(clazz))
            return;

        javax.annotation.security.RunAs runAs = (javax.annotation.security.RunAs)clazz.getAnnotation(javax.annotation.security.RunAs.class);
        if (runAs != null)
        {
            String role = runAs.value();
            if (role != null)
            {
                for (ServletHolder holder : _context.getServletHandler().getServlets(clazz))
                {
                    MetaData metaData = _context.getMetaData();
                    Descriptor d = metaData.getOriginDescriptor(holder.getName() + ".servlet.run-as");
                    //if a descriptor has already set the value for run-as, do not
                    //let the annotation override it
                    if (d == null)
                    {
<<<<<<< HEAD
                        metaData.setOrigin(holder.getName()+".servlet.run-as",runAs,clazz);
                        org.eclipse.jetty.plus.annotation.RunAs ra = new org.eclipse.jetty.plus.annotation.RunAs(clazz.getName(), role);
=======
                        metaData.setOrigin(holder.getName() + ".servlet.run-as", runAs, clazz);
                        org.eclipse.jetty.plus.annotation.RunAs ra = new org.eclipse.jetty.plus.annotation.RunAs();
                        ra.setTargetClassName(clazz.getCanonicalName());
                        ra.setRoleName(role);
>>>>>>> 0781e0af
                        RunAsCollection raCollection = (RunAsCollection)_context.getAttribute(RunAsCollection.RUNAS_COLLECTION);
                        if (raCollection == null)
                        {
                            raCollection = new RunAsCollection();
                            _context.setAttribute(RunAsCollection.RUNAS_COLLECTION, raCollection);
                        }
                        raCollection.add(ra);
                    }
                }
            }
            else
                LOG.warn("Bad value for @RunAs annotation on class " + clazz.getName());
        }
    }

    public void handleField(String className, String fieldName, int access, String fieldType, String signature, Object value, String annotation)
    {
        LOG.warn("@RunAs annotation not applicable for fields: " + className + "." + fieldName);
    }

    public void handleMethod(String className, String methodName, int access, String params, String signature, String[] exceptions, String annotation)
    {
        LOG.warn("@RunAs annotation ignored on method: " + className + "." + methodName + " " + signature);
    }
}<|MERGE_RESOLUTION|>--- conflicted
+++ resolved
@@ -63,15 +63,8 @@
                     //let the annotation override it
                     if (d == null)
                     {
-<<<<<<< HEAD
-                        metaData.setOrigin(holder.getName()+".servlet.run-as",runAs,clazz);
+                        metaData.setOrigin(holder.getName() + ".servlet.run-as", runAs, clazz);
                         org.eclipse.jetty.plus.annotation.RunAs ra = new org.eclipse.jetty.plus.annotation.RunAs(clazz.getName(), role);
-=======
-                        metaData.setOrigin(holder.getName() + ".servlet.run-as", runAs, clazz);
-                        org.eclipse.jetty.plus.annotation.RunAs ra = new org.eclipse.jetty.plus.annotation.RunAs();
-                        ra.setTargetClassName(clazz.getCanonicalName());
-                        ra.setRoleName(role);
->>>>>>> 0781e0af
                         RunAsCollection raCollection = (RunAsCollection)_context.getAttribute(RunAsCollection.RUNAS_COLLECTION);
                         if (raCollection == null)
                         {
