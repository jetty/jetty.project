//
//  ========================================================================
//  Copyright (c) 1995-2019 Mort Bay Consulting Pty. Ltd.
//  ------------------------------------------------------------------------
//  All rights reserved. This program and the accompanying materials
//  are made available under the terms of the Eclipse Public License v1.0
//  and Apache License v2.0 which accompanies this distribution.
//
//      The Eclipse Public License is available at
//      http://www.eclipse.org/legal/epl-v10.html
//
//      The Apache License v2.0 is available at
//      http://www.opensource.org/licenses/apache2.0.php
//
//  You may elect to redistribute this code under either of these licenses.
//  ========================================================================
//

package org.eclipse.jetty.annotations.resources;

import java.lang.reflect.Field;
import java.util.List;
<<<<<<< HEAD
import java.util.Set;

=======
>>>>>>> 0781e0af
import javax.naming.Context;
import javax.naming.InitialContext;

import org.eclipse.jetty.annotations.AnnotationIntrospector;
import org.eclipse.jetty.annotations.ResourceAnnotationHandler;
import org.eclipse.jetty.annotations.ResourcesAnnotationHandler;
import org.eclipse.jetty.plus.annotation.Injection;
import org.eclipse.jetty.plus.annotation.InjectionCollection;
import org.eclipse.jetty.server.Server;
import org.eclipse.jetty.webapp.WebAppContext;
import org.junit.jupiter.api.AfterEach;
import org.junit.jupiter.api.BeforeEach;
import org.junit.jupiter.api.Test;

import static org.junit.jupiter.api.Assertions.assertEquals;
import static org.junit.jupiter.api.Assertions.assertNotNull;

public class TestResourceAnnotations
{
    private Server server;
    private WebAppContext wac;
    private InjectionCollection injections;
    private Context comp;
    private Context env;
    private Object objA = 1000;
    private Object objB = 2000;

    @BeforeEach
    public void init() throws Exception
    {
        server = new Server();
        wac = new WebAppContext();
        wac.setServer(server);
        injections = new InjectionCollection();
        wac.setAttribute(InjectionCollection.INJECTION_COLLECTION, injections);
        InitialContext ic = new InitialContext();
        comp = (Context)ic.lookup("java:comp");
        env = comp.createSubcontext("env");
    }

    @AfterEach
    public void destroy() throws Exception
    {
        comp.destroySubcontext("env");
    }

    @Test
    public void testResourceAnnotations()
        throws Exception
    {
        new org.eclipse.jetty.plus.jndi.EnvEntry(server, "resA", objA, false);
        new org.eclipse.jetty.plus.jndi.EnvEntry(server, "resB", objB, false);

        AnnotationIntrospector parser = new AnnotationIntrospector();
        ResourceAnnotationHandler handler = new ResourceAnnotationHandler(wac);
        parser.registerHandler(handler);
        parser.introspect(ResourceA.class);
        parser.introspect(ResourceB.class);

        //processing classA should give us these jndi name bindings:
        // java:comp/env/myf
        // java:comp/env/org.eclipse.jetty.annotations.resources.ResourceA/g
        // java:comp/env/mye
        // java:comp/env/org.eclipse.jetty.annotations.resources.ResourceA/h
        // java:comp/env/resA
        // java:comp/env/org.eclipse.jetty.annotations.resources.ResourceB/f
        // java:comp/env/org.eclipse.jetty.annotations.resources.ResourceA/n
        //
        assertEquals(objB, env.lookup("myf"));
        assertEquals(objA, env.lookup("mye"));
        assertEquals(objA, env.lookup("resA"));
        assertEquals(objA, env.lookup("org.eclipse.jetty.annotations.resources.ResourceA/g"));
        assertEquals(objA, env.lookup("org.eclipse.jetty.annotations.resources.ResourceA/h"));
        assertEquals(objB, env.lookup("org.eclipse.jetty.annotations.resources.ResourceB/f"));
        assertEquals(objB, env.lookup("org.eclipse.jetty.annotations.resources.ResourceA/n"));

        //we should have Injections
        assertNotNull(injections);

        Set<Injection> resBInjections = injections.getInjections(ResourceB.class.getName());
        assertNotNull(resBInjections);

        //only 1 field injection because the other has no Resource mapping
        assertEquals(1, resBInjections.size());
<<<<<<< HEAD
        Injection fi = resBInjections.iterator().next();
        assertEquals ("f", fi.getTarget().getName());
=======
        Injection fi = resBInjections.get(0);
        assertEquals("f", fi.getTarget().getName());
>>>>>>> 0781e0af

        //3 method injections on class ResourceA, 4 field injections
        Set<Injection> resAInjections = injections.getInjections(ResourceA.class.getName());
        assertNotNull(resAInjections);
        assertEquals(7, resAInjections.size());
        int fieldCount = 0;
        int methodCount = 0;
        for (Injection x : resAInjections)
        {
            if (x.isField())
                fieldCount++;
            else
                methodCount++;
        }
        assertEquals(4, fieldCount);
        assertEquals(3, methodCount);

        //test injection
        ResourceB binst = new ResourceB();
        injections.inject(binst);

        //check injected values
        Field f = ResourceB.class.getDeclaredField("f");
        f.setAccessible(true);
        assertEquals(objB, f.get(binst));

        //@Resource(mappedName="resA") //test the default naming scheme but using a mapped name from the environment
        f = ResourceA.class.getDeclaredField("g");
        f.setAccessible(true);
        assertEquals(objA, f.get(binst));

        //@Resource(name="resA") //test using the given name as the name from the environment
        f = ResourceA.class.getDeclaredField("j");
        f.setAccessible(true);
        assertEquals(objA, f.get(binst));

        //@Resource(mappedName="resB") //test using the default name on an inherited field
        f = ResourceA.class.getDeclaredField("n");
        f.setAccessible(true);
        assertEquals(objB, f.get(binst));
    }

    @Test
    public void testResourcesAnnotation()
        throws Exception
    {
        new org.eclipse.jetty.plus.jndi.EnvEntry(server, "resA", objA, false);
        new org.eclipse.jetty.plus.jndi.EnvEntry(server, "resB", objB, false);

        AnnotationIntrospector introspector = new AnnotationIntrospector();
        ResourcesAnnotationHandler handler = new ResourcesAnnotationHandler(wac);
        introspector.registerHandler(handler);
        introspector.introspect(ResourceA.class);
        introspector.introspect(ResourceB.class);

        assertEquals(objA, env.lookup("peach"));
        assertEquals(objB, env.lookup("pear"));
    }
}<|MERGE_RESOLUTION|>--- conflicted
+++ resolved
@@ -20,11 +20,7 @@
 
 import java.lang.reflect.Field;
 import java.util.List;
-<<<<<<< HEAD
 import java.util.Set;
-
-=======
->>>>>>> 0781e0af
 import javax.naming.Context;
 import javax.naming.InitialContext;
 
@@ -109,13 +105,8 @@
 
         //only 1 field injection because the other has no Resource mapping
         assertEquals(1, resBInjections.size());
-<<<<<<< HEAD
         Injection fi = resBInjections.iterator().next();
-        assertEquals ("f", fi.getTarget().getName());
-=======
-        Injection fi = resBInjections.get(0);
         assertEquals("f", fi.getTarget().getName());
->>>>>>> 0781e0af
 
         //3 method injections on class ResourceA, 4 field injections
         Set<Injection> resAInjections = injections.getInjections(ResourceA.class.getName());
