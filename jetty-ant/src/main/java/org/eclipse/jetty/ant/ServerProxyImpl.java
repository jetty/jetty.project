--- conflicted
+++ resolved
@@ -412,20 +412,12 @@
             server.setRequestLog(requestLog);
 
         contexts = server
-<<<<<<< HEAD
-                       .getChildHandlerByClass(ContextHandlerCollection.class);
-=======
             .getChildHandlerByClass(ContextHandlerCollection.class);
->>>>>>> 7b941098
         if (contexts == null)
         {
             contexts = new ContextHandlerCollection();
             HandlerCollection handlers = server
-<<<<<<< HEAD
-                                             .getChildHandlerByClass(HandlerCollection.class);
-=======
                 .getChildHandlerByClass(HandlerCollection.class);
->>>>>>> 7b941098
             if (handlers == null)
             {
                 handlers = new HandlerCollection();
