<project xmlns="http://maven.apache.org/POM/4.0.0" xmlns:xsi="http://www.w3.org/2001/XMLSchema-instance" xsi:schemaLocation="http://maven.apache.org/POM/4.0.0 http://maven.apache.org/maven-v4_0_0.xsd">
  <modelVersion>4.0.0</modelVersion>

  <parent>
    <groupId>org.eclipse.jetty</groupId>
    <artifactId>jetty-project</artifactId>
    <version>12.0.0-SNAPSHOT</version>
  </parent>

  <artifactId>jetty-bom</artifactId>
  <name>Jetty :: BOM</name>
  <description>Jetty BOM artifact</description>
  <packaging>pom</packaging>

  <build>
    <plugins>
      <plugin>
        <groupId>org.codehaus.mojo</groupId>
        <artifactId>flatten-maven-plugin</artifactId>
        <version>${flatten.maven.plugin.version}</version>
        <configuration>
          <outputDirectory>${project.build.directory}</outputDirectory>
          <flattenedPomFilename>flattened-pom.xml</flattenedPomFilename>
          <flattenMode>bom</flattenMode>
          <updatePomFile>true</updatePomFile>
          <pomElements>
            <build>remove</build>
            <properties>remove</properties>
          </pomElements>
        </configuration>
        <executions>
          <execution>
            <id>flatten</id>
            <goals>
              <goal>flatten</goal>
            </goals>
            <phase>process-resources</phase>
          </execution>
          <execution>
            <id>flatten-clean</id>
            <goals>
              <goal>clean</goal>
            </goals>
            <phase>clean</phase>
          </execution>
        </executions>
      </plugin>
    </plugins>
  </build>

  <dependencyManagement>
    <dependencies>
      <dependency>
        <groupId>org.eclipse.jetty</groupId>
        <artifactId>apache-jsp</artifactId>
        <version>12.0.0-SNAPSHOT</version>
      </dependency>
      <dependency>
        <groupId>org.eclipse.jetty</groupId>
        <artifactId>glassfish-jstl</artifactId>
        <version>12.0.0-SNAPSHOT</version>
      </dependency>
      <dependency>
        <groupId>org.eclipse.jetty</groupId>
        <artifactId>jetty-alpn-client</artifactId>
        <version>12.0.0-SNAPSHOT</version>
      </dependency>
      <dependency>
        <groupId>org.eclipse.jetty</groupId>
        <artifactId>jetty-alpn-java-client</artifactId>
        <version>12.0.0-SNAPSHOT</version>
      </dependency>
      <dependency>
        <groupId>org.eclipse.jetty</groupId>
        <artifactId>jetty-alpn-java-server</artifactId>
        <version>12.0.0-SNAPSHOT</version>
      </dependency>
      <dependency>
        <groupId>org.eclipse.jetty</groupId>
        <artifactId>jetty-alpn-conscrypt-client</artifactId>
        <version>12.0.0-SNAPSHOT</version>
      </dependency>
      <dependency>
        <groupId>org.eclipse.jetty</groupId>
        <artifactId>jetty-alpn-conscrypt-server</artifactId>
        <version>12.0.0-SNAPSHOT</version>
      </dependency>
      <dependency>
        <groupId>org.eclipse.jetty</groupId>
        <artifactId>jetty-alpn-server</artifactId>
        <version>12.0.0-SNAPSHOT</version>
      </dependency>
      <dependency>
        <groupId>org.eclipse.jetty</groupId>
        <artifactId>jetty-annotations</artifactId>
        <version>12.0.0-SNAPSHOT</version>
      </dependency>
      <dependency>
        <groupId>org.eclipse.jetty</groupId>
        <artifactId>jetty-ant</artifactId>
        <version>12.0.0-SNAPSHOT</version>
      </dependency>
      <dependency>
        <groupId>org.eclipse.jetty</groupId>
        <artifactId>jetty-client</artifactId>
        <version>12.0.0-SNAPSHOT</version>
      </dependency>
      <dependency>
        <groupId>org.eclipse.jetty</groupId>
        <artifactId>jetty-cdi</artifactId>
        <version>12.0.0-SNAPSHOT</version>
      </dependency>
      <dependency>
        <groupId>org.eclipse.jetty</groupId>
        <artifactId>jetty-deploy</artifactId>
        <version>12.0.0-SNAPSHOT</version>
      </dependency>
      <dependency>
        <groupId>org.eclipse.jetty.fcgi</groupId>
        <artifactId>jetty-fcgi-client</artifactId>
        <version>12.0.0-SNAPSHOT</version>
      </dependency>
      <dependency>
        <groupId>org.eclipse.jetty.fcgi</groupId>
        <artifactId>jetty-fcgi-server</artifactId>
        <version>12.0.0-SNAPSHOT</version>
      </dependency>
      <dependency>
        <groupId>org.eclipse.jetty.gcloud</groupId>
        <artifactId>jetty-gcloud-session-manager</artifactId>
        <version>12.0.0-SNAPSHOT</version>
      </dependency>
      <dependency>
        <groupId>org.eclipse.jetty</groupId>
        <artifactId>jetty-home</artifactId>
        <version>12.0.0-SNAPSHOT</version>
        <type>zip</type>
      </dependency>
      <dependency>
        <groupId>org.eclipse.jetty</groupId>
        <artifactId>jetty-home</artifactId>
        <version>12.0.0-SNAPSHOT</version>
        <type>tar.gz</type>
      </dependency>
      <dependency>
        <groupId>org.eclipse.jetty</groupId>
        <artifactId>jetty-http</artifactId>
        <version>12.0.0-SNAPSHOT</version>
      </dependency>
      <dependency>
        <groupId>org.eclipse.jetty.http2</groupId>
        <artifactId>jetty-http2-client</artifactId>
        <version>12.0.0-SNAPSHOT</version>
      </dependency>
      <dependency>
        <groupId>org.eclipse.jetty.http2</groupId>
        <artifactId>jetty-http2-common</artifactId>
        <version>12.0.0-SNAPSHOT</version>
      </dependency>
      <dependency>
        <groupId>org.eclipse.jetty.http2</groupId>
        <artifactId>jetty-http2-hpack</artifactId>
        <version>12.0.0-SNAPSHOT</version>
      </dependency>
      <dependency>
        <groupId>org.eclipse.jetty.http2</groupId>
        <artifactId>jetty-http2-client-transport</artifactId>
        <version>12.0.0-SNAPSHOT</version>
      </dependency>
      <dependency>
        <groupId>org.eclipse.jetty.http2</groupId>
        <artifactId>jetty-http2-server</artifactId>
        <version>12.0.0-SNAPSHOT</version>
      </dependency>
      <dependency>
        <groupId>org.eclipse.jetty.http3</groupId>
        <artifactId>jetty-http3-client</artifactId>
        <version>12.0.0-SNAPSHOT</version>
      </dependency>
      <dependency>
        <groupId>org.eclipse.jetty.http3</groupId>
        <artifactId>jetty-http3-common</artifactId>
        <version>12.0.0-SNAPSHOT</version>
      </dependency>
      <dependency>
        <groupId>org.eclipse.jetty.http3</groupId>
        <artifactId>jetty-http3-client-transport</artifactId>
        <version>12.0.0-SNAPSHOT</version>
      </dependency>
      <dependency>
        <groupId>org.eclipse.jetty.http3</groupId>
        <artifactId>jetty-http3-qpack</artifactId>
        <version>12.0.0-SNAPSHOT</version>
      </dependency>
      <dependency>
        <groupId>org.eclipse.jetty.http3</groupId>
        <artifactId>jetty-http3-server</artifactId>
        <version>12.0.0-SNAPSHOT</version>
      </dependency>
      <dependency>
        <groupId>org.eclipse.jetty</groupId>
        <artifactId>jetty-http-spi</artifactId>
        <version>12.0.0-SNAPSHOT</version>
      </dependency>
      <dependency>
        <groupId>org.eclipse.jetty</groupId>
        <artifactId>jetty-infinispan-common</artifactId>
        <version>12.0.0-SNAPSHOT</version>
      </dependency>
      <dependency>
        <groupId>org.eclipse.jetty</groupId>
<<<<<<< HEAD
        <artifactId>jetty-infinispan-remote</artifactId>
        <classifier>config</classifier>
        <version>12.0.0-SNAPSHOT</version>
      </dependency>
      <dependency>
        <groupId>org.eclipse.jetty</groupId>
        <artifactId>jetty-infinispan-remote-query</artifactId>
        <version>12.0.0-SNAPSHOT</version>
      </dependency>
      <dependency>
        <groupId>org.eclipse.jetty</groupId>
        <artifactId>jetty-infinispan-embedded</artifactId>
        <classifier>config</classifier>
        <version>12.0.0-SNAPSHOT</version>
      </dependency>
      <dependency>
        <groupId>org.eclipse.jetty</groupId>
        <artifactId>jetty-infinispan-embedded-query</artifactId>
        <version>12.0.0-SNAPSHOT</version>
=======
        <artifactId>infinispan-remote-query</artifactId>
        <version>11.0.12-SNAPSHOT</version>
      </dependency>
      <dependency>
        <groupId>org.eclipse.jetty</groupId>
        <artifactId>infinispan-embedded-query</artifactId>
        <version>11.0.12-SNAPSHOT</version>
>>>>>>> 91ea76c9
      </dependency>
      <dependency>
        <groupId>org.eclipse.jetty</groupId>
        <artifactId>jetty-hazelcast</artifactId>
        <version>12.0.0-SNAPSHOT</version>
      </dependency>
      <dependency>
        <groupId>org.eclipse.jetty</groupId>
        <artifactId>jetty-io</artifactId>
        <version>12.0.0-SNAPSHOT</version>
      </dependency>
      <dependency>
        <groupId>org.eclipse.jetty</groupId>
        <artifactId>jetty-jaas</artifactId>
        <version>12.0.0-SNAPSHOT</version>
      </dependency>
      <dependency>
        <groupId>org.eclipse.jetty</groupId>
        <artifactId>jetty-jaspi</artifactId>
        <version>12.0.0-SNAPSHOT</version>
      </dependency>
      <dependency>
        <groupId>org.eclipse.jetty</groupId>
        <artifactId>jetty-jmx</artifactId>
        <version>12.0.0-SNAPSHOT</version>
      </dependency>
      <dependency>
        <groupId>org.eclipse.jetty</groupId>
        <artifactId>jetty-jndi</artifactId>
        <version>12.0.0-SNAPSHOT</version>
      </dependency>
      <dependency>
        <groupId>org.eclipse.jetty</groupId>
        <artifactId>jetty-keystore</artifactId>
        <version>12.0.0-SNAPSHOT</version>
      </dependency>
      <dependency>
        <groupId>org.eclipse.jetty.memcached</groupId>
        <artifactId>jetty-memcached-sessions</artifactId>
        <version>12.0.0-SNAPSHOT</version>
      </dependency>
      <dependency>
        <groupId>org.eclipse.jetty</groupId>
        <artifactId>jetty-nosql</artifactId>
        <version>12.0.0-SNAPSHOT</version>
      </dependency>
      <dependency>
        <groupId>org.eclipse.jetty.osgi</groupId>
        <artifactId>jetty-osgi-alpn</artifactId>
        <version>12.0.0-SNAPSHOT</version>
      </dependency>
      <dependency>
        <groupId>org.eclipse.jetty.osgi</groupId>
        <artifactId>jetty-osgi-boot</artifactId>
        <version>12.0.0-SNAPSHOT</version>
      </dependency>
      <dependency>
        <groupId>org.eclipse.jetty.osgi</groupId>
        <artifactId>jetty-osgi-boot-jsp</artifactId>
        <version>12.0.0-SNAPSHOT</version>
      </dependency>
      <dependency>
        <groupId>org.eclipse.jetty.osgi</groupId>
        <artifactId>jetty-osgi-boot-warurl</artifactId>
        <version>12.0.0-SNAPSHOT</version>
      </dependency>
      <dependency>
        <groupId>org.eclipse.jetty.quic</groupId>
        <artifactId>jetty-quic-client</artifactId>
        <version>12.0.0-SNAPSHOT</version>
      </dependency>
      <dependency>
        <groupId>org.eclipse.jetty.quic</groupId>
        <artifactId>jetty-quic-common</artifactId>
        <version>12.0.0-SNAPSHOT</version>
      </dependency>
      <dependency>
        <groupId>org.eclipse.jetty.quic</groupId>
        <artifactId>jetty-quic-quiche-common</artifactId>
        <version>12.0.0-SNAPSHOT</version>
      </dependency>
      <dependency>
        <groupId>org.eclipse.jetty.quic</groupId>
        <artifactId>jetty-quic-quiche-jna</artifactId>
        <version>12.0.0-SNAPSHOT</version>
      </dependency>
      <dependency>
        <groupId>org.eclipse.jetty.quic</groupId>
        <artifactId>jetty-quic-server</artifactId>
        <version>12.0.0-SNAPSHOT</version>
      </dependency>
      <dependency>
        <groupId>org.eclipse.jetty.osgi</groupId>
        <artifactId>jetty-httpservice</artifactId>
        <version>12.0.0-SNAPSHOT</version>
      </dependency>
      <dependency>
        <groupId>org.eclipse.jetty</groupId>
        <artifactId>jetty-plus</artifactId>
        <version>12.0.0-SNAPSHOT</version>
      </dependency>
      <dependency>
        <groupId>org.eclipse.jetty</groupId>
        <artifactId>jetty-proxy</artifactId>
        <version>12.0.0-SNAPSHOT</version>
      </dependency>
      <dependency>
        <groupId>org.eclipse.jetty</groupId>
        <artifactId>jetty-quickstart</artifactId>
        <version>12.0.0-SNAPSHOT</version>
      </dependency>
      <dependency>
        <groupId>org.eclipse.jetty</groupId>
        <artifactId>jetty-rewrite</artifactId>
        <version>12.0.0-SNAPSHOT</version>
      </dependency>
      <dependency>
        <groupId>org.eclipse.jetty</groupId>
        <artifactId>jetty-security</artifactId>
        <version>12.0.0-SNAPSHOT</version>
      </dependency>
      <dependency>
        <groupId>org.eclipse.jetty</groupId>
        <artifactId>jetty-openid</artifactId>
        <version>12.0.0-SNAPSHOT</version>
      </dependency>
      <dependency>
        <groupId>org.eclipse.jetty</groupId>
        <artifactId>jetty-server</artifactId>
        <version>12.0.0-SNAPSHOT</version>
      </dependency>
      <dependency>
        <groupId>org.eclipse.jetty</groupId>
        <artifactId>jetty-servlet</artifactId>
        <version>12.0.0-SNAPSHOT</version>
      </dependency>
      <dependency>
        <groupId>org.eclipse.jetty</groupId>
        <artifactId>jetty-servlets</artifactId>
        <version>12.0.0-SNAPSHOT</version>
      </dependency>
      <dependency>
        <groupId>org.eclipse.jetty</groupId>
        <artifactId>jetty-slf4j-impl</artifactId>
        <version>12.0.0-SNAPSHOT</version>
      </dependency>
      <dependency>
        <groupId>org.eclipse.jetty</groupId>
        <artifactId>jetty-unixdomain-server</artifactId>
        <version>12.0.0-SNAPSHOT</version>
      </dependency>
      <dependency>
        <groupId>org.eclipse.jetty</groupId>
        <artifactId>jetty-unixsocket-common</artifactId>
        <version>12.0.0-SNAPSHOT</version>
      </dependency>
      <dependency>
        <groupId>org.eclipse.jetty</groupId>
        <artifactId>jetty-unixsocket-client</artifactId>
        <version>12.0.0-SNAPSHOT</version>
      </dependency>
      <dependency>
        <groupId>org.eclipse.jetty</groupId>
        <artifactId>jetty-unixsocket-server</artifactId>
        <version>12.0.0-SNAPSHOT</version>
      </dependency>
      <dependency>
        <groupId>org.eclipse.jetty</groupId>
        <artifactId>jetty-util</artifactId>
        <version>12.0.0-SNAPSHOT</version>
      </dependency>
      <dependency>
        <groupId>org.eclipse.jetty</groupId>
        <artifactId>jetty-util-ajax</artifactId>
        <version>12.0.0-SNAPSHOT</version>
      </dependency>
      <dependency>
        <groupId>org.eclipse.jetty</groupId>
        <artifactId>jetty-webapp</artifactId>
        <version>12.0.0-SNAPSHOT</version>
      </dependency>
      <dependency>
        <groupId>org.eclipse.jetty.websocket</groupId>
        <artifactId>websocket-jakarta-client</artifactId>
        <version>12.0.0-SNAPSHOT</version>
      </dependency>
      <dependency>
        <groupId>org.eclipse.jetty.websocket</groupId>
        <artifactId>websocket-jakarta-server</artifactId>
        <version>12.0.0-SNAPSHOT</version>
      </dependency>
      <dependency>
        <groupId>org.eclipse.jetty.websocket</groupId>
        <artifactId>websocket-jakarta-common</artifactId>
        <version>12.0.0-SNAPSHOT</version>
      </dependency>
      <dependency>
        <groupId>org.eclipse.jetty.websocket</groupId>
        <artifactId>websocket-jetty-api</artifactId>
        <version>12.0.0-SNAPSHOT</version>
      </dependency>
      <dependency>
        <groupId>org.eclipse.jetty.websocket</groupId>
        <artifactId>websocket-jetty-client</artifactId>
        <version>12.0.0-SNAPSHOT</version>
      </dependency>
      <dependency>
        <groupId>org.eclipse.jetty.websocket</groupId>
        <artifactId>websocket-jetty-common</artifactId>
        <version>12.0.0-SNAPSHOT</version>
      </dependency>
      <dependency>
        <groupId>org.eclipse.jetty.websocket</groupId>
        <artifactId>websocket-jetty-server</artifactId>
        <version>12.0.0-SNAPSHOT</version>
      </dependency>
      <dependency>
        <groupId>org.eclipse.jetty.websocket</groupId>
        <artifactId>websocket-servlet</artifactId>
        <version>12.0.0-SNAPSHOT</version>
      </dependency>
      <dependency>
        <groupId>org.eclipse.jetty.websocket</groupId>
        <artifactId>jetty-websocket-core-common</artifactId>
        <version>12.0.0-SNAPSHOT</version>
      </dependency>
      <dependency>
        <groupId>org.eclipse.jetty.websocket</groupId>
        <artifactId>jetty-websocket-core-client</artifactId>
        <version>12.0.0-SNAPSHOT</version>
      </dependency>
      <dependency>
        <groupId>org.eclipse.jetty.websocket</groupId>
        <artifactId>jetty-websocket-core-server</artifactId>
        <version>12.0.0-SNAPSHOT</version>
      </dependency>
      <dependency>
        <groupId>org.eclipse.jetty</groupId>
        <artifactId>jetty-xml</artifactId>
        <version>12.0.0-SNAPSHOT</version>
      </dependency>
    </dependencies>
  </dependencyManagement>

  <profiles>
    <profile>
      <id>jdk17</id>
      <activation>
        <jdk>[17,)</jdk>
      </activation>
      <dependencyManagement>
        <dependencies>
          <dependency>
            <groupId>org.eclipse.jetty.quic</groupId>
            <artifactId>jetty-quic-quiche-foreign-incubator</artifactId>
            <version>12.0.0-SNAPSHOT</version>
          </dependency>
        </dependencies>
      </dependencyManagement>
    </profile>
  </profiles>
</project><|MERGE_RESOLUTION|>--- conflicted
+++ resolved
@@ -209,35 +209,13 @@
       </dependency>
       <dependency>
         <groupId>org.eclipse.jetty</groupId>
-<<<<<<< HEAD
-        <artifactId>jetty-infinispan-remote</artifactId>
-        <classifier>config</classifier>
-        <version>12.0.0-SNAPSHOT</version>
-      </dependency>
-      <dependency>
-        <groupId>org.eclipse.jetty</groupId>
         <artifactId>jetty-infinispan-remote-query</artifactId>
         <version>12.0.0-SNAPSHOT</version>
       </dependency>
       <dependency>
         <groupId>org.eclipse.jetty</groupId>
-        <artifactId>jetty-infinispan-embedded</artifactId>
-        <classifier>config</classifier>
-        <version>12.0.0-SNAPSHOT</version>
-      </dependency>
-      <dependency>
-        <groupId>org.eclipse.jetty</groupId>
         <artifactId>jetty-infinispan-embedded-query</artifactId>
         <version>12.0.0-SNAPSHOT</version>
-=======
-        <artifactId>infinispan-remote-query</artifactId>
-        <version>11.0.12-SNAPSHOT</version>
-      </dependency>
-      <dependency>
-        <groupId>org.eclipse.jetty</groupId>
-        <artifactId>infinispan-embedded-query</artifactId>
-        <version>11.0.12-SNAPSHOT</version>
->>>>>>> 91ea76c9
       </dependency>
       <dependency>
         <groupId>org.eclipse.jetty</groupId>
