--- conflicted
+++ resolved
@@ -220,14 +220,10 @@
                 if (LOG.isDebugEnabled())
                     LOG.debug("Connection {}/{} creation succeeded {}", pool.size(), pool.getMaxEntries(), connection);
                 if (!(connection instanceof Attachable))
-<<<<<<< HEAD
-                    throw new IllegalArgumentException("Invalid connection object: " + connection);
-=======
                 {
                     failed(new IllegalArgumentException("Invalid connection object: " + connection));
                     return;
                 }
->>>>>>> 9b5b43a2
                 ((Attachable)connection).setAttachment(entry);
                 onCreated(connection);
                 entry.enable(connection, false);
