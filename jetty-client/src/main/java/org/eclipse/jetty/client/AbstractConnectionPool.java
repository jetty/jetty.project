--- conflicted
+++ resolved
@@ -202,11 +202,7 @@
             public void failed(Throwable x)
             {
                 if (LOG.isDebugEnabled())
-<<<<<<< HEAD
-                    LOG.debug("Connection {}/{} creation failed", pool.size(), pool.getMaxEntries(), x);
-=======
                     LOG.debug("Connection {}/{} creation failed", connectionCount, getMaxConnectionCount(), x);
->>>>>>> 75e4a93b
                 entry.remove();
                 future.completeExceptionally(x);
                 requester.failed(x);
