//
// ========================================================================
// Copyright (c) 1995-2020 Mort Bay Consulting Pty Ltd and others.
//
// This program and the accompanying materials are made available under
// the terms of the Eclipse Public License 2.0 which is available at
// https://www.eclipse.org/legal/epl-2.0
//
// This Source Code may also be made available under the following
// Secondary Licenses when the conditions for such availability set
// forth in the Eclipse Public License, v. 2.0 are satisfied:
// the Apache License v2.0 which is available at
// https://www.apache.org/licenses/LICENSE-2.0
//
// SPDX-License-Identifier: EPL-2.0 OR Apache-2.0
// ========================================================================
//

package org.eclipse.jetty.client;

import java.io.IOException;
import java.util.ArrayDeque;
import java.util.Collection;
import java.util.Queue;
import java.util.concurrent.CompletableFuture;
import java.util.stream.Collectors;

import org.eclipse.jetty.client.api.Connection;
import org.eclipse.jetty.util.Attachable;
import org.eclipse.jetty.util.Callback;
import org.eclipse.jetty.util.Pool;
import org.eclipse.jetty.util.Promise;
import org.eclipse.jetty.util.annotation.ManagedAttribute;
import org.eclipse.jetty.util.annotation.ManagedObject;
import org.eclipse.jetty.util.component.Dumpable;
import org.eclipse.jetty.util.thread.Sweeper;
import org.slf4j.Logger;
import org.slf4j.LoggerFactory;

import static java.util.stream.Collectors.toCollection;

@ManagedObject
public abstract class AbstractConnectionPool implements ConnectionPool, Dumpable, Sweeper.Sweepable
{
    private static final Logger LOG = LoggerFactory.getLogger(AbstractConnectionPool.class);

    private final HttpDestination destination;
    private final Callback requester;
    private final Pool<Connection> pool;
    private boolean maximizeConnections;

    protected AbstractConnectionPool(HttpDestination destination, int maxConnections, boolean cache, Callback requester)
    {
        this.destination = destination;
        this.requester = requester;
        @SuppressWarnings("unchecked")
        Pool<Connection> pool = destination.getBean(Pool.class);
        if (pool == null)
        {
            pool = new Pool<>(maxConnections, cache ? 1 : 0);
            destination.addBean(pool);
        }
        this.pool = pool;
    }

    @Override
    public CompletableFuture<Void> preCreateConnections(int connectionCount)
    {
        CompletableFuture<?>[] futures = new CompletableFuture[connectionCount];
        for (int i = 0; i < connectionCount; i++)
        {
            futures[i] = tryCreateAsync(getMaxConnectionCount());
        }
        return CompletableFuture.allOf(futures);
    }

    protected int getMaxMultiplex()
    {
        return pool.getMaxMultiplex();
    }

    protected void setMaxMultiplex(int maxMultiplex)
    {
        pool.setMaxMultiplex(maxMultiplex);
    }

    protected int getMaxUsageCount()
    {
        return pool.getMaxUsageCount();
    }

    protected void setMaxUsageCount(int maxUsageCount)
    {
        pool.setMaxUsageCount(maxUsageCount);
    }

    @ManagedAttribute(value = "The number of active connections", readonly = true)
    public int getActiveConnectionCount()
    {
        return pool.getInUseCount();
    }

    @ManagedAttribute(value = "The number of idle connections", readonly = true)
    public int getIdleConnectionCount()
    {
        return pool.getIdleCount();
    }

    @ManagedAttribute(value = "The max number of connections", readonly = true)
    public int getMaxConnectionCount()
    {
        return pool.getMaxEntries();
    }

    @ManagedAttribute(value = "The number of connections", readonly = true)
    public int getConnectionCount()
    {
        return pool.size();
    }

    @ManagedAttribute(value = "The number of pending connections", readonly = true)
    public int getPendingConnectionCount()
    {
        return pool.getReservedCount();
    }

    @Override
    public boolean isEmpty()
    {
        return pool.size() == 0;
    }

    @Override
    @ManagedAttribute("Whether this pool is closed")
    public boolean isClosed()
    {
        return pool.isClosed();
    }

    @ManagedAttribute("Whether the pool tries to maximize the number of connections used")
    public boolean isMaximizeConnections()
    {
        return maximizeConnections;
    }

    /**
     * <p>Sets whether the number of connections should be maximized.</p>
     *
     * @param maximizeConnections whether the number of connections should be maximized
     */
    public void setMaximizeConnections(boolean maximizeConnections)
    {
        this.maximizeConnections = maximizeConnections;
    }

    @Override
<<<<<<< HEAD
    public Connection acquire(boolean create)
=======
    public Connection acquire()
    {
        return acquire(true);
    }

    /**
     * <p>Returns an idle connection, if available;
     * if an idle connection is not available, and the given {@code create} parameter is {@code true}
     * or {@link #isMaximizeConnections()} is {@code true},
     * then schedules the opening of a new connection, if possible within the configuration of this
     * connection pool (for example, if it does not exceed the max connection count);
     * otherwise returns {@code null}.</p>
     *
     * @param create whether to schedule the opening of a connection if no idle connections are available
     * @return an idle connection or {@code null} if no idle connections are available
     * @see #tryCreate(int)
     */
    protected Connection acquire(boolean create)
>>>>>>> 01135e15
    {
        if (LOG.isDebugEnabled())
            LOG.debug("Acquiring create={} on {}", create, this);
        Connection connection = activate();
        if (connection == null && (create || isMaximizeConnections()))
        {
            tryCreate(destination.getQueuedRequestCount());
            connection = activate();
        }
        return connection;
    }

    /**
     * <p>Schedules the opening of a new connection.</p>
     * <p>Whether a new connection is scheduled for opening is determined by the {@code maxPending} parameter:
     * if {@code maxPending} is greater than the current number of connections scheduled for opening,
     * then this method returns without scheduling the opening of a new connection;
     * if {@code maxPending} is negative, a new connection is always scheduled for opening.</p>
     *
     * @param maxPending the max desired number of connections scheduled for opening,
     * or a negative number to always trigger the opening of a new connection
     */
    protected void tryCreate(int maxPending)
    {
        tryCreateAsync(maxPending);
    }

    private CompletableFuture<Void> tryCreateAsync(int maxPending)
    {
        int connectionCount = getConnectionCount();
        if (LOG.isDebugEnabled())
            LOG.debug("Try creating connection {}/{} with {}/{} pending", connectionCount, getMaxConnectionCount(), getPendingConnectionCount(), maxPending);

        Pool<Connection>.Entry entry = pool.reserve(maxPending);
        if (entry == null)
            return CompletableFuture.completedFuture(null);

        if (LOG.isDebugEnabled())
            LOG.debug("Creating connection {}/{}", connectionCount, getMaxConnectionCount());

        CompletableFuture<Void> future = new CompletableFuture<>();
        destination.newConnection(new Promise<>()
        {
            @Override
            public void succeeded(Connection connection)
            {
                if (LOG.isDebugEnabled())
                    LOG.debug("Connection {}/{} creation succeeded {}", connectionCount, getMaxConnectionCount(), connection);
                if (!(connection instanceof Attachable))
                {
                    failed(new IllegalArgumentException("Invalid connection object: " + connection));
                    return;
                }
                ((Attachable)connection).setAttachment(entry);
                onCreated(connection);
                entry.enable(connection, false);
                idle(connection, false);
                future.complete(null);
                proceed();
            }

            @Override
            public void failed(Throwable x)
            {
                if (LOG.isDebugEnabled())
                    LOG.debug("Connection {}/{} creation failed", connectionCount, getMaxConnectionCount(), x);
                entry.remove();
                future.completeExceptionally(x);
                requester.failed(x);
            }
        });

        return future;
    }

    @Override
    public boolean accept(Connection connection)
    {
        if (!(connection instanceof Attachable))
            throw new IllegalArgumentException("Invalid connection object: " + connection);
        Pool<Connection>.Entry entry = pool.reserve(-1);
        if (entry == null)
            return false;
        if (LOG.isDebugEnabled())
            LOG.debug("onCreating {} {}", entry, connection);
        Attachable attachable = (Attachable)connection;
        attachable.setAttachment(entry);
        onCreated(connection);
        entry.enable(connection, false);
        idle(connection, false);
        return true;
    }

    protected void proceed()
    {
        requester.succeeded();
    }

    protected Connection activate()
    {
        Pool<Connection>.Entry entry = pool.acquire();
        if (entry != null)
        {
            if (LOG.isDebugEnabled())
                LOG.debug("Activated {} {}", entry, pool);
            Connection connection = entry.getPooled();
            acquired(connection);
            return connection;
        }
        return null;
    }

    @Override
    public boolean isActive(Connection connection)
    {
        if (!(connection instanceof Attachable))
            throw new IllegalArgumentException("Invalid connection object: " + connection);
        Attachable attachable = (Attachable)connection;
        @SuppressWarnings("unchecked")
        Pool<Connection>.Entry entry = (Pool<Connection>.Entry)attachable.getAttachment();
        if (entry == null)
            return false;
        return !entry.isIdle();
    }

    @Override
    public boolean release(Connection connection)
    {
        if (!deactivate(connection))
            return false;
        released(connection);
        return idle(connection, isClosed());
    }

    protected boolean deactivate(Connection connection)
    {
        if (!(connection instanceof Attachable))
            throw new IllegalArgumentException("Invalid connection object: " + connection);
        Attachable attachable = (Attachable)connection;
        @SuppressWarnings("unchecked")
        Pool<Connection>.Entry entry = (Pool<Connection>.Entry)attachable.getAttachment();
        if (entry == null)
            return true;
        boolean reusable = pool.release(entry);
        if (LOG.isDebugEnabled())
            LOG.debug("Released ({}) {} {}", reusable, entry, pool);
        if (reusable)
            return true;
        remove(connection);
        return false;
    }

    @Override
    public boolean remove(Connection connection)
    {
        return remove(connection, false);
    }

    protected boolean remove(Connection connection, boolean force)
    {
        if (!(connection instanceof Attachable))
            throw new IllegalArgumentException("Invalid connection object: " + connection);
        Attachable attachable = (Attachable)connection;
        @SuppressWarnings("unchecked")
        Pool<Connection>.Entry entry = (Pool<Connection>.Entry)attachable.getAttachment();
        if (entry == null)
            return false;
        attachable.setAttachment(null);
        boolean removed = pool.remove(entry);
        if (LOG.isDebugEnabled())
            LOG.debug("Removed ({}) {} {}", removed, entry, pool);
        if (removed || force)
        {
            released(connection);
            removed(connection);
        }
        return removed;
    }

    protected void onCreated(Connection connection)
    {
    }

    protected boolean idle(Connection connection, boolean close)
    {
        return !close;
    }

    protected void acquired(Connection connection)
    {
    }

    protected void released(Connection connection)
    {
    }

    protected void removed(Connection connection)
    {
    }

<<<<<<< HEAD
    Queue<Connection> getIdleConnections()
=======
    /**
     * @return an unmodifiable queue working as a view of the idle connections.
     * @deprecated Relying on this method indicates a reliance on the implementation details.
     */
    @Deprecated
    public Queue<Connection> getIdleConnections()
>>>>>>> 01135e15
    {
        return pool.values().stream()
            .filter(Pool.Entry::isIdle)
            .filter(entry -> !entry.isClosed())
            .map(Pool.Entry::getPooled)
            .collect(toCollection(ArrayDeque::new));
    }

<<<<<<< HEAD
    Collection<Connection> getActiveConnections()
=======
    /**
     * @return an unmodifiable collection working as a view of the active connections.
     * @deprecated Relying on this method indicates a reliance on the implementation details.
     */
    @Deprecated
    public Collection<Connection> getActiveConnections()
>>>>>>> 01135e15
    {
        return pool.values().stream()
            .filter(entry -> !entry.isIdle())
            .filter(entry -> !entry.isClosed())
            .map(Pool.Entry::getPooled)
            .collect(Collectors.toList());
    }

    @Override
    public void close()
    {
        pool.close();
    }

    @Override
    public void dump(Appendable out, String indent) throws IOException
    {
        Dumpable.dumpObjects(out, indent, this);
    }

    @Override
    public boolean sweep()
    {
        pool.values().stream().filter(entry -> entry.getPooled() instanceof Sweeper.Sweepable).forEach(entry ->
        {
            Connection connection = entry.getPooled();
            if (((Sweeper.Sweepable)connection).sweep())
            {
                boolean removed = remove(connection);
                LOG.warn("Connection swept: {}{}{} from active connections{}{}",
                    connection,
                    System.lineSeparator(),
                    removed ? "Removed" : "Not removed",
                    System.lineSeparator(),
                    dump());
            }
        });
        return false;
    }

    @Override
    public String toString()
    {
        return String.format("%s@%x[c=%d/%d/%d,a=%d,i=%d]",
            getClass().getSimpleName(),
            hashCode(),
            getPendingConnectionCount(),
            getConnectionCount(),
            getMaxConnectionCount(),
            getActiveConnectionCount(),
            getIdleConnectionCount());
    }
}<|MERGE_RESOLUTION|>--- conflicted
+++ resolved
@@ -153,15 +153,6 @@
         this.maximizeConnections = maximizeConnections;
     }
 
-    @Override
-<<<<<<< HEAD
-    public Connection acquire(boolean create)
-=======
-    public Connection acquire()
-    {
-        return acquire(true);
-    }
-
     /**
      * <p>Returns an idle connection, if available;
      * if an idle connection is not available, and the given {@code create} parameter is {@code true}
@@ -174,8 +165,8 @@
      * @return an idle connection or {@code null} if no idle connections are available
      * @see #tryCreate(int)
      */
-    protected Connection acquire(boolean create)
->>>>>>> 01135e15
+    @Override
+    public Connection acquire(boolean create)
     {
         if (LOG.isDebugEnabled())
             LOG.debug("Acquiring create={} on {}", create, this);
@@ -376,16 +367,7 @@
     {
     }
 
-<<<<<<< HEAD
     Queue<Connection> getIdleConnections()
-=======
-    /**
-     * @return an unmodifiable queue working as a view of the idle connections.
-     * @deprecated Relying on this method indicates a reliance on the implementation details.
-     */
-    @Deprecated
-    public Queue<Connection> getIdleConnections()
->>>>>>> 01135e15
     {
         return pool.values().stream()
             .filter(Pool.Entry::isIdle)
@@ -394,16 +376,7 @@
             .collect(toCollection(ArrayDeque::new));
     }
 
-<<<<<<< HEAD
     Collection<Connection> getActiveConnections()
-=======
-    /**
-     * @return an unmodifiable collection working as a view of the active connections.
-     * @deprecated Relying on this method indicates a reliance on the implementation details.
-     */
-    @Deprecated
-    public Collection<Connection> getActiveConnections()
->>>>>>> 01135e15
     {
         return pool.values().stream()
             .filter(entry -> !entry.isIdle())
