--- conflicted
+++ resolved
@@ -163,19 +163,14 @@
         HttpFields headers = request.getHeaders();
         if (version.getVersion() <= 11)
         {
-<<<<<<< HEAD
-            if (!headers.contains(HttpHeader.HOST))
-                request.addHeader(getHttpDestination().getHostField());
-=======
-            if (!headers.containsKey(HttpHeader.HOST.asString()))
+            if (!headers.contains(HttpHeader.HOST.asString()))
             {
                 URI uri = request.getURI();
                 if (uri != null)
-                    headers.put(HttpHeader.HOST, uri.getAuthority());
+                    request.addHeader(new HttpField(HttpHeader.HOST, uri.getAuthority()));
                 else
-                    headers.put(getHttpDestination().getHostField());
-            }
->>>>>>> 3cbd117e
+                    request.addHeader(getHttpDestination().getHostField());
+            }
         }
 
         // Add content headers
