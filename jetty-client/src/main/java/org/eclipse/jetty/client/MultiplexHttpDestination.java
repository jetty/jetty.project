//
//  ========================================================================
//  Copyright (c) 1995-2021 Mort Bay Consulting Pty Ltd and others.
//  ------------------------------------------------------------------------
//  All rights reserved. This program and the accompanying materials
//  are made available under the terms of the Eclipse Public License v1.0
//  and Apache License v2.0 which accompanies this distribution.
//
//      The Eclipse Public License is available at
//      http://www.eclipse.org/legal/epl-v10.html
//
//      The Apache License v2.0 is available at
//      http://www.opensource.org/licenses/apache2.0.php
//
//  You may elect to redistribute this code under either of these licenses.
//  ========================================================================
//

package org.eclipse.jetty.client;

import org.eclipse.jetty.client.api.Connection;

public abstract class MultiplexHttpDestination extends HttpDestination
{
    protected MultiplexHttpDestination(HttpClient client, Origin origin)
    {
        super(client, origin);
    }

    public int getMaxRequestsPerConnection()
    {
        ConnectionPool connectionPool = getConnectionPool();
        if (connectionPool instanceof AbstractConnectionPool)
            return ((AbstractConnectionPool)connectionPool).getMaxMultiplex();
        return 1;
    }

    public void setMaxRequestsPerConnection(int maxRequestsPerConnection)
    {
        ConnectionPool connectionPool = getConnectionPool();
        if (connectionPool instanceof AbstractConnectionPool)
            ((AbstractConnectionPool)connectionPool).setMaxMultiplex(maxRequestsPerConnection);
<<<<<<< HEAD
    }

    public void setMaxRequestsPerConnection(Connection connection, int maxRequestsPerConnection)
    {
        ConnectionPool connectionPool = getConnectionPool();
        if (connectionPool instanceof AbstractConnectionPool)
            ((AbstractConnectionPool)connectionPool).setMaxMultiplex(connection, maxRequestsPerConnection);
=======
>>>>>>> c3a19a66
    }
}<|MERGE_RESOLUTION|>--- conflicted
+++ resolved
@@ -17,8 +17,6 @@
 //
 
 package org.eclipse.jetty.client;
-
-import org.eclipse.jetty.client.api.Connection;
 
 public abstract class MultiplexHttpDestination extends HttpDestination
 {
@@ -40,15 +38,5 @@
         ConnectionPool connectionPool = getConnectionPool();
         if (connectionPool instanceof AbstractConnectionPool)
             ((AbstractConnectionPool)connectionPool).setMaxMultiplex(maxRequestsPerConnection);
-<<<<<<< HEAD
-    }
-
-    public void setMaxRequestsPerConnection(Connection connection, int maxRequestsPerConnection)
-    {
-        ConnectionPool connectionPool = getConnectionPool();
-        if (connectionPool instanceof AbstractConnectionPool)
-            ((AbstractConnectionPool)connectionPool).setMaxMultiplex(connection, maxRequestsPerConnection);
-=======
->>>>>>> c3a19a66
     }
 }