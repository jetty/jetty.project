--- conflicted
+++ resolved
@@ -106,22 +106,16 @@
             factoryInfos = new Info[]{HttpClientConnectionFactory.HTTP11};
         this.factoryInfos = Arrays.asList(factoryInfos);
         this.protocols = Arrays.stream(factoryInfos)
-<<<<<<< HEAD
                 .flatMap(info -> info.getProtocols().stream())
                 .distinct()
                 .map(p -> p.toLowerCase(Locale.ENGLISH))
                 .collect(Collectors.toList());
-=======
-            .flatMap(info -> info.getProtocols().stream())
-            .distinct()
-            .collect(Collectors.toList());
->>>>>>> b867a1e0
         for (ClientConnectionFactory.Info factoryInfo : factoryInfos)
         {
             addBean(factoryInfo);
         }
         setConnectionPoolFactory(destination ->
-            new MultiplexConnectionPool(destination, destination.getHttpClient().getMaxConnectionsPerDestination(), destination, 1));
+                new MultiplexConnectionPool(destination, destination.getHttpClient().getMaxConnectionsPerDestination(), destination, 1));
     }
 
     @Override
@@ -145,13 +139,8 @@
             // is negotiated: e.g. [http/1.1, h2] negotiates [h2], but
             // here we don't know yet what will be negotiated.
             protocols = this.protocols.stream()
-<<<<<<< HEAD
-                    .filter(p -> p.equals(http1) || p.equals(http2))
-                    .collect(Collectors.toList());
-=======
-                .filter(p -> p.equals("http/1.1") || p.equals(http2))
+                .filter(p -> p.equals(http1) || p.equals(http2))
                 .collect(Collectors.toList());
->>>>>>> b867a1e0
         }
         if (protocols.isEmpty())
             return new HttpDestination.Key(origin, null);
@@ -184,7 +173,7 @@
             else
             {
                 factoryInfo = findClientConnectionFactoryInfo(protocol.getProtocols())
-                    .orElseThrow(() -> new IOException("Cannot find " + ClientConnectionFactory.class.getSimpleName() + " for " + protocol));
+                        .orElseThrow(() -> new IOException("Cannot find " + ClientConnectionFactory.class.getSimpleName() + " for " + protocol));
             }
         }
         return factoryInfo.getClientConnectionFactory().newConnection(endPoint, context);
@@ -202,7 +191,7 @@
                 throw new IOException("Could not negotiate protocol among " + alpnConnection.getProtocols());
             List<String> protocols = List.of(protocol);
             Info factoryInfo = findClientConnectionFactoryInfo(protocols)
-                .orElseThrow(() -> new IOException("Cannot find " + ClientConnectionFactory.class.getSimpleName() + " for negotiated protocol " + protocol));
+                    .orElseThrow(() -> new IOException("Cannot find " + ClientConnectionFactory.class.getSimpleName() + " for negotiated protocol " + protocol));
             return factoryInfo.getClientConnectionFactory().newConnection(endPoint, context);
         }
         catch (Throwable failure)
@@ -215,7 +204,7 @@
     private Optional<Info> findClientConnectionFactoryInfo(List<String> protocols)
     {
         return factoryInfos.stream()
-            .filter(info -> info.matches(protocols))
-            .findFirst();
+                .filter(info -> info.matches(protocols))
+                .findFirst();
     }
 }