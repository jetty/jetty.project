//
//  ========================================================================
//  Copyright (c) 1995-2019 Mort Bay Consulting Pty. Ltd.
//  ------------------------------------------------------------------------
//  All rights reserved. This program and the accompanying materials
//  are made available under the terms of the Eclipse Public License v1.0
//  and Apache License v2.0 which accompanies this distribution.
//
//      The Eclipse Public License is available at
//      http://www.eclipse.org/legal/epl-v10.html
//
//      The Apache License v2.0 is available at
//      http://www.opensource.org/licenses/apache2.0.php
//
//  You may elect to redistribute this code under either of these licenses.
//  ========================================================================
//

package org.eclipse.jetty.client;

import java.io.IOException;
import java.io.InputStream;
import java.io.OutputStream;
import java.net.InetSocketAddress;
import java.net.ServerSocket;
import java.net.Socket;
import java.nio.ByteBuffer;
import java.nio.charset.StandardCharsets;
import java.util.concurrent.CountDownLatch;
import java.util.concurrent.TimeUnit;
import java.util.concurrent.atomic.AtomicReference;

import org.eclipse.jetty.client.api.Request;
import org.eclipse.jetty.client.api.Response;
import org.eclipse.jetty.client.api.Result;
import org.eclipse.jetty.client.util.FutureResponseListener;
import org.eclipse.jetty.util.Callback;
import org.eclipse.jetty.util.thread.QueuedThreadPool;
import org.junit.jupiter.api.AfterEach;
import org.junit.jupiter.api.Test;

import static org.junit.jupiter.api.Assertions.assertEquals;
import static org.junit.jupiter.api.Assertions.assertTrue;

public class HttpClientChunkedContentTest
{
    private HttpClient client;

    private void startClient() throws Exception
    {
        QueuedThreadPool clientThreads = new QueuedThreadPool();
        clientThreads.setName("client");
        client = new HttpClient();
        client.setExecutor(clientThreads);
        client.start();
    }

    @AfterEach
    public void dispose() throws Exception
    {
        if (client != null)
            client.stop();
    }

    @Test
    public void test_Server_HeadersPauseTerminal_Client_Response() throws Exception
    {
        startClient();

        try (ServerSocket server = new ServerSocket())
        {
            server.bind(new InetSocketAddress("localhost", 0));

            final AtomicReference<Result> resultRef = new AtomicReference<>();
            final CountDownLatch completeLatch = new CountDownLatch(1);
            client.newRequest("localhost", server.getLocalPort())
                .timeout(5, TimeUnit.SECONDS)
                .send(new Response.CompleteListener()
                {
                    @Override
                    public void onComplete(Result result)
                    {
                        resultRef.set(result);
                        completeLatch.countDown();
                    }
                });

            try (Socket socket = server.accept())
            {
                consumeRequestHeaders(socket);

                OutputStream output = socket.getOutputStream();
<<<<<<< HEAD
                String headers = "" +
                    "HTTP/1.1 200 OK\r\n" +
                    "Transfer-Encoding: chunked\r\n" +
                    "\r\n";
=======
                String headers =
                    "HTTP/1.1 200 OK\r\n" +
                        "Transfer-Encoding: chunked\r\n" +
                        "\r\n";
>>>>>>> 7b941098
                output.write(headers.getBytes(StandardCharsets.UTF_8));
                output.flush();

                Thread.sleep(1000);

<<<<<<< HEAD
                String terminal = "" +
                    "0\r\n" +
                    "\r\n";
=======
                String terminal =
                    "0\r\n" +
                        "\r\n";
>>>>>>> 7b941098
                output.write(terminal.getBytes(StandardCharsets.UTF_8));
                output.flush();

                assertTrue(completeLatch.await(5, TimeUnit.SECONDS));
                Result result = resultRef.get();
                assertTrue(result.isSucceeded());
                Response response = result.getResponse();
                assertEquals(200, response.getStatus());
            }
        }
    }

    @Test
    public void test_Server_ContentTerminal_Client_ContentDelay() throws Exception
    {
        startClient();

        try (ServerSocket server = new ServerSocket())
        {
            server.bind(new InetSocketAddress("localhost", 0));

            final AtomicReference<Callback> callbackRef = new AtomicReference<>();
            final CountDownLatch firstContentLatch = new CountDownLatch(1);
            final AtomicReference<Result> resultRef = new AtomicReference<>();
            final CountDownLatch completeLatch = new CountDownLatch(1);
            client.newRequest("localhost", server.getLocalPort())
                .onResponseContentAsync(new Response.AsyncContentListener()
                {
                    @Override
                    public void onContent(Response response, ByteBuffer content, Callback callback)
                    {
                        if (callbackRef.compareAndSet(null, callback))
                            firstContentLatch.countDown();
                        else
                            callback.succeeded();
                    }
                })
                .timeout(5, TimeUnit.SECONDS)
                .send(new Response.CompleteListener()
                {
                    @Override
                    public void onComplete(Result result)
                    {
                        resultRef.set(result);
                        completeLatch.countDown();
                    }
                });

            try (Socket socket = server.accept())
            {
                consumeRequestHeaders(socket);

                OutputStream output = socket.getOutputStream();
<<<<<<< HEAD
                String response = "" +
                    "HTTP/1.1 200 OK\r\n" +
                    "Transfer-Encoding: chunked\r\n" +
                    "\r\n" +
                    "8\r\n" +
                    "01234567\r\n" +
                    "0\r\n" +
                    "\r\n";
=======
                String response =
                    "HTTP/1.1 200 OK\r\n" +
                        "Transfer-Encoding: chunked\r\n" +
                        "\r\n" +
                        "8\r\n" +
                        "01234567\r\n" +
                        "0\r\n" +
                        "\r\n";
>>>>>>> 7b941098
                output.write(response.getBytes(StandardCharsets.UTF_8));
                output.flush();

                // Simulate a delay in consuming the content.
                assertTrue(firstContentLatch.await(5, TimeUnit.SECONDS));
                Thread.sleep(1000);
                callbackRef.get().succeeded();

                // Wait for the client to read 0 and become idle.
                Thread.sleep(1000);

                assertTrue(completeLatch.await(5, TimeUnit.SECONDS));
                Result result = resultRef.get();
                assertTrue(result.isSucceeded());
                assertEquals(200, result.getResponse().getStatus());

                // Issue another request to be sure the connection is sane.
                Request request = client.newRequest("localhost", server.getLocalPort())
                    .timeout(5, TimeUnit.SECONDS);
                FutureResponseListener listener = new FutureResponseListener(request);
                request.send(listener);

                consumeRequestHeaders(socket);
                output.write(response.getBytes(StandardCharsets.UTF_8));
                output.flush();

                assertEquals(200, listener.get(5, TimeUnit.SECONDS).getStatus());
            }
        }
    }

    private void consumeRequestHeaders(Socket socket) throws IOException
    {
        InputStream input = socket.getInputStream();
        int crlfs = 0;
        while (true)
        {
            int read = input.read();
            if (read == '\r' || read == '\n')
                ++crlfs;
            else
                crlfs = 0;
            if (crlfs == 4)
                break;
        }
    }
}<|MERGE_RESOLUTION|>--- conflicted
+++ resolved
@@ -90,31 +90,18 @@
                 consumeRequestHeaders(socket);
 
                 OutputStream output = socket.getOutputStream();
-<<<<<<< HEAD
-                String headers = "" +
-                    "HTTP/1.1 200 OK\r\n" +
-                    "Transfer-Encoding: chunked\r\n" +
-                    "\r\n";
-=======
                 String headers =
                     "HTTP/1.1 200 OK\r\n" +
                         "Transfer-Encoding: chunked\r\n" +
                         "\r\n";
->>>>>>> 7b941098
                 output.write(headers.getBytes(StandardCharsets.UTF_8));
                 output.flush();
 
                 Thread.sleep(1000);
 
-<<<<<<< HEAD
-                String terminal = "" +
-                    "0\r\n" +
-                    "\r\n";
-=======
                 String terminal =
                     "0\r\n" +
                         "\r\n";
->>>>>>> 7b941098
                 output.write(terminal.getBytes(StandardCharsets.UTF_8));
                 output.flush();
 
@@ -168,16 +155,6 @@
                 consumeRequestHeaders(socket);
 
                 OutputStream output = socket.getOutputStream();
-<<<<<<< HEAD
-                String response = "" +
-                    "HTTP/1.1 200 OK\r\n" +
-                    "Transfer-Encoding: chunked\r\n" +
-                    "\r\n" +
-                    "8\r\n" +
-                    "01234567\r\n" +
-                    "0\r\n" +
-                    "\r\n";
-=======
                 String response =
                     "HTTP/1.1 200 OK\r\n" +
                         "Transfer-Encoding: chunked\r\n" +
@@ -186,7 +163,6 @@
                         "01234567\r\n" +
                         "0\r\n" +
                         "\r\n";
->>>>>>> 7b941098
                 output.write(response.getBytes(StandardCharsets.UTF_8));
                 output.flush();
 
