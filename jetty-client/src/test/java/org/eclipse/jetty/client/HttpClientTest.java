--- conflicted
+++ resolved
@@ -429,13 +429,9 @@
                 buffer.get(bytes);
                 assertEquals(bytes[0], progress.getAndIncrement());
             })
-<<<<<<< HEAD
-            .content(new BytesContentProvider(new byte[]{0}, new byte[]{1}, new byte[]{2}, new byte[]{3}, new byte[]{4}))
-=======
             .content(new BytesContentProvider(new byte[]{0}, new byte[]{1}, new byte[]{
                 2
             }, new byte[]{3}, new byte[]{4}))
->>>>>>> 7b941098
             .timeout(5, TimeUnit.SECONDS)
             .send();
 
@@ -1586,15 +1582,9 @@
                 consume(input, false);
 
                 // HTTP/1.0 response, the client must not close the connection.
-<<<<<<< HEAD
-                String httpResponse = "" +
-                    "HTTP/1.0 200 OK\r\n" +
-                    "\r\n";
-=======
                 String httpResponse =
                     "HTTP/1.0 200 OK\r\n" +
                         "\r\n";
->>>>>>> 7b941098
                 OutputStream output = socket.getOutputStream();
                 output.write(httpResponse.getBytes(StandardCharsets.UTF_8));
                 output.flush();
@@ -1614,17 +1604,10 @@
 
                 consume(input, false);
 
-<<<<<<< HEAD
-                httpResponse = "" +
-                    "HTTP/1.1 200 OK\r\n" +
-                    "Content-Length: 0\r\n" +
-                    "\r\n";
-=======
                 httpResponse =
                     "HTTP/1.1 200 OK\r\n" +
                         "Content-Length: 0\r\n" +
                         "\r\n";
->>>>>>> 7b941098
                 output.write(httpResponse.getBytes(StandardCharsets.UTF_8));
                 output.flush();
 
@@ -1760,17 +1743,10 @@
                 consume(input, false);
 
                 // Send a bad response.
-<<<<<<< HEAD
-                String httpResponse = "" +
-                    "HTTP/1.1 204 No Content\r\n" +
-                    "\r\n" +
-                    "No Content";
-=======
                 String httpResponse =
                     "HTTP/1.1 204 No Content\r\n" +
                         "\r\n" +
                         "No Content";
->>>>>>> 7b941098
                 OutputStream output = socket.getOutputStream();
                 output.write(httpResponse.getBytes(StandardCharsets.UTF_8));
                 output.flush();
@@ -1791,17 +1767,10 @@
 
                 consume(input, false);
 
-<<<<<<< HEAD
-                httpResponse = "" +
-                    "HTTP/1.1 200 OK\r\n" +
-                    "Content-Length: 0\r\n" +
-                    "\r\n";
-=======
                 httpResponse =
                     "HTTP/1.1 200 OK\r\n" +
                         "Content-Length: 0\r\n" +
                         "\r\n";
->>>>>>> 7b941098
                 output.write(httpResponse.getBytes(StandardCharsets.UTF_8));
                 output.flush();
 
