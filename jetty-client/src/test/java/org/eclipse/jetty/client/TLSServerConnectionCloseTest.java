--- conflicted
+++ resolved
@@ -110,16 +110,6 @@
                 consumeRequest(input);
 
                 OutputStream output = sslSocket.getOutputStream();
-<<<<<<< HEAD
-                String serverResponse = "" +
-                    "HTTP/1.1 200 OK\r\n" +
-                    "Connection: close\r\n";
-                if (chunked)
-                {
-                    serverResponse += "" +
-                        "Transfer-Encoding: chunked\r\n" +
-                        "\r\n";
-=======
                 String serverResponse =
                     "HTTP/1.1 200 OK\r\n" +
                         "Connection: close\r\n";
@@ -128,22 +118,15 @@
                     serverResponse +=
                         "Transfer-Encoding: chunked\r\n" +
                             "\r\n";
->>>>>>> 7b941098
                     for (int i = 0; i < 2; ++i)
                     {
                         serverResponse +=
                             Integer.toHexString(content.length()) + "\r\n" +
                                 content + "\r\n";
                     }
-<<<<<<< HEAD
-                    serverResponse += "" +
-                        "0\r\n" +
-                        "\r\n";
-=======
                     serverResponse +=
                         "0\r\n" +
                             "\r\n";
->>>>>>> 7b941098
                 }
                 else
                 {
