//
//  ========================================================================
//  Copyright (c) 1995-2019 Mort Bay Consulting Pty. Ltd.
//  ------------------------------------------------------------------------
//  All rights reserved. This program and the accompanying materials
//  are made available under the terms of the Eclipse Public License v1.0
//  and Apache License v2.0 which accompanies this distribution.
//
//      The Eclipse Public License is available at
//      http://www.eclipse.org/legal/epl-v10.html
//
//      The Apache License v2.0 is available at
//      http://www.opensource.org/licenses/apache2.0.php
//
//  You may elect to redistribute this code under either of these licenses.
//  ========================================================================
//

package org.eclipse.jetty.client.http;

import java.io.EOFException;
import java.nio.charset.StandardCharsets;
import java.util.Collections;
import java.util.concurrent.ExecutionException;
import java.util.concurrent.TimeUnit;
import java.util.concurrent.TimeoutException;
import java.util.stream.Stream;

import org.eclipse.jetty.client.HttpClient;
import org.eclipse.jetty.client.HttpExchange;
import org.eclipse.jetty.client.HttpRequest;
import org.eclipse.jetty.client.HttpResponseException;
import org.eclipse.jetty.client.Origin;
import org.eclipse.jetty.client.api.Response;
import org.eclipse.jetty.client.util.FutureResponseListener;
import org.eclipse.jetty.http.BadMessageException;
import org.eclipse.jetty.http.HttpCompliance;
import org.eclipse.jetty.http.HttpFields;
import org.eclipse.jetty.http.HttpHeader;
import org.eclipse.jetty.http.HttpVersion;
import org.eclipse.jetty.io.ByteArrayEndPoint;
import org.eclipse.jetty.util.Promise;
import org.junit.jupiter.api.AfterEach;
import org.junit.jupiter.params.ParameterizedTest;
import org.junit.jupiter.params.provider.Arguments;
import org.junit.jupiter.params.provider.MethodSource;

import static org.hamcrest.MatcherAssert.assertThat;
import static org.hamcrest.Matchers.instanceOf;
import static org.junit.jupiter.api.Assertions.assertEquals;
import static org.junit.jupiter.api.Assertions.assertNotNull;
import static org.junit.jupiter.api.Assertions.assertNull;
import static org.junit.jupiter.api.Assertions.assertSame;
import static org.junit.jupiter.api.Assertions.assertThrows;
import static org.junit.jupiter.api.Assertions.assertTrue;

public class HttpReceiverOverHTTPTest
{
    private HttpClient client;
    private HttpDestinationOverHTTP destination;
    private ByteArrayEndPoint endPoint;
    private HttpConnectionOverHTTP connection;

    public static Stream<Arguments> complianceModes() throws Exception
    {
        return Stream.of(
            HttpCompliance.LEGACY,
            HttpCompliance.RFC2616_LEGACY,
            HttpCompliance.RFC7230_LEGACY
        ).map(Arguments::of);
    }

    public void init(HttpCompliance compliance) throws Exception
    {
        client = new HttpClient();
        client.setHttpCompliance(compliance);
        client.start();
        destination = new HttpDestinationOverHTTP(client, new Origin("http", "localhost", 8080));
        destination.start();
        endPoint = new ByteArrayEndPoint();
        connection = new HttpConnectionOverHTTP(endPoint, destination, new Promise.Adapter<>());
        endPoint.setConnection(connection);
    }

    @AfterEach
    public void destroy() throws Exception
    {
        client.stop();
    }

    protected HttpExchange newExchange()
    {
        HttpRequest request = (HttpRequest)client.newRequest("http://localhost");
        FutureResponseListener listener = new FutureResponseListener(request);
        HttpExchange exchange = new HttpExchange(destination, request, Collections.<Response.ResponseListener>singletonList(listener));
        boolean associated = connection.getHttpChannel().associate(exchange);
        assertTrue(associated);
        exchange.requestComplete(null);
        exchange.terminateRequest();
        return exchange;
    }

    @ParameterizedTest
    @MethodSource("complianceModes")
    public void test_Receive_NoResponseContent(HttpCompliance compliance) throws Exception
    {
        init(compliance);
<<<<<<< HEAD
        endPoint.addInput("" +
            "HTTP/1.1 200 OK\r\n" +
            "Content-length: 0\r\n" +
            "\r\n");
=======
        endPoint.addInput(
            "HTTP/1.1 200 OK\r\n" +
                "Content-length: 0\r\n" +
                "\r\n");
>>>>>>> 7b941098
        HttpExchange exchange = newExchange();
        FutureResponseListener listener = (FutureResponseListener)exchange.getResponseListeners().get(0);
        connection.getHttpChannel().receive();

        Response response = listener.get(5, TimeUnit.SECONDS);
        assertNotNull(response);
        assertEquals(200, response.getStatus());
        assertEquals("OK", response.getReason());
        assertSame(HttpVersion.HTTP_1_1, response.getVersion());
        HttpFields headers = response.getHeaders();
        assertNotNull(headers);
        assertEquals(1, headers.size());
        assertEquals("0", headers.get(HttpHeader.CONTENT_LENGTH));
    }

    @ParameterizedTest
    @MethodSource("complianceModes")
    public void test_Receive_ResponseContent(HttpCompliance compliance) throws Exception
    {
        init(compliance);
        String content = "0123456789ABCDEF";
<<<<<<< HEAD
        endPoint.addInput("" +
            "HTTP/1.1 200 OK\r\n" +
            "Content-length: " + content.length() + "\r\n" +
            "\r\n" +
            content);
=======
        endPoint.addInput(
            "HTTP/1.1 200 OK\r\n" +
                "Content-length: " + content.length() + "\r\n" +
                "\r\n" +
                content);
>>>>>>> 7b941098
        HttpExchange exchange = newExchange();
        FutureResponseListener listener = (FutureResponseListener)exchange.getResponseListeners().get(0);
        connection.getHttpChannel().receive();

        Response response = listener.get(5, TimeUnit.SECONDS);
        assertNotNull(response);
        assertEquals(200, response.getStatus());
        assertEquals("OK", response.getReason());
        assertSame(HttpVersion.HTTP_1_1, response.getVersion());
        HttpFields headers = response.getHeaders();
        assertNotNull(headers);
        assertEquals(1, headers.size());
        assertEquals(String.valueOf(content.length()), headers.get(HttpHeader.CONTENT_LENGTH));
        String received = listener.getContentAsString(StandardCharsets.UTF_8);
        assertEquals(content, received);
    }

    @ParameterizedTest
    @MethodSource("complianceModes")
    public void test_Receive_ResponseContent_EarlyEOF(HttpCompliance compliance) throws Exception
    {
        init(compliance);
        String content1 = "0123456789";
        String content2 = "ABCDEF";
<<<<<<< HEAD
        endPoint.addInput("" +
            "HTTP/1.1 200 OK\r\n" +
            "Content-length: " + (content1.length() + content2.length()) + "\r\n" +
            "\r\n" +
            content1);
=======
        endPoint.addInput(
            "HTTP/1.1 200 OK\r\n" +
                "Content-length: " + (content1.length() + content2.length()) + "\r\n" +
                "\r\n" +
                content1);
>>>>>>> 7b941098
        HttpExchange exchange = newExchange();
        FutureResponseListener listener = (FutureResponseListener)exchange.getResponseListeners().get(0);
        connection.getHttpChannel().receive();
        endPoint.addInputEOF();
        connection.getHttpChannel().receive();

        ExecutionException e = assertThrows(ExecutionException.class, () -> listener.get(5, TimeUnit.SECONDS));
        assertThat(e.getCause(), instanceOf(EOFException.class));
    }

    @ParameterizedTest
    @MethodSource("complianceModes")
    public void test_Receive_ResponseContent_IdleTimeout(HttpCompliance compliance) throws Exception
    {
        init(compliance);
<<<<<<< HEAD
        endPoint.addInput("" +
            "HTTP/1.1 200 OK\r\n" +
            "Content-length: 1\r\n" +
            "\r\n");
=======
        endPoint.addInput(
            "HTTP/1.1 200 OK\r\n" +
                "Content-length: 1\r\n" +
                "\r\n");
>>>>>>> 7b941098
        HttpExchange exchange = newExchange();
        FutureResponseListener listener = (FutureResponseListener)exchange.getResponseListeners().get(0);
        connection.getHttpChannel().receive();
        // ByteArrayEndPoint has an idle timeout of 0 by default,
        // so to simulate an idle timeout is enough to wait a bit.
        Thread.sleep(100);
        connection.onIdleExpired();

        ExecutionException e = assertThrows(ExecutionException.class, () -> listener.get(5, TimeUnit.SECONDS));
        assertThat(e.getCause(), instanceOf(TimeoutException.class));
    }

    @ParameterizedTest
    @MethodSource("complianceModes")
    public void test_Receive_BadResponse(HttpCompliance compliance) throws Exception
    {
        init(compliance);
<<<<<<< HEAD
        endPoint.addInput("" +
            "HTTP/1.1 200 OK\r\n" +
            "Content-length: A\r\n" +
            "\r\n");
=======
        endPoint.addInput(
            "HTTP/1.1 200 OK\r\n" +
                "Content-length: A\r\n" +
                "\r\n");
>>>>>>> 7b941098
        HttpExchange exchange = newExchange();
        FutureResponseListener listener = (FutureResponseListener)exchange.getResponseListeners().get(0);
        connection.getHttpChannel().receive();

        ExecutionException e = assertThrows(ExecutionException.class, () -> listener.get(5, TimeUnit.SECONDS));
        assertThat(e.getCause(), instanceOf(HttpResponseException.class));
        assertThat(e.getCause().getCause(), instanceOf(BadMessageException.class));
        assertThat(e.getCause().getCause().getCause(), instanceOf(NumberFormatException.class));
    }

    @ParameterizedTest
    @MethodSource("complianceModes")
    public void test_FillInterested_RacingWith_BufferRelease(HttpCompliance compliance) throws Exception
    {
        init(compliance);
        connection = new HttpConnectionOverHTTP(endPoint, destination, new Promise.Adapter<>())
        {
            @Override
            protected HttpChannelOverHTTP newHttpChannel()
            {
                return new HttpChannelOverHTTP(this)
                {
                    @Override
                    protected HttpReceiverOverHTTP newHttpReceiver()
                    {
                        return new HttpReceiverOverHTTP(this)
                        {
                            @Override
                            protected void fillInterested()
                            {
                                // Verify that the buffer has been released
                                // before fillInterested() is called.
                                assertNull(getResponseBuffer());
                                // Fill the endpoint so receive is called again.
                                endPoint.addInput("X");
                                super.fillInterested();
                            }
                        };
                    }
                };
            }
        };
        endPoint.setConnection(connection);

        // Partial response to trigger the call to fillInterested().
<<<<<<< HEAD
        endPoint.addInput("" +
            "HTTP/1.1 200 OK\r\n" +
            "Content-Length: 1\r\n" +
            "\r\n");
=======
        endPoint.addInput(
            "HTTP/1.1 200 OK\r\n" +
                "Content-Length: 1\r\n" +
                "\r\n");
>>>>>>> 7b941098

        HttpExchange exchange = newExchange();
        FutureResponseListener listener = (FutureResponseListener)exchange.getResponseListeners().get(0);
        connection.getHttpChannel().receive();

        Response response = listener.get(5, TimeUnit.SECONDS);
        assertNotNull(response);
        assertEquals(200, response.getStatus());
    }
}<|MERGE_RESOLUTION|>--- conflicted
+++ resolved
@@ -105,17 +105,10 @@
     public void test_Receive_NoResponseContent(HttpCompliance compliance) throws Exception
     {
         init(compliance);
-<<<<<<< HEAD
-        endPoint.addInput("" +
-            "HTTP/1.1 200 OK\r\n" +
-            "Content-length: 0\r\n" +
-            "\r\n");
-=======
         endPoint.addInput(
             "HTTP/1.1 200 OK\r\n" +
                 "Content-length: 0\r\n" +
                 "\r\n");
->>>>>>> 7b941098
         HttpExchange exchange = newExchange();
         FutureResponseListener listener = (FutureResponseListener)exchange.getResponseListeners().get(0);
         connection.getHttpChannel().receive();
@@ -137,19 +130,11 @@
     {
         init(compliance);
         String content = "0123456789ABCDEF";
-<<<<<<< HEAD
-        endPoint.addInput("" +
-            "HTTP/1.1 200 OK\r\n" +
-            "Content-length: " + content.length() + "\r\n" +
-            "\r\n" +
-            content);
-=======
         endPoint.addInput(
             "HTTP/1.1 200 OK\r\n" +
                 "Content-length: " + content.length() + "\r\n" +
                 "\r\n" +
                 content);
->>>>>>> 7b941098
         HttpExchange exchange = newExchange();
         FutureResponseListener listener = (FutureResponseListener)exchange.getResponseListeners().get(0);
         connection.getHttpChannel().receive();
@@ -174,19 +159,11 @@
         init(compliance);
         String content1 = "0123456789";
         String content2 = "ABCDEF";
-<<<<<<< HEAD
-        endPoint.addInput("" +
-            "HTTP/1.1 200 OK\r\n" +
-            "Content-length: " + (content1.length() + content2.length()) + "\r\n" +
-            "\r\n" +
-            content1);
-=======
         endPoint.addInput(
             "HTTP/1.1 200 OK\r\n" +
                 "Content-length: " + (content1.length() + content2.length()) + "\r\n" +
                 "\r\n" +
                 content1);
->>>>>>> 7b941098
         HttpExchange exchange = newExchange();
         FutureResponseListener listener = (FutureResponseListener)exchange.getResponseListeners().get(0);
         connection.getHttpChannel().receive();
@@ -202,17 +179,10 @@
     public void test_Receive_ResponseContent_IdleTimeout(HttpCompliance compliance) throws Exception
     {
         init(compliance);
-<<<<<<< HEAD
-        endPoint.addInput("" +
-            "HTTP/1.1 200 OK\r\n" +
-            "Content-length: 1\r\n" +
-            "\r\n");
-=======
         endPoint.addInput(
             "HTTP/1.1 200 OK\r\n" +
                 "Content-length: 1\r\n" +
                 "\r\n");
->>>>>>> 7b941098
         HttpExchange exchange = newExchange();
         FutureResponseListener listener = (FutureResponseListener)exchange.getResponseListeners().get(0);
         connection.getHttpChannel().receive();
@@ -230,17 +200,10 @@
     public void test_Receive_BadResponse(HttpCompliance compliance) throws Exception
     {
         init(compliance);
-<<<<<<< HEAD
-        endPoint.addInput("" +
-            "HTTP/1.1 200 OK\r\n" +
-            "Content-length: A\r\n" +
-            "\r\n");
-=======
         endPoint.addInput(
             "HTTP/1.1 200 OK\r\n" +
                 "Content-length: A\r\n" +
                 "\r\n");
->>>>>>> 7b941098
         HttpExchange exchange = newExchange();
         FutureResponseListener listener = (FutureResponseListener)exchange.getResponseListeners().get(0);
         connection.getHttpChannel().receive();
@@ -286,17 +249,10 @@
         endPoint.setConnection(connection);
 
         // Partial response to trigger the call to fillInterested().
-<<<<<<< HEAD
-        endPoint.addInput("" +
-            "HTTP/1.1 200 OK\r\n" +
-            "Content-Length: 1\r\n" +
-            "\r\n");
-=======
         endPoint.addInput(
             "HTTP/1.1 200 OK\r\n" +
                 "Content-Length: 1\r\n" +
                 "\r\n");
->>>>>>> 7b941098
 
         HttpExchange exchange = newExchange();
         FutureResponseListener listener = (FutureResponseListener)exchange.getResponseListeners().get(0);
