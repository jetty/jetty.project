//
//  ========================================================================
//  Copyright (c) 1995-2019 Mort Bay Consulting Pty. Ltd.
//  ------------------------------------------------------------------------
//  All rights reserved. This program and the accompanying materials
//  are made available under the terms of the Eclipse Public License v1.0
//  and Apache License v2.0 which accompanies this distribution.
//
//      The Eclipse Public License is available at
//      http://www.eclipse.org/legal/epl-v10.html
//
//      The Apache License v2.0 is available at
//      http://www.opensource.org/licenses/apache2.0.php
//
//  You may elect to redistribute this code under either of these licenses.
//  ========================================================================
//

package org.eclipse.jetty.continuation;

import java.util.ArrayList;
import javax.servlet.ServletRequest;
import javax.servlet.ServletResponse;
import javax.servlet.ServletResponseWrapper;

import org.eclipse.jetty.continuation.ContinuationFilter.FilteredContinuation;

/**
 * A blocking implementation of Continuation.
 * This implementation of Continuation is used by the {@link ContinuationFilter}
 * when there are is no native or asynchronous continuation type available.
 *
 * @deprecated use Servlet 3.0 {@link javax.servlet.AsyncContext} instead
 */
@Deprecated
class FauxContinuation implements FilteredContinuation
{
    // common exception used for all continuations.
    // Turn on debug in ContinuationFilter to see real stack trace.
    private static final ContinuationThrowable __exception = new ContinuationThrowable();

    private static final int __HANDLING = 1;   // Request dispatched to filter/servlet
    private static final int __SUSPENDING = 2;   // Suspend called, but not yet returned to container
    private static final int __RESUMING = 3;     // resumed while suspending
    private static final int __COMPLETING = 4;   // resumed while suspending or suspended
    private static final int __SUSPENDED = 5;    // Suspended and parked
    private static final int __UNSUSPENDING = 6;
    private static final int __COMPLETE = 7;

    private final ServletRequest _request;
    private ServletResponse _response;

    private int _state = __HANDLING;
    private boolean _initial = true;
    private boolean _resumed = false;
    private boolean _timeout = false;
    private boolean _responseWrapped = false;
    private long _timeoutMs = 30000;

    private ArrayList<ContinuationListener> _listeners;

    FauxContinuation(final ServletRequest request)
    {
        _request = request;
    }

    public void onComplete()
    {
        if (_listeners != null)
            for (ContinuationListener l : _listeners)
            {
                l.onComplete(this);
            }
    }

    public void onTimeout()
    {
        if (_listeners != null)
            for (ContinuationListener l : _listeners)
            {
                l.onTimeout(this);
            }
    }

    /**
     * @see org.eclipse.jetty.continuation.Continuation#isResponseWrapped()
     */
    @Override
    public boolean isResponseWrapped()
    {
        return _responseWrapped;
    }

    @Override
    public boolean isInitial()
    {
        synchronized (this)
        {
            return _initial;
        }
    }

    @Override
    public boolean isResumed()
    {
        synchronized (this)
        {
            return _resumed;
        }
    }

    @Override
    public boolean isSuspended()
    {
        synchronized (this)
        {
            switch (_state)
            {
                case __HANDLING:
                    return false;
                case __SUSPENDING:
                case __RESUMING:
                case __COMPLETING:
                case __SUSPENDED:
                    return true;
                case __UNSUSPENDING:
                default:
                    return false;
            }
        }
    }

    @Override
    public boolean isExpired()
    {
        synchronized (this)
        {
            return _timeout;
        }
    }

    @Override
    public void setTimeout(long timeoutMs)
    {
        _timeoutMs = timeoutMs;
    }

    @Override
    public void suspend(ServletResponse response)
    {
        _response = response;
        _responseWrapped = response instanceof ServletResponseWrapper;
        suspend();
    }

    @Override
    public void suspend()
    {
        synchronized (this)
        {
            switch (_state)
            {
                case __HANDLING:
                    _timeout = false;
                    _resumed = false;
                    _state = __SUSPENDING;
                    return;

                case __SUSPENDING:
                case __RESUMING:
                    return;

                case __COMPLETING:
                case __SUSPENDED:
                case __UNSUSPENDING:
                    throw new IllegalStateException(this.getStatusString());

                default:
                    throw new IllegalStateException("" + _state);
            }
        }
    }

    /* (non-Javadoc)
     * @see org.mortbay.jetty.Suspendor#resume()
     */
    @Override
    public void resume()
    {
        synchronized (this)
        {
            switch (_state)
            {
                case __HANDLING:
                    _resumed = true;
                    return;

                case __SUSPENDING:
                    _resumed = true;
                    _state = __RESUMING;
                    return;

                case __RESUMING:
                case __COMPLETING:
                    return;

                case __SUSPENDED:
                    fauxResume();
                    _resumed = true;
                    _state = __UNSUSPENDING;
                    break;

                case __UNSUSPENDING:
                    _resumed = true;
                    return;

                default:
                    throw new IllegalStateException(this.getStatusString());
            }
        }
    }

    @Override
    public void complete()
    {
        // just like resume, except don't set _resumed=true;
        synchronized (this)
        {
            switch (_state)
            {
                case __HANDLING:
                    throw new IllegalStateException(this.getStatusString());

                case __SUSPENDING:
                    _state = __COMPLETING;
                    break;

                case __RESUMING:
                    break;

                case __COMPLETING:
                    return;

                case __SUSPENDED:
                    _state = __COMPLETING;
                    fauxResume();
                    break;

                case __UNSUSPENDING:
                    return;

                default:
                    throw new IllegalStateException(this.getStatusString());
            }
        }
    }

    /**
     * @see org.eclipse.jetty.continuation.Continuation#getServletResponse()
     */
    @Override
    public boolean enter(ServletResponse response)
    {
        _response = response;
        return true;
    }

    /**
     * @see org.eclipse.jetty.continuation.Continuation#getServletResponse()
     */
    @Override
    public ServletResponse getServletResponse()
    {
        return _response;
    }

    void handling()
    {
        synchronized (this)
        {
            _responseWrapped = false;
            switch (_state)
            {
                case __HANDLING:
                    throw new IllegalStateException(this.getStatusString());

                case __SUSPENDING:
                case __RESUMING:
                    throw new IllegalStateException(this.getStatusString());

                case __COMPLETING:
                    return;

                case __SUSPENDED:
                    fauxResume();
                    _state = __HANDLING;
                    return;

                case __UNSUSPENDING:
                    _state = __HANDLING;
                    return;

                default:
                    throw new IllegalStateException("" + _state);
            }
        }
    }

    /**
     * @return true if handling is complete
     */
    @Override
    public boolean exit()
    {
        synchronized (this)
        {
            switch (_state)
            {
                case __HANDLING:
                    _state = __COMPLETE;
                    onComplete();
                    return true;

                case __SUSPENDING:
                    _initial = false;
                    _state = __SUSPENDED;
                    fauxSuspend(); // could block and change state.
                    if (_state == __SUSPENDED || _state == __COMPLETING)
                    {
                        onComplete();
                        return true;
                    }

                    _initial = false;
                    _state = __HANDLING;
                    return false;

                case __RESUMING:
                    _initial = false;
                    _state = __HANDLING;
                    return false;

                case __COMPLETING:
                    _initial = false;
                    _state = __COMPLETE;
                    onComplete();
                    return true;

                case __SUSPENDED:
                case __UNSUSPENDING:
                default:
                    throw new IllegalStateException(this.getStatusString());
            }
        }
    }

    protected void expire()
    {
        // just like resume, except don't set _resumed=true;

        synchronized (this)
        {
            _timeout = true;
        }

        onTimeout();

        synchronized (this)
        {
            switch (_state)
            {
                case __HANDLING:
                    return;

                case __SUSPENDING:
                    _timeout = true;
                    _state = __RESUMING;
                    fauxResume();
                    return;

                case __RESUMING:
                    return;

                case __COMPLETING:
                    return;

                case __SUSPENDED:
                    _timeout = true;
                    _state = __UNSUSPENDING;
                    break;

                case __UNSUSPENDING:
                    _timeout = true;
                    return;

                default:
                    throw new IllegalStateException(this.getStatusString());
            }
        }
    }

    private void fauxSuspend()
    {
        long expireAt = System.currentTimeMillis() + _timeoutMs;
        long wait = _timeoutMs;
        while (_timeoutMs > 0 && wait > 0)
        {
            try
            {
                this.wait(wait);
            }
            catch (InterruptedException e)
            {
                break;
            }
            wait = expireAt - System.currentTimeMillis();
        }

        if (_timeoutMs > 0 && wait <= 0)
            expire();
    }

    private void fauxResume()
    {
        _timeoutMs = 0;
        this.notifyAll();
    }

    @Override
    public String toString()
    {
        return getStatusString();
    }

    String getStatusString()
    {
        synchronized (this)
        {
            return
                ((_state == __HANDLING) ? "HANDLING"
<<<<<<< HEAD
                     : (_state == __SUSPENDING) ? "SUSPENDING"
                           : (_state == __SUSPENDED) ? "SUSPENDED"
                                 : (_state == __RESUMING) ? "RESUMING"
                                       : (_state == __UNSUSPENDING) ? "UNSUSPENDING"
                                             : (_state == __COMPLETING) ? "COMPLETING"
                                                   : ("???" + _state)) +
=======
                    : (_state == __SUSPENDING) ? "SUSPENDING"
                    : (_state == __SUSPENDED) ? "SUSPENDED"
                    : (_state == __RESUMING) ? "RESUMING"
                    : (_state == __UNSUSPENDING) ? "UNSUSPENDING"
                    : (_state == __COMPLETING) ? "COMPLETING"
                    : ("???" + _state)) +
>>>>>>> 7b941098
                    (_initial ? ",initial" : "") +
                    (_resumed ? ",resumed" : "") +
                    (_timeout ? ",timeout" : "");
        }
    }

    @Override
    public void addContinuationListener(ContinuationListener listener)
    {
        if (_listeners == null)
            _listeners = new ArrayList<ContinuationListener>();
        _listeners.add(listener);
    }

    /**
     * @see org.eclipse.jetty.continuation.Continuation#getAttribute(java.lang.String)
     */
    @Override
    public Object getAttribute(String name)
    {
        return _request.getAttribute(name);
    }

    /**
     * @see org.eclipse.jetty.continuation.Continuation#removeAttribute(java.lang.String)
     */
    @Override
    public void removeAttribute(String name)
    {
        _request.removeAttribute(name);
    }

    /**
     * @see org.eclipse.jetty.continuation.Continuation#setAttribute(java.lang.String, java.lang.Object)
     */
    @Override
    public void setAttribute(String name, Object attribute)
    {
        _request.setAttribute(name, attribute);
    }

    /**
     * @see org.eclipse.jetty.continuation.Continuation#undispatch()
     */
    @Override
    public void undispatch()
    {
        if (isSuspended())
        {
            if (ContinuationFilter.__debug)
                throw new ContinuationThrowable();
            throw __exception;
        }
        throw new IllegalStateException("!suspended");
    }
}<|MERGE_RESOLUTION|>--- conflicted
+++ resolved
@@ -438,21 +438,12 @@
         {
             return
                 ((_state == __HANDLING) ? "HANDLING"
-<<<<<<< HEAD
-                     : (_state == __SUSPENDING) ? "SUSPENDING"
-                           : (_state == __SUSPENDED) ? "SUSPENDED"
-                                 : (_state == __RESUMING) ? "RESUMING"
-                                       : (_state == __UNSUSPENDING) ? "UNSUSPENDING"
-                                             : (_state == __COMPLETING) ? "COMPLETING"
-                                                   : ("???" + _state)) +
-=======
                     : (_state == __SUSPENDING) ? "SUSPENDING"
                     : (_state == __SUSPENDED) ? "SUSPENDED"
                     : (_state == __RESUMING) ? "RESUMING"
                     : (_state == __UNSUSPENDING) ? "UNSUSPENDING"
                     : (_state == __COMPLETING) ? "COMPLETING"
                     : ("???" + _state)) +
->>>>>>> 7b941098
                     (_initial ? ",initial" : "") +
                     (_resumed ? ",resumed" : "") +
                     (_timeout ? ",timeout" : "");
