--- conflicted
+++ resolved
@@ -82,16 +82,12 @@
 
     public Origin(String scheme, Address address, Object tag, Protocol protocol)
     {
-<<<<<<< HEAD
         this(scheme, address, tag, protocol, Transport.TCP_IP);
     }
 
     public Origin(String scheme, Address address, Object tag, Protocol protocol, Transport transport)
     {
-        this.scheme = Objects.requireNonNull(scheme);
-=======
         this.scheme = URIUtil.normalizeScheme(Objects.requireNonNull(scheme));
->>>>>>> 535e772c
         this.address = address;
         this.tag = tag;
         this.protocol = protocol;
