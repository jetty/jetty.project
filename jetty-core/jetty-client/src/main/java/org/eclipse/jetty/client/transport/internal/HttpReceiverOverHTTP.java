//
// ========================================================================
// Copyright (c) 1995 Mort Bay Consulting Pty Ltd and others.
//
// This program and the accompanying materials are made available under the
// terms of the Eclipse Public License v. 2.0 which is available at
// https://www.eclipse.org/legal/epl-2.0, or the Apache License, Version 2.0
// which is available at https://www.apache.org/licenses/LICENSE-2.0.
//
// SPDX-License-Identifier: EPL-2.0 OR Apache-2.0
// ========================================================================
//

package org.eclipse.jetty.client.transport.internal;

import java.io.EOFException;
import java.nio.ByteBuffer;
import java.util.concurrent.atomic.LongAdder;

import org.eclipse.jetty.client.HttpClient;
import org.eclipse.jetty.client.HttpClientTransport;
import org.eclipse.jetty.client.HttpResponseException;
import org.eclipse.jetty.client.transport.HttpClientTransportOverHTTP;
import org.eclipse.jetty.client.transport.HttpExchange;
import org.eclipse.jetty.client.transport.HttpReceiver;
import org.eclipse.jetty.client.transport.HttpResponse;
import org.eclipse.jetty.http.BadMessage;
import org.eclipse.jetty.http.HttpField;
import org.eclipse.jetty.http.HttpMethod;
import org.eclipse.jetty.http.HttpParser;
import org.eclipse.jetty.http.HttpStatus;
import org.eclipse.jetty.http.HttpVersion;
import org.eclipse.jetty.io.ByteBufferPool;
import org.eclipse.jetty.io.Content;
import org.eclipse.jetty.io.EndPoint;
import org.eclipse.jetty.io.RetainableByteBuffer;
import org.eclipse.jetty.util.BufferUtil;
import org.eclipse.jetty.util.Promise;
import org.slf4j.Logger;
import org.slf4j.LoggerFactory;

public class HttpReceiverOverHTTP extends HttpReceiver implements HttpParser.ResponseHandler
{
    private static final Logger LOG = LoggerFactory.getLogger(HttpReceiverOverHTTP.class);

    private final LongAdder inMessages = new LongAdder();
    private final HttpParser parser;
    private final ByteBufferPool byteBufferPool;
    private RetainableByteBuffer networkBuffer;
    private boolean shutdown;
    private boolean complete;
    private boolean unsolicited;
    private String method;
    private int status;
    private Content.Chunk chunk;
    private Runnable action;

    public HttpReceiverOverHTTP(HttpChannelOverHTTP channel)
    {
        super(channel);
        HttpClient httpClient = channel.getHttpDestination().getHttpClient();
        parser = new HttpParser(this, -1, httpClient.getHttpCompliance());
        HttpClientTransport transport = httpClient.getTransport();
        if (transport instanceof HttpClientTransportOverHTTP httpTransport)
        {
            parser.setHeaderCacheSize(httpTransport.getHeaderCacheSize());
            parser.setHeaderCacheCaseSensitive(httpTransport.isHeaderCacheCaseSensitive());
        }
        byteBufferPool = httpClient.getByteBufferPool();
    }

    void receive()
    {
        if (!hasContent())
        {
            boolean setFillInterest = parseAndFill();
            if (!hasContent() && setFillInterest)
                fillInterested();
        }
        else
        {
            responseContentAvailable();
        }
    }

    @Override
    protected void onInterim()
    {
        receive();
    }

    @Override
    protected void reset()
    {
        super.reset();
        parser.reset();
        if (chunk != null)
        {
            chunk.release();
            chunk = null;
        }
    }

    @Override
    protected void dispose()
    {
        super.dispose();
        parser.close();
        if (chunk != null)
        {
            chunk.release();
            chunk = null;
        }
    }

    @Override
    public Content.Chunk read(boolean fillInterestIfNeeded)
    {
        if (LOG.isDebugEnabled())
            LOG.debug("Reading, fillInterestIfNeeded={} in {}", fillInterestIfNeeded, this);

        Content.Chunk chunk = consumeChunk();
        if (chunk != null)
            return chunk;
        boolean needFillInterest = parseAndFill();
        if (LOG.isDebugEnabled())
            LOG.debug("ParseAndFill needFillInterest {} in {}", needFillInterest, this);
        chunk = consumeChunk();
        if (chunk != null)
            return chunk;
        if (needFillInterest && fillInterestIfNeeded)
        {
            if (LOG.isDebugEnabled())
                LOG.debug("Read null, filled 0, fill interest requested -> call fillInterested in {}", this);
            fillInterested();
        }
        return null;
    }

    private Content.Chunk consumeChunk()
    {
        Content.Chunk chunk = this.chunk;
        this.chunk = null;
        if (LOG.isDebugEnabled())
            LOG.debug("Receiver consuming chunk {} in {}", chunk, this);
        return chunk;
    }

    @Override
    public void failAndClose(Throwable failure)
    {
        responseFailure(failure, Promise.from((failed) ->
        {
            if (failed)
                getHttpConnection().close(failure);
        }, x -> getHttpConnection().close(failure)));
    }

    @Override
    public HttpChannelOverHTTP getHttpChannel()
    {
        return (HttpChannelOverHTTP)super.getHttpChannel();
    }

    private HttpConnectionOverHTTP getHttpConnection()
    {
        return getHttpChannel().getHttpConnection();
    }

    protected ByteBuffer getResponseBuffer()
    {
        return networkBuffer == null ? null : networkBuffer.getByteBuffer();
    }

    private void acquireNetworkBuffer()
    {
        networkBuffer = newNetworkBuffer();
        if (LOG.isDebugEnabled())
            LOG.debug("Acquired {} in {}", networkBuffer, this);
    }

    private void reacquireNetworkBuffer()
    {
        RetainableByteBuffer currentBuffer = networkBuffer;
        if (currentBuffer == null)
            throw new IllegalStateException();
        if (currentBuffer.hasRemaining())
            throw new IllegalStateException();

        currentBuffer.release();
        networkBuffer = newNetworkBuffer();
        if (LOG.isDebugEnabled())
            LOG.debug("Reacquired {} <- {} in {}", currentBuffer, networkBuffer, this);
    }

    private RetainableByteBuffer newNetworkBuffer()
    {
        HttpClient client = getHttpDestination().getHttpClient();
        boolean direct = client.isUseInputDirectByteBuffers();
        return byteBufferPool.acquire(client.getResponseBufferSize(), direct);
    }

    private void releaseNetworkBuffer()
    {
        if (networkBuffer == null)
            return;
        networkBuffer.release();
        if (LOG.isDebugEnabled())
            LOG.debug("Released {} in {}", networkBuffer, this);
        networkBuffer = null;
    }

    protected ByteBuffer onUpgradeFrom()
    {
        RetainableByteBuffer networkBuffer = this.networkBuffer;
        if (networkBuffer == null)
            return null;

        ByteBuffer upgradeBuffer = null;
        if (networkBuffer.hasRemaining())
        {
            HttpClient client = getHttpDestination().getHttpClient();
            upgradeBuffer = BufferUtil.allocate(networkBuffer.remaining(), client.isUseInputDirectByteBuffers());
            BufferUtil.clearToFill(upgradeBuffer);
            BufferUtil.put(networkBuffer.getByteBuffer(), upgradeBuffer);
            BufferUtil.flipToFlush(upgradeBuffer, 0);
        }
        releaseNetworkBuffer();
        return upgradeBuffer;
    }

    /**
     * Parses the networkBuffer until the next content is generated or until the buffer is depleted.
     * If this method depletes the buffer, it will always try to re-fill until fill generates 0 byte.
     * @return true if no bytes were filled.
     */
    private boolean parseAndFill()
    {
        HttpConnectionOverHTTP connection = getHttpConnection();
        EndPoint endPoint = connection.getEndPoint();
        try
        {
            if (networkBuffer == null)
                acquireNetworkBuffer();
            while (true)
            {
                if (LOG.isDebugEnabled())
                    LOG.debug("Parsing {} in {}", BufferUtil.toDetailString(networkBuffer.getByteBuffer()), this);
                // Always parse even empty buffers to advance the parser.
                if (parse())
                {
                    // Return immediately, as this thread may be in a race
                    // with e.g. another thread demanding more content.
                    return false;
                }
                if (LOG.isDebugEnabled())
                    LOG.debug("Parser willing to advance in {}", this);

                // Connection may be closed in a parser callback.
                if (connection.isClosed())
                {
                    if (LOG.isDebugEnabled())
                        LOG.debug("Closed {} in {}", connection, this);
                    releaseNetworkBuffer();
                    return false;
                }

                if (networkBuffer.isRetained())
                    reacquireNetworkBuffer();

                // The networkBuffer may have been reacquired.
                int read = endPoint.fill(networkBuffer.getByteBuffer());
                if (LOG.isDebugEnabled())
                    LOG.debug("Read {} bytes in {} from {} in {}", read, networkBuffer, endPoint, this);

                if (read > 0)
                {
                    connection.addBytesIn(read);
                }
                else if (read == 0)
                {
                    releaseNetworkBuffer();
                    return true;
                }
                else
                {
                    releaseNetworkBuffer();
                    shutdown();
                    return false;
                }
            }
        }
        catch (Throwable x)
        {
            if (LOG.isDebugEnabled())
                LOG.debug("Error processing {} in {}", endPoint, this, x);
            releaseNetworkBuffer();
            failAndClose(x);
            return false;
        }
    }

    /**
     * Parses an HTTP response in the receivers buffer.
     *
     * @return true to indicate that parsing should be interrupted (and will be resumed by another thread).
     */
    private boolean parse()
    {
        while (true)
        {
            boolean handle = parser.parseNext(networkBuffer.getByteBuffer());
            if (LOG.isDebugEnabled())
                LOG.debug("Parse result={} on {}", handle, this);
            Runnable action = getAndSetAction(null);
            if (action != null)
            {
                if (LOG.isDebugEnabled())
                    LOG.debug("Executing action after parser returned: {} on {}", action, this);
                action.run();
                if (LOG.isDebugEnabled())
                    LOG.debug("Action executed after Parse result={} on {}", handle, this);
            }
            if (handle)
            {
                // When the receiver is aborted, the parser is closed in dispose() which changes
                // its state to State.CLOSE; so checking parser.isClose() is just a way to check
                // if the receiver was aborted or not.
                return !parser.isClose();
            }

            boolean complete = this.complete;
            this.complete = false;
            if (LOG.isDebugEnabled())
                LOG.debug("Parse complete={}, {} {} in {}", complete, networkBuffer, parser, this);

            if (complete)
            {
                int status = this.status;
                this.status = 0;
                // Connection upgrade due to 101, bail out.
                if (status == HttpStatus.SWITCHING_PROTOCOLS_101)
                    return true;
                // Connection upgrade due to CONNECT + 200, bail out.
                String method = this.method;
                this.method = null;
                if (getHttpChannel().isTunnel(method, status))
                    return true;

                if (!networkBuffer.hasRemaining())
                    return false;

                if (!HttpStatus.isInformational(status))
                {
                    if (LOG.isDebugEnabled())
                        LOG.debug("Discarding unexpected content after response {}: {} in {}", status, networkBuffer, this);
                    networkBuffer.clear();
                }
                return false;
            }

            if (!networkBuffer.hasRemaining())
                return false;
        }
    }

    protected void fillInterested()
    {
        if (LOG.isDebugEnabled())
            LOG.debug("Registering as fill interested in {}", this);
        getHttpConnection().fillInterested();
    }

    private void shutdown()
    {
        // Mark this receiver as shutdown, so that we can
        // close the connection when the exchange terminates.
        // We cannot close the connection from here because
        // the request may still be in process.
        shutdown = true;

        // Shutting down the parser may invoke messageComplete() or earlyEOF().
        // In case of content delimited by EOF, without a Connection: close
        // header, the connection will be closed at exchange termination
        // thanks to the flag we have set above.
        parser.atEOF();
        parser.parseNext(BufferUtil.EMPTY_BUFFER);
    }

    protected boolean isShutdown()
    {
        return shutdown;
    }

    @Override
    public void startResponse(HttpVersion version, int status, String reason)
    {
        HttpExchange exchange = getHttpExchange();
        unsolicited = exchange == null;
        if (exchange == null)
            return;

        this.method = exchange.getRequest().getMethod();
        this.status = status;
        parser.setHeadResponse(HttpMethod.HEAD.is(method) || getHttpChannel().isTunnel(method, status));
        exchange.getResponse().version(version).status(status).reason(reason);

        responseBegin(exchange);
    }

    @Override
    public void parsedHeader(HttpField field)
    {
        HttpExchange exchange = getHttpExchange();
        unsolicited |= exchange == null;
        if (unsolicited)
            return;

        responseHeader(exchange, field);
    }

    @Override
    public boolean headerComplete()
    {
        HttpExchange exchange = getHttpExchange();
        unsolicited |= exchange == null;
        if (unsolicited)
            return false;

        // Store the EndPoint is case of upgrades, tunnels, etc.
        exchange.getRequest().getConversation().setAttribute(EndPoint.class.getName(), getHttpConnection().getEndPoint());
        getHttpConnection().onResponseHeaders(exchange);
        if (LOG.isDebugEnabled())
            LOG.debug("Setting action to responseHeaders(exchange, boolean) on {}", this);
        if (getAndSetAction(() -> responseHeaders(exchange)) != null)
            throw new IllegalStateException();
        return true;
    }

    @Override
    public boolean content(ByteBuffer buffer)
    {
        if (LOG.isDebugEnabled())
            LOG.debug("Parser generated content {} in {}", BufferUtil.toDetailString(buffer), this);
        HttpExchange exchange = getHttpExchange();
        unsolicited |= exchange == null;
        if (unsolicited)
            return false;

        if (chunk != null)
            throw new IllegalStateException("Content generated with unconsumed content left");

        // Retain the chunk because it is stored for later use.
        networkBuffer.retain();
        chunk = Content.Chunk.asChunk(buffer, false, networkBuffer);

        if (LOG.isDebugEnabled())
            LOG.debug("Setting action to responseContentAvailable on {}", this);
        if (getAndSetAction(this::responseContentAvailable) != null)
            throw new IllegalStateException();
        if (getHttpConnection().isFillInterested())
            throw new IllegalStateException();
        return true;
    }

    @Override
    public boolean contentComplete()
    {
        return false;
    }

    @Override
    public void parsedTrailer(HttpField trailer)
    {
        HttpExchange exchange = getHttpExchange();
        unsolicited |= exchange == null;
        if (unsolicited)
            return;

        if (LOG.isDebugEnabled())
            LOG.debug("Appending trailer '{}' to response in {}", trailer, this);
        exchange.getResponse().trailer(trailer);
    }

    @Override
    public boolean messageComplete()
    {
        HttpExchange exchange = getHttpExchange();
        if (exchange == null || unsolicited)
        {
            // We received an unsolicited response from the server.
            getHttpConnection().close();
            return false;
        }

        int status = exchange.getResponse().getStatus();
        if (!HttpStatus.isInterim(status))
        {
            inMessages.increment();
            complete = true;
        }

        if (chunk != null)
            throw new IllegalStateException();
        chunk = Content.Chunk.EOF;

        boolean isUpgrade = status == HttpStatus.SWITCHING_PROTOCOLS_101;
        boolean isTunnel = getHttpChannel().isTunnel(method, status);
        Runnable task = isUpgrade || isTunnel ? null : this::receiveNext;
        if (LOG.isDebugEnabled())
            LOG.debug("Message complete, calling response success with task {} in {}", task, this);
        responseSuccess(exchange, task);
        return false;
    }

    private void receiveNext()
    {
        if (hasContent())
            throw new IllegalStateException();
        if (chunk != null)
            throw new IllegalStateException();

        if (LOG.isDebugEnabled())
            LOG.debug("Receiving next request in {}", this);
        boolean setFillInterest = parseAndFill();
        if (!hasContent() && setFillInterest)
            fillInterested();
    }

    @Override
    public void earlyEOF()
    {
        HttpExchange exchange = getHttpExchange();
        HttpConnectionOverHTTP connection = getHttpConnection();
        if (exchange == null || unsolicited)
            connection.close();
        else
            failAndClose(new EOFException(String.valueOf(connection)));
    }

    @Override
<<<<<<< HEAD
    public void badMessage(BadMessage.RuntimeException failure)
=======
    public void badMessage(Throwable failure)
>>>>>>> 297d6a0d
    {
        HttpExchange exchange = getHttpExchange();
        if (exchange == null || unsolicited)
        {
            getHttpConnection().close();
        }
        else if (failure instanceof BadMessage bm)
        {
            HttpResponse response = exchange.getResponse();
            response.status(bm.getCode()).reason(bm.getReason());
            failAndClose(new HttpResponseException("HTTP protocol violation: bad response on " + getHttpConnection(), response, failure));
        }
        else
        {
            HttpResponse response = exchange.getResponse();
            response.status(500).reason(failure.getMessage());
            failAndClose(new HttpResponseException("HTTP protocol violation: bad response on " + getHttpConnection(), response, failure));
        }
    }

    private Runnable getAndSetAction(Runnable action)
    {
        Runnable r = this.action;
        this.action = action;
        return r;
    }

    long getMessagesIn()
    {
        return inMessages.longValue();
    }

    @Override
    public String toString()
    {
        return String.format("%s[%s]", super.toString(), parser);
    }
}<|MERGE_RESOLUTION|>--- conflicted
+++ resolved
@@ -539,11 +539,7 @@
     }
 
     @Override
-<<<<<<< HEAD
-    public void badMessage(BadMessage.RuntimeException failure)
-=======
     public void badMessage(Throwable failure)
->>>>>>> 297d6a0d
     {
         HttpExchange exchange = getHttpExchange();
         if (exchange == null || unsolicited)
