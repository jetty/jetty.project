//
// ========================================================================
// Copyright (c) 1995 Mort Bay Consulting Pty Ltd and others.
//
// This program and the accompanying materials are made available under the
// terms of the Eclipse Public License v. 2.0 which is available at
// https://www.eclipse.org/legal/epl-2.0, or the Apache License, Version 2.0
// which is available at https://www.apache.org/licenses/LICENSE-2.0.
//
// SPDX-License-Identifier: EPL-2.0 OR Apache-2.0
// ========================================================================
//

package org.eclipse.jetty.client;

import java.io.ByteArrayOutputStream;
import java.io.IOException;
import java.io.InputStream;
import java.io.OutputStream;
import java.net.InetSocketAddress;
import java.net.ServerSocket;
import java.net.Socket;
import java.net.URI;
import java.net.URLEncoder;
import java.net.UnknownHostException;
import java.nio.ByteBuffer;
import java.nio.file.Files;
import java.nio.file.Path;
import java.nio.file.Paths;
import java.nio.file.StandardOpenOption;
import java.util.Arrays;
import java.util.Iterator;
import java.util.List;
import java.util.Map;
import java.util.Random;
import java.util.concurrent.CountDownLatch;
import java.util.concurrent.Exchanger;
import java.util.concurrent.ExecutionException;
import java.util.concurrent.TimeUnit;
import java.util.concurrent.atomic.AtomicBoolean;
import java.util.concurrent.atomic.AtomicInteger;
import java.util.concurrent.atomic.AtomicLong;
import java.util.concurrent.atomic.AtomicReference;

import org.eclipse.jetty.client.transport.HttpClientTransportOverHTTP;
import org.eclipse.jetty.client.transport.HttpDestination;
import org.eclipse.jetty.client.transport.internal.HttpConnectionOverHTTP;
import org.eclipse.jetty.http.BadMessage;
import org.eclipse.jetty.http.HttpCookie;
import org.eclipse.jetty.http.HttpField;
import org.eclipse.jetty.http.HttpHeader;
import org.eclipse.jetty.http.HttpHeaderValue;
import org.eclipse.jetty.http.HttpMethod;
import org.eclipse.jetty.http.HttpScheme;
import org.eclipse.jetty.http.HttpStatus;
import org.eclipse.jetty.http.HttpVersion;
import org.eclipse.jetty.io.ClientConnector;
import org.eclipse.jetty.io.Content;
import org.eclipse.jetty.io.EndPoint;
import org.eclipse.jetty.logging.StacklessLogging;
import org.eclipse.jetty.server.Handler;
import org.eclipse.jetty.server.internal.HttpChannelState;
import org.eclipse.jetty.toolchain.test.Net;
import org.eclipse.jetty.toolchain.test.jupiter.WorkDir;
import org.eclipse.jetty.toolchain.test.jupiter.WorkDirExtension;
import org.eclipse.jetty.util.BufferUtil;
import org.eclipse.jetty.util.Callback;
import org.eclipse.jetty.util.Fields;
import org.eclipse.jetty.util.FuturePromise;
import org.eclipse.jetty.util.IO;
import org.eclipse.jetty.util.NanoTime;
import org.eclipse.jetty.util.Promise;
import org.eclipse.jetty.util.SocketAddressResolver;
import org.eclipse.jetty.util.component.LifeCycle;
import org.hamcrest.Matchers;
import org.junit.jupiter.api.Assumptions;
import org.junit.jupiter.api.extension.ExtendWith;
import org.junit.jupiter.params.ParameterizedTest;
import org.junit.jupiter.params.provider.ArgumentsSource;

import static java.nio.charset.StandardCharsets.UTF_8;
import static org.awaitility.Awaitility.await;
import static org.hamcrest.MatcherAssert.assertThat;
import static org.hamcrest.Matchers.containsString;
import static org.hamcrest.Matchers.instanceOf;
import static org.hamcrest.Matchers.notNullValue;
import static org.junit.jupiter.api.Assertions.assertArrayEquals;
import static org.junit.jupiter.api.Assertions.assertEquals;
import static org.junit.jupiter.api.Assertions.assertFalse;
import static org.junit.jupiter.api.Assertions.assertNotNull;
import static org.junit.jupiter.api.Assertions.assertThrows;
import static org.junit.jupiter.api.Assertions.assertTrue;

// @checkstyle-disable-check : AvoidEscapedUnicodeCharactersCheck
@ExtendWith(WorkDirExtension.class)
public class HttpClientTest extends AbstractHttpClientServerTest
{
    public WorkDir testdir;

    @ParameterizedTest
    @ArgumentsSource(ScenarioProvider.class)
    public void testStoppingClosesConnections(Scenario scenario) throws Exception
    {
        start(scenario, new EmptyServerHandler());

        String host = "localhost";
        int port = connector.getLocalPort();
        String path = "/";
        Request request = client.newRequest(scenario.getScheme() + "://" + host + ":" + port + path);
        Response response = request.send();
        assertEquals(200, response.getStatus());

        HttpDestination destination = (HttpDestination)client.resolveDestination(request);
        DuplexConnectionPool connectionPool = (DuplexConnectionPool)destination.getConnectionPool();

        HttpConnectionOverHTTP connection = (HttpConnectionOverHTTP)await().atMost(5, TimeUnit.SECONDS).until(() ->
        {
            Iterator<Connection> idles = connectionPool.getIdleConnections().iterator();
            return idles.hasNext() ? idles.next() : null;
        }, notNullValue());

        Origin origin = destination.getOrigin();
        String uri = origin.getScheme() + "://" + origin.getAddress();
        client.getHttpCookieStore().add(URI.create(uri), HttpCookie.from("foo", "bar"));

        client.stop();

        assertEquals(0, client.getDestinations().size());
        assertEquals(0, connectionPool.getIdleConnectionCount());
        assertEquals(0, connectionPool.getActiveConnectionCount());
        assertFalse(connection.getEndPoint().isOpen());
    }

    @ParameterizedTest
    @ArgumentsSource(ScenarioProvider.class)
    public void testDestinationCount(Scenario scenario) throws Exception
    {
        start(scenario, new EmptyServerHandler());

        String host = "localhost";
        int port = connector.getLocalPort();
        client.GET(scenario.getScheme() + "://" + host + ":" + port);

        List<Destination> destinations = client.getDestinations();
        assertNotNull(destinations);
        assertEquals(1, destinations.size());
        Destination destination = destinations.get(0);
        assertNotNull(destination);
        Origin origin = destination.getOrigin();
        assertEquals(scenario.getScheme(), origin.getScheme());
        assertEquals(host, origin.getAddress().getHost());
        assertEquals(port, origin.getAddress().getPort());
    }

    @ParameterizedTest
    @ArgumentsSource(ScenarioProvider.class)
    public void testGETResponseWithoutContent(Scenario scenario) throws Exception
    {
        start(scenario, new EmptyServerHandler());

        Response response = client.GET(scenario.getScheme() + "://localhost:" + connector.getLocalPort());

        assertNotNull(response);
        assertEquals(200, response.getStatus());
    }

    @ParameterizedTest
    @ArgumentsSource(ScenarioProvider.class)
    public void testGETResponseWithContent(Scenario scenario) throws Exception
    {
        byte[] data = new byte[]{0, 1, 2, 3, 4, 5, 6, 7};
        start(scenario, new Handler.Abstract()
        {
            @Override
            public boolean handle(org.eclipse.jetty.server.Request request, org.eclipse.jetty.server.Response response, Callback callback)
            {
                response.write(true, ByteBuffer.wrap(data), callback);
                return true;
            }
        });

        client.setConnectBlocking(true);
        ContentResponse response = client.GET(scenario.getScheme() + "://localhost:" + connector.getLocalPort());

        assertNotNull(response);
        assertEquals(200, response.getStatus());
        byte[] content = response.getContent();
        assertArrayEquals(data, content);
    }

    @ParameterizedTest
    @ArgumentsSource(ScenarioProvider.class)
    public void testGETWithParametersResponseWithContent(Scenario scenario) throws Exception
    {
        String paramName1 = "a";
        String paramName2 = "b";
        start(scenario, new EmptyServerHandler()
        {
            @Override
            protected void service(org.eclipse.jetty.server.Request request, org.eclipse.jetty.server.Response response) throws Throwable
            {
                response.getHeaders().put(HttpHeader.CONTENT_TYPE, "text/plain;charset=UTF-8");
                Fields fields = org.eclipse.jetty.server.Request.extractQueryParameters(request);
                String paramValue1 = fields.getValue(paramName1);
                Content.Sink.write(response, false, UTF_8.encode(paramValue1));
                String paramValue2 = fields.getValue(paramName2);
                assertEquals("", paramValue2);
                Content.Sink.write(response, true, UTF_8.encode("empty"));
            }
        });

        String value1 = "\u20AC";
        String paramValue1 = URLEncoder.encode(value1, UTF_8);
        String query = paramName1 + "=" + paramValue1 + "&" + paramName2;
        ContentResponse response = client.GET(scenario.getScheme() + "://localhost:" + connector.getLocalPort() + "/?" + query);

        assertNotNull(response);
        assertEquals(200, response.getStatus());
        String content = new String(response.getContent(), UTF_8);
        assertEquals(value1 + "empty", content);
    }

    @ParameterizedTest
    @ArgumentsSource(ScenarioProvider.class)
    public void testGETWithParametersMultiValuedResponseWithContent(Scenario scenario) throws Exception
    {
        String paramName1 = "a";
        String paramName2 = "b";
        start(scenario, new EmptyServerHandler()
        {
            @Override
            protected void service(org.eclipse.jetty.server.Request request, org.eclipse.jetty.server.Response response) throws Throwable
            {
                response.getHeaders().put(HttpHeader.CONTENT_TYPE, "text/plain;charset=UTF-8");
                Fields fields = org.eclipse.jetty.server.Request.extractQueryParameters(request);

                List<String> paramValues1 = fields.getValues(paramName1);
                for (String paramValue : paramValues1)
                {
                    Content.Sink.write(response, false, UTF_8.encode(paramValue));
                }
                String paramValue2 = fields.getValue(paramName2);
                Content.Sink.write(response, true, UTF_8.encode(paramValue2));
            }
        });

        String value11 = "\u20AC";
        String value12 = "\u20AA";
        String value2 = "&";
        String paramValue11 = URLEncoder.encode(value11, UTF_8);
        String paramValue12 = URLEncoder.encode(value12, UTF_8);
        String paramValue2 = URLEncoder.encode(value2, UTF_8);
        String query = paramName1 + "=" + paramValue11 + "&" + paramName1 + "=" + paramValue12 + "&" + paramName2 + "=" + paramValue2;
        ContentResponse response = client.GET(scenario.getScheme() + "://localhost:" + connector.getLocalPort() + "/?" + query);

        assertNotNull(response);
        assertEquals(200, response.getStatus());
        String content = new String(response.getContent(), UTF_8);
        assertEquals(value11 + value12 + value2, content);
    }

    @ParameterizedTest
    @ArgumentsSource(ScenarioProvider.class)
    public void testPOSTWithParameters(Scenario scenario) throws Exception
    {
        String paramName = "a";
        String paramValue = "\u20AC";
        start(scenario, new Handler.Abstract()
        {
            @Override
            public boolean handle(org.eclipse.jetty.server.Request request, org.eclipse.jetty.server.Response response, Callback callback)
            {
                Fields fields = org.eclipse.jetty.server.Request.extractQueryParameters(request);
                String value = fields.getValue(paramName);
                if (paramValue.equals(value))
                {
                    response.getHeaders().put(HttpHeader.CONTENT_TYPE, "text/plain;charset=UTF-8");
                    Content.Sink.write(response, true, value, callback);
                }
                return true;
            }
        });

        ContentResponse response = client.POST(scenario.getScheme() + "://localhost:" + connector.getLocalPort())
            .param(paramName, paramValue)
            .timeout(5, TimeUnit.SECONDS)
            .send();

        assertNotNull(response);
        assertEquals(200, response.getStatus());
        assertEquals(paramValue, new String(response.getContent(), UTF_8));
    }

    @ParameterizedTest
    @ArgumentsSource(ScenarioProvider.class)
    public void testPUTWithParameters(Scenario scenario) throws Exception
    {
        String paramName = "a";
        String paramValue = "\u20AC";
        String encodedParamValue = URLEncoder.encode(paramValue, UTF_8);
        start(scenario, new Handler.Abstract()
        {
            @Override
            public boolean handle(org.eclipse.jetty.server.Request request, org.eclipse.jetty.server.Response response, Callback callback)
            {
                Fields fields = org.eclipse.jetty.server.Request.extractQueryParameters(request);
                String value = fields.getValue(paramName);
                if (paramValue.equals(value))
                {
                    response.getHeaders().put(HttpHeader.CONTENT_TYPE, "text/plain;charset=UTF-8");
                    Content.Sink.write(response, true, value, callback);
                }
                return true;
            }
        });

        URI uri = URI.create(scenario.getScheme() + "://localhost:" + connector.getLocalPort() + "/path?" + paramName + "=" + encodedParamValue);
        ContentResponse response = client.newRequest(uri)
            .method(HttpMethod.PUT)
            .timeout(5, TimeUnit.SECONDS)
            .send();

        assertNotNull(response);
        assertEquals(200, response.getStatus());
        assertEquals(paramValue, new String(response.getContent(), UTF_8));
    }

    @ParameterizedTest
    @ArgumentsSource(ScenarioProvider.class)
    public void testPOSTWithParametersWithContent(Scenario scenario) throws Exception
    {
        byte[] content = {0, 1, 2, 3};
        String paramName = "a";
        String paramValue = "\u20AC";
        start(scenario, new Handler.Abstract()
        {
            @Override
            public boolean handle(org.eclipse.jetty.server.Request request, org.eclipse.jetty.server.Response response, Callback callback) throws Exception
            {
                Content.Source.consumeAll(request);
                Fields fields = org.eclipse.jetty.server.Request.extractQueryParameters(request);
                String value = fields.getValue(paramName);
                if (paramValue.equals(value))
                {
                    response.getHeaders().put(HttpHeader.CONTENT_TYPE, "text/plain;charset=UTF-8");
                    response.write(true, ByteBuffer.wrap(content), callback);
                }
                return true;
            }
        });

        ContentResponse response = client.POST(scenario.getScheme() + "://localhost:" + connector.getLocalPort() + "/?b=1")
            .param(paramName, paramValue)
            .body(new BytesRequestContent(content))
            .timeout(5, TimeUnit.SECONDS)
            .send();

        assertNotNull(response);
        assertEquals(200, response.getStatus());
        assertArrayEquals(content, response.getContent());
    }

    @ParameterizedTest
    @ArgumentsSource(ScenarioProvider.class)
    public void testPOSTWithContentNotifiesRequestContentListener(Scenario scenario) throws Exception
    {
        start(scenario, new EmptyServerHandler()
        {
            @Override
            protected void service(org.eclipse.jetty.server.Request request, org.eclipse.jetty.server.Response response) throws Throwable
            {
                Content.Source.consumeAll(request);
            }
        });

        byte[] content = {0, 1, 2, 3};
        ContentResponse response = client.POST(scenario.getScheme() + "://localhost:" + connector.getLocalPort())
            .onRequestContent((request, buffer) ->
            {
                byte[] bytes = new byte[buffer.remaining()];
                buffer.get(bytes);
                if (!Arrays.equals(content, bytes))
                    request.abort(new Exception());
            })
            .body(new BytesRequestContent(content))
            .timeout(5, TimeUnit.SECONDS)
            .send();

        assertNotNull(response);
        assertEquals(200, response.getStatus());
    }

    @ParameterizedTest
    @ArgumentsSource(ScenarioProvider.class)
    public void testPOSTWithContentTracksProgress(Scenario scenario) throws Exception
    {
        start(scenario, new EmptyServerHandler()
        {
            @Override
            protected void service(org.eclipse.jetty.server.Request request, org.eclipse.jetty.server.Response response) throws Throwable
            {
                Content.Source.consumeAll(request);
            }
        });

        AtomicInteger progress = new AtomicInteger();
        ContentResponse response = client.POST(scenario.getScheme() + "://localhost:" + connector.getLocalPort())
            .onRequestContent((request, buffer) ->
            {
                byte[] bytes = new byte[buffer.remaining()];
                assertEquals(1, bytes.length);
                buffer.get(bytes);
                assertEquals(bytes[0], progress.getAndIncrement());
            })
            .body(new BytesRequestContent(new byte[]{0}, new byte[]{1}, new byte[]{2}, new byte[]{3}, new byte[]{4}))
            .timeout(5, TimeUnit.SECONDS)
            .send();

        assertNotNull(response);
        assertEquals(200, response.getStatus());
        assertEquals(5, progress.get());
    }

    @ParameterizedTest
    @ArgumentsSource(ScenarioProvider.class)
    public void testQueuedRequestIsSentWhenPreviousRequestSucceeded(Scenario scenario) throws Exception
    {
        start(scenario, new EmptyServerHandler());

        client.setMaxConnectionsPerDestination(1);

        CountDownLatch latch = new CountDownLatch(1);
        CountDownLatch successLatch = new CountDownLatch(2);
        client.newRequest("localhost", connector.getLocalPort())
            .scheme(scenario.getScheme())
            .onRequestBegin(request ->
            {
                try
                {
                    latch.await();
                }
                catch (InterruptedException x)
                {
                    x.printStackTrace();
                }
            })
            .send(new Response.Listener.Adapter()
            {
                @Override
                public void onSuccess(Response response)
                {
                    assertEquals(200, response.getStatus());
                    successLatch.countDown();
                }
            });

        client.newRequest("localhost", connector.getLocalPort())
            .scheme(scenario.getScheme())
            .onRequestQueued(request -> latch.countDown())
            .send(new Response.Listener.Adapter()
            {
                @Override
                public void onSuccess(Response response)
                {
                    assertEquals(200, response.getStatus());
                    successLatch.countDown();
                }
            });

        assertTrue(successLatch.await(5, TimeUnit.SECONDS));
    }

    @ParameterizedTest
    @ArgumentsSource(ScenarioProvider.class)
    public void testQueuedRequestIsSentWhenPreviousRequestClosedConnection(Scenario scenario) throws Exception
    {
        start(scenario, new EmptyServerHandler()
        {
            @Override
            protected void service(org.eclipse.jetty.server.Request request, org.eclipse.jetty.server.Response response)
            {
                if (org.eclipse.jetty.server.Request.getPathInContext(request).endsWith("/one"))
                    request.getConnectionMetaData().getConnection().getEndPoint().close();
            }
        });

        client.setMaxConnectionsPerDestination(1);

        try (StacklessLogging ignored = new StacklessLogging(HttpChannelState.class))
        {
            CountDownLatch latch = new CountDownLatch(2);
            client.newRequest("localhost", connector.getLocalPort())
                .scheme(scenario.getScheme())
                .path("/one")
                .onResponseFailure((response, failure) -> latch.countDown())
                .send(null);

            client.newRequest("localhost", connector.getLocalPort())
                .scheme(scenario.getScheme())
                .path("/two")
                .onResponseSuccess(response ->
                {
                    assertEquals(200, response.getStatus());
                    latch.countDown();
                })
                .send(null);

            assertTrue(latch.await(5, TimeUnit.SECONDS));
        }
    }

    @ParameterizedTest
    @ArgumentsSource(ScenarioProvider.class)
    public void testRetryWithDestinationIdleTimeoutEnabled(Scenario scenario) throws Exception
    {
        start(scenario, new EmptyServerHandler());
        client.stop();
        client.setDestinationIdleTimeout(1000);
        client.setIdleTimeout(1000);
        client.setMaxConnectionsPerDestination(1);
        client.start();

        try (StacklessLogging ignored = new StacklessLogging(org.eclipse.jetty.server.HttpChannel.class))
        {
            client.newRequest("localhost", connector.getLocalPort())
                .scheme(scenario.getScheme())
                .path("/one")
                .send();

            int idleTimeout = 100;
            Thread.sleep(idleTimeout * 2);

            // After serving a request over a connection that hasn't timed out, serving a second
            // request with a shorter idle timeout will make the connection timeout immediately
            // after being taken out of the pool. This triggers the retry mechanism.
            client.newRequest("localhost", connector.getLocalPort())
                .scheme(scenario.getScheme())
                .path("/two")
                .idleTimeout(idleTimeout, TimeUnit.MILLISECONDS)
                .send();
        }

        // Wait for the sweeper to remove the idle HttpDestination.
        await().atMost(5, TimeUnit.SECONDS).until(() -> client.getDestinations().isEmpty());
    }

    @ParameterizedTest
    @ArgumentsSource(ScenarioProvider.class)
    public void testExchangeIsCompleteOnlyWhenBothRequestAndResponseAreComplete(Scenario scenario) throws Exception
    {
        start(scenario, new EmptyServerHandler()
        {
            @Override
            protected void service(org.eclipse.jetty.server.Request request, org.eclipse.jetty.server.Response response) throws Throwable
            {
                response.getHeaders().putLongField(HttpHeader.CONTENT_LENGTH, 0);
                response.setStatus(HttpStatus.OK_200);
                Content.Sink.write(response, true, null);
                Content.Source.consumeAll(request);
            }
        });

        // Prepare a big file to upload
        Path targetTestsDir = testdir.getEmptyPathDir();
        Files.createDirectories(targetTestsDir);
        Path file = Paths.get(targetTestsDir.toString(), "http_client_conversation.big");
        try (OutputStream output = Files.newOutputStream(file, StandardOpenOption.CREATE))
        {
            byte[] kb = new byte[1024];
            for (int i = 0; i < 10 * 1024; ++i)
            {
                output.write(kb);
            }
        }

        CountDownLatch latch = new CountDownLatch(3);
        AtomicLong exchangeTime = new AtomicLong();
        AtomicLong requestTime = new AtomicLong();
        AtomicLong responseTime = new AtomicLong();
        client.newRequest("localhost", connector.getLocalPort())
            .scheme(scenario.getScheme())
            .file(file)
            .onRequestSuccess(request ->
            {
                requestTime.set(NanoTime.now());
                latch.countDown();
            })
            .send(new Response.Listener.Adapter()
            {
                @Override
                public void onSuccess(Response response)
                {
                    responseTime.set(NanoTime.now());
                    latch.countDown();
                }

                @Override
                public void onComplete(Result result)
                {
                    exchangeTime.set(NanoTime.now());
                    latch.countDown();
                }
            });

        assertTrue(latch.await(10, TimeUnit.SECONDS));

        assertTrue(NanoTime.isBeforeOrSame(requestTime.get(), exchangeTime.get()));
        assertTrue(NanoTime.isBeforeOrSame(responseTime.get(), exchangeTime.get()));

        // Give some time to the server to consume the request content
        // This is just to avoid exception traces in the test output
        Thread.sleep(1000);

        Files.delete(file);
    }

    @ParameterizedTest
    @ArgumentsSource(ScenarioProvider.class)
    public void testExchangeIsCompleteWhenRequestFailsMidwayWithResponse(Scenario scenario) throws Exception
    {
        start(scenario, new EmptyServerHandler()
        {
            @Override
            protected void service(org.eclipse.jetty.server.Request request, org.eclipse.jetty.server.Response response) throws Throwable
            {
                // Echo back
                InputStream inputStream = org.eclipse.jetty.server.Request.asInputStream(request);
                OutputStream outputStream = Content.Sink.asOutputStream(response);
                IO.copy(inputStream, outputStream);
            }
        });

        AsyncRequestContent body = new AsyncRequestContent();
        body.write(false, BufferUtil.allocate(512), Callback.NOOP);
        body.write(false, BufferUtil.allocate(512), Callback.from(() -> body.fail(new IOException("explicitly_thrown_by_test"))));
        CountDownLatch latch = new CountDownLatch(1);
        client.newRequest("localhost", connector.getLocalPort())
            .scheme(scenario.getScheme())
            .body(body)
            .send(new Response.Listener.Adapter()
            {
                @Override
                public void onComplete(Result result)
                {
                    latch.countDown();
                }
            });

        assertTrue(latch.await(5, TimeUnit.SECONDS));
    }

    @ParameterizedTest
    @ArgumentsSource(ScenarioProvider.class)
    public void testExchangeIsCompleteWhenRequestFailsWithNoResponse(Scenario scenario) throws Exception
    {
        start(scenario, new EmptyServerHandler());

        CountDownLatch latch = new CountDownLatch(1);
        String host = "localhost";
        int port = connector.getLocalPort();
        client.newRequest(host, port)
            .scheme(scenario.getScheme())
            .onRequestBegin(r ->
            {
                HttpDestination destination = (HttpDestination)client.resolveDestination(r);
                DuplexConnectionPool connectionPool = (DuplexConnectionPool)destination.getConnectionPool();
                connectionPool.getActiveConnections().iterator().next().close();
            })
            .send(new Response.Listener.Adapter()
            {
                @Override
                public void onComplete(Result result)
                {
                    latch.countDown();
                }
            });

        assertTrue(latch.await(5, TimeUnit.SECONDS));
    }

    @ParameterizedTest
    @ArgumentsSource(ScenarioProvider.class)
    public void testSendToIPv6Address(Scenario scenario) throws Exception
    {
        Assumptions.assumeTrue(Net.isIpv6InterfaceAvailable());
        start(scenario, new EmptyServerHandler());

        ContentResponse response = client.newRequest("[::1]", connector.getLocalPort())
            .scheme(scenario.getScheme())
            .timeout(5, TimeUnit.SECONDS)
            .send();

        assertNotNull(response);
        assertEquals(200, response.getStatus());
    }

    @ParameterizedTest
    @ArgumentsSource(ScenarioProvider.class)
    public void testHeaderProcessing(Scenario scenario) throws Exception
    {
        String headerName = "X-Header-Test";
        start(scenario, new EmptyServerHandler()
        {
            @Override
            protected void service(org.eclipse.jetty.server.Request request, org.eclipse.jetty.server.Response response)
            {
                response.getHeaders().put(headerName, "X");
            }
        });

        ContentResponse response = client.newRequest("localhost", connector.getLocalPort())
            .scheme(scenario.getScheme())
            .onResponseHeader((response1, field) -> !field.getName().equals(headerName))
            .timeout(5, TimeUnit.SECONDS)
            .send();

        assertNotNull(response);
        assertEquals(200, response.getStatus());
        assertFalse(response.getHeaders().contains(headerName));
    }

    @ParameterizedTest
    @ArgumentsSource(ScenarioProvider.class)
    public void testAllHeadersDiscarded(Scenario scenario) throws Exception
    {
        start(scenario, new EmptyServerHandler());

        int count = 10;
        CountDownLatch latch = new CountDownLatch(count);
        for (int i = 0; i < count; ++i)
        {
            client.newRequest("localhost", connector.getLocalPort())
                .scheme(scenario.getScheme())
                .send(new Response.Listener.Adapter()
                {
                    @Override
                    public boolean onHeader(Response response, HttpField field)
                    {
                        return false;
                    }

                    @Override
                    public void onComplete(Result result)
                    {
                        if (result.isSucceeded())
                            latch.countDown();
                    }
                });
        }

        assertTrue(latch.await(10, TimeUnit.SECONDS));
    }

    @ParameterizedTest
    @ArgumentsSource(ScenarioProvider.class)
    public void testHEADWithResponseContentLength(Scenario scenario) throws Exception
    {
        int length = 1024;
        start(scenario, new Handler.Abstract()
        {
            @Override
            public boolean handle(org.eclipse.jetty.server.Request request, org.eclipse.jetty.server.Response response, Callback callback)
            {
                response.write(true, ByteBuffer.wrap(new byte[length]), callback);
                return true;
            }
        });

        // HEAD requests receive a Content-Length header, but do not
        // receive the content so they must handle this case properly
        ContentResponse response = client.newRequest("localhost", connector.getLocalPort())
            .scheme(scenario.getScheme())
            .method(HttpMethod.HEAD)
            .timeout(5, TimeUnit.SECONDS)
            .send();

        assertNotNull(response);
        assertEquals(200, response.getStatus());
        assertEquals(0, response.getContent().length);

        // Perform a normal GET request to be sure the content is now read
        response = client.newRequest("localhost", connector.getLocalPort())
            .scheme(scenario.getScheme())
            .timeout(5, TimeUnit.SECONDS)
            .send();

        assertNotNull(response);
        assertEquals(200, response.getStatus());
        assertEquals(length, response.getContent().length);
    }

    @ParameterizedTest
    @ArgumentsSource(ScenarioProvider.class)
    public void testConnectThrowsUnknownHostException(Scenario scenario) throws Exception
    {
        String host = "idontexist";
        int port = 80;

        assertThrows(IOException.class, () ->
        {
            Socket socket = new Socket();
            socket.connect(new InetSocketAddress(host, port), 1000);
        }, "Host must not be resolvable");

        start(scenario, new EmptyServerHandler());

        CountDownLatch latch = new CountDownLatch(1);
        client.newRequest(host, port)
            .send(result ->
            {
                assertTrue(result.isFailed());
                Throwable failure = result.getFailure();
                assertTrue(failure instanceof UnknownHostException);
                latch.countDown();
            });
        assertTrue(latch.await(10, TimeUnit.SECONDS));
    }

    @ParameterizedTest
    @ArgumentsSource(ScenarioProvider.class)
    public void testConnectHostWithMultipleAddresses(Scenario scenario) throws Exception
    {
        startServer(scenario, new EmptyServerHandler());
        startClient(scenario, client ->
        {
            client.setSocketAddressResolver(new SocketAddressResolver.Async(client.getExecutor(), client.getScheduler(), 5000)
            {
                @Override
                public void resolve(String host, int port, Promise<List<InetSocketAddress>> promise)
                {
                    super.resolve(host, port, new Promise<>()
                    {
                        @Override
                        public void succeeded(List<InetSocketAddress> result)
                        {
                            // Add as first address an invalid address so that we test
                            // that the connect operation iterates over the addresses.
                            result.add(0, new InetSocketAddress("idontexist", port));
                            promise.succeeded(result);
                        }

                        @Override
                        public void failed(Throwable x)
                        {
                            promise.failed(x);
                        }
                    });
                }
            });
        });

        // If no exceptions the test passes.
        client.newRequest("localhost", connector.getLocalPort())
            .scheme(scenario.getScheme())
            .headers(headers -> headers.put(HttpHeader.CONNECTION, HttpHeaderValue.CLOSE))
            .send();
    }

    @ParameterizedTest
    @ArgumentsSource(ScenarioProvider.class)
    public void testCustomUserAgent(Scenario scenario) throws Exception
    {
        String userAgent = "Test/1.0";
        start(scenario, new EmptyServerHandler()
        {
            @Override
            protected void service(org.eclipse.jetty.server.Request request, org.eclipse.jetty.server.Response response)
            {
                List<String> userAgents = request.getHeaders().getValuesList(HttpHeader.USER_AGENT);
                assertEquals(1, userAgents.size());
                assertEquals(userAgent, userAgents.get(0));
            }
        });

        ContentResponse response = client.newRequest("localhost", connector.getLocalPort())
            .scheme(scenario.getScheme())
            .agent(userAgent)
            .timeout(5, TimeUnit.SECONDS)
            .send();

        assertEquals(200, response.getStatus());

        response = client.newRequest("localhost", connector.getLocalPort())
            .scheme(scenario.getScheme())
            .headers(headers -> headers.put(HttpHeader.USER_AGENT, userAgent))
            .timeout(5, TimeUnit.SECONDS)
            .send();

        assertEquals(200, response.getStatus());
    }

    @ParameterizedTest
    @ArgumentsSource(ScenarioProvider.class)
    public void testUserAgentCanBeRemoved(Scenario scenario) throws Exception
    {
        start(scenario, new EmptyServerHandler()
        {
            @Override
            protected void service(org.eclipse.jetty.server.Request request, org.eclipse.jetty.server.Response response)
            {
                List<String> userAgents = request.getHeaders().getValuesList(HttpHeader.USER_AGENT);
                if ("/ua".equals(org.eclipse.jetty.server.Request.getPathInContext(request)))
                    assertEquals(1, userAgents.size());
                else
                    assertEquals(0, userAgents.size());
            }
        });

        // User agent not specified, use default.
        ContentResponse response = client.newRequest("localhost", connector.getLocalPort())
            .scheme(scenario.getScheme())
            .path("/ua")
            .timeout(5, TimeUnit.SECONDS)
            .send();

        assertEquals(200, response.getStatus());

        // User agent explicitly removed.
        response = client.newRequest("localhost", connector.getLocalPort())
            .scheme(scenario.getScheme())
            .agent(null)
            .timeout(5, TimeUnit.SECONDS)
            .send();

        assertEquals(200, response.getStatus());

        // User agent explicitly removed.
        response = client.newRequest("localhost", connector.getLocalPort())
            .scheme(scenario.getScheme())
            .headers(headers -> headers.remove(HttpHeader.USER_AGENT))
            .timeout(5, TimeUnit.SECONDS)
            .send();

        assertEquals(200, response.getStatus());
    }

    @ParameterizedTest
    @ArgumentsSource(ScenarioProvider.class)
    public void testRequestListenerForMultipleEventsIsInvokedOncePerEvent(Scenario scenario) throws Exception
    {
        start(scenario, new EmptyServerHandler());

        AtomicInteger counter = new AtomicInteger();
        Request.Listener listener = new Request.Listener()
        {
            @Override
            public void onQueued(Request request)
            {
                counter.incrementAndGet();
            }

            @Override
            public void onBegin(Request request)
            {
                counter.incrementAndGet();
            }

            @Override
            public void onHeaders(Request request)
            {
                counter.incrementAndGet();
            }

            @Override
            public void onCommit(Request request)
            {
                counter.incrementAndGet();
            }

            @Override
            public void onContent(Request request, ByteBuffer content)
            {
                // Should not be invoked
                counter.incrementAndGet();
            }

            @Override
            public void onFailure(Request request, Throwable failure)
            {
                // Should not be invoked
                counter.incrementAndGet();
            }

            @Override
            public void onSuccess(Request request)
            {
                counter.incrementAndGet();
            }
        };
        ContentResponse response = client.newRequest("localhost", connector.getLocalPort())
            .scheme(scenario.getScheme())
            .onRequestQueued(listener)
            .onRequestBegin(listener)
            .onRequestHeaders(listener)
            .onRequestCommit(listener)
            .onRequestContent(listener)
            .onRequestSuccess(listener)
            .onRequestFailure(listener)
            .listener(listener)
            .send();

        assertEquals(200, response.getStatus());
        int expectedEventsTriggeredByOnRequestXXXListeners = 5;
        int expectedEventsTriggeredByListener = 5;
        int expected = expectedEventsTriggeredByOnRequestXXXListeners + expectedEventsTriggeredByListener;
        assertEquals(expected, counter.get());
    }

    @ParameterizedTest
    @ArgumentsSource(ScenarioProvider.class)
    public void testResponseListenerForMultipleEventsIsInvokedOncePerEvent(Scenario scenario) throws Exception
    {
        start(scenario, new EmptyServerHandler());

        AtomicInteger counter = new AtomicInteger();
        CountDownLatch latch = new CountDownLatch(1);
        Response.Listener listener = new Response.Listener()
        {
            @Override
            public void onBegin(Response response)
            {
                counter.incrementAndGet();
            }

            @Override
            public boolean onHeader(Response response, HttpField field)
            {
                // Number of header may vary, so don't count
                return true;
            }

            @Override
            public void onHeaders(Response response)
            {
                counter.incrementAndGet();
            }

            @Override
            public void onContent(Response response, ByteBuffer content)
            {
                // Should not be invoked
                counter.incrementAndGet();
            }

            @Override
            public void onContent(Response response, Content.Chunk chunk, Runnable demander)
            {
                // Should not be invoked
                counter.incrementAndGet();
            }

            @Override
            public void onSuccess(Response response)
            {
                counter.incrementAndGet();
            }

            @Override
            public void onFailure(Response response, Throwable failure)
            {
                // Should not be invoked
                counter.incrementAndGet();
            }

            @Override
            public void onComplete(Result result)
            {
                assertEquals(200, result.getResponse().getStatus());
                counter.incrementAndGet();
                latch.countDown();
            }
        };
        client.newRequest("localhost", connector.getLocalPort())
            .scheme(scenario.getScheme())
            .onResponseBegin(listener)
            .onResponseHeader(listener)
            .onResponseHeaders(listener)
            .onResponseContent(listener)
            .onResponseContentAsync(listener)
            .onResponseSuccess(listener)
            .onResponseFailure(listener)
            .send(listener);

        assertTrue(latch.await(5, TimeUnit.SECONDS));
        int expectedEventsTriggeredByOnResponseXXXListeners = 3;
        int expectedEventsTriggeredByCompletionListener = 4;
        int expected = expectedEventsTriggeredByOnResponseXXXListeners + expectedEventsTriggeredByCompletionListener;
        assertEquals(expected, counter.get());
    }

    @ParameterizedTest
    @ArgumentsSource(ScenarioProvider.class)
    public void setOnCompleteCallbackWithBlockingSend(Scenario scenario) throws Exception
    {
        byte[] content = new byte[512];
        new Random().nextBytes(content);
        start(scenario, new Handler.Abstract()
        {
            @Override
            public boolean handle(org.eclipse.jetty.server.Request request, org.eclipse.jetty.server.Response response, Callback callback)
            {
                response.write(true, ByteBuffer.wrap(content), callback);
                return true;
            }
        });

        Exchanger<Response> ex = new Exchanger<>();
        BufferingResponseListener listener = new BufferingResponseListener()
        {
            @Override
            public void onComplete(Result result)
            {
                try
                {
                    ex.exchange(result.getResponse());
                }
                catch (InterruptedException e)
                {
                    e.printStackTrace();
                }
            }
        };

        client.newRequest("localhost", connector.getLocalPort())
            .scheme(scenario.getScheme())
            .send(listener);

        Response response = ex.exchange(null);

        assertEquals(200, response.getStatus());
        assertArrayEquals(content, listener.getContent());
    }

    @ParameterizedTest
    @ArgumentsSource(ScenarioProvider.class)
    public void testCustomHostHeader(Scenario scenario) throws Exception
    {
        String host = "localhost";
        start(scenario, new EmptyServerHandler()
        {
            @Override
            protected void service(org.eclipse.jetty.server.Request request, org.eclipse.jetty.server.Response response)
            {
                assertEquals(host, org.eclipse.jetty.server.Request.getServerName(request));
            }
        });

        ContentResponse response = client.newRequest("http://127.0.0.1:" + connector.getLocalPort() + "/path")
            .scheme(scenario.getScheme())
            .headers(headers -> headers.put(HttpHeader.HOST, host))
            .send();

        assertEquals(200, response.getStatus());
    }

    @ParameterizedTest
    @ArgumentsSource(ScenarioProvider.class)
    public void testHTTP10WithKeepAliveAndContentLength(Scenario scenario) throws Exception
    {
        start(scenario, new Handler.Abstract()
        {
            @Override
            public boolean handle(org.eclipse.jetty.server.Request request, org.eclipse.jetty.server.Response response, Callback callback) throws Exception
            {
                // Send the headers at this point, then write the content.
                byte[] content = "TEST".getBytes(UTF_8);
                response.getHeaders().putLongField(HttpHeader.CONTENT_LENGTH, content.length);
                Content.Sink.write(response, false, null);
                response.write(true, ByteBuffer.wrap(content), callback);
                return true;
            }
        });

        ContentResponse response = client.newRequest("localhost", connector.getLocalPort())
            .scheme(scenario.getScheme())
            .version(HttpVersion.HTTP_1_0)
            .headers(headers -> headers.put(HttpHeader.CONNECTION, HttpHeaderValue.KEEP_ALIVE.asString()))
            .timeout(5, TimeUnit.SECONDS)
            .send();

        assertEquals(200, response.getStatus());
        assertTrue(response.getHeaders().contains(HttpHeader.CONNECTION, HttpHeaderValue.KEEP_ALIVE.asString()));
    }

    @ParameterizedTest
    @ArgumentsSource(ScenarioProvider.class)
    public void testHTTP10WithKeepAliveAndNoContentLength(Scenario scenario) throws Exception
    {
        start(scenario, new Handler.Abstract()
        {
            @Override
            public boolean handle(org.eclipse.jetty.server.Request request, org.eclipse.jetty.server.Response response, Callback callback) throws Exception
            {
                // Send the headers at this point, then write the content
                Content.Sink.write(response, false, null);
                Content.Sink.write(response, true, "TEST", callback);
                return true;
            }
        });

        long timeout = 5000;
        Request request = client.newRequest("localhost", connector.getLocalPort())
            .scheme(scenario.getScheme())
            .version(HttpVersion.HTTP_1_0)
            .headers(headers -> headers.put(HttpHeader.CONNECTION, HttpHeaderValue.KEEP_ALIVE.asString()))
            .timeout(timeout, TimeUnit.MILLISECONDS);
        FuturePromise<Connection> promise = new FuturePromise<>();
        Destination destination = client.resolveDestination(request);
        destination.newConnection(promise);
        try (Connection connection = promise.get(5, TimeUnit.SECONDS))
        {
            FutureResponseListener listener = new FutureResponseListener(request);
            connection.send(request, listener);
            ContentResponse response = listener.get(2 * timeout, TimeUnit.MILLISECONDS);

            assertEquals(200, response.getStatus());
            // The parser notifies end-of-content and therefore the CompleteListener
            // before closing the connection, so we need to wait before checking
            // that the connection is closed to avoid races.
            Thread.sleep(1000);
            assertTrue(connection.isClosed());
        }
    }

    @ParameterizedTest
    @ArgumentsSource(ScenarioProvider.class)
    public void testHTTP10WithKeepAliveAndNoContent(Scenario scenario) throws Exception
    {
        start(scenario, new EmptyServerHandler());

        ContentResponse response = client.newRequest("localhost", connector.getLocalPort())
            .scheme(scenario.getScheme())
            .version(HttpVersion.HTTP_1_0)
            .headers(headers -> headers.put(HttpHeader.CONNECTION, HttpHeaderValue.KEEP_ALIVE.asString()))
            .timeout(5, TimeUnit.SECONDS)
            .send();

        assertEquals(200, response.getStatus());
        assertTrue(response.getHeaders().contains(HttpHeader.CONNECTION, HttpHeaderValue.KEEP_ALIVE.asString()));
    }

    @ParameterizedTest
    @ArgumentsSource(ScenarioProvider.class)
    public void testLongPollIsAbortedWhenClientIsStopped(Scenario scenario) throws Exception
    {
        CountDownLatch latch = new CountDownLatch(1);
        start(scenario, new Handler.Abstract()
        {
            @Override
            public boolean handle(org.eclipse.jetty.server.Request request, org.eclipse.jetty.server.Response response, Callback callback)
            {
                // Do not complete the callback.
                latch.countDown();
                return true;
            }
        });

        CountDownLatch completeLatch = new CountDownLatch(1);
        client.newRequest("localhost", connector.getLocalPort())
            .scheme(scenario.getScheme())
            .send(result ->
            {
                if (result.isFailed())
                    completeLatch.countDown();
            });

        assertTrue(latch.await(5, TimeUnit.SECONDS));

        // Stop the client, the complete listener must be invoked.
        client.stop();

        assertTrue(completeLatch.await(5, TimeUnit.SECONDS));
    }

    @ParameterizedTest
    @ArgumentsSource(ScenarioProvider.class)
    public void testSmallContentDelimitedByEOFWithSlowRequestHTTP10(Scenario scenario)
    {
        Assumptions.assumeTrue(HttpScheme.HTTP.is(scenario.getScheme()));

        ExecutionException e = assertThrows(ExecutionException.class, () ->
            testContentDelimitedByEOFWithSlowRequest(scenario, HttpVersion.HTTP_1_0, 1024));

<<<<<<< HEAD
        assertThat(e.getCause(), instanceOf(BadMessage.RuntimeException.class));
=======
        assertThat(e.getCause(), instanceOf(BadMessage.class));
>>>>>>> 297d6a0d
        assertThat(e.getCause().getMessage(), containsString("Unknown content"));
    }

    @ParameterizedTest
    @ArgumentsSource(NonSslScenarioProvider.class)
    public void testBigContentDelimitedByEOFWithSlowRequestHTTP10(Scenario scenario)
    {
        ExecutionException e = assertThrows(ExecutionException.class, () ->
            testContentDelimitedByEOFWithSlowRequest(scenario, HttpVersion.HTTP_1_0, 128 * 1024));

<<<<<<< HEAD
        assertThat(e.getCause(), instanceOf(BadMessage.RuntimeException.class));
=======
        assertThat(e.getCause(), instanceOf(BadMessage.class));
>>>>>>> 297d6a0d
        assertThat(e.getCause().getMessage(), containsString("Unknown content"));
    }

    @ParameterizedTest
    @ArgumentsSource(NonSslScenarioProvider.class)
    public void testSmallContentDelimitedByEOFWithSlowRequestHTTP11(Scenario scenario) throws Exception
    {
        testContentDelimitedByEOFWithSlowRequest(scenario, HttpVersion.HTTP_1_1, 1024);
    }

    @ParameterizedTest
    @ArgumentsSource(NonSslScenarioProvider.class)
    public void testBigContentDelimitedByEOFWithSlowRequestHTTP11(Scenario scenario) throws Exception
    {
        testContentDelimitedByEOFWithSlowRequest(scenario, HttpVersion.HTTP_1_1, 128 * 1024);
    }

    private void testContentDelimitedByEOFWithSlowRequest(Scenario scenario, HttpVersion version, int length) throws Exception
    {
        // This test is crafted in a way that the response completes before the request is fully written.
        // With SSL, the response coming down will close the SSLEngine so it would not be possible to
        // write the last chunk of the request content, and the request will be failed, failing also the
        // test, which is not what we want.
        // This is a limit of Java's SSL implementation that does not allow half closes.
        Assumptions.assumeTrue(HttpScheme.HTTP.is(scenario.getScheme()));

        byte[] data = new byte[length];
        new Random().nextBytes(data);
        start(scenario, new Handler.Abstract()
        {
            @Override
            public boolean handle(org.eclipse.jetty.server.Request request, org.eclipse.jetty.server.Response response, Callback callback)
            {
                // Send Connection: close to avoid that the server chunks the content with HTTP 1.1.
                if (version.compareTo(HttpVersion.HTTP_1_0) > 0)
                    response.getHeaders().put("Connection", "close");
                response.write(true, ByteBuffer.wrap(data), callback);
                return true;
            }
        });

        AsyncRequestContent content = new AsyncRequestContent(ByteBuffer.wrap(new byte[]{0}));
        Request request = client.newRequest("localhost", connector.getLocalPort())
            .scheme(scenario.getScheme())
            .version(version)
            .body(content);
        FutureResponseListener listener = new FutureResponseListener(request);
        request.send(listener);
        // Wait some time to simulate a slow request.
        Thread.sleep(1000);
        content.close();

        ContentResponse response = listener.get(5, TimeUnit.SECONDS);

        assertEquals(200, response.getStatus());
        assertArrayEquals(data, response.getContent());
    }

    @ParameterizedTest
    @ArgumentsSource(ScenarioProvider.class)
    public void testRequestRetries(Scenario scenario) throws Exception
    {
        int maxRetries = 3;
        AtomicInteger requests = new AtomicInteger();
        CountDownLatch latch = new CountDownLatch(2);
        start(scenario, new Handler.Abstract()
        {
            @Override
            public boolean handle(org.eclipse.jetty.server.Request request, org.eclipse.jetty.server.Response response, Callback callback) throws Exception
            {
                Content.Source.consumeAll(request);
                int count = requests.incrementAndGet();
                if (count == maxRetries)
                    latch.countDown();
                else
                    response.setStatus(HttpStatus.NOT_FOUND_404);
                callback.succeeded();
                return true;
            }
        });

        new RetryListener(client, scenario.getScheme(), "localhost", connector.getLocalPort(), maxRetries)
        {
            @Override
            protected void completed(Result result)
            {
                latch.countDown();
            }
        }.perform();

        assertTrue(latch.await(5, TimeUnit.SECONDS));
    }

    @ParameterizedTest
    @ArgumentsSource(ScenarioProvider.class)
    public void testCompleteNotInvokedUntilContentConsumed(Scenario scenario) throws Exception
    {
        start(scenario, new Handler.Abstract()
        {
            @Override
            public boolean handle(org.eclipse.jetty.server.Request request, org.eclipse.jetty.server.Response response, Callback callback)
            {
                response.write(true, ByteBuffer.allocate(1024), callback);
                return true;
            }
        });

        AtomicReference<Runnable> demanderRef = new AtomicReference<>();
        CountDownLatch contentLatch = new CountDownLatch(1);
        CountDownLatch completeLatch = new CountDownLatch(1);
        client.newRequest("localhost", connector.getLocalPort())
            .scheme(scenario.getScheme())
            .send(new Response.Listener.Adapter()
            {
                @Override
                public void onContent(Response response, Content.Chunk chunk, Runnable demander)
                {
                    // Do not notify the callback yet.
                    demanderRef.set(demander);
                    contentLatch.countDown();
                }

                @Override
                public void onComplete(Result result)
                {
                    if (result.isSucceeded())
                        completeLatch.countDown();
                }
            });

        assertTrue(contentLatch.await(5, TimeUnit.SECONDS));

        // Make sure the complete event is not emitted.
        assertFalse(completeLatch.await(1, TimeUnit.SECONDS));

        // Consume the content.
        demanderRef.get().run();

        // Now the complete event is emitted.
        assertTrue(completeLatch.await(5, TimeUnit.SECONDS));
    }

    @ParameterizedTest
    @ArgumentsSource(ScenarioProvider.class)
    public void testRequestSentOnlyAfterConnectionOpen(Scenario scenario) throws Exception
    {
        startServer(scenario, new EmptyServerHandler());

        AtomicBoolean open = new AtomicBoolean();
        ClientConnector clientConnector = new ClientConnector();
        clientConnector.setSslContextFactory(scenario.newClientSslContextFactory());
        client = new HttpClient(new HttpClientTransportOverHTTP(clientConnector)
        {
            @Override
            public org.eclipse.jetty.io.Connection newConnection(EndPoint endPoint, Map<String, Object> context)
            {
                return new HttpConnectionOverHTTP(endPoint, context)
                {
                    @Override
                    public void onOpen()
                    {
                        open.set(true);
                        super.onOpen();
                    }
                };
            }
        });
        client.start();

        CountDownLatch latch = new CountDownLatch(2);
        client.newRequest("localhost", connector.getLocalPort())
            .scheme(scenario.getScheme())
            .onRequestBegin(request ->
            {
                assertTrue(open.get());
                latch.countDown();
            })
            .send(result ->
            {
                if (result.isSucceeded())
                    latch.countDown();
            });

        assertTrue(latch.await(5, TimeUnit.SECONDS));
    }

    @ParameterizedTest
    @ArgumentsSource(ScenarioProvider.class)
    public void testCONNECTWithHTTP10(Scenario scenario) throws Exception
    {
        try (ServerSocket server = new ServerSocket(0))
        {
            startClient(scenario);

            String host = "localhost";
            int port = server.getLocalPort();

            Request request = client.newRequest(host, port)
                .method(HttpMethod.CONNECT)
                .version(HttpVersion.HTTP_1_0);
            FuturePromise<Connection> promise = new FuturePromise<>();
            client.resolveDestination(request).newConnection(promise);
            Connection connection = promise.get(5, TimeUnit.SECONDS);
            FutureResponseListener listener = new FutureResponseListener(request);
            connection.send(request, listener);

            try (Socket socket = server.accept())
            {
                InputStream input = socket.getInputStream();
                consume(input, false);

                // HTTP/1.0 response, the client must not close the connection.
                String httpResponse =
                    "HTTP/1.0 200 OK\r\n" +
                        "\r\n";
                OutputStream output = socket.getOutputStream();
                output.write(httpResponse.getBytes(UTF_8));
                output.flush();

                ContentResponse response = listener.get(5, TimeUnit.SECONDS);
                assertEquals(200, response.getStatus());
                assertThat(connection, Matchers.instanceOf(HttpConnectionOverHTTP.class));
                HttpConnectionOverHTTP httpConnection = (HttpConnectionOverHTTP)connection;
                EndPoint endPoint = httpConnection.getEndPoint();
                assertTrue(endPoint.isOpen());

                // After a CONNECT+200, this connection is in "tunnel mode",
                // and applications that want to deal with tunnel bytes must
                // likely access the underlying EndPoint.
                // For the purpose of this test, we just re-enable fill interest
                // so that we can send another clear-text HTTP request.
                httpConnection.fillInterested();

                request = client.newRequest(host, port);
                listener = new FutureResponseListener(request);
                connection.send(request, listener);

                consume(input, false);

                httpResponse =
                    "HTTP/1.1 200 OK\r\n" +
                        "Content-Length: 0\r\n" +
                        "\r\n";
                output.write(httpResponse.getBytes(UTF_8));
                output.flush();

                listener.get(5, TimeUnit.SECONDS);
            }
        }
    }

    @ParameterizedTest
    @ArgumentsSource(ScenarioProvider.class)
    public void testIPv6HostWithHTTP10(Scenario scenario) throws Exception
    {
        Assumptions.assumeTrue(Net.isIpv6InterfaceAvailable());
        start(scenario, new Handler.Abstract()
        {
            @Override
            public boolean handle(org.eclipse.jetty.server.Request request, org.eclipse.jetty.server.Response response, Callback callback)
            {
                response.getHeaders().put(HttpHeader.CONTENT_TYPE, "text/plain");
                Content.Sink.write(response, true, org.eclipse.jetty.server.Request.getServerName(request), callback);
                return true;
            }
        });

        URI uri = URI.create(scenario.getScheme() + "://[::1]:" + connector.getLocalPort() + "/path");
        ContentResponse response = client.newRequest(uri)
            .method(HttpMethod.PUT)
            .version(HttpVersion.HTTP_1_0)
            .onRequestBegin(r -> r.headers(headers -> headers.remove(HttpHeader.HOST)))
            .timeout(5, TimeUnit.SECONDS)
            .send();

        assertNotNull(response);
        assertEquals(200, response.getStatus());
        String content = response.getContentAsString();
        assertThat(content, Matchers.startsWith("["));
        assertThat(content, Matchers.endsWith(":1]"));
    }

    @ParameterizedTest
    @ArgumentsSource(ScenarioProvider.class)
    public void testCopyRequest(Scenario scenario) throws Exception
    {
        startClient(scenario);

        assertCopyRequest(client.newRequest("http://example.com/some/url")
            .method(HttpMethod.HEAD)
            .version(HttpVersion.HTTP_2)
            .body(new StringRequestContent("some string"))
            .timeout(321, TimeUnit.SECONDS)
            .idleTimeout(2221, TimeUnit.SECONDS)
            .followRedirects(true)
            .headers(headers -> headers.put(HttpHeader.CONTENT_TYPE, "application/json"))
            .headers(headers -> headers.put("X-Some-Custom-Header", "some-value")));

        assertCopyRequest(client.newRequest("https://example.com")
            .method(HttpMethod.POST)
            .version(HttpVersion.HTTP_1_0)
            .body(new StringRequestContent("some other string"))
            .timeout(123231, TimeUnit.SECONDS)
            .idleTimeout(232342, TimeUnit.SECONDS)
            .followRedirects(false)
            .tag("tag")
            .headers(headers -> headers.put(HttpHeader.ACCEPT, "application/json"))
            .headers(headers -> headers.put("X-Some-Other-Custom-Header", "some-other-value")));

        assertCopyRequest(client.newRequest("https://example.com")
            .headers(headers -> headers.add(HttpHeader.ACCEPT, "application/json"))
            .headers(headers -> headers.add(HttpHeader.ACCEPT, "application/xml"))
            .headers(headers -> headers.add("x-same-name", "value1"))
            .headers(headers -> headers.add("x-same-name", "value2")));

        assertCopyRequest(client.newRequest("https://example.com")
            .headers(headers -> headers.put(HttpHeader.ACCEPT, "application/json"))
            .headers(headers -> headers.put(HttpHeader.CONTENT_TYPE, "application/json")));

        assertCopyRequest(client.newRequest("https://example.com")
            .headers(headers -> headers.put("Accept", "application/json"))
            .headers(headers -> headers.put("Content-Type", "application/json")));

        assertCopyRequest(client.newRequest("https://example.com")
            .headers(headers -> headers.put("X-Custom-Header-1", "value1"))
            .headers(headers -> headers.put("X-Custom-Header-2", "value2")));

        assertCopyRequest(client.newRequest("https://example.com")
            .headers(headers -> headers.put("X-Custom-Header-1", "value"))
            .headers(headers -> headers.put("X-Custom-Header-2", "value")));
    }

    @ParameterizedTest
    @ArgumentsSource(ScenarioProvider.class)
    public void testHostWithHTTP10(Scenario scenario) throws Exception
    {
        start(scenario, new EmptyServerHandler()
        {
            @Override
            protected void service(org.eclipse.jetty.server.Request request, org.eclipse.jetty.server.Response response)
            {
                assertThat(request.getHeaders().get("Host"), Matchers.notNullValue());
            }
        });

        ContentResponse response = client.newRequest("localhost", connector.getLocalPort())
            .scheme(scenario.getScheme())
            .version(HttpVersion.HTTP_1_0)
            .timeout(5, TimeUnit.SECONDS)
            .send();

        assertEquals(200, response.getStatus());
    }

    @ParameterizedTest
    @ArgumentsSource(NonSslScenarioProvider.class)
    public void test204WithContent(Scenario scenario) throws Exception
    {
        // This test only works with clear-text HTTP.
        Assumptions.assumeTrue(HttpScheme.HTTP.is(scenario.getScheme()));

        try (ServerSocket server = new ServerSocket(0))
        {
            int idleTimeout = 2000;
            startClient(scenario, httpClient ->
            {
                httpClient.setMaxConnectionsPerDestination(1);
                httpClient.setIdleTimeout(idleTimeout);
            });

            Request request = client.newRequest("localhost", server.getLocalPort())
                .scheme(scenario.getScheme())
                .timeout(5, TimeUnit.SECONDS);
            FutureResponseListener listener = new FutureResponseListener(request);
            request.send(listener);

            try (Socket socket = server.accept())
            {
                socket.setSoTimeout(idleTimeout / 2);

                InputStream input = socket.getInputStream();
                consume(input, false);

                // Send a bad response.
                String httpResponse =
                    "HTTP/1.1 204 No Content\r\n" +
                        "\r\n" +
                        "No Content";
                OutputStream output = socket.getOutputStream();
                output.write(httpResponse.getBytes(UTF_8));
                output.flush();

                ContentResponse response = listener.get(5, TimeUnit.SECONDS);
                assertEquals(204, response.getStatus());

                byte[] responseContent = response.getContent();
                assertNotNull(responseContent);
                assertEquals(0, responseContent.length);

                // Send another request to verify we have handled the wrong response correctly.
                request = client.newRequest("localhost", server.getLocalPort())
                    .scheme(scenario.getScheme())
                    .timeout(5, TimeUnit.SECONDS);
                listener = new FutureResponseListener(request);
                request.send(listener);

                consume(input, false);

                httpResponse =
                    "HTTP/1.1 200 OK\r\n" +
                        "Content-Length: 0\r\n" +
                        "\r\n";
                output.write(httpResponse.getBytes(UTF_8));
                output.flush();

                response = listener.get(5, TimeUnit.SECONDS);
                assertEquals(200, response.getStatus());
            }
        }
    }

    @ParameterizedTest
    @ArgumentsSource(ScenarioProvider.class)
    public void testContentListenerAsCompleteListener(Scenario scenario) throws Exception
    {
        byte[] bytes = new byte[1024];
        new Random().nextBytes(bytes);
        start(scenario, new Handler.Abstract()
        {
            @Override
            public boolean handle(org.eclipse.jetty.server.Request request, org.eclipse.jetty.server.Response response, Callback callback)
            {
                response.write(true, ByteBuffer.wrap(bytes), callback);
                return true;
            }
        });

        ByteArrayOutputStream baos = new ByteArrayOutputStream();
        CountDownLatch latch = new CountDownLatch(1);
        class L implements Response.ContentListener, Response.CompleteListener
        {
            @Override
            public void onContent(Response response, ByteBuffer content)
            {
                try
                {
                    BufferUtil.writeTo(content, baos);
                }
                catch (IOException x)
                {
                    baos.reset();
                    x.printStackTrace();
                }
            }

            @Override
            public void onComplete(Result result)
            {
                if (result.isSucceeded())
                    latch.countDown();
            }
        }

        client.newRequest("localhost", connector.getLocalPort())
            .scheme(scenario.getScheme())
            .send(new L());

        assertTrue(latch.await(5, TimeUnit.SECONDS));
        assertArrayEquals(bytes, baos.toByteArray());
    }

    @ParameterizedTest
    @ArgumentsSource(ScenarioProvider.class)
    public void testUnsolicitedResponseBytesFromServer(Scenario scenario) throws Exception
    {
        String response = "" +
            "HTTP/1.1 408 Request Timeout\r\n" +
            "Content-Length: 0\r\n" +
            "Connection: close\r\n" +
            "\r\n";
        testUnsolicitedBytesFromServer(scenario, response);
    }

    @ParameterizedTest
    @ArgumentsSource(ScenarioProvider.class)
    public void testUnsolicitedInvalidBytesFromServer(Scenario scenario) throws Exception
    {
        String response = "ABCDEF";
        testUnsolicitedBytesFromServer(scenario, response);
    }

    private void testUnsolicitedBytesFromServer(Scenario scenario, String bytesFromServer) throws Exception
    {
        try (ServerSocket server = new ServerSocket(0))
        {
            startClient(scenario, clientConnector ->
            {
                clientConnector.setSelectors(1);
                HttpClientTransportOverHTTP transport = new HttpClientTransportOverHTTP(clientConnector);
                transport.setConnectionPoolFactory(destination ->
                {
                    ConnectionPool connectionPool = new DuplexConnectionPool(destination, 1);
                    LifeCycle.start(connectionPool);
                    connectionPool.preCreateConnections(1);
                    return connectionPool;
                });
                return transport;
            }, null);

            String host = "localhost";
            int port = server.getLocalPort();

            // Resolve the destination which will pre-create a connection.
            Destination destination = client.resolveDestination(new Origin("http", host, port));

            // Accept the connection and send an unsolicited 408.
            try (Socket socket = server.accept())
            {
                OutputStream output = socket.getOutputStream();
                output.write(bytesFromServer.getBytes(UTF_8));
                output.flush();
            }

            // Give some time to the client to process the response.
            Thread.sleep(1000);

            AbstractConnectionPool pool = (AbstractConnectionPool)destination.getConnectionPool();
            assertEquals(0, pool.getConnectionCount());
        }
    }

    // TODO: move this test to Servlet tests.
/*
    @ParameterizedTest
    @ArgumentsSource(ScenarioProvider.class)
    public void testHttpParserCloseWithAsyncReads(Scenario scenario) throws Exception
    {
        CountDownLatch serverOnErrorLatch = new CountDownLatch(1);

        start(scenario, new AbstractHandler()
        {
            @Override
            public void handle(String target, org.eclipse.jetty.server.Request jettyRequest, HttpServletRequest request, HttpServletResponse response) throws IOException
            {
                jettyRequest.setHandled(true);
                if (request.getDispatcherType() != DispatcherType.REQUEST)
                    return;

                AsyncContext asyncContext = request.startAsync();
                asyncContext.setTimeout(2000); // allow async to timeout
                ServletInputStream input = request.getInputStream();
                input.setReadListener(new ReadListener()
                {
                    @Override
                    public void onDataAvailable() throws IOException
                    {
                        while (input.isReady())
                        {
                            int read = input.read();
                            if (read < 0)
                                break;
                        }
                    }

                    @Override
                    public void onAllDataRead() throws IOException
                    {
                    }

                    @Override
                    public void onError(Throwable t)
                    {
                        asyncContext.complete();
                        serverOnErrorLatch.countDown();
                    }
                });
                // Close the parser to cause the issue.
                org.eclipse.jetty.server.HttpConnection.getCurrentConnection().getParser().close();
            }
        });
        server.start();

        int length = 16;
        ByteBuffer chunk1 = ByteBuffer.allocate(length / 2);
        AsyncRequestContent content = new AsyncRequestContent(chunk1)
        {
            @Override
            public long getLength()
            {
                return length;
            }
        };
        CountDownLatch clientResultLatch = new CountDownLatch(1);
        client.newRequest("localhost", connector.getLocalPort())
            .scheme(scenario.getScheme())
            .method(HttpMethod.POST)
            .body(content)
            .send(result -> clientResultLatch.countDown());

        Thread.sleep(1000);

        ByteBuffer chunk2 = ByteBuffer.allocate(length / 2);
        content.offer(chunk2);
        content.close();

        assertTrue(clientResultLatch.await(5, TimeUnit.SECONDS), "clientResultLatch didn't finish");
        assertTrue(serverOnErrorLatch.await(5, TimeUnit.SECONDS), "serverOnErrorLatch didn't finish");
    }
*/
    @ParameterizedTest
    @ArgumentsSource(ScenarioProvider.class)
    public void testBindAddress(Scenario scenario) throws Exception
    {
        String bindAddress = "127.0.0.2";
        start(scenario, new EmptyServerHandler()
        {
            @Override
            protected void service(org.eclipse.jetty.server.Request request, org.eclipse.jetty.server.Response response)
            {
                assertEquals(bindAddress, org.eclipse.jetty.server.Request.getRemoteAddr(request));
            }
        });

        client.setBindAddress(new InetSocketAddress(bindAddress, 0));

        CountDownLatch latch = new CountDownLatch(1);
        ContentResponse response = client.newRequest("localhost", connector.getLocalPort())
            .scheme(scenario.getScheme())
            .path("/1")
            .onRequestBegin(r ->
            {
                client.newRequest("localhost", connector.getLocalPort())
                    .scheme(scenario.getScheme())
                    .path("/2")
                    .send(result ->
                    {
                        assertTrue(result.isSucceeded());
                        assertEquals(HttpStatus.OK_200, result.getResponse().getStatus());
                        latch.countDown();
                    });
            })
            .timeout(5, TimeUnit.SECONDS)
            .send();

        assertTrue(latch.await(5, TimeUnit.SECONDS));
        assertEquals(HttpStatus.OK_200, response.getStatus());
    }

    private void assertCopyRequest(Request original)
    {
        Request copy = client.copyRequest(original, original.getURI());
        assertEquals(original.getURI(), copy.getURI());
        assertEquals(original.getMethod(), copy.getMethod());
        assertEquals(original.getVersion(), copy.getVersion());
        assertEquals(original.getBody(), copy.getBody());
        assertEquals(original.getIdleTimeout(), copy.getIdleTimeout());
        assertEquals(original.getTimeout(), copy.getTimeout());
        assertEquals(original.isFollowRedirects(), copy.isFollowRedirects());
        assertEquals(original.getTag(), copy.getTag());
        assertEquals(original.getHeaders(), copy.getHeaders());
    }

    private void consume(InputStream input, boolean eof) throws IOException
    {
        int crlfs = 0;
        while (true)
        {
            int read = input.read();
            if (read == '\r' || read == '\n')
                ++crlfs;
            else
                crlfs = 0;
            if (!eof && crlfs == 4)
                break;
            if (read < 0)
                break;
        }
    }

    public abstract static class RetryListener implements Response.CompleteListener
    {
        private final HttpClient client;
        private final String scheme;
        private final String host;
        private final int port;
        private final int maxRetries;
        private int retries;

        public RetryListener(HttpClient client, String scheme, String host, int port, int maxRetries)
        {
            this.client = client;
            this.scheme = scheme;
            this.host = host;
            this.port = port;
            this.maxRetries = maxRetries;
        }

        protected abstract void completed(Result result);

        @Override
        public void onComplete(Result result)
        {
            if (retries > maxRetries || result.isSucceeded() && result.getResponse().getStatus() == 200)
                completed(result);
            else
                retry();
        }

        private void retry()
        {
            ++retries;
            perform();
        }

        public void perform()
        {
            client.newRequest(host, port)
                .scheme(scheme)
                .method("POST")
                .param("attempt", String.valueOf(retries))
                .body(new StringRequestContent("0123456789ABCDEF"))
                .send(this);
        }
    }
}<|MERGE_RESOLUTION|>--- conflicted
+++ resolved
@@ -1281,11 +1281,7 @@
         ExecutionException e = assertThrows(ExecutionException.class, () ->
             testContentDelimitedByEOFWithSlowRequest(scenario, HttpVersion.HTTP_1_0, 1024));
 
-<<<<<<< HEAD
-        assertThat(e.getCause(), instanceOf(BadMessage.RuntimeException.class));
-=======
         assertThat(e.getCause(), instanceOf(BadMessage.class));
->>>>>>> 297d6a0d
         assertThat(e.getCause().getMessage(), containsString("Unknown content"));
     }
 
@@ -1296,11 +1292,7 @@
         ExecutionException e = assertThrows(ExecutionException.class, () ->
             testContentDelimitedByEOFWithSlowRequest(scenario, HttpVersion.HTTP_1_0, 128 * 1024));
 
-<<<<<<< HEAD
-        assertThat(e.getCause(), instanceOf(BadMessage.RuntimeException.class));
-=======
         assertThat(e.getCause(), instanceOf(BadMessage.class));
->>>>>>> 297d6a0d
         assertThat(e.getCause().getMessage(), containsString("Unknown content"));
     }
 
