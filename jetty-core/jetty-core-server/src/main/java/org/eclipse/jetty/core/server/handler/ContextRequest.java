//
// ========================================================================
// Copyright (c) 1995-2021 Mort Bay Consulting Pty Ltd and others.
//
// This program and the accompanying materials are made available under the
// terms of the Eclipse Public License v. 2.0 which is available at
// https://www.eclipse.org/legal/epl-2.0, or the Apache License, Version 2.0
// which is available at https://www.apache.org/licenses/LICENSE-2.0.
//
// SPDX-License-Identifier: EPL-2.0 OR Apache-2.0
// ========================================================================
//

package org.eclipse.jetty.core.server.handler;

import java.util.function.Consumer;
import java.util.function.Supplier;

import org.eclipse.jetty.core.server.Handler;
import org.eclipse.jetty.core.server.Request;
import org.eclipse.jetty.core.server.Response;
import org.eclipse.jetty.util.Callback;
import org.eclipse.jetty.util.thread.Invocable;

public class ContextRequest extends Request.Wrapper implements Invocable, Supplier<Handler.Processor>, Handler.Processor, Runnable
{
<<<<<<< HEAD
    private static final Logger LOG = LoggerFactory.getLogger(ContextRequest.class);

=======
>>>>>>> 168b8d81
    private final String _pathInContext;
    private final ContextHandler _contextHandler;
    private Handler.Processor _processor;
    private Response _response;
    private Callback _callback;

    protected ContextRequest(ContextHandler contextHandler, Request wrapped, String pathInContext)
    {
        super(wrapped);
        _pathInContext = pathInContext;
        _contextHandler = contextHandler;
    }

    @Override
    public Handler.Processor get()
    {
        try
        {
            return _contextHandler.getHandler().offer(this);
        }
        catch (Throwable t)
        {
            // Let's be less verbose with BadMessageExceptions & QuietExceptions
            if (!LOG.isDebugEnabled() && (t instanceof BadMessageException || t instanceof QuietException))
                LOG.warn("context bad message {}", t.getMessage());
            else
                LOG.warn("context handle failed {}", this, t);
        }
        return null;
    }

    void setProcessor(Handler.Processor processor)
    {
        _processor = processor;
    }

    @Override
    public void process(Request request, Response response, Callback callback) throws Exception
    {
        _response = response;
        _callback = callback;
        _contextHandler.getContext().run(this);
    }

    @Override
    public void run()
    {
        try
        {
            _processor.process(this, new ContextResponse(this, _response), _callback);
        }
        catch (Throwable t)
        {
<<<<<<< HEAD
            _response.writeError(this, t, _callback);
=======
            // Only handle exception if request was accepted
            if (!isAccepted())
                throw t;
            Response response = _response;
            response.writeError(t, response.getCallback());
>>>>>>> 168b8d81
        }
    }

    @Override
    public void execute(Runnable task)
    {
        super.execute(() -> _contextHandler.getContext().run(task));
    }

    @Override
    public void demandContent(Runnable onContentAvailable)
    {
        super.demandContent(() -> _contextHandler.getContext().run(onContentAvailable));
    }

    @Override
    public void addErrorListener(Consumer<Throwable> onError)
    {
        super.addErrorListener(t -> _contextHandler.getContext().accept(onError, t));
    }

    @Override
    public void addCompletionListener(Callback onComplete)
    {
        super.addCompletionListener(new Callback()
        {
            @Override
            public void succeeded()
            {
                _contextHandler.getContext().run(onComplete::succeeded);
            }

            @Override
            public void failed(Throwable t)
            {
                _contextHandler.getContext().accept(onComplete::failed, t);
            }
        });
    }

    public ContextHandler.Context getContext()
    {
        return _contextHandler.getContext();
    }

    public String getPath()
    {
        return _pathInContext;
    }

    @Override
    public Object getAttribute(String name)
    {
        // return some hidden attributes for requestLog
        return switch (name)
        {
            case "o.e.j.s.h.ScopedRequest.contextPath" -> _contextHandler.getContext().getContextPath();
            case "o.e.j.s.h.ScopedRequest.pathInContext" -> _pathInContext;
            default -> super.getAttribute(name);
        };
    }
}<|MERGE_RESOLUTION|>--- conflicted
+++ resolved
@@ -19,16 +19,16 @@
 import org.eclipse.jetty.core.server.Handler;
 import org.eclipse.jetty.core.server.Request;
 import org.eclipse.jetty.core.server.Response;
+import org.eclipse.jetty.http.BadMessageException;
+import org.eclipse.jetty.io.QuietException;
 import org.eclipse.jetty.util.Callback;
 import org.eclipse.jetty.util.thread.Invocable;
+import org.slf4j.Logger;
+import org.slf4j.LoggerFactory;
 
 public class ContextRequest extends Request.Wrapper implements Invocable, Supplier<Handler.Processor>, Handler.Processor, Runnable
 {
-<<<<<<< HEAD
     private static final Logger LOG = LoggerFactory.getLogger(ContextRequest.class);
-
-=======
->>>>>>> 168b8d81
     private final String _pathInContext;
     private final ContextHandler _contextHandler;
     private Handler.Processor _processor;
@@ -82,15 +82,7 @@
         }
         catch (Throwable t)
         {
-<<<<<<< HEAD
             _response.writeError(this, t, _callback);
-=======
-            // Only handle exception if request was accepted
-            if (!isAccepted())
-                throw t;
-            Response response = _response;
-            response.writeError(t, response.getCallback());
->>>>>>> 168b8d81
         }
     }
 
