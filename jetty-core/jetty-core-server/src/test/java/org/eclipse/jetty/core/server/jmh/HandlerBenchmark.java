--- conflicted
+++ resolved
@@ -44,7 +44,6 @@
 import org.openjdk.jmh.annotations.TearDown;
 import org.openjdk.jmh.annotations.Threads;
 import org.openjdk.jmh.annotations.Warmup;
-import org.openjdk.jmh.profile.LinuxPerfAsmProfiler;
 import org.openjdk.jmh.runner.Runner;
 import org.openjdk.jmh.runner.options.Options;
 import org.openjdk.jmh.runner.options.OptionsBuilder;
@@ -57,33 +56,18 @@
 
 @State(Scope.Benchmark)
 @Threads(4)
-<<<<<<< HEAD
 @Warmup(iterations = 7, time = 2000, timeUnit = TimeUnit.MILLISECONDS)
 @Measurement(iterations = 7, time = 2000, timeUnit = TimeUnit.MILLISECONDS)
 public class HandlerBenchmark
 {
     static Server _server = new Server();
     static HttpConfiguration _httpConfig = new HttpConfiguration();
-=======
-@Warmup(iterations = 7, time = 1000, timeUnit = TimeUnit.MILLISECONDS)
-@Measurement(iterations = 7, time = 1000, timeUnit = TimeUnit.MILLISECONDS)
-public class HandlerBenchmark
-{
-    static Server _server = new Server();
-    static HttpConfiguration _httpConfig;
->>>>>>> 168b8d81
 
     @Setup(Level.Trial)
     public static void setupServer() throws Exception
     {
-<<<<<<< HEAD
 //        DelayedHandler.UntilContent delayedHandler = new DelayedHandler.UntilContent();
         DelayUntilContentHandler delayedHandler = new DelayUntilContentHandler();
-=======
-        _httpConfig = new HttpConfiguration();
-        DelayedHandler.UntilContent delayedHandler = new DelayedHandler.UntilContent();
-//        DelayUntilContentHandler delayedHandler = new DelayUntilContentHandler();
->>>>>>> 168b8d81
         _server.setHandler(delayedHandler);
         ContextHandlerCollection contexts = new ContextHandlerCollection();
         delayedHandler.setHandler(contexts);
@@ -136,13 +120,8 @@
             .include(HandlerBenchmark.class.getSimpleName())
             .warmupIterations(20)
             .measurementIterations(10)
-<<<<<<< HEAD
             // .addProfiler(GCProfiler.class)
-            .addProfiler(LinuxPerfAsmProfiler.class)
-=======
-//            .addProfiler(GCProfiler.class)
-//            .addProfiler(AsyncProfiler.class, "output=flamegraph")
->>>>>>> 168b8d81
+            // .addProfiler(LinuxPerfAsmProfiler.class)
             .forks(1)
             .threads(10)
             .build();
