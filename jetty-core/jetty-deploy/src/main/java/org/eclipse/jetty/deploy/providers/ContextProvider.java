--- conflicted
+++ resolved
@@ -16,10 +16,7 @@
 import java.io.File;
 import java.io.FilenameFilter;
 import java.nio.file.Files;
-<<<<<<< HEAD
-=======
 import java.nio.file.Path;
->>>>>>> ae77d14c
 import java.util.Arrays;
 import java.util.HashMap;
 import java.util.Locale;
@@ -309,10 +306,6 @@
 
         initializeContextPath(contextHandler, path);
 
-<<<<<<< HEAD
-        if (file.isDirectory())
-            contextHandler.setBaseResource(Resource.newResource(file.toPath()));
-=======
         if (Files.isDirectory(path))
             contextHandler.setBaseResource(Resource.newResource(path));
 
@@ -329,7 +322,6 @@
         String contextPath = properties.get(Deployable.CONTEXT_PATH);
         if (StringUtil.isNotBlank(contextPath))
             contextHandler.setContextPath(contextPath);
->>>>>>> ae77d14c
 
         if (context instanceof Deployable deployable)
             deployable.initializeDefaults(properties);
@@ -364,11 +356,7 @@
             // Handle a context XML file
             if (FileID.isXml(path))
             {
-<<<<<<< HEAD
-                XmlConfiguration xmlc = new XmlConfiguration(file.toPath(), null, properties)
-=======
                 XmlConfiguration xmlc = new XmlConfiguration(path, null, properties)
->>>>>>> ae77d14c
                 {
                     @Override
                     public void initializeDefaults(Object context)
@@ -393,11 +381,7 @@
                 throw new IllegalStateException("Unknown context type of " + context);
             }
             // Otherwise it must be a directory or an archive
-<<<<<<< HEAD
-            else if (!Files.isDirectory(file.toPath()) && !FileID.isWebArchiveFile(file))
-=======
             else if (!Files.isDirectory(path) && !FileID.isWebArchive(path))
->>>>>>> ae77d14c
             {
                 throw new IllegalStateException("unable to create ContextHandler for " + app);
             }
