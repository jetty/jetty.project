--- conflicted
+++ resolved
@@ -14,10 +14,6 @@
 package org.eclipse.jetty.deploy.util;
 
 import java.io.File;
-<<<<<<< HEAD
-import java.nio.file.Files;
-=======
->>>>>>> ae77d14c
 import java.nio.file.Path;
 import java.util.Locale;
 
@@ -35,18 +31,6 @@
      */
     public static boolean isWebArchive(File file)
     {
-<<<<<<< HEAD
-        return isWebArchiveFile(file.toPath());
-    }
-
-    public static boolean isWebArchiveFile(Path path)
-    {
-        if (!Files.isRegularFile(path))
-            return false;
-
-        String name = path.getFileName().toString().toLowerCase(Locale.ENGLISH);
-        return (name.endsWith(".war") || name.endsWith(".jar"));
-=======
         return isWebArchive(file.getName());
     }
 
@@ -59,7 +43,6 @@
     public static boolean isWebArchive(Path path)
     {
         return isWebArchive(path.getFileName().toString());
->>>>>>> ae77d14c
     }
 
     /**
@@ -70,18 +53,6 @@
      */
     public static boolean isWebArchive(String filename)
     {
-<<<<<<< HEAD
-        return isXmlFile(path.toPath());
-    }
-
-    public static boolean isXmlFile(Path path)
-    {
-        if (!Files.isRegularFile(path))
-            return false;
-
-        String name = path.getFileName().toString().toLowerCase(Locale.ENGLISH);
-        return name.endsWith(".xml");
-=======
         String name = filename.toLowerCase(Locale.ENGLISH);
         return (name.endsWith(".war"));
     }
@@ -99,7 +70,6 @@
     public static boolean isXml(String filename)
     {
         return filename.toLowerCase(Locale.ENGLISH).endsWith(".xml");
->>>>>>> ae77d14c
     }
 
     /**
