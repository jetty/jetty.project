//
// ========================================================================
// Copyright (c) 1995 Mort Bay Consulting Pty Ltd and others.
//
// This program and the accompanying materials are made available under the
// terms of the Eclipse Public License v. 2.0 which is available at
// https://www.eclipse.org/legal/epl-2.0, or the Apache License, Version 2.0
// which is available at https://www.apache.org/licenses/LICENSE-2.0.
//
// SPDX-License-Identifier: EPL-2.0 OR Apache-2.0
// ========================================================================
//

package org.eclipse.jetty.fcgi.parser;

import java.io.EOFException;
import java.nio.ByteBuffer;
import java.util.Map;
import java.util.concurrent.ConcurrentHashMap;

import org.eclipse.jetty.fcgi.FCGI;
<<<<<<< HEAD
import org.eclipse.jetty.http.BadMessage;
=======
>>>>>>> 297d6a0d
import org.eclipse.jetty.http.HttpCompliance;
import org.eclipse.jetty.http.HttpField;
import org.eclipse.jetty.http.HttpFields;
import org.eclipse.jetty.http.HttpHeader;
import org.eclipse.jetty.http.HttpParser;
import org.eclipse.jetty.http.HttpStatus;
import org.eclipse.jetty.http.HttpVersion;
import org.slf4j.Logger;
import org.slf4j.LoggerFactory;

/**
 * <p>The parser for STDOUT frame content.</p>
 * <p>STDOUT frame content contain both the HTTP headers (but not the response line)
 * and the HTTP content (either Content-Length delimited or chunked).</p>
 * <p>For this reason, a special HTTP parser is used to parse the frames body.
 * This special HTTP parser is configured to skip the response line, and to
 * parse HTTP headers and HTTP content.</p>
 */
public class ResponseContentParser extends StreamContentParser
{
    private static final Logger LOG = LoggerFactory.getLogger(ResponseContentParser.class);

    private final Map<Integer, ResponseParser> parsers = new ConcurrentHashMap<>();
    private final ClientParser.Listener listener;

    public ResponseContentParser(HeaderParser headerParser, ClientParser.Listener listener)
    {
        super(headerParser, FCGI.StreamType.STD_OUT, listener);
        this.listener = listener;
    }

    @Override
    public boolean noContent()
    {
        // Does nothing, since for responses the end of
        // content is signaled via a FCGI_END_REQUEST frame.
        return false;
    }

    @Override
    protected boolean onContent(ByteBuffer buffer)
    {
        int request = getRequest();
        ResponseParser parser = parsers.get(request);
        if (parser == null)
        {
            parser = new ResponseParser(listener, request);
            parsers.put(request, parser);
        }
        return parser.parse(buffer);
    }

    @Override
    protected void end(int request)
    {
        super.end(request);
        parsers.remove(request);
    }

    private static class ResponseParser implements HttpParser.ResponseHandler
    {
        private final HttpFields.Mutable fields = HttpFields.build();
        private final ClientParser.Listener listener;
        private final int request;
        private final FCGIHttpParser httpParser;
        private State state = State.HEADERS;
        private boolean seenResponseCode;
        private boolean stalled;

        private ResponseParser(ClientParser.Listener listener, int request)
        {
            this.listener = listener;
            this.request = request;
            this.httpParser = new FCGIHttpParser(this);
        }

        public boolean parse(ByteBuffer buffer)
        {
            int remaining = buffer.remaining();
            while (remaining > 0)
            {
                if (LOG.isDebugEnabled())
                    LOG.debug("Response {} {}, state {} {}", request, FCGI.StreamType.STD_OUT, state, buffer);

                switch (state)
                {
                    case HEADERS:
                    {
                        if (httpParser.parseNext(buffer))
                        {
                            state = State.CONTENT_MODE;
                            if (stalled)
                                return true;
                        }
                        remaining = buffer.remaining();
                        break;
                    }
                    case CONTENT_MODE:
                    {
                        // If we have no indication of the content, then
                        // the HTTP parser will assume there is no content
                        // and will not parse it even if it is provided,
                        // so we have to parse it raw ourselves here.
                        boolean rawContent = fields.size() == 0 ||
                            (fields.get(HttpHeader.CONTENT_LENGTH) == null &&
                                fields.get(HttpHeader.TRANSFER_ENCODING) == null);
                        state = rawContent ? State.RAW_CONTENT : State.HTTP_CONTENT;
                        break;
                    }
                    case RAW_CONTENT:
                    {
                        if (notifyContent(buffer))
                            return true;
                        remaining = 0;
                        break;
                    }
                    case HTTP_CONTENT:
                    {
                        if (httpParser.parseNext(buffer))
                            return true;
                        remaining = buffer.remaining();
                        break;
                    }
                    default:
                    {
                        throw new IllegalStateException();
                    }
                }
            }
            return false;
        }

        @Override
        public void startResponse(HttpVersion version, int status, String reason)
        {
            // The HTTP request line does not exist in FCGI responses
            throw new IllegalStateException();
        }

        @Override
        public void parsedHeader(HttpField httpField)
        {
            try
            {
                String name = httpField.getName();
                if ("Status".equalsIgnoreCase(name))
                {
                    if (!seenResponseCode)
                    {
                        seenResponseCode = true;

                        // Need to set the response status so the
                        // HttpParser can handle the content properly.
                        String value = httpField.getValue();
                        String[] parts = value.split(" ");
                        String status = parts[0];
                        int code = Integer.parseInt(status);
                        httpParser.setResponseStatus(code);
                        String reason = parts.length > 1 ? value.substring(status.length()) : HttpStatus.getMessage(code);

                        notifyBegin(code, reason.trim());
                        notifyHeaders(fields);
                    }
                }
                else
                {
                    fields.add(httpField);
                    if (seenResponseCode)
                        notifyHeader(httpField);
                }
            }
            catch (Throwable x)
            {
                if (LOG.isDebugEnabled())
                    LOG.debug("Exception while invoking listener {}", listener, x);
            }
        }

        private void notifyBegin(int code, String reason)
        {
            try
            {
                listener.onBegin(request, code, reason);
            }
            catch (Throwable x)
            {
                if (LOG.isDebugEnabled())
                    LOG.debug("Exception while invoking listener {}", listener, x);
            }
        }

        private void notifyHeader(HttpField httpField)
        {
            try
            {
                listener.onHeader(request, httpField);
            }
            catch (Throwable x)
            {
                if (LOG.isDebugEnabled())
                    LOG.debug("Exception while invoking listener {}", listener, x);
            }
        }

        private void notifyHeaders(HttpFields fields)
        {
            if (fields != null)
            {
                for (HttpField field : fields)
                {
                    notifyHeader(field);
                }
            }
        }

        private boolean notifyHeaders()
        {
            try
            {
                return listener.onHeaders(request);
            }
            catch (Throwable x)
            {
                if (LOG.isDebugEnabled())
                    LOG.debug("Exception while invoking listener {}", listener, x);
                return false;
            }
        }

        @Override
        public boolean headerComplete()
        {
            if (!seenResponseCode)
            {
                // No Status header but we have other headers, assume 200 OK.
                notifyBegin(200, "OK");
                notifyHeaders(fields);
            }
            // Remember whether we have demand.
            stalled = notifyHeaders();
            // Always return from HTTP parsing so that we
            // can parse the content with the FCGI parser.
            return true;
        }

        @Override
        public boolean content(ByteBuffer buffer)
        {
            return notifyContent(buffer);
        }

        private boolean notifyContent(ByteBuffer buffer)
        {
            try
            {
                return listener.onContent(request, FCGI.StreamType.STD_OUT, buffer);
            }
            catch (Throwable x)
            {
                if (LOG.isDebugEnabled())
                    LOG.debug("Exception while invoking listener {}", listener, x);
                return false;
            }
        }

        @Override
        public boolean contentComplete()
        {
            return false;
        }

        @Override
        public boolean messageComplete()
        {
            // No need to notify the end of the response to the
            // listener because it will be done by FCGI_END_REQUEST.
            return false;
        }

        @Override
        public void earlyEOF()
        {
            fail(new EOFException());
        }

        @Override
<<<<<<< HEAD
        public void badMessage(BadMessage.RuntimeException failure)
=======
        public void badMessage(Throwable failure)
>>>>>>> 297d6a0d
        {
            fail(failure);
        }

        protected void fail(Throwable failure)
        {
            try
            {
                listener.onFailure(request, failure);
            }
            catch (Throwable x)
            {
                if (LOG.isDebugEnabled())
                    LOG.debug("Exception while invoking listener {}", listener, x);
            }
        }
    }

    // Methods overridden to make them visible here
    private static class FCGIHttpParser extends HttpParser
    {
        private FCGIHttpParser(ResponseHandler handler)
        {
            super(handler, 65 * 1024, HttpCompliance.RFC7230);
            reset();
        }

        @Override
        public void reset()
        {
            super.reset();
            setResponseStatus(200);
            setState(State.HEADER);
        }

        @Override
        protected void setResponseStatus(int status)
        {
            super.setResponseStatus(status);
        }
    }

    private enum State
    {
        HEADERS, CONTENT_MODE, RAW_CONTENT, HTTP_CONTENT
    }
}<|MERGE_RESOLUTION|>--- conflicted
+++ resolved
@@ -19,10 +19,6 @@
 import java.util.concurrent.ConcurrentHashMap;
 
 import org.eclipse.jetty.fcgi.FCGI;
-<<<<<<< HEAD
-import org.eclipse.jetty.http.BadMessage;
-=======
->>>>>>> 297d6a0d
 import org.eclipse.jetty.http.HttpCompliance;
 import org.eclipse.jetty.http.HttpField;
 import org.eclipse.jetty.http.HttpFields;
@@ -309,11 +305,7 @@
         }
 
         @Override
-<<<<<<< HEAD
-        public void badMessage(BadMessage.RuntimeException failure)
-=======
         public void badMessage(Throwable failure)
->>>>>>> 297d6a0d
         {
             fail(failure);
         }
