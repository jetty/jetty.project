//
// ========================================================================
// Copyright (c) 1995 Mort Bay Consulting Pty Ltd and others.
//
// This program and the accompanying materials are made available under the
// terms of the Eclipse Public License v. 2.0 which is available at
// https://www.eclipse.org/legal/epl-2.0, or the Apache License, Version 2.0
// which is available at https://www.apache.org/licenses/LICENSE-2.0.
//
// SPDX-License-Identifier: EPL-2.0 OR Apache-2.0
// ========================================================================
//

package org.eclipse.jetty.http;

import java.util.ArrayList;
import java.util.List;
import java.util.Objects;
import java.util.Set;

import org.eclipse.jetty.util.Attributes;
import org.slf4j.Logger;
import org.slf4j.LoggerFactory;

/**
 * A Compliance Violation represents a requirement of an RFC, specification or Jetty implementation
 * that may be allowed to be violated if it is included in a {@link ComplianceViolation.Mode}.
 * For example, supporting HTTP/0.9 is no longer a requirement of the current HTTP RFC, so by including
 * the {@link HttpCompliance.Violation#HTTP_0_9} in the {@link HttpCompliance} {@link ComplianceViolation.Mode}
 * is interpreted as allowing HTTP/0.9 to be supported.
 */
public interface ComplianceViolation
{
    /**
     * @return The name of the violation.
     */
    String getName();

    /**
     * @return A URL to the specification that provides more information regarding the requirement that may be violated.
     */
    String getURL();

    /**
     * @return A short description of the violation.
     */
    String getDescription();

    /**
     * @param mode A {@link ComplianceViolation.Mode} to test against
     * @return True iff this violations is allowed by the mode.
     */
    default boolean isAllowedBy(Mode mode)
    {
        return mode.allows(this);
    }

    /**
     * A Mode is a set of {@link ComplianceViolation}s that are allowed.
     */
    interface Mode
    {
        /**
         * @return The name of the compliance violation mode.
         */
        String getName();

        /**
         * @param violation The {@link ComplianceViolation} to test
         * @return true iff the violation is allowed by this mode.
         */
        boolean allows(ComplianceViolation violation);

        /**
         * @return The immutable set of all known violations for this mode.
         */
        Set<? extends ComplianceViolation> getKnown();

        /**
         * @return The immutable set of violations allowed by this mode.
         */
        Set<? extends ComplianceViolation> getAllowed();
    }

    record Event(ComplianceViolation.Mode mode, ComplianceViolation violation, String details)
    {
        @Override
        public String toString()
        {
            return String.format("%s (see %s) in mode %s for %s",
                violation.getDescription(), violation.getURL(), mode, details);
        }
    }

    /**
     * A listener that can be notified of violations.
     */
    interface Listener
    {
        Listener NOOP = new Listener() {};

        /**
         * Initialize the listener in preparation for a new request life cycle.
         * @return The Listener instance to use for the request life cycle.
         */
        default Listener initialize()
        {
            return this;
        }

        /**
         * A new Request has begun.
         *
         * @param request the request attributes, or null if the Request does not exist yet (eg: during parsing of HTTP/1.1 headers, before request is created)
         */
        default void onRequestBegin(Attributes request)
        {
        }

        /**
         * A Request has ended.
         *
         * @param request the request attributes, or null if Request does not exist yet (eg: during handling of a {@link BadMessageException})
         */
        default void onRequestEnd(Attributes request)
        {
        }

        /**
         * The compliance violation event.
         *
         * @param event the compliance violation event
         */
        default void onComplianceViolation(Event event)
        {
            onComplianceViolation(event.mode, event.violation, event.details);
        }

        /**
         * The compliance violation event.
         *
         * @param mode the mode
         * @param violation the violation
         * @param details the details
         * @deprecated use {@link #onComplianceViolation(Event)} instead.  Will be removed in Jetty 12.1.0
         */
        @Deprecated(since = "12.0.5", forRemoval = true)
        default void onComplianceViolation(Mode mode, ComplianceViolation violation, String details)
        {
        }
    }

<<<<<<< HEAD
    /**
     * A Listener that represents multiple user {@link ComplianceViolation.Listener} instances
     */
    class ListenerCollection implements Listener
    {
        private static final Logger LOG = LoggerFactory.getLogger(ListenerCollection.class);
        private final List<ComplianceViolation.Listener> userListeners;

        /**
         * Construct a new ComplianceViolations that will notify user listeners.
         * @param userListeners the user listeners to notify, null or empty is allowed.
         */
        public ListenerCollection(List<ComplianceViolation.Listener> userListeners)
        {
            Objects.requireNonNull(userListeners);
            if (userListeners.isEmpty())
                throw new IllegalStateException("Listener list is empty");
            this.userListeners =  userListeners;
        }

        @Override
        public void onRequestBegin(Attributes request)
        {
            for (ComplianceViolation.Listener listener : userListeners)
            {
                try
                {
                    listener.onRequestBegin(request);
                }
                catch (Exception e)
                {
                    LOG.warn("Unable to notify {}.onRequestBegin({})", listener.getClass().getName(), request, e);
                }
            }

        }

        @Override
        public void onRequestEnd(Attributes request)
        {
            for (ComplianceViolation.Listener listener : userListeners)
            {
                try
                {
                    listener.onRequestEnd(request);
                }
                catch (Exception e)
                {
                    LOG.warn("Unable to notify {}.onRequestEnd({})", listener.getClass().getName(), request, e);
                }
            }
        }

        /**
         * Get a specific ComplianceViolation.Listener from collected user listeners
         * @param clazz the class to look for
         * @return the instance of the class in the user listeners
         * @param <T> the type of class
         */
        public <T> T getUserListener(Class<T> clazz)
        {
            for (ComplianceViolation.Listener listener : userListeners)
            {
                if (clazz.isInstance(listener))
                    return clazz.cast(listener);
            }
            return null;
        }

        @Override
        public void onComplianceViolation(ComplianceViolation.Event event)
        {
            assert event != null;
            for (Listener listener : userListeners)
            {
                try
                {
                    listener.onComplianceViolation(event);
                }
                catch (Exception e)
                {
                    LOG.warn("Unable to notify ComplianceViolation.Listener implementation at {} of event {}", listener, event, e);
                }
            }
        }
    }

    interface ListenerFactory
    {
        Listener newComplianceViolationListener();
    }

    public class LoggingListener implements Listener
=======
    class LoggingListener implements Listener
>>>>>>> dc5de07f
    {
        private static final Logger LOG = LoggerFactory.getLogger(ComplianceViolation.class);

        @Override
        public void onComplianceViolation(Event event)
        {
            if (LOG.isDebugEnabled())
                LOG.debug(event.toString());
        }
    }

    class CapturingListener implements Listener
    {
        public static final String VIOLATIONS_ATTR_KEY = "org.eclipse.jetty.http.compliance.violations";

        private final List<Event> events;

        public CapturingListener()
        {
            this(null);
        }

        private CapturingListener(List<Event> events)
        {
            this.events = events;
        }

        @Override
        public Listener initialize()
        {
            return new CapturingListener(new ArrayList<>());
        }

        @Override
        public void onRequestBegin(Attributes request)
        {
<<<<<<< HEAD
            events = new ArrayList<>();
=======
            if (request != null)
                request.setAttribute(VIOLATIONS_ATTR_KEY, events);
>>>>>>> dc5de07f
        }

        @Override
        public void onComplianceViolation(Event event)
        {
            events.add(event);
        }
    }
}<|MERGE_RESOLUTION|>--- conflicted
+++ resolved
@@ -15,7 +15,6 @@
 
 import java.util.ArrayList;
 import java.util.List;
-import java.util.Objects;
 import java.util.Set;
 
 import org.eclipse.jetty.util.Attributes;
@@ -150,103 +149,7 @@
         }
     }
 
-<<<<<<< HEAD
-    /**
-     * A Listener that represents multiple user {@link ComplianceViolation.Listener} instances
-     */
-    class ListenerCollection implements Listener
-    {
-        private static final Logger LOG = LoggerFactory.getLogger(ListenerCollection.class);
-        private final List<ComplianceViolation.Listener> userListeners;
-
-        /**
-         * Construct a new ComplianceViolations that will notify user listeners.
-         * @param userListeners the user listeners to notify, null or empty is allowed.
-         */
-        public ListenerCollection(List<ComplianceViolation.Listener> userListeners)
-        {
-            Objects.requireNonNull(userListeners);
-            if (userListeners.isEmpty())
-                throw new IllegalStateException("Listener list is empty");
-            this.userListeners =  userListeners;
-        }
-
-        @Override
-        public void onRequestBegin(Attributes request)
-        {
-            for (ComplianceViolation.Listener listener : userListeners)
-            {
-                try
-                {
-                    listener.onRequestBegin(request);
-                }
-                catch (Exception e)
-                {
-                    LOG.warn("Unable to notify {}.onRequestBegin({})", listener.getClass().getName(), request, e);
-                }
-            }
-
-        }
-
-        @Override
-        public void onRequestEnd(Attributes request)
-        {
-            for (ComplianceViolation.Listener listener : userListeners)
-            {
-                try
-                {
-                    listener.onRequestEnd(request);
-                }
-                catch (Exception e)
-                {
-                    LOG.warn("Unable to notify {}.onRequestEnd({})", listener.getClass().getName(), request, e);
-                }
-            }
-        }
-
-        /**
-         * Get a specific ComplianceViolation.Listener from collected user listeners
-         * @param clazz the class to look for
-         * @return the instance of the class in the user listeners
-         * @param <T> the type of class
-         */
-        public <T> T getUserListener(Class<T> clazz)
-        {
-            for (ComplianceViolation.Listener listener : userListeners)
-            {
-                if (clazz.isInstance(listener))
-                    return clazz.cast(listener);
-            }
-            return null;
-        }
-
-        @Override
-        public void onComplianceViolation(ComplianceViolation.Event event)
-        {
-            assert event != null;
-            for (Listener listener : userListeners)
-            {
-                try
-                {
-                    listener.onComplianceViolation(event);
-                }
-                catch (Exception e)
-                {
-                    LOG.warn("Unable to notify ComplianceViolation.Listener implementation at {} of event {}", listener, event, e);
-                }
-            }
-        }
-    }
-
-    interface ListenerFactory
-    {
-        Listener newComplianceViolationListener();
-    }
-
-    public class LoggingListener implements Listener
-=======
     class LoggingListener implements Listener
->>>>>>> dc5de07f
     {
         private static final Logger LOG = LoggerFactory.getLogger(ComplianceViolation.class);
 
@@ -283,12 +186,8 @@
         @Override
         public void onRequestBegin(Attributes request)
         {
-<<<<<<< HEAD
-            events = new ArrayList<>();
-=======
             if (request != null)
                 request.setAttribute(VIOLATIONS_ATTR_KEY, events);
->>>>>>> dc5de07f
         }
 
         @Override
