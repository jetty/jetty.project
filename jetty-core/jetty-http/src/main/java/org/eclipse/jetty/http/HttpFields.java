--- conflicted
+++ resolved
@@ -259,14 +259,13 @@
     }
 
     /**
-<<<<<<< HEAD
      * Look for a value as the last value in a possible multivalued field.
      * Parameters and specifically quality parameters are not considered.
      * @param header The {@link HttpHeader} type to search for.
      * @param value The value to search for (case-insensitive)
      * @return True iff the value is contained in the field value entirely or
      * as the last element of a quoted comma separated list.
-     * @see HttpField#containsLast(String) 
+     * @see HttpField#containsLast(String)
      */
     default boolean containsLast(HttpHeader header, String value)
     {
@@ -280,7 +279,7 @@
         return false;
     }
 
-=======
+    /**
      * <p>Returns whether this instance contains the given field name
      * with the given value.</p>
      * <p>The comparison of field name is case-insensitive via
@@ -293,7 +292,6 @@
      * @return whether this instance contains the given
      * field name with the given value
      */
->>>>>>> 88cc66cf
     default boolean contains(String name, String value)
     {
         for (HttpField f : this)
@@ -1077,22 +1075,6 @@
             }
         }
 
-<<<<<<< HEAD
-=======
-        /**
-         * @return an {@link Iterator} over the {@link HttpField}s of this instance
-         */
-        @Override
-        default Iterator<HttpField> iterator()
-        {
-            return listIterator();
-        }
-
-        /**
-         * @return a {@link ListIterator} over the {@link HttpField}s of this instance
-         */
-        ListIterator<HttpField> listIterator();
-
         /**
          * <p>Puts the given {@link HttpField} into this instance.</p>
          * <p>If a fields with the same name is present, the given field
@@ -1104,7 +1086,6 @@
          * @param field the field to put
          * @return this instance
          */
->>>>>>> 88cc66cf
         default Mutable put(HttpField field)
         {
             boolean put = false;
@@ -1150,7 +1131,7 @@
          * <p>This method behaves like {@link #remove(HttpHeader)} when
          * the given {@code value} is {@code null}, otherwise behaves
          * like {@link #put(HttpField)}.</p>
-         * 
+         *
          * @param header the name of the field
          * @param value the value of the field; if {@code null} the field is removed
          * @return this instance
@@ -1729,597 +1710,12 @@
     {
     }
 
-<<<<<<< HEAD
-        @Override
-        public Mutable clear()
-        {
-            _size = 0;
-            return this;
-        }
-
-        @Override
-        public boolean equals(Object o)
-        {
-            if (this == o)
-                return true;
-            if (!(o instanceof MutableHttpFields))
-                return false;
-
-            return isEqualTo((HttpFields)o);
-        }
-
-        /**
-         * Get a Field by index.
-         *
-         * @param index the field index
-         * @return A Field value or null if the Field value has not been set
-         */
-        @Override
-        public HttpField getField(int index)
-        {
-            if (index >= _size || index < 0)
-                throw new NoSuchElementException();
-            return _fields[index];
-        }
-
-        @Override
-        public int hashCode()
-        {
-            int hash = 0;
-            for (int i = _size; i-- > 0; )
-            {
-                HttpField field = _fields[i];
-                if (field != null)
-                    hash ^= field.hashCode();
-            }
-            return hash;
-        }
-
-        @Override
-        public Iterator<HttpField> iterator()
-        {
-            return new Iterator<>()
-            {
-                int _index = 0;
-
-                @Override
-                public boolean hasNext()
-                {
-                    return _index < _size;
-                }
-
-                @Override
-                public HttpField next()
-                {
-                    return _fields[_index++];
-                }
-
-                @Override
-                public void remove()
-                {
-                    if (_size == 0)
-                        throw new IllegalStateException();
-                    MutableHttpFields.this.remove(--_index);
-                }
-            };
-        }
-
-        @Override
-        public ListIterator<HttpField> listIterator()
-        {
-            return new Listerator(0);
-        }
-
-        @Override
-        public ListIterator<HttpField> listIterator(int index)
-        {
-            if (index > _size)
-                throw new NoSuchElementException();
-            return new Listerator(index);
-        }
-
-        @Override
-        public Mutable put(HttpField field)
-        {
-            boolean put = false;
-
-            for (int i = 0; i < _size; i++)
-            {
-                HttpField f = _fields[i];
-                if (f.isSameName(field))
-                {
-                    if (put)
-                        System.arraycopy(_fields, i + 1, _fields, i, _size-- - i-- - 1);
-                    else
-                    {
-                        _fields[i] = field;
-                        put = true;
-                    }
-                }
-            }
-            if (!put)
-                add(field);
-            return this;
-        }
-
-        @Override
-        public Mutable put(String name, String value)
-        {
-            return (value == null)
-                ? remove(name)
-                : put(new HttpField(name, value));
-        }
-
-        @Override
-        public Mutable put(HttpHeader header, HttpHeaderValue value)
-        {
-            return put(header, value.toString());
-        }
-
-        @Override
-        public Mutable put(HttpHeader header, String value)
-        {
-            return (value == null)
-                ? remove(header)
-                : put(new HttpField(header, value));
-        }
-
-        @Override
-        public Mutable put(String name, List<String> list)
-        {
-            Objects.requireNonNull(name);
-            Objects.requireNonNull(list);
-            remove(name);
-            for (String v : list)
-            {
-                if (v != null)
-                    add(name, v);
-            }
-            return this;
-        }
-
-        @Override
-        public void computeField(HttpHeader header, BiFunction<HttpHeader, List<HttpField>, HttpField> computeFn)
-        {
-            computeField(header, computeFn, (f, h) -> f.getHeader() == h);
-        }
-
-        @Override
-        public void computeField(String name, BiFunction<String, List<HttpField>, HttpField> computeFn)
-        {
-            computeField(name, computeFn, HttpField::is);
-        }
-
-        public <T> void computeField(T header, BiFunction<T, List<HttpField>, HttpField> computeFn, BiPredicate<HttpField, T> matcher)
-        {
-            // Look for first occurrence
-            int first = -1;
-            for (int i = 0; i < _size; i++)
-            {
-                HttpField f = _fields[i];
-                if (matcher.test(f, header))
-                {
-                    first = i;
-                    break;
-                }
-            }
-
-            // If the header is not found, add a new one;
-            if (first < 0)
-            {
-                HttpField newField = computeFn.apply(header, null);
-                if (newField != null)
-                    add(newField);
-                return;
-            }
-
-            // Are there any more occurrences?
-            List<HttpField> found = null;
-            for (int i = first + 1; i < _size; i++)
-            {
-                HttpField f = _fields[i];
-                if (matcher.test(f, header))
-                {
-                    if (found == null)
-                    {
-                        found = new ArrayList<>();
-                        found.add(_fields[first]);
-                    }
-                    // Remember and remove additional fields
-                    found.add(f);
-                    remove(i--);
-                }
-            }
-
-            // If no additional fields were found, handle singleton case
-            if (found == null)
-                found = Collections.singletonList(_fields[first]);
-            else
-                found = Collections.unmodifiableList(found);
-
-            HttpField newField = computeFn.apply(header, found);
-            if (newField == null)
-                remove(first);
-            else
-                _fields[first] = newField;
-        }
-
-        @Override
-        public Mutable remove(HttpHeader name)
-        {
-            for (int i = 0; i < _size; i++)
-            {
-                HttpField f = _fields[i];
-                if (f.getHeader() == name)
-                    remove(i--);
-            }
-            return this;
-        }
-
-        @Override
-        public Mutable remove(EnumSet<HttpHeader> fields)
-        {
-            for (int i = 0; i < _size; i++)
-            {
-                HttpField f = _fields[i];
-                if (fields.contains(f.getHeader()))
-                    remove(i--);
-            }
-            return this;
-        }
-
-        @Override
-        public Mutable remove(String name)
-        {
-            for (int i = 0; i < _size; i++)
-            {
-                HttpField f = _fields[i];
-                if (f.is(name))
-                    remove(i--);
-            }
-            return this;
-        }
-
-        private void remove(int i)
-        {
-            _size--;
-            System.arraycopy(_fields, i + 1, _fields, i, _size - i);
-            _fields[_size] = null;
-        }
-
-        public int size()
-        {
-            return _size;
-        }
-
-        @Override
-        public Stream<HttpField> stream()
-        {
-            return Arrays.stream(_fields, 0, _size);
-        }
-
-        @Override
-        public String toString()
-        {
-            return asString();
-        }
-
-        private class Listerator implements ListIterator<HttpField>
-        {
-            int _index;
-            int _last = -1;
-
-            Listerator(int index)
-            {
-                _index = index;
-            }
-
-            @Override
-            public void add(HttpField field)
-            {
-                if (field == null)
-                    return;
-
-                int last = _size++;
-                if (_fields.length < _size)
-                    _fields = Arrays.copyOf(_fields, _fields.length + SIZE_INCREMENT);
-                System.arraycopy(_fields, _index, _fields, _index + 1, last - _index);
-                _fields[_index++] = field;
-                _last = -1;
-            }
-
-            @Override
-            public boolean hasNext()
-            {
-                return _index != _size;
-            }
-
-            @Override
-            public boolean hasPrevious()
-            {
-                return _index > 0;
-            }
-
-            @Override
-            public HttpField next()
-            {
-                if (_index == _size)
-                    throw new NoSuchElementException();
-                _last = _index++;
-                return _fields[_last];
-            }
-
-            @Override
-            public int nextIndex()
-            {
-                return _index + 1;
-            }
-
-            @Override
-            public HttpField previous()
-            {
-                if (_index == 0)
-                    throw new NoSuchElementException();
-                _last = --_index;
-                return _fields[_last];
-            }
-
-            @Override
-            public int previousIndex()
-            {
-                return _index - 1;
-            }
-
-            @Override
-            public void remove()
-            {
-                if (_last < 0)
-                    throw new IllegalStateException();
-                MutableHttpFields.this.remove(_last);
-                _index = _last;
-                _last = -1;
-            }
-
-            @Override
-            public void set(HttpField field)
-            {
-                if (_last < 0)
-                    throw new IllegalStateException();
-                if (field == null)
-                    remove();
-                else
-                    _fields[_last] = field;
-            }
-        }
-    }
-
-    /**
-     * HTTP Fields. A collection of HTTP header and or Trailer fields.
-     *
-     * <p>This class is not synchronized as it is expected that modifications will only be performed by a
-     * single thread.
-     *
-     * <p>The cookie handling provided by this class is guided by the Servlet specification and RFC6265.
-     */
-    class ImmutableHttpFields implements HttpFields
-=======
     @Deprecated(forRemoval = true)
     class ImmutableHttpFields extends org.eclipse.jetty.http.ImmutableHttpFields
->>>>>>> 88cc66cf
     {
         protected ImmutableHttpFields(HttpField[] fields, int size)
         {
-<<<<<<< HEAD
-            Objects.requireNonNull(fields);
-            _fields = fields;
-            _size = size;
-        }
-
-        @Override
-        public HttpFields asImmutable()
-        {
-            return this;
-        }
-
-        @Override
-        public HttpFields takeAsImmutable()
-        {
-            return this;
-        }
-
-        @Override
-        public boolean equals(Object o)
-        {
-            if (this == o)
-                return true;
-            if (!(o instanceof ImmutableHttpFields))
-                return false;
-
-            return isEqualTo((HttpFields)o);
-        }
-
-        @Override
-        public String get(String header)
-        {
-            // default impl overridden for efficiency
-            for (HttpField f : _fields)
-                if (f != null && f.is(header))
-                    return f.getValue();
-            return null;
-        }
-
-        @Override
-        public String get(HttpHeader header)
-        {
-            // default impl overridden for efficiency
-            for (HttpField f : _fields)
-                if (f != null && f.getHeader() == header)
-                    return f.getValue();
-            return null;
-        }
-
-        @Override
-        public HttpField getField(HttpHeader header)
-        {
-            // default impl overridden for efficiency
-            for (HttpField f : _fields)
-                if (f != null && f.getHeader() == header)
-                    return f;
-            return null;
-        }
-
-        @Override
-        public HttpField getField(String name)
-        {
-            // default impl overridden for efficiency
-            for (HttpField f : _fields)
-                if (f != null && f.is(name))
-                    return f;
-            return null;
-        }
-
-        @Override
-        public HttpField getField(int index)
-        {
-            if (index >= _fields.length)
-                throw new NoSuchElementException();
-            return _fields[index];
-        }
-
-        @Override
-        public int hashCode()
-        {
-            int hash = 0;
-            for (int i = _fields.length; i-- > 0; )
-                hash ^= _fields[i].hashCode();
-            return hash;
-        }
-
-        @Override
-        public Iterator<HttpField> iterator()
-        {
-            return new Iterator<>()
-            {
-                int _index = 0;
-
-                @Override
-                public boolean hasNext()
-                {
-                    return _index < _size;
-                }
-
-                @Override
-                public HttpField next()
-                {
-                    return _fields[_index++];
-                }
-            };
-        }
-
-        @Override
-        public ListIterator<HttpField> listIterator()
-        {
-            return listIterator(0);
-        }
-
-        @Override
-        public ListIterator<HttpField> listIterator(int index)
-        {
-            if (index > _size)
-                throw new NoSuchElementException();
-            return new Listerator(index);
-        }
-
-        @Override
-        public int size()
-        {
-            return _size;
-        }
-
-        @Override
-        public Stream<HttpField> stream()
-        {
-            return Arrays.stream(_fields).filter(Objects::nonNull);
-        }
-
-        @Override
-        public String toString()
-        {
-            return asString();
-=======
             super(fields, size);
->>>>>>> 88cc66cf
-        }
-
-        private class Listerator implements ListIterator<HttpField>
-        {
-            int _index;
-            int _last = -1;
-
-            Listerator(int index)
-            {
-                _index = index;
-            }
-
-            @Override
-            public void add(HttpField field)
-            {
-                throw new UnsupportedOperationException();
-            }
-
-            @Override
-            public boolean hasNext()
-            {
-                return _index != _size;
-            }
-
-            @Override
-            public boolean hasPrevious()
-            {
-                return _index > 0;
-            }
-
-            @Override
-            public HttpField next()
-            {
-                if (_index >= _size)
-                    throw new NoSuchElementException();
-                _last = _index++;
-                return _fields[_last];
-            }
-
-            @Override
-            public int nextIndex()
-            {
-                return _index + 1;
-            }
-
-            @Override
-            public HttpField previous()
-            {
-                if (_index == 0)
-                    throw new NoSuchElementException();
-                _last = --_index;
-                return _fields[_last];
-            }
-
-            @Override
-            public int previousIndex()
-            {
-                return _index - 1;
-            }
-
-            @Override
-            public void remove()
-            {
-                throw new UnsupportedOperationException();
-            }
-
-            @Override
-            public void set(HttpField field)
-            {
-                throw new UnsupportedOperationException();
-            }
         }
     }
 }