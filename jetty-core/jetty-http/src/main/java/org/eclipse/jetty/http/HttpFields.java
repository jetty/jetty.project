//
// ========================================================================
// Copyright (c) 1995 Mort Bay Consulting Pty Ltd and others.
//
// This program and the accompanying materials are made available under the
// terms of the Eclipse Public License v. 2.0 which is available at
// https://www.eclipse.org/legal/epl-2.0, or the Apache License, Version 2.0
// which is available at https://www.apache.org/licenses/LICENSE-2.0.
//
// SPDX-License-Identifier: EPL-2.0 OR Apache-2.0
// ========================================================================
//

package org.eclipse.jetty.http;

import java.util.ArrayList;
import java.util.Collections;
import java.util.EnumSet;
import java.util.Enumeration;
import java.util.Iterator;
import java.util.List;
import java.util.ListIterator;
import java.util.Map;
import java.util.NoSuchElementException;
import java.util.Set;
import java.util.function.BiFunction;
import java.util.function.BiPredicate;
import java.util.function.Supplier;
import java.util.function.ToIntFunction;
import java.util.stream.Collectors;
import java.util.stream.Stream;
import java.util.stream.StreamSupport;

/**
 * <p>An ordered collection of {@link HttpField}s that represent the HTTP headers
 * or HTTP trailers of an HTTP request or an HTTP response.</p>
 * <p>{@link HttpFields} is immutable and typically used in server-side HTTP requests
 * and client-side HTTP responses, while {@link HttpFields.Mutable} is mutable and
 * typically used in server-side HTTP responses and client-side HTTP requests.</p>
 */
public interface HttpFields extends Iterable<HttpField>, Supplier<HttpFields>
{
    /**
     * <p>A constant {@link HttpField} for the HTTP header:</p>
     * <p>{@code Expires: Thu, 01 Jan 1970 00:00:00 GMT}</p>
     */
    HttpField EXPIRES_01JAN1970 = new PreEncodedHttpField(HttpHeader.EXPIRES, DateGenerator.__01Jan1970);
    /**
     * <p>A constant {@link HttpField} for the HTTP header:</p>
     * <p>{@code Connection: close}</p>
     */
    HttpField CONNECTION_CLOSE = new PreEncodedHttpField(HttpHeader.CONNECTION, HttpHeaderValue.CLOSE.asString());
    /**
     * <p>A constant {@link HttpField} for the HTTP header:</p>
     * <p>{@code Connection: keep-alive}</p>
     */
    HttpField CONNECTION_KEEPALIVE = new PreEncodedHttpField(HttpHeader.CONNECTION, HttpHeaderValue.KEEP_ALIVE.asString());
    /**
     * <p>A constant {@link HttpField} for the HTTP header:</p>
     * <p>{@code Content-Length: 0}</p>
     */
    HttpField CONTENT_LENGTH_0 = new PreEncodedHttpField(HttpHeader.CONTENT_LENGTH, 0L);

    /**
     * <p>A constant for an immutable and empty {@link HttpFields}.</p>
     */
    HttpFields EMPTY = build().asImmutable();

    /**
     * <p>Returns an empty {@link Mutable} instance.</p>
     *
     * @return an empty {@link Mutable} instance
     */
    static Mutable build()
    {
        return new org.eclipse.jetty.http.MutableHttpFields();
    }

    /**
     * <p>Returns an empty {@link Mutable} instance with the given initial {@code capacity}.</p>
     * <p>The given {@code capacity} indicates the initial capacity of the storage for the
     * {@link HttpField}s.</p>
     * <p>When the capacity is exceeded, the storage is resized to accommodate the additional
     * {@link HttpField}s.</p>
     *
     * @param capacity the initial capacity of the storage for the {@link HttpField}s
     * @return an empty instance with the given initial {@code capacity}
     */
    static Mutable build(int capacity)
    {
        return new org.eclipse.jetty.http.MutableHttpFields(capacity);
    }

    /**
     * <p>Returns a new {@link Mutable} instance containing a copy of all the
     * {@link HttpField}s of the given {@link HttpFields} parameter.</p>
     *
     * @param fields the {@link HttpFields} to copy
     * @return a new {@link Mutable} instance containing a copy of the given {@link HttpFields}
     */
    static Mutable build(HttpFields fields)
    {
        return new org.eclipse.jetty.http.MutableHttpFields(fields);
    }

    /**
     * <p>Returns a new {@link Mutable} instance containing a copy of all the
     * {@link HttpField}s of the given {@link HttpFields}, replacing with the
     * given {@link HttpField} all the fields {@link HttpField}s with the same
     * name.</p>
     * <p>All existing {@link HttpField}s with the same name as the
     * replacing {@link HttpField} will be replaced by the given {@link HttpField}.
     * If there are no fields with that name, the given {@link HttpField}
     * is added to the returned {@link Mutable} instance.</p>
     *
     * @param fields the {@link HttpFields} to copy
     * @param replaceField the {@link HttpField} that replaces others with the same name
     * @return a new {@link Mutable} instance containing the given {@link HttpFields}
     * and the given replacement {@link HttpField}
     */
    static Mutable build(HttpFields fields, HttpField replaceField)
    {
        return new org.eclipse.jetty.http.MutableHttpFields(fields, replaceField);
    }

    /**
     * <p>Returns a new {@link Mutable} instance containing a copy of all the
     * {@link HttpField}s of the given {@link HttpFields}, removing the
     * {@link HttpField}s with the given names.</p>
     *
     * @param fields the {@link HttpFields} to copy
     * @param removeFields the names of the fields to remove
     * @return a new {@link Mutable} instance containing the given {@link HttpFields}
     * without the fields with the given names
     */
    static Mutable build(HttpFields fields, EnumSet<HttpHeader> removeFields)
    {
        return new org.eclipse.jetty.http.MutableHttpFields(fields, removeFields);
    }

    /**
     * <p>Returns an immutable {@link HttpFields} instance containing the given
     * {@link HttpField}s.</p>
     *
     * @param fields the {@link HttpField}s to be contained in the returned instance
     * @return a new immutable {@link HttpFields} instance with the given {@link HttpField}s
     */
    static HttpFields from(HttpField... fields)
    {
        return new org.eclipse.jetty.http.ImmutableHttpFields(fields);
    }

    /**
     * <p>Supplies this instance, typically used to supply HTTP trailers.</p>
     *
     * @return this instance
     */
    @Override
    default HttpFields get()
    {
        return this;
    }

    @Override
    default Iterator<HttpField> iterator()
    {
        return listIterator();
    }

    /**
     * @return an iterator over the {@link HttpField}s in this {@code HttpFields}.
     * @see #listIterator(int)
     */
    default ListIterator<HttpField> listIterator()
    {
        return listIterator(0);
    }

    /**
     * @return an iterator over the {@link HttpField}s in this {@code HttpFields} starting at the given index.
     * @see #listIterator()
     */
    ListIterator<HttpField> listIterator(int index);

    /**
     * <p>Returns an immutable copy of this {@link HttpFields} instance.</p>
     *
     * @return a new immutable copy of this {@link HttpFields} instance
     */
    default HttpFields asImmutable()
    {
        return HttpFields.build(this).asImmutable();
    }

    /**
     * <p>Returns the HTTP/1.1 string representation of the {@link HttpField}s of this instance.</p>
     * <p>The format of each field is: {@code <name>: <value>\r\n}, and there will be
     * an additional {@code \r\n} after the last field, for example:</p>
     * <pre>{@code
     * Host: localhost\r\n
     * Connection: close\r\n
     * \r\n
     * }</pre>
     *
     * @return an HTTP/1.1 string representation of the {@link HttpField}s of this instance
     */
    default String asString()
    {
        StringBuilder buffer = new StringBuilder();
        for (HttpField field : this)
        {
            if (field != null)
            {
                String tmp = field.getName();
                if (tmp != null)
                    buffer.append(tmp);
                buffer.append(": ");
                tmp = field.getValue();
                if (tmp != null)
                    buffer.append(tmp);
                buffer.append("\r\n");
            }
        }
        buffer.append("\r\n");
        return buffer.toString();
    }

    /**
     * <p>Returns whether this instance contains the given {@link HttpField}.</p>
     * <p>The comparison of {@link HttpField} names is case-insensitive via
     * {@link HttpField#isSameName(HttpField)}.
     * The comparison of the field value is case-insensitive via
     * {@link HttpField#contains(String)}.</p>
     *
     * @param field the {@link HttpField} to search for
     * @return whether this instance contains the given {@link HttpField}
     */
    default boolean contains(HttpField field)
    {
        for (HttpField f : this)
        {
            if (f.isSameName(field) && (f.equals(field) || f.contains(field.getValue())))
                return true;
        }
        return false;
    }

    /**
     * <p>Returns whether this instance contains the given {@link HttpHeader}
     * with the given value.</p>
     * <p>The comparison of the field value is case-insensitive via
     * {@link HttpField#contains(String)}.</p>
     *
     * @param header the name of the field to search for
     * @param value the value to search for
     * @return whether this instance contains the given
     * {@link HttpHeader} with the given value
     */
    default boolean contains(HttpHeader header, String value)
    {
        for (HttpField f : this)
        {
            if (f.getHeader() == header && f.contains(value))
                return true;
        }
        return false;
    }

    /**
     * Look for a value as the last value in a possible multivalued field.
     * Parameters and specifically quality parameters are not considered.
     * @param header The {@link HttpHeader} type to search for.
     * @param value The value to search for (case-insensitive)
     * @return True iff the value is contained in the field value entirely or
     * as the last element of a quoted comma separated list.
     * @see HttpField#containsLast(String)
     */
    default boolean containsLast(HttpHeader header, String value)
    {
        for (ListIterator<HttpField> i = listIterator(size()); i.hasPrevious();)
        {
            HttpField f = i.previous();

            if (f.getHeader() == header)
                return f.containsLast(value);
        }
        return false;
    }

    /**
     * <p>Returns whether this instance contains the given field name
     * with the given value.</p>
     * <p>The comparison of field name is case-insensitive via
     * {@link HttpField#is(String)}.
     * The comparison of the field value is case-insensitive via
     * {@link HttpField#contains(String)}.</p>
     *
     * @param name the case-insensitive field name to search for
     * @param value the field value to search for
     * @return whether this instance contains the given
     * field name with the given value
     */
    default boolean contains(String name, String value)
    {
        for (HttpField f : this)
        {
            if (f.is(name) && f.contains(value))
                return true;
        }
        return false;
    }

    /**
     * <p>Returns whether this instance contains the given field name.</p>
     *
     * @param header the field name to search for
     * @return whether this instance contains the given field name
     */
    default boolean contains(HttpHeader header)
    {
        for (HttpField f : this)
        {
            if (f.getHeader() == header)
                return true;
        }
        return false;
    }

    /**
     * <p>Returns whether this instance contains at least one of the given
     * field names.</p>
     *
     * @param headers the field names to search among
     * @return whether this instance contains at least one of the given field names
     */
    default boolean contains(EnumSet<HttpHeader> headers)
    {
        for (HttpField f : this)
        {
            if (headers.contains(f.getHeader()))
                return true;
        }
        return false;
    }

    /**
     * <p>Returns whether this instance contains the given field name.</p>
     * <p>The comparison of field name is case-insensitive via
     * {@link HttpField#is(String)}.
     *
     * @param name the case-insensitive field name to search for
     * @return whether this instance contains the given field name
     */
    default boolean contains(String name)
    {
        for (HttpField f : this)
        {
            if (f.is(name))
                return true;
        }
        return false;
    }

    /**
     * <p>Returns the encoded value of the first field with the given field name,
     * or {@code null} if no such header is present.</p>
     * <p>In case of multi-valued fields, the returned value is the encoded
     * value, including commas and quotes, as returned by {@link HttpField#getValue()}.</p>
     *
     * @param header the field name to search for
     * @return the raw value of the first field with the given field name,
     * or {@code null} if no such header is present
     * @see HttpField#getValue()
     */
    default String get(HttpHeader header)
    {
        for (HttpField f : this)
        {
            if (f.getHeader() == header)
                return f.getValue();
        }
        return null;
    }

    /**
     * <p>Returns the encoded value of the last field with the given field name,
     * or {@code null} if no such header is present.</p>
     * <p>In case of multi-valued fields, the returned value is the encoded
     * value, including commas and quotes, as returned by {@link HttpField#getValue()}.</p>
     *
     * @param header the field name to search for
     * @return the raw value of the last field with the given field name,
     * or {@code null} if no such header is present
     * @see HttpField#getValue()
     */
    default String getLast(HttpHeader header)
    {
        for (ListIterator<HttpField> i = listIterator(size()); i.hasPrevious();)
        {
            HttpField f = i.previous();
            if (f.getHeader() == header)
                return f.getValue();
        }
        return null;
    }

    /**
     * <p>Returns the encoded value of the first field with the given field name,
     * or {@code null} if no such field is present.</p>
     * <p>The comparison of field name is case-insensitive via
     * {@link HttpField#is(String)}.</p>
     * <p>In case of multi-valued fields, the returned value is the encoded
     * value, including commas and quotes, as returned by {@link HttpField#getValue()}.</p>
     *
     * @param name the case-insensitive field name to search for
     * @return the raw value of the first field with the given field name,
     * or {@code null} if no such field is present
     * @see HttpField#getValue()
     */
    default String get(String name)
    {
        for (HttpField f : this)
        {
            if (f.is(name))
                return f.getValue();
        }
        return null;
    }

    /**
     * <p>Returns all the values of all the fields with the given field name.</p>
     * <p>In case of multi-valued fields, the multi-value of the field is split using
     * {@link QuotedCSV}, taking into account the given {@code keepQuotes} parameter.</p>
     *
     * @param header the field name to search for
     * @param keepQuotes whether the fields values should retain the quotes
     * @return a list of all the values of all the fields with the given name,
     * or an empty list if no such field name is present
     */
    default List<String> getCSV(HttpHeader header, boolean keepQuotes)
    {
        QuotedCSV values = null;
        for (HttpField f : this)
        {
            if (f.getHeader() == header)
            {
                if (values == null)
                    values = new QuotedCSV(keepQuotes);
                values.addValue(f.getValue());
            }
        }
        return values == null ? Collections.emptyList() : values.getValues();
    }

    /**
     * <p>Returns all the values of all the fields with the given field name.</p>
     * <p>The comparison of field name is case-insensitive via
     * {@link HttpField#is(String)}.</p>
     * <p>In case of multi-valued fields, the multi-value of the field is split using
     * {@link QuotedCSV}, taking into account the given {@code keepQuotes} parameter.</p>
     *
     * @param name the case-insensitive field name to search for
     * @param keepQuotes whether the fields values should retain the quotes
     * @return a list of all the values of all the fields with the given name,
     * or an empty list if no such field name is present
     */
    default List<String> getCSV(String name, boolean keepQuotes)
    {
        QuotedCSV values = null;
        for (HttpField f : this)
        {
            if (f.is(name))
            {
                if (values == null)
                    values = new QuotedCSV(keepQuotes);
                values.addValue(f.getValue());
            }
        }
        return values == null ? Collections.emptyList() : values.getValues();
    }

    /**
     * <p>Returns the value of a date field as the number of milliseconds
     * since the Unix Epoch, or -1 if no such field is present.</p>
     * <p>The comparison of field name is case-insensitive via
     * {@link HttpField#is(String)}.</p>
     *
     * @param name the case-insensitive field name to search for
     * @return the value of the field as the number of milliseconds since Unix Epoch,
     * or -1 if no such field is present
     */
    default long getDateField(String name)
    {
        return parseDateField(getField(name));
    }

    /**
     * <p>Returns the value of a date field as the number of milliseconds
     * since the Unix Epoch, or -1 if no such field is present.</p>
     *
     * @param header the field name to search for
     * @return the value of the field as the number of milliseconds since Unix Epoch,
     * or -1 if no such field is present
     */
    default long getDateField(HttpHeader header)
    {
        return parseDateField(getField(header));
    }

    private static long parseDateField(HttpField field)
    {
        if (field == null)
            return -1;

        String val = HttpField.getValueParameters(field.getValue(), null);
        if (val == null)
            return -1;

        final long date = DateParser.parseDate(val);
        if (date == -1)
            throw new IllegalArgumentException("Cannot convert date: " + val);
        return date;
    }

    /**
     * <p>Returns the {@link HttpField} at the given {@code index},
     * or {@code null} if there is no field at the given index.</p>
     *
     * @param index the index of the {@link HttpField}
     * @return the {@link HttpField} at the given {@code index},
     * or {@code null} if there is no field at the given index
     */
    default HttpField getField(int index)
    {
        int i = 0;
        for (HttpField f : this)
        {
            if (i++ == index)
                return f;
        }
        return null;
    }

    /**
     * <p>Returns the first {@link HttpField} with the given field name,
     * or {@code null} if no such field is present.</p>
     *
     * @param header the field name to search for
     * @return the first {@link HttpField} with the given field name,
     * or {@code null} if no such field is present
     */
    default HttpField getField(HttpHeader header)
    {
        for (HttpField f : this)
        {
            if (f.getHeader() == header)
                return f;
        }
        return null;
    }

    /**
     * <p>Returns the first {@link HttpField} with the given field name,
     * or {@code null} if no such field is present.</p>
     * <p>The comparison of field name is case-insensitive via
     * {@link HttpField#is(String)}.</p>
     *
     * @param name the case-insensitive field name to search for
     * @return the first {@link HttpField} with the given field name,
     * or {@code null} if no such field is present
     */
    default HttpField getField(String name)
    {
        for (HttpField f : this)
        {
            if (f.is(name))
                return f;
        }
        return null;
    }

    /**
     * @return an enumeration of field names
     * @deprecated use {@link #getFieldNamesCollection()}
     */
    @Deprecated
    default Enumeration<String> getFieldNames()
    {
        return Collections.enumeration(getFieldNamesCollection());
    }

    /**
     * <p>Returns a {@link Set} of the field names.</p>
     * <p>Case-sensitivity of the field names is preserved.</p>
     *
     * @return a {@link Set} of the field names
     */
    default Set<String> getFieldNamesCollection()
    {
        return stream().map(HttpField::getName).collect(Collectors.toSet());
    }

    /**
     * <p>Returns all the {@link HttpField}s with the given field name.</p>
     *
     * @param header the field name to search for
     * @return a list of the {@link HttpField}s with the given field name,
     * or an empty list if no such field name is present
     */
    default List<HttpField> getFields(HttpHeader header)
    {
        return getFields(header, (f, h) -> f.getHeader() == h);
    }

    /**
     * <p>Returns all the {@link HttpField}s with the given field name.</p>
     * <p>The comparison of field name is case-insensitive via
     * {@link HttpField#is(String)}.</p>
     *
     * @param name the case-insensitive field name to search for
     * @return a list of the {@link HttpField}s with the given field name,
     * or an empty list if no such field name is present
     */
    default List<HttpField> getFields(String name)
    {
        return getFields(name, (f, n) -> f.is(name));
    }

    private <T> List<HttpField> getFields(T header, BiPredicate<HttpField, T> predicate)
    {
        return stream()
            .filter(f -> predicate.test(f, header))
            .collect(Collectors.toList());
    }

    /**
     * <p>Returns the value of a field as a {@code long} value,
     * or -1 if no such field is present.</p>
     * <p>The comparison of field name is case-insensitive via
     * {@link HttpField#is(String)}.</p>
     *
     * @param name the case-insensitive field name
     * @return the value of the field as a {@code long},
     * or -1 if no such field is present
     * @throws NumberFormatException if the value of the field
     * cannot be converted to a {@link long}
     */
    default long getLongField(String name) throws NumberFormatException
    {
        HttpField field = getField(name);
        return field == null ? -1L : field.getLongValue();
    }

    /**
     * <p>Returns the value of a field as a {@code long} value,
     * or -1 if no such field is present.</p>
     *
     * @param header the field name
     * @return the value of the field as a {@code long},
     * or -1 if no such field is present
     * @throws NumberFormatException if the value of the field
     * cannot be converted to a {@link long}
     */
    default long getLongField(HttpHeader header) throws NumberFormatException
    {
        HttpField field = getField(header);
        return field == null ? -1L : field.getLongValue();
    }

    /**
     * <p>Returns all the values of all the fields with the given name,
     * split and sorted in quality order using {@link QuotedQualityCSV}.</p>
     *
     * @param header the field name to search for
     * @return a list of all the values of all the fields with the given name,
     * split and sorted in quality order,
     * or an empty list if no such field name is present
     */
    default List<String> getQualityCSV(HttpHeader header)
    {
        return getQualityCSV(header, null);
    }

    /**
     * <p>Returns all the values of all the fields with the given name,
     * split and sorted first in quality order and then optionally further
     * sorted with the given function, using {@link QuotedQualityCSV}.</p>
     *
     * @param header the field name to search for
     * @param secondaryOrdering the secondary sort function, or {@code null}
     * for no secondary sort
     * @return a list of all the values of all the fields with the given name,
     * split and sorted in quality order and optionally further sorted with
     * the given function,
     * or an empty list if no such field name is present
     */
    default List<String> getQualityCSV(HttpHeader header, ToIntFunction<String> secondaryOrdering)
    {
        QuotedQualityCSV values = null;
        for (HttpField f : this)
        {
            if (f.getHeader() == header)
            {
                if (values == null)
                    values = new QuotedQualityCSV(secondaryOrdering);
                values.addValue(f.getValue());
            }
        }

        return values == null ? Collections.emptyList() : values.getValues();
    }

    /**
     * <p>Returns all the values of all the fields with the given name,
     * split and sorted in quality order using {@link QuotedQualityCSV}.</p>
     * <p>The comparison of field name is case-insensitive via
     * {@link HttpField#is(String)}.</p>
     *
     * @param name the case-insensitive field name to search for
     * @return a list of all the values of all the fields with the given name,
     * split and sorted in quality order,
     * or an empty list if no such field name is present
     */
    default List<String> getQualityCSV(String name)
    {
        QuotedQualityCSV values = null;
        for (HttpField f : this)
        {
            if (f.is(name))
            {
                if (values == null)
                    values = new QuotedQualityCSV();
                values.addValue(f.getValue());
            }
        }
        return values == null ? Collections.emptyList() : values.getValues();
    }

    /**
     * <p>Returns an {@link Enumeration} of the encoded values of all the fields
     * with the given name.</p>
     * <p>The comparison of field name is case-insensitive via
     * {@link HttpField#is(String)}.</p>
     * <p>In case of multi-valued fields, the returned value is the encoded
     * value, including commas and quotes, as returned by {@link HttpField#getValue()}.</p>
     *
     * @param name the case-insensitive field name to search for
     * @return an {@link Enumeration} of the encoded values of all
     * the fields with the given name
     */
    default Enumeration<String> getValues(String name)
    {
        Iterator<HttpField> i = iterator();
        return new Enumeration<>()
        {
            HttpField _field;

            @Override
            public boolean hasMoreElements()
            {
                if (_field != null)
                    return true;
                while (i.hasNext())
                {
                    HttpField f = i.next();
                    if (f.is(name) && f.getValue() != null)
                    {
                        _field = f;
                        return true;
                    }
                }
                return false;
            }

            @Override
            public String nextElement()
            {
                if (hasMoreElements())
                {
                    String value = _field.getValue();
                    _field = null;
                    return value;
                }
                throw new NoSuchElementException();
            }
        };
    }

    /**
     * <p>Returns a list of the encoded values of all the fields
     * with the given name.</p>
     * <p>In case of multi-valued fields, the returned value is the encoded
     * value, including commas and quotes, as returned by {@link HttpField#getValue()}.</p>
     *
     * @param header the field name to search for
     * @return a list of the encoded values of all the fields
     * with the given name,
     * or an empty list if no such field name is present
     */
    default List<String> getValuesList(HttpHeader header)
    {
        final List<String> list = new ArrayList<>();
        for (HttpField f : this)
        {
            if (f.getHeader() == header)
                list.add(f.getValue());
        }
        return list;
    }

    /**
     * <p>Returns a list of the encoded values of all the fields
     * with the given name.</p>
     * <p>The comparison of field name is case-insensitive via
     * {@link HttpField#is(String)}.</p>
     * <p>In case of multi-valued fields, the returned value is the encoded
     * value, including commas and quotes, as returned by {@link HttpField#getValue()}.</p>
     *
     * @param name the field name to search for
     * @return a list of the encoded values of all the fields
     * with the given name,
     * or an empty list if no such field name is present
     */
    default List<String> getValuesList(String name)
    {
        final List<String> list = new ArrayList<>();
        for (HttpField f : this)
        {
            if (f.is(name))
                list.add(f.getValue());
        }
        return list;
    }

    /**
     * <p>Returns whether this instance is equal to the given instance.</p>
     * <p>Returns {@code true} if and only if the two instances have the
     * same number of fields, in the same order, and each field is equal,
     * but makes no difference between {@link Mutable} and non-{@link Mutable}
     * instances.</p>
     *
     * @param that the {@link HttpFields} instance to compare to
     * @return whether the two instances are equal
     */
    default boolean isEqualTo(HttpFields that)
    {
        if (size() != that.size())
            return false;

        Iterator<HttpField> i = that.iterator();
        for (HttpField f : this)
        {
            if (!i.hasNext())
                return false;
            if (!f.equals(i.next()))
                return false;
        }
        return !i.hasNext();
    }

    /**
     * @return the number of {@link HttpField}s in this instance
     */
    default int size()
    {
        int size = 0;
        for (HttpField ignored : this)
        {
            size++;
        }
        return size;
    }

    /**
     * @return a sequential stream of the {@link HttpField}s in this instance
     */
    default Stream<HttpField> stream()
    {
        return StreamSupport.stream(spliterator(), false);
    }

    /**
     * <p>A mutable version of {@link HttpFields}.</p>
     * <p>Name and value pairs representing HTTP headers or HTTP
     * trailers can be added to or removed from this instance.</p>
     */
    interface Mutable extends HttpFields
    {
        /**
         * <p>Adds a new {@link HttpField} with the given name and string value.</p>
         * <p>The new {@link HttpField} is added even if a field with the
         * same name is already present.</p>
         *
         * @param name the non-{@code null} name of the field
         * @param value the non-{@code null} value of the field
         * @return this instance
         */
        default Mutable add(String name, String value)
        {
            if (value == null)
                throw new IllegalArgumentException("null value");
            return add(new HttpField(name, value));
        }

        /**
         * <p>Adds a new {@link HttpField} with the given name and {@code long} value.</p>
         * <p>The new {@link HttpField} is added even if a field with the
         * same name is already present.</p>
         *
         * @param name the non-{@code null} name of the field
         * @param value the value of the field
         * @return this instance
         */
        default Mutable add(String name, long value)
        {
            return add(new HttpField.LongValueHttpField(name, value));
        }

        /**
         * <p>Adds a new {@link HttpField} with the given name and value.</p>
         * <p>The new {@link HttpField} is added even if a field with the
         * same name is already present.</p>
         *
         * @param header the non-{@code null} name of the field
         * @param value the non-{@code null} value of the field
         * @return this instance
         */
        default Mutable add(HttpHeader header, HttpHeaderValue value)
        {
            return add(header, value.toString());
        }

        /**
         * <p>Adds a new {@link HttpField} with the given name and string value.</p>
         * <p>The new {@link HttpField} is added even if a field with the
         * same name is already present.</p>
         *
         * @param header the non-{@code null} name of the field
         * @param value the non-{@code null} value of the field
         * @return this instance
         */
        default Mutable add(HttpHeader header, String value)
        {
            if (value == null)
                throw new IllegalArgumentException("null value");
            return add(new HttpField(header, value));
        }

        /**
         * <p>Adds a new {@link HttpField} with the given name and {@code long} value.</p>
         * <p>The new {@link HttpField} is added even if a field with the
         * same name is already present.</p>
         *
         * @param header the non-{@code null} name of the field
         * @param value the value of the field
         * @return this instance
         */
        default Mutable add(HttpHeader header, long value)
        {
            return add(new HttpField.LongValueHttpField(header, value));
        }

        /**
         * <p>Adds the given {@link HttpField} to this instance.</p>
         *
         * @param field the {@link HttpField} to add
         * @return this instance
         */
        default Mutable add(HttpField field)
        {
            ListIterator<HttpField> i = listIterator(size());
            i.add(field);
            return this;
        }

        /**
         * <p>Adds all the {@link HttpField}s of the given {@link HttpFields}
         * to this instance.</p>
         *
         * @param fields the fields to add
         * @return this instance
         */
        default Mutable add(HttpFields fields)
        {
            for (HttpField field : fields)
            {
                add(field);
            }
            return this;
        }

        /**
         * <p>Adds the given value(s) to the {@link HttpField} with the given name,
         * encoding them as comma-separated if necessary,
         * unless they are already present in existing fields with the same name.</p>
         *
         * @param header the field name of the field to add the value(s) to
         * @param values the value(s) to add
         * @return this instance
         */
        default Mutable addCSV(HttpHeader header, String... values)
        {
            QuotedCSV existing = null;
            for (HttpField f : this)
            {
                if (f.getHeader() == header)
                {
                    if (existing == null)
                        existing = new QuotedCSV(false);
                    existing.addValue(f.getValue());
                }
            }
            String value = formatCsvExcludingExisting(existing, values);
            if (value != null)
                add(header, value);
            return this;
        }

        /**
         * <p>Adds the given value(s) to the {@link HttpField} with the given name,
         * encoding them as comma-separated if necessary,
         * unless they are already present in existing fields with the same name.</p>
         *
         * @param name the field name of the field to add the value(s) to
         * @param values the value(s) to add
         * @return this instance
         */
        default Mutable addCSV(String name, String... values)
        {
            QuotedCSV existing = null;
            for (HttpField f : this)
            {
                if (f.is(name))
                {
                    if (existing == null)
                        existing = new QuotedCSV(false);
                    existing.addValue(f.getValue());
                }
            }
            String value = formatCsvExcludingExisting(existing, values);
            if (value != null)
                add(name, value);
            return this;
        }

        /**
         * <p>Adds a new date {@link HttpField} with the given name and {@code date} value.</p>
         * The {@code date} parameter is the number of milliseconds from the Unix Epoch,
         * and it is formatted into a string via {@link DateGenerator#formatDate(long)}.
         *
         * @param name the non-{@code null} name of the field
         * @param date the field date value
         * @return this instance
         */
        default Mutable addDateField(String name, long date)
        {
            add(name, DateGenerator.formatDate(date));
            return this;
        }

        /**
         * <p>Removes all the fields from this instance.</p>
         *
         * @return this instance
         */
        default Mutable clear()
        {
            Iterator<HttpField> i = iterator();
            while (i.hasNext())
            {
                i.next();
                i.remove();
            }
            return this;
        }

        /**
         * <p>Ensures that the given {@link HttpField} is present when the field
         * may not exist or may exist and be multi-valued.</p>
         * <p>Multiple existing {@link HttpField}s are merged into a single field.</p>
         *
         * @param field the field to ensure to be present
         */
        default void ensureField(HttpField field)
        {
            HttpHeader header = field.getHeader();
            // Is the field value multi valued?
            if (field.getValue().indexOf(',') < 0)
            {
                if (header != null)
                    computeField(header, (h, l) -> computeEnsure(field, l));
                else
                    computeField(field.getName(), (h, l) -> computeEnsure(field, l));
            }
            else
            {
                if (header != null)
                    computeField(header, (h, l) -> computeEnsure(field, field.getValues(), l));
                else
                    computeField(field.getName(), (h, l) -> computeEnsure(field, field.getValues(), l));
            }
        }

        /**
         * <p>Puts the given {@link HttpField} into this instance.</p>
         * <p>If a fields with the same name is present, the given field
         * replaces it, and other existing fields with the same name
         * are removed, so that only the given field will be present.</p>
         * <p>If a field with the same name is not present, the given
         * field will be added.</p>
         *
         * @param field the field to put
         * @return this instance
         */
        default Mutable put(HttpField field)
        {
            boolean put = false;
            ListIterator<HttpField> i = listIterator();
            while (i.hasNext())
            {
                HttpField f = i.next();
                if (f.isSameName(field))
                {
                    if (put)
                    {
                        i.remove();
                    }
                    else
                    {
                        i.set(field);
                        put = true;
                    }
                }
            }
            if (!put)
                add(field);
            return this;
        }

        /**
         * <p>This method behaves like {@link #remove(String)} when
         * the given {@code value} is {@code null}, otherwise behaves
         * like {@link #put(HttpField)}.</p>
         *
         * @param name the name of the field
         * @param value the value of the field; if {@code null} the field is removed
         * @return this instance
         */
        default Mutable put(String name, String value)
        {
            if (value == null)
                return remove(name);
            return put(new HttpField(name, value));
        }

        /**
         * <p>This method behaves like {@link #remove(HttpHeader)} when
         * the given {@code value} is {@code null}, otherwise behaves
         * like {@link #put(HttpField)}.</p>
         *
         * @param header the name of the field
         * @param value the value of the field; if {@code null} the field is removed
         * @return this instance
         */
        default Mutable put(HttpHeader header, HttpHeaderValue value)
        {
            if (value == null)
                return remove(header);
            return put(new HttpField(header, value.toString()));
        }

        /**
         * <p>This method behaves like {@link #remove(HttpHeader)} when
         * the given {@code value} is {@code null}, otherwise behaves
         * like {@link #put(HttpField)}.</p>
         *
         * @param header the name of the field
         * @param value the value of the field; if {@code null} the field is removed
         * @return this instance
         */
        default Mutable put(HttpHeader header, String value)
        {
            if (value == null)
                return remove(header);
            return put(new HttpField(header, value));
        }

        /**
         * Set a field.
         *
         * @param name the name of the field
         * @param list the List value of the field. If null the field is cleared.
         * @return this builder
         */
        default Mutable put(String name, List<String> list)
        {
            // TODO: this implementation should not add
            //  multiple headers, see RFC 9110 section 5.3.
            boolean first = true;
            for (String s : list)
            {
                HttpField field = new HttpField(name, s);
                if (first)
                    put(field);
                else
                    add(field);
                first = false;
            }
            return this;
        }

        /**
         * <p>Puts a new date {@link HttpField} with the given name and {@code date} value,
         * with the semantic of {@link #put(HttpField)}.</p>
         * The {@code date} parameter is the number of milliseconds from the Unix Epoch,
         * and it is formatted into a string via {@link DateGenerator#formatDate(long)}.
         *
         * @param name the non-{@code null} name of the field
         * @param date the field date value
         * @return this instance
         */
        default Mutable putDate(HttpHeader name, long date)
        {
            return put(name, DateGenerator.formatDate(date));
        }

        /**
         * <p>Puts a new date {@link HttpField} with the given name and {@code date} value,
         * with the semantic of {@link #put(HttpField)}.</p>
         * The {@code date} parameter is the number of milliseconds from the Unix Epoch,
         * and it is formatted into a string via {@link DateGenerator#formatDate(long)}.
         *
         * @param name the non-{@code null} name of the field
         * @param date the field date value
         * @return this instance
         */
        default Mutable putDate(String name, long date)
        {
            return put(name, DateGenerator.formatDate(date));
        }

        /**
         * <p>Puts a new {@link HttpField} with the given name and {@code long} value,
         * with the semantic of {@link #put(HttpField)}.</p>
         *
         * @param header the non-{@code null} name of the field
         * @param value the value of the field
         * @return this instance
         */
        default Mutable put(HttpHeader header, long value)
        {
            if (value == 0 && header == HttpHeader.CONTENT_LENGTH)
                return put(HttpFields.CONTENT_LENGTH_0);
            return put(new HttpField.LongValueHttpField(header, value));
        }

        /**
         * <p>Puts a new {@link HttpField} with the given name and {@code long} value,
         * with the semantic of {@link #put(HttpField)}.</p>
         *
         * @param name the non-{@code null} name of the field
         * @param value the value of the field
         * @return this instance
         */
        default Mutable put(String name, long value)
        {
            if (value == 0 && HttpHeader.CONTENT_LENGTH.is(name))
                return put(HttpFields.CONTENT_LENGTH_0);
            return put(new HttpField.LongValueHttpField(name, value));
        }

        /**
         * <p>Computes a single field for the given {@link HttpHeader} and for existing fields with the same header.</p>
         *
         * <p>The compute function receives the field name and a list of fields with the same name
         * so that their values can be used to compute the value of the field that is returned
         * by the compute function parameter.
         * If the compute function returns {@code null}, the fields with the given name are removed.</p>
         * <p>This method comes handy when you want to add an HTTP header if it does not exist,
         * or add a value if the HTTP header already exists, similarly to
         * {@link Map#compute(Object, BiFunction)}.</p>
         *
         * <p>This method can be used to {@link #put(HttpField) put} a new field (or blindly replace its value):</p>
         * <pre>{@code
         * httpFields.computeField("X-New-Header",
         *     (name, fields) -> new HttpField(name, "NewValue"));
         * }</pre>
         *
         * <p>This method can be used to coalesce many fields into one:</p>
         * <pre>{@code
         * // Input:
         * GET / HTTP/1.1
         * Host: localhost
         * Cookie: foo=1
         * Cookie: bar=2,baz=3
         * User-Agent: Jetty
         *
         * // Computation:
         * httpFields.computeField("Cookie", (name, fields) ->
         * {
         *     // No cookies, nothing to do.
         *     if (fields == null)
         *         return null;
         *
         *     // Coalesces all cookies.
         *     String coalesced = fields.stream()
         *         .flatMap(field -> Stream.of(field.getValues()))
         *         .collect(Collectors.joining(", "));
         *
         *     // Returns a single Cookie header with all cookies.
         *     return new HttpField(name, coalesced);
         * }
         *
         * // Output:
         * GET / HTTP/1.1
         * Host: localhost
         * Cookie: foo=1, bar=2, baz=3
         * User-Agent: Jetty
         * }</pre>
         *
         * <p>This method can be used to replace a field:</p>
         * <pre>{@code
         * httpFields.computeField("X-Length", (name, fields) ->
         * {
         *     if (fields == null)
         *         return null;
         *
         *     // Get any value among the X-Length headers.
         *     String length = fields.stream()
         *         .map(HttpField::getValue)
         *         .findAny()
         *         .orElse("0");
         *
         *     // Replace X-Length headers with X-Capacity header.
         *     return new HttpField("X-Capacity", length);
         * });
         * }</pre>
         *
         * <p>This method can be used to remove a field:</p>
         * <pre>{@code
         * httpFields.computeField("Connection", (name, fields) -> null);
         * }</pre>
         *
         * @param header the field name
         * @param computeFn the compute function
         * @return this instance
         */
        default Mutable computeField(HttpHeader header, BiFunction<HttpHeader, List<HttpField>, HttpField> computeFn)
        {
            return put(computeFn.apply(header, stream().filter(f -> f.getHeader() == header).collect(Collectors.toList())));
        }

        /**
         * <p>Computes a single field for the given HTTP field name and for existing fields with the same name.</p>
         *
         * @param name the field name
         * @param computeFn the compute function
         * @return this instance
         * @see #computeField(HttpHeader, BiFunction)
         */
        default Mutable computeField(String name, BiFunction<String, List<HttpField>, HttpField> computeFn)
        {
            return put(computeFn.apply(name, stream().filter(f -> f.is(name)).collect(Collectors.toList())));
        }

        /**
         * <p>Removes all the fields with the given name.</p>
         *
         * @param header the name of the fields to remove
         * @return this instance
         */
        default Mutable remove(HttpHeader header)
        {
            Iterator<HttpField> i = iterator();
            while (i.hasNext())
            {
                HttpField f = i.next();
                if (f.getHeader() == header)
                    i.remove();
            }
            return this;
        }

        /**
         * <p>Removes all the fields with the given names.</p>
         *
         * @param headers the names of the fields to remove
         * @return this instance
         */
        default Mutable remove(EnumSet<HttpHeader> headers)
        {
            Iterator<HttpField> i = iterator();
            while (i.hasNext())
            {
                HttpField f = i.next();
                HttpHeader h = f.getHeader();
                if (h != null && headers.contains(h))
                    i.remove();
            }
            return this;
        }

        /**
         * <p>Removes all the fields with the given name.</p>
         *
         * @param name the name of the fields to remove
         * @return this instance
         */
        default Mutable remove(String name)
        {
            for (ListIterator<HttpField> i = listIterator(); i.hasNext(); )
            {
                HttpField f = i.next();
                if (f.is(name))
                    i.remove();
            }
            return this;
        }

        private static String formatCsvExcludingExisting(QuotedCSV existing, String... values)
        {
            // remove any existing values from the new values
            boolean add = true;
            if (existing != null && !existing.isEmpty())
            {
                add = false;

                for (int i = values.length; i-- > 0; )
                {
                    String unquoted = QuotedCSV.unquote(values[i]);
                    if (existing.getValues().contains(unquoted))
                        values[i] = null;
                    else
                        add = true;
                }
            }

            if (add)
            {
                StringBuilder value = new StringBuilder();
                for (String v : values)
                {
                    if (v == null)
                        continue;
                    if (!value.isEmpty())
                        value.append(", ");
                    value.append(v);
                }
                if (!value.isEmpty())
                    return value.toString();
            }

            return null;
        }

        private static HttpField computeEnsure(HttpField ensure, List<HttpField> fields)
        {
            // If no existing fields return the ensure field
            if (fields == null || fields.isEmpty())
                return ensure;

            String ensureValue = ensure.getValue();

            // Handle a single existing field
            if (fields.size() == 1)
            {
                // If the existing field contains the ensure value, return it, else append values.
                HttpField f = fields.get(0);
                return f.contains(ensureValue)
                    ? f
                    : new HttpField(ensure.getHeader(), ensure.getName(), f.getValue() + ", " + ensureValue);
            }

            // Handle multiple existing fields
            StringBuilder v = new StringBuilder();
            for (HttpField f : fields)
            {
                // Always append multiple fields into a single field value
                if (!v.isEmpty())
                    v.append(", ");
                v.append(f.getValue());

                // check if the ensure value is already contained
                if (ensureValue != null && f.contains(ensureValue))
                    ensureValue = null;
            }

            // If the ensure value was not contained append it
            if (ensureValue != null)
                v.append(", ").append(ensureValue);

            return new HttpField(ensure.getHeader(), ensure.getName(), v.toString());
        }

        private static HttpField computeEnsure(HttpField ensure, String[] values, List<HttpField> fields)
        {
            // If no existing fields return the ensure field
            if (fields == null || fields.isEmpty())
                return ensure;

            // Handle a single existing field
            if (fields.size() == 1)
            {
                HttpField f = fields.get(0);
                // check which ensured values are already contained
                int ensured = values.length;
                for (int i = 0; i < values.length; i++)
                {
                    if (f.contains(values[i]))
                    {
                        ensured--;
                        values[i] = null;
                    }
                }

                // if all ensured values contained return the existing field
                if (ensured == 0)
                    return f;
                // else if no ensured values contained append the entire ensured valued
                if (ensured == values.length)
                    return new HttpField(ensure.getHeader(), ensure.getName(),
                        f.getValue() + ", " + ensure.getValue());
                // else append just the ensured values that are not contained
                StringBuilder v = new StringBuilder(f.getValue());
                for (String value : values)
                {
                    if (value != null)
                        v.append(", ").append(value);
                }
                return new HttpField(ensure.getHeader(), ensure.getName(), v.toString());
            }

            // Handle a multiple existing field
            StringBuilder v = new StringBuilder();
            int ensured = values.length;
            for (HttpField f : fields)
            {
                // Always append multiple fields into a single field value
                if (!v.isEmpty())
                    v.append(", ");
                v.append(f.getValue());

                // null out ensured values that are included
                for (int i = 0; i < values.length; i++)
                {
                    if (values[i] != null && f.contains(values[i]))
                    {
                        ensured--;
                        values[i] = null;
                    }
                }
            }

            // if no ensured values exist append them all
            if (ensured == values.length)
                v.append(", ").append(ensure.getValue());
                // else if some ensured values are missing, append them
            else if (ensured > 0)
            {
                for (String value : values)
                {
                    if (value != null)
                        v.append(", ").append(value);
                }
            }

            // return a merged header with missing ensured values added
            return new HttpField(ensure.getHeader(), ensure.getName(), v.toString());
        }

        /**
         * A wrapper of {@link HttpFields} instances.
         */
        class Wrapper implements Mutable
        {
            private final Mutable _fields;

            public Wrapper(Mutable fields)
            {
                _fields = fields;
            }

            /**
             * Called when a field is added (including as part of a put).
             *
             * @param field The field being added.
             * @return The field to add, or null if the add is to be ignored.
             */
            public HttpField onAddField(HttpField field)
            {
                return field;
            }

            /**
             * Called when a field is removed (including as part of a put).
             *
             * @param field The field being removed.
             * @return True if the field should be removed, false otherwise.
             */
            public boolean onRemoveField(HttpField field)
            {
                return true;
            }

            @Override
            public int size()
            {
                // This impl needed only as an optimization
                return _fields.size();
            }

            @Override
            public Stream<HttpField> stream()
            {
                // This impl needed only as an optimization
                return _fields.stream();
            }

            @Override
            public Mutable add(HttpField field)
            {
                if (field != null)
                {
                    field = onAddField(field);
                    if (field != null)
                        return _fields.add(field);
                }
                return this;
            }

            @Override
            public Mutable clear()
            {
                _fields.clear();
                return this;
            }

            @Override
<<<<<<< HEAD
            public ListIterator<HttpField> listIterator(int index)
=======
            public ListIterator<HttpField> listIterator()
>>>>>>> 4086c7ee
            {
                ListIterator<HttpField> i = _fields.listIterator(index);
                return new ListIterator<>()
                {
                    HttpField last;

                    @Override
                    public boolean hasNext()
                    {
                        return i.hasNext();
                    }

                    @Override
                    public HttpField next()
                    {
                        return last = i.next();
                    }

                    @Override
                    public boolean hasPrevious()
                    {
                        return i.hasPrevious();
                    }

                    @Override
                    public HttpField previous()
                    {
                        return last = i.previous();
                    }

                    @Override
                    public int nextIndex()
                    {
                        return i.nextIndex();
                    }

                    @Override
                    public int previousIndex()
                    {
                        return i.previousIndex();
                    }

                    @Override
                    public void remove()
                    {
                        if (last != null && onRemoveField(last))
                        {
                            last = null;
                            i.remove();
                        }
                    }

                    @Override
                    public void set(HttpField field)
                    {
                        if (field == null)
                        {
                            if (last != null && onRemoveField(last))
                            {
                                last = null;
                                i.remove();
                            }
                        }
                        else
                        {
                            if (last != null && onRemoveField(last))
                            {
                                field = onAddField(field);
                                if (field != null)
                                {
                                    last = null;
                                    i.set(field);
                                }
                            }
                        }
                    }

                    @Override
                    public void add(HttpField field)
                    {
                        if (field != null)
                        {
                            field = onAddField(field);
                            if (field != null)
                            {
                                last = null;
                                i.add(field);
                            }
                        }
                    }
                };
            }
        }
    }

    @Deprecated(forRemoval = true)
    class MutableHttpFields extends org.eclipse.jetty.http.MutableHttpFields
    {
    }

    @Deprecated(forRemoval = true)
    class ImmutableHttpFields extends org.eclipse.jetty.http.ImmutableHttpFields
    {
        protected ImmutableHttpFields(HttpField[] fields, int size)
        {
            super(fields, size);
        }
    }
}<|MERGE_RESOLUTION|>--- conflicted
+++ resolved
@@ -1636,11 +1636,14 @@
             }
 
             @Override
-<<<<<<< HEAD
+            public Mutable clear()
+            {
+                _fields.clear();
+                return this;
+            }
+
+            @Override
             public ListIterator<HttpField> listIterator(int index)
-=======
-            public ListIterator<HttpField> listIterator()
->>>>>>> 4086c7ee
             {
                 ListIterator<HttpField> i = _fields.listIterator(index);
                 return new ListIterator<>()
