//
// ========================================================================
// Copyright (c) 1995 Mort Bay Consulting Pty Ltd and others.
//
// This program and the accompanying materials are made available under the
// terms of the Eclipse Public License v. 2.0 which is available at
// https://www.eclipse.org/legal/epl-2.0, or the Apache License, Version 2.0
// which is available at https://www.apache.org/licenses/LICENSE-2.0.
//
// SPDX-License-Identifier: EPL-2.0 OR Apache-2.0
// ========================================================================
//

package org.eclipse.jetty.http;

import java.io.IOException;
import java.nio.BufferOverflowException;
import java.nio.ByteBuffer;
import java.util.Arrays;
import java.util.function.Supplier;
import java.util.stream.Collectors;
import java.util.stream.Stream;

import org.eclipse.jetty.http.HttpTokens.EndOfContent;
import org.eclipse.jetty.util.BufferUtil;
import org.eclipse.jetty.util.Index;
import org.eclipse.jetty.util.StringUtil;
import org.slf4j.Logger;
import org.slf4j.LoggerFactory;

import static org.eclipse.jetty.http.HttpStatus.INTERNAL_SERVER_ERROR_500;

/**
 * HttpGenerator. Builds HTTP Messages.
 * <p>
 * If the system property "org.eclipse.jetty.http.HttpGenerator.STRICT" is set to true,
 * then the generator will strictly pass on the exact strings received from methods and header
 * fields.  Otherwise a fast case insensitive string lookup is used that may alter the
 * case and white space of some methods/headers
 */
public class HttpGenerator
{
    private static final Logger LOG = LoggerFactory.getLogger(HttpGenerator.class);

    public static final boolean __STRICT = Boolean.getBoolean("org.eclipse.jetty.http.HttpGenerator.STRICT");

    private static final byte[] __colon_space = new byte[]{':', ' '};
    public static final MetaData.Response CONTINUE_100_INFO = new MetaData.Response(100, null, HttpVersion.HTTP_1_1, HttpFields.EMPTY);

    // states
    public enum State
    {
        START,
        COMMITTED,
        COMPLETING,
        COMPLETING_1XX,
        END
    }

    public enum Result
    {
        NEED_CHUNK,             // Need a small chunk buffer of CHUNK_SIZE
        NEED_INFO,              // Need the request/response metadata info 
        NEED_HEADER,            // Need a buffer to build HTTP headers into
        HEADER_OVERFLOW,        // The header buffer overflowed
        NEED_CHUNK_TRAILER,     // Need a large chunk buffer for last chunk and trailers
        FLUSH,                  // The buffers previously generated should be flushed 
        CONTINUE,               // Continue generating the message
        SHUTDOWN_OUT,           // Need EOF to be signaled
        DONE                    // The current phase of generation is complete
    }

    // other statics
    public static final int CHUNK_SIZE = 12;

    private State _state = State.START;
    private EndOfContent _endOfContent = EndOfContent.UNKNOWN_CONTENT;
    private MetaData _info;

    private long _contentPrepared = 0;
    private boolean _noContentResponse = false;
    private Boolean _persistent = null;

    private static final Index<Boolean> ASSUMED_CONTENT_METHODS = new Index.Builder<Boolean>()
        .caseSensitive(false)
        .with(HttpMethod.POST.asString(), Boolean.TRUE)
        .with(HttpMethod.PUT.asString(), Boolean.TRUE)
        .build();

    // data
    private boolean _needCRLF = false;

    public HttpGenerator()
<<<<<<< HEAD
    {}
=======
    {
    }
>>>>>>> 2178dc29

    public void reset()
    {
        _state = State.START;
        _info = null;
        _endOfContent = EndOfContent.UNKNOWN_CONTENT;
        _noContentResponse = false;
        _persistent = null;
        _contentPrepared = 0;
        _needCRLF = false;
    }

    public State getState()
    {
        return _state;
    }

    public boolean isState(State state)
    {
        return _state == state;
    }

    public boolean isIdle()
    {
        return _state == State.START;
    }

    public boolean isEnd()
    {
        return _state == State.END;
    }

    public boolean isCommitted()
    {
        return _state.ordinal() >= State.COMMITTED.ordinal();
    }

    public boolean isChunking()
    {
        return _endOfContent == EndOfContent.CHUNKED_CONTENT;
    }

    public boolean isNoContent()
    {
        return _noContentResponse;
    }

    public void setPersistent(boolean persistent)
    {
        _persistent = persistent;
    }

    /**
     * @return true if known to be persistent
     */
    public boolean isPersistent()
    {
        return Boolean.TRUE.equals(_persistent);
    }

    /**
     * @return true if known to be persistent
     */
    public boolean isPersistent(HttpVersion version)
    {
        return version == HttpVersion.HTTP_1_1 ? !Boolean.FALSE.equals(_persistent) : Boolean.TRUE.equals(_persistent);
    }

    public boolean isWritten()
    {
        return _contentPrepared > 0;
    }

    public long getContentPrepared()
    {
        return _contentPrepared;
    }

    public void abort()
    {
        _persistent = false;
        _state = State.END;
        _endOfContent = null;
    }

    public Result generateRequest(MetaData.Request info, ByteBuffer header, ByteBuffer chunk, ByteBuffer content, boolean last) throws IOException
    {
        switch (_state)
        {
            case START:
            {
                if (info == null)
                    return Result.NEED_INFO;
                _info = info;

                if (header == null)
                    return Result.NEED_HEADER;

                // prepare the header
                int pos = BufferUtil.flipToFill(header);
                try
                {
                    // generate ResponseLine
                    generateRequestLine(info, header);

                    if (info.getHttpVersion() == HttpVersion.HTTP_0_9)
                        throw new HttpException.RuntimeException(INTERNAL_SERVER_ERROR_500, "HTTP/0.9 not supported");

                    generateHeaders(header, content, last);

                    boolean expect100 = info.getHttpFields().contains(HttpHeader.EXPECT, HttpHeaderValue.CONTINUE.asString());

                    if (expect100)
                    {
                        _state = State.COMMITTED;
                    }
                    else
                    {
                        // handle the content.
                        int len = BufferUtil.length(content);
                        if (len > 0)
                        {
                            _contentPrepared += len;
                            if (isChunking())
                                prepareChunk(header, len);
                        }
                        _state = last ? State.COMPLETING : State.COMMITTED;
                    }

                    return Result.FLUSH;
                }
                catch (BufferOverflowException e)
                {
                    LOG.trace("IGNORED", e);
                    return Result.HEADER_OVERFLOW;
                }
                catch (Exception e)
                {
                    if (e instanceof HttpException)
                        throw e;
                    throw new HttpException.RuntimeException(INTERNAL_SERVER_ERROR_500, e.getMessage(), e);
                }
                finally
                {
                    BufferUtil.flipToFlush(header, pos);
                }
            }

            case COMMITTED:
            {
                return committed(chunk, content, last);
            }

            case COMPLETING:
            {
                return completing(chunk, content);
            }

            case END:
                if (BufferUtil.hasContent(content))
                {
                    if (LOG.isDebugEnabled())
                        LOG.debug("discarding content in COMPLETING");
                    BufferUtil.clear(content);
                }
                return Result.DONE;

            default:
                throw new IllegalStateException();
        }
    }

    private Result committed(ByteBuffer chunk, ByteBuffer content, boolean last)
    {
        int len = BufferUtil.length(content);

        // handle the content.
        if (len > 0)
        {
            if (isChunking())
            {
                if (chunk == null)
                    return Result.NEED_CHUNK;
                BufferUtil.clearToFill(chunk);
                prepareChunk(chunk, len);
                BufferUtil.flipToFlush(chunk, 0);
            }
            _contentPrepared += len;
        }

        if (last)
        {
            _state = State.COMPLETING;
            return len > 0 ? Result.FLUSH : Result.CONTINUE;
        }
        return len > 0 ? Result.FLUSH : Result.DONE;
    }

    private Result completing(ByteBuffer chunk, ByteBuffer content)
    {
        if (BufferUtil.hasContent(content))
        {
            if (LOG.isDebugEnabled())
                LOG.debug("discarding content in COMPLETING");
            BufferUtil.clear(content);
        }

        if (isChunking())
        {
            Supplier<HttpFields> trailersSupplier = _info.getTrailersSupplier();
            if (trailersSupplier != null)
            {
                // Do we need a chunk buffer?
                if (chunk == null || chunk.capacity() <= CHUNK_SIZE)
                    return Result.NEED_CHUNK_TRAILER;

                HttpFields trailers = trailersSupplier.get();

                if (trailers != null)
                {
                    // Write the last chunk
                    BufferUtil.clearToFill(chunk);
                    generateTrailers(chunk, trailers);
                    BufferUtil.flipToFlush(chunk, 0);
                    _endOfContent = EndOfContent.UNKNOWN_CONTENT;
                    return Result.FLUSH;
                }
            }

            // Do we need a chunk buffer?
            if (chunk == null)
                return Result.NEED_CHUNK;

            // Write the last chunk
            BufferUtil.clearToFill(chunk);
            prepareChunk(chunk, 0);
            BufferUtil.flipToFlush(chunk, 0);
            _endOfContent = EndOfContent.UNKNOWN_CONTENT;
            return Result.FLUSH;
        }
        _state = State.END;
        return Boolean.TRUE.equals(_persistent) ? Result.DONE : Result.SHUTDOWN_OUT;
    }

    public Result generateResponse(MetaData.Response info, boolean head, ByteBuffer header, ByteBuffer chunk, ByteBuffer content, boolean last) throws IOException
    {
        switch (_state)
        {
            case START:
            {
                if (info == null)
                    return Result.NEED_INFO;
                _info = info;

                HttpVersion version = info.getHttpVersion();
                if (version == null)
                    throw new HttpException.RuntimeException(INTERNAL_SERVER_ERROR_500, "No version");

                if (version == HttpVersion.HTTP_0_9)
                {
                    _persistent = false;
                    _endOfContent = EndOfContent.EOF_CONTENT;
                    if (BufferUtil.hasContent(content))
                        _contentPrepared += content.remaining();
                    _state = last ? State.COMPLETING : State.COMMITTED;
                    return Result.FLUSH;
                }

                // Do we need a response header
                if (header == null)
                    return Result.NEED_HEADER;

                // prepare the header
                int pos = BufferUtil.flipToFill(header);
                try
                {
                    // generate ResponseLine
                    generateResponseLine(info, header);

                    // Handle 1xx and no content responses
                    int status = info.getStatus();
                    if (HttpStatus.isInformational(status))
                    {
                        _noContentResponse = true;
                        switch (status)
                        {
                            case HttpStatus.SWITCHING_PROTOCOLS_101:
                                break;
                            case HttpStatus.EARLY_HINT_103:
                                generateHeaders(header, content, last);
                                _state = State.COMPLETING_1XX;
                                return Result.FLUSH;
                            default:
                                header.put(HttpTokens.CRLF);
                                _state = State.COMPLETING_1XX;
                                return Result.FLUSH;
                        }
                    }
                    else if (status == HttpStatus.NO_CONTENT_204 || status == HttpStatus.NOT_MODIFIED_304)
                    {
                        _noContentResponse = true;
                    }

                    generateHeaders(header, content, last);

                    // handle the content.
                    int len = BufferUtil.length(content);
                    if (len > 0)
                    {
                        _contentPrepared += len;
                        if (isChunking() && !head)
                            prepareChunk(header, len);
                    }
                    _state = last ? State.COMPLETING : State.COMMITTED;
                }
                catch (BufferOverflowException e)
                {
                    LOG.trace("IGNORED", e);
                    return Result.HEADER_OVERFLOW;
                }
                catch (Exception e)
                {
                    if (e instanceof HttpException)
                        throw e;
                    throw new HttpException.RuntimeException(INTERNAL_SERVER_ERROR_500, e.getMessage(), e);
                }
                finally
                {
                    BufferUtil.flipToFlush(header, pos);
                }

                return Result.FLUSH;
            }

            case COMMITTED:
            {
                return committed(chunk, content, last);
            }

            case COMPLETING_1XX:
            {
                reset();
                return Result.DONE;
            }

            case COMPLETING:
            {
                return completing(chunk, content);
            }

            case END:
                if (BufferUtil.hasContent(content))
                {
                    if (LOG.isDebugEnabled())
                        LOG.debug("discarding content in COMPLETING");
                    BufferUtil.clear(content);
                }
                return Result.DONE;

            default:
                throw new IllegalStateException();
        }
    }

    public void servletUpgrade()
    {
        _noContentResponse = false;
        _state = State.COMMITTED;
    }

    private void prepareChunk(ByteBuffer chunk, int remaining)
    {
        // if we need CRLF add this to header
        if (_needCRLF)
            BufferUtil.putCRLF(chunk);

        // Add the chunk size to the header
        if (remaining > 0)
        {
            BufferUtil.putHexInt(chunk, remaining);
            BufferUtil.putCRLF(chunk);
            _needCRLF = true;
        }
        else
        {
            chunk.put(LAST_CHUNK);
            _needCRLF = false;
        }
    }

    private void generateTrailers(ByteBuffer buffer, HttpFields trailer)
    {
        // if we need CRLF add this to header
        if (_needCRLF)
            BufferUtil.putCRLF(buffer);

        // Add the chunk size to the header
        buffer.put(ZERO_CHUNK);

        int n = trailer.size();
        for (int f = 0; f < n; f++)
        {
            HttpField field = trailer.getField(f);
            putTo(field, buffer);
        }

        BufferUtil.putCRLF(buffer);
    }

    private void generateRequestLine(MetaData.Request request, ByteBuffer header)
    {
        header.put(StringUtil.getBytes(request.getMethod()));
        header.put((byte)' ');
        header.put(StringUtil.getBytes(request.getHttpURI().toString()));
        header.put((byte)' ');
        header.put(request.getHttpVersion().toBytes());
        header.put(HttpTokens.CRLF);
    }

    private void generateResponseLine(MetaData.Response response, ByteBuffer header)
    {
        // Look for prepared response line
        int status = response.getStatus();
        PreparedResponse preprepared = status < __preprepared.length ? __preprepared[status] : null;
        String reason = response.getReason();
        if (preprepared != null)
        {
            if (reason == null)
                header.put(preprepared._responseLine);
            else
            {
                header.put(preprepared._schemeCode);
                header.put(getReasonBytes(reason));
                header.put(HttpTokens.CRLF);
            }
        }
        else // generate response line
        {
            header.put(HTTP_1_1_SPACE);
            header.put((byte)('0' + status / 100));
            header.put((byte)('0' + (status % 100) / 10));
            header.put((byte)('0' + (status % 10)));
            header.put((byte)' ');
            if (reason == null)
            {
                header.put((byte)('0' + status / 100));
                header.put((byte)('0' + (status % 100) / 10));
                header.put((byte)('0' + (status % 10)));
            }
            else
                header.put(getReasonBytes(reason));
            header.put(HttpTokens.CRLF);
        }
    }

    private byte[] getReasonBytes(String reason)
    {
        if (reason.length() > 1024)
            reason = reason.substring(0, 1024);
        byte[] bytes = StringUtil.getBytes(reason);

        for (int i = bytes.length; i-- > 0; )
        {
            if (bytes[i] == '\r' || bytes[i] == '\n')
                bytes[i] = '?';
        }
        return bytes;
    }

    private void generateHeaders(ByteBuffer header, ByteBuffer content, boolean last)
    {
        final MetaData.Request request = (_info instanceof MetaData.Request) ? (MetaData.Request)_info : null;
        final MetaData.Response response = (_info instanceof MetaData.Response) ? (MetaData.Response)_info : null;

        if (LOG.isDebugEnabled())
        {
            LOG.debug("generateHeaders {} last={} content={}", _info, last, BufferUtil.toDetailString(content));
            LOG.debug(_info.getHttpFields().toString());
        }

        // default field values
        HttpField transferEncoding = null;
        boolean http11 = _info.getHttpVersion() == HttpVersion.HTTP_1_1;
        boolean close = false;
        boolean chunkedHint = _info.getTrailersSupplier() != null;
        boolean contentType = false;
        long contentLength = _info.getContentLength();
        boolean contentLengthField = false;

        // Generate fields
        HttpFields fields = _info.getHttpFields();
        if (fields != null)
        {
            int n = fields.size();
            for (int f = 0; f < n; f++)
            {
                HttpField field = fields.getField(f);
                HttpHeader h = field.getHeader();
                if (h == null)
                    putTo(field, header);
                else
                {
                    switch (h)
                    {
                        case CONTENT_LENGTH:
                            if (contentLength < 0)
                                contentLength = field.getLongValue();
                            else if (contentLength != field.getLongValue())
                                throw new HttpException.RuntimeException(INTERNAL_SERVER_ERROR_500, String.format("Incorrect Content-Length %d!=%d", contentLength, field.getLongValue()));
                            contentLengthField = true;
                            break;

                        case CONTENT_TYPE:
                        {
                            // write the field to the header
                            contentType = true;
                            putTo(field, header);
                            break;
                        }

                        case TRANSFER_ENCODING:
                        {
                            if (http11)
                            {
                                // Don't add yet, treat this only as a hint that there is content
                                // with a preference to chunk if we can
                                transferEncoding = field;
                                chunkedHint = field.contains(HttpHeaderValue.CHUNKED.asString());
                            }
                            break;
                        }

                        case CONNECTION:
                        {
                            boolean keepAlive = field.contains(HttpHeaderValue.KEEP_ALIVE.asString());
                            if (keepAlive && _info.getHttpVersion() == HttpVersion.HTTP_1_0 && _persistent == null)
                            {
                                _persistent = true;
                            }
                            if (field.contains(HttpHeaderValue.CLOSE.asString()))
                            {
                                close = true;
                                _persistent = false;
                            }
                            if (keepAlive && _persistent == Boolean.FALSE)
                            {
                                field = new HttpField(HttpHeader.CONNECTION,
                                    Stream.of(field.getValues()).filter(s -> !HttpHeaderValue.KEEP_ALIVE.is(s))
                                        .collect(Collectors.joining(", ")));
                            }
                            putTo(field, header);
                            break;
                        }

                        default:
                            putTo(field, header);
                    }
                }
            }
        }

        // Can we work out the content length?
        if (last && contentLength < 0 && _info.getTrailersSupplier() == null)
            contentLength = _contentPrepared + BufferUtil.length(content);

        // Calculate how to end _content and connection, _content length and transfer encoding
        // settings from http://tools.ietf.org/html/rfc7230#section-3.3.3

        boolean assumedContentRequest = request != null && ASSUMED_CONTENT_METHODS.get(request.getMethod()) != null;
        boolean assumedContent = assumedContentRequest || contentType || chunkedHint;
        boolean noContentRequest = request != null && contentLength <= 0 && !assumedContent;

        if (_persistent == null)
            _persistent = http11 || (request != null && HttpMethod.CONNECT.is(request.getMethod()));

        // If the message is known not to have content
        if (_noContentResponse || noContentRequest)
        {
            // We don't need to indicate a body length
            _endOfContent = EndOfContent.NO_CONTENT;

            // But it is an error if there actually is content
            if (_contentPrepared > 0)
                throw new HttpException.RuntimeException(INTERNAL_SERVER_ERROR_500, "Content for no content response");

            if (contentLengthField)
            {
                if (response != null && response.getStatus() == HttpStatus.NOT_MODIFIED_304)
                    putContentLength(header, contentLength);
                else if (contentLength > 0)
                {
                    if (_contentPrepared == 0 && last)
                    {
                        // TODO discard content for backward compatibility with 9.3 releases
                        // TODO review if it is still needed in 9.4 or can we just throw.
                        content.clear();
                    }
                    else
                        throw new HttpException.RuntimeException(INTERNAL_SERVER_ERROR_500, "Content for no content response");
                }
            }
        }
        // Else if we are HTTP/1.1 and the content length is unknown and we are either persistent
        // or it is a request with content (which cannot EOF) or the app has requested chunking
        else if (http11 && (chunkedHint || contentLength < 0 && (_persistent || assumedContentRequest)))
        {
            // we use chunking
            _endOfContent = EndOfContent.CHUNKED_CONTENT;

            // try to use user supplied encoding as it may have other values.
            if (transferEncoding == null)
                header.put(TRANSFER_ENCODING_CHUNKED);
            else if (transferEncoding.toString().endsWith(HttpHeaderValue.CHUNKED.toString()))
            {
                putTo(transferEncoding, header);
                transferEncoding = null;
            }
            else if (!chunkedHint)
            {
                putTo(new HttpField(HttpHeader.TRANSFER_ENCODING, transferEncoding.getValue() + ",chunked"), header);
                transferEncoding = null;
            }
            else
                throw new HttpException.RuntimeException(INTERNAL_SERVER_ERROR_500, "Bad Transfer-Encoding");
        }
        // Else if we known the content length and are a request or a persistent response, 
        else if (contentLength >= 0 && (request != null || _persistent))
        {
            // Use the content length 
            _endOfContent = EndOfContent.CONTENT_LENGTH;
            putContentLength(header, contentLength);
        }
        // Else if we are a response
        else if (response != null)
        {
            // We must use EOF - even if we were trying to be persistent
            _endOfContent = EndOfContent.EOF_CONTENT;
            _persistent = false;
            if (contentLength >= 0 && (contentLength > 0 || assumedContent || contentLengthField))
                putContentLength(header, contentLength);

            if (http11 && !close)
                header.put(CONNECTION_CLOSE);
        }
        // Else we must be a request
        else
        {
            // with no way to indicate body length
            throw new HttpException.RuntimeException(INTERNAL_SERVER_ERROR_500, "Unknown content length for request");
        }

        if (LOG.isDebugEnabled())
            LOG.debug("endOfContent {} content-Length {}", _endOfContent.toString(), contentLength);

        // Add transfer encoding if it is not chunking
        if (transferEncoding != null)
        {
            if (chunkedHint)
            {
                String v = transferEncoding.getValue();
                int c = v.lastIndexOf(',');
                if (c > 0 && v.lastIndexOf(HttpHeaderValue.CHUNKED.toString(), c) > c)
                    putTo(new HttpField(HttpHeader.TRANSFER_ENCODING, v.substring(0, c).trim()), header);
            }
            else
            {
                putTo(transferEncoding, header);
            }
        }

        // end the header.
        header.put(HttpTokens.CRLF);
    }

    private static void putContentLength(ByteBuffer header, long contentLength)
    {
        if (contentLength == 0)
            header.put(CONTENT_LENGTH_0);
        else
        {
            header.put(HttpHeader.CONTENT_LENGTH.getBytesColonSpace());
            BufferUtil.putDecLong(header, contentLength);
            header.put(HttpTokens.CRLF);
        }
    }

    public static byte[] getReasonBuffer(int code)
    {
        PreparedResponse status = code < __preprepared.length ? __preprepared[code] : null;
        if (status != null)
            return status._reason;
        return null;
    }

    @Override
    public String toString()
    {
        return String.format("%s@%x{s=%s}",
            getClass().getSimpleName(),
            hashCode(),
            _state);
    }

    // common _content
    private static final byte[] ZERO_CHUNK = {(byte)'0', (byte)'\r', (byte)'\n'};
    private static final byte[] LAST_CHUNK = {(byte)'0', (byte)'\r', (byte)'\n', (byte)'\r', (byte)'\n'};
    private static final byte[] CONTENT_LENGTH_0 = StringUtil.getBytes("Content-Length: 0\r\n");
    private static final byte[] CONNECTION_CLOSE = StringUtil.getBytes("Connection: close\r\n");
    private static final byte[] HTTP_1_1_SPACE = StringUtil.getBytes(HttpVersion.HTTP_1_1 + " ");
    private static final byte[] TRANSFER_ENCODING_CHUNKED = StringUtil.getBytes("Transfer-Encoding: chunked\r\n");
<<<<<<< HEAD
=======
    private static final byte[][] SEND = new byte[][]{
        new byte[0],
        StringUtil.getBytes("Server: Jetty(12.x.x)\r\n"),
        StringUtil.getBytes("X-Powered-By: Jetty(12.x.x)\r\n"),
        StringUtil.getBytes("Server: Jetty(12.x.x)\r\nX-Powered-By: Jetty(12.x.x)\r\n")
    };
>>>>>>> 2178dc29

    // Build cache of response lines for status
    private static class PreparedResponse
    {
        byte[] _reason;
        byte[] _schemeCode;
        byte[] _responseLine;
    }

    private static final PreparedResponse[] __preprepared = new PreparedResponse[HttpStatus.MAX_CODE + 1];

    static
    {
        int versionLength = HttpVersion.HTTP_1_1.toString().length();

        for (int i = 0; i < __preprepared.length; i++)
        {
            HttpStatus.Code code = HttpStatus.getCode(i);
            if (code == null)
                continue;
            String reason = code.getMessage();
            byte[] line = new byte[versionLength + 5 + reason.length() + 2];
            HttpVersion.HTTP_1_1.toBuffer().get(line, 0, versionLength);
            line[versionLength + 0] = ' ';
            line[versionLength + 1] = (byte)('0' + i / 100);
            line[versionLength + 2] = (byte)('0' + (i % 100) / 10);
            line[versionLength + 3] = (byte)('0' + (i % 10));
            line[versionLength + 4] = ' ';
            for (int j = 0; j < reason.length(); j++)
            {
                line[versionLength + 5 + j] = (byte)reason.charAt(j);
            }
            line[versionLength + 5 + reason.length()] = HttpTokens.CARRIAGE_RETURN;
            line[versionLength + 6 + reason.length()] = HttpTokens.LINE_FEED;

            __preprepared[i] = new PreparedResponse();
            __preprepared[i]._schemeCode = Arrays.copyOfRange(line, 0, versionLength + 5);
            __preprepared[i]._reason = Arrays.copyOfRange(line, versionLength + 5, line.length - 2);
            __preprepared[i]._responseLine = line;
        }
    }

    private static void putSanitisedName(String s, ByteBuffer buffer)
    {
        int l = s.length();
        for (int i = 0; i < l; i++)
        {
            char c = s.charAt(i);

            if (c < 0 || c > 0xff || c == '\r' || c == '\n' || c == ':')
                buffer.put((byte)'?');
            else
                buffer.put((byte)(0xff & c));
        }
    }

    private static void putSanitisedValue(String s, ByteBuffer buffer)
    {
        int l = s.length();
        for (int i = 0; i < l; i++)
        {
            char c = s.charAt(i);

            if (c < 0 || c > 0xff || c == '\r' || c == '\n')
                buffer.put((byte)' ');
            else
                buffer.put((byte)(0xff & c));
        }
    }

    public static void putTo(HttpField field, ByteBuffer bufferInFillMode)
    {
        if (field instanceof PreEncodedHttpField)
        {
            ((PreEncodedHttpField)field).putTo(bufferInFillMode, HttpVersion.HTTP_1_0);
        }
        else
        {
            HttpHeader header = field.getHeader();
            if (header != null)
            {
                bufferInFillMode.put(header.getBytesColonSpace());
                putSanitisedValue(field.getValue(), bufferInFillMode);
            }
            else
            {
                putSanitisedName(field.getName(), bufferInFillMode);
                bufferInFillMode.put(__colon_space);
                putSanitisedValue(field.getValue(), bufferInFillMode);
            }

            BufferUtil.putCRLF(bufferInFillMode);
        }
    }

    public static void putTo(HttpFields.Mutable fields, ByteBuffer bufferInFillMode)
    {
        for (HttpField field : fields)
        {
            if (field != null)
                putTo(field, bufferInFillMode);
        }
        BufferUtil.putCRLF(bufferInFillMode);
    }
}<|MERGE_RESOLUTION|>--- conflicted
+++ resolved
@@ -91,12 +91,8 @@
     private boolean _needCRLF = false;
 
     public HttpGenerator()
-<<<<<<< HEAD
-    {}
-=======
-    {
-    }
->>>>>>> 2178dc29
+    {
+    }
 
     public void reset()
     {
@@ -807,15 +803,6 @@
     private static final byte[] CONNECTION_CLOSE = StringUtil.getBytes("Connection: close\r\n");
     private static final byte[] HTTP_1_1_SPACE = StringUtil.getBytes(HttpVersion.HTTP_1_1 + " ");
     private static final byte[] TRANSFER_ENCODING_CHUNKED = StringUtil.getBytes("Transfer-Encoding: chunked\r\n");
-<<<<<<< HEAD
-=======
-    private static final byte[][] SEND = new byte[][]{
-        new byte[0],
-        StringUtil.getBytes("Server: Jetty(12.x.x)\r\n"),
-        StringUtil.getBytes("X-Powered-By: Jetty(12.x.x)\r\n"),
-        StringUtil.getBytes("Server: Jetty(12.x.x)\r\nX-Powered-By: Jetty(12.x.x)\r\n")
-    };
->>>>>>> 2178dc29
 
     // Build cache of response lines for status
     private static class PreparedResponse
