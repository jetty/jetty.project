--- conflicted
+++ resolved
@@ -193,145 +193,24 @@
         {
             Map<String, Type> result = new HashMap<>();
             
-            try
-            {
-                for (Type type : Type.values())
-                {
-                    String key1 = type.toString();
-                    result.put(key1, type);
-
-                    if (key1.indexOf(";charset=") > 0)
-                    {
-                        String key2 = StringUtil.replace(key1, ";charset=", "; charset=");
-                        result.put(key2, type);
-                    }
-                }
-            }
-            catch (ClassFormatError e)
-            {
-                //TODO: remove this try-catch!!
-                System.err.println("Ignoring " + e);
+            for (Type type : Type.values())
+            {
+                String key1 = type.toString();
+                result.put(key1, type);
+
+                if (key1.indexOf(";charset=") > 0)
+                {
+                    String key2 = StringUtil.replace(key1, ";charset=", "; charset=");
+                    result.put(key2, type);
+                }
             }
             return result;
         })
         .build();
 
-<<<<<<< HEAD
-    static
-    {
-        try
-        {
-            for (MimeTypes.Type type : MimeTypes.Type.values())
-            {
-                if (type.isCharsetAssumed())
-                    __assumedEncodings.put(type.asString(), type.getCharsetString());
-            }
-        }
-        catch (ClassFormatError e)
-        {
-                //TODO: remove this try-catch!!
-            System.err.println("Ignoring " + e);
-        }
-
-        String resourceName = "mime.properties";
-        try (InputStream stream = MimeTypes.class.getResourceAsStream(resourceName))
-        {
-            if (stream == null)
-            {
-                    LOG.warn("Missing mime-type resource: {}", resourceName);
-                }
-                else
-            {
-                try (InputStreamReader reader = new InputStreamReader(stream, StandardCharsets.UTF_8))
-                {
-                    Properties props = new Properties();
-                    props.load(reader);
-                    props.stringPropertyNames().stream()
-                        .filter(x -> x != null)
-                        .forEach(x ->
-                            __dftMimeMap.put(StringUtil.asciiToLowerCase(x), normalizeMimeType(props.getProperty(x))));
-
-                    if (__dftMimeMap.isEmpty())
-                    {
-                        LOG.warn("Empty mime types at {}", resourceName);
-                    }
-                    else if (__dftMimeMap.size() < props.keySet().size())
-                    {
-                        LOG.warn("Duplicate or null mime-type extension in resource: {}", resourceName);
-                    }
-                }
-                catch (IOException e)
-                {
-                    if (LOG.isDebugEnabled())
-                        LOG.warn("Unable to read mime-type resource: {}", resourceName, e);
-                    else
-                        LOG.warn("Unable to read mime-type resource: {} - {}", resourceName, e.toString());
-                }
-            }
-        }
-        catch (IOException e)
-        {
-            if (LOG.isDebugEnabled())
-                LOG.warn("Unable to load mime-type resource: {}", resourceName, e);
-            else
-                LOG.warn("Unable to load mime-type resource: {} - {}", resourceName, e.toString());
-        }
-
-        resourceName = "encoding.properties";
-        try (InputStream stream = MimeTypes.class.getResourceAsStream(resourceName))
-        {
-            if (stream == null)
-                LOG.warn("Missing encoding resource: {}", resourceName);
-            else
-            {
-                try (InputStreamReader reader = new InputStreamReader(stream, StandardCharsets.UTF_8))
-                {
-                    Properties props = new Properties();
-                    props.load(reader);
-                    props.stringPropertyNames().stream()
-                        .filter(t -> t != null)
-                        .forEach(t ->
-                        {
-                            String charset = props.getProperty(t);
-                            if (charset.startsWith("-"))
-                                __assumedEncodings.put(t, charset.substring(1));
-                            else
-                                __inferredEncodings.put(t, props.getProperty(t));
-                        });
-
-                    if (__inferredEncodings.isEmpty())
-                    {
-                        LOG.warn("Empty encodings at {}", resourceName);
-                    }
-                    else if ((__inferredEncodings.size() + __assumedEncodings.size()) < props.keySet().size())
-                    {
-                        LOG.warn("Null or duplicate encodings in resource: {}", resourceName);
-                    }
-                }
-                catch (IOException e)
-                {
-                    if (LOG.isDebugEnabled())
-                        LOG.warn("Unable to read encoding resource: {}", resourceName, e);
-                    else
-                        LOG.warn("Unable to read encoding resource: {} - {}", resourceName, e.toString());
-                }
-            }
-        }
-        catch (IOException e)
-        {
-            if (LOG.isDebugEnabled())
-                LOG.warn("Unable to load encoding resource: {}", resourceName, e);
-            else
-                LOG.warn("Unable to load encoding resource: {} - {}", resourceName, e.toString());
-        }
-    }
-
-    private final Map<String, String> _mimeMap = new HashMap<String, String>();
-=======
     protected final Map<String, String> _mimeMap = new HashMap<>();
     protected final Map<String, String> _inferredEncodings = new HashMap<>();
     protected final Map<String, String> _assumedEncodings = new HashMap<>();
->>>>>>> 842956ac
 
     public MimeTypes()
     {
