//
// ========================================================================
// Copyright (c) 1995 Mort Bay Consulting Pty Ltd and others.
//
// This program and the accompanying materials are made available under the
// terms of the Eclipse Public License v. 2.0 which is available at
// https://www.eclipse.org/legal/epl-2.0, or the Apache License, Version 2.0
// which is available at https://www.apache.org/licenses/LICENSE-2.0.
//
// SPDX-License-Identifier: EPL-2.0 OR Apache-2.0
// ========================================================================
//

package org.eclipse.jetty.http;

import java.io.Closeable;
import java.io.EOFException;
import java.io.IOException;
import java.io.OutputStream;
import java.io.UncheckedIOException;
import java.nio.ByteBuffer;
import java.nio.charset.Charset;
import java.nio.file.Files;
import java.nio.file.Path;
import java.nio.file.StandardCopyOption;
import java.util.ArrayDeque;
import java.util.ArrayList;
import java.util.HashMap;
import java.util.Iterator;
import java.util.List;
import java.util.Map;
import java.util.Objects;
import java.util.Queue;
import java.util.concurrent.ThreadLocalRandom;

import org.eclipse.jetty.io.Content;
import org.eclipse.jetty.io.content.ByteBufferContentSource;
import org.eclipse.jetty.io.content.ChunksContentSource;
import org.eclipse.jetty.io.content.PathContentSource;
import org.eclipse.jetty.util.BufferUtil;
import org.eclipse.jetty.util.IO;
import org.eclipse.jetty.util.QuotedStringTokenizer;
import org.eclipse.jetty.util.SearchPattern;
import org.eclipse.jetty.util.StaticException;
import org.eclipse.jetty.util.StringUtil;
import org.eclipse.jetty.util.Utf8StringBuilder;
import org.eclipse.jetty.util.thread.AutoLock;
import org.eclipse.jetty.util.thread.SerializedInvoker;
import org.slf4j.Logger;
import org.slf4j.LoggerFactory;

import static java.nio.charset.StandardCharsets.US_ASCII;
import static java.nio.charset.StandardCharsets.UTF_8;

/**
 * <p>Namespace class for interrelated classes that provide
 * support for parsing and generating multipart bytes.</p>
 * <p>Most applications should make use of {@link MultiPartFormData}
 * or {@link MultiPartByteRanges} as they provide a simpler API.</p>
 * <p>Multipart parsing is provided by {@link Parser}.</p>
 * <p>Multipart generation is provided by {@link AbstractContentSource} and its subclasses.</p>
 * <p>A single part of a multipart content is represented by {@link Part}
 * and its subclasses.</p>
 *
 * @see MultiPartFormData
 * @see MultiPartByteRanges
 */
public class MultiPart
{
    private static final Logger LOG = LoggerFactory.getLogger(MultiPart.class);
    private static final QuotedStringTokenizer CONTENT_DISPOSITION_TOKENIZER = QuotedStringTokenizer.builder()
        .delimiters(";")
        .ignoreOptionalWhiteSpace()
        .allowEmbeddedQuotes()
        .allowEscapeOnlyForQuotes()
        .build();
    private static final int MAX_BOUNDARY_LENGTH = 70;

    private MultiPart()
    {
    }

    /**
     * <p>Extracts the value of the {@code boundary} parameter
     * from the {@code Content-Type} header value, or returns
     * {@code null} if the {@code boundary} parameter is missing.</p>
     *
     * @param contentType the {@code Content-Type} header value
     * @return the value of the {@code boundary} parameter, or
     * {@code null} if the {@code boundary} parameter is missing
     */
    public static String extractBoundary(String contentType)
    {
        Map<String, String> parameters = new HashMap<>();
        HttpField.getValueParameters(contentType, parameters);
        return CONTENT_DISPOSITION_TOKENIZER.unquote(parameters.get("boundary"));
    }

    /**
     * <p>Generates a multipart boundary, made of the given optional
     * prefix string and the given number of random characters.</p>
     * <p>The total length of the boundary will be trimmed to at
     * most 70 characters, as specified in RFC 2046.</p>
     *
     * @param prefix a possibly {@code null} prefix
     * @param randomLength a number of random characters to add after the prefix
     * @return a boundary string
     */
    public static String generateBoundary(String prefix, int randomLength)
    {
        if (prefix == null && randomLength < 1)
            throw new IllegalArgumentException("invalid boundary length");
        StringBuilder builder = new StringBuilder(prefix == null ? "" : prefix);
        int length = builder.length();
        while (builder.length() < length + randomLength)
        {
            long rnd = ThreadLocalRandom.current().nextLong();
            builder.append(Long.toString(rnd < 0 ? -rnd : rnd, 36));
        }
        builder.setLength(Math.min(length + randomLength, MAX_BOUNDARY_LENGTH));
        return builder.toString();
    }

    /**
     * <p>A single part of a multipart content.</p>
     * <p>A part has an optional name, an optional fileName,
     * optional headers and an optional content.</p>
     */
    public abstract static class Part implements Closeable
    {
        static final Throwable CLOSE_EXCEPTION = new StaticException("Closed");

        private final AutoLock lock = new AutoLock();
        private final String name;
        private final String fileName;
        private final HttpFields fields;
        private Path path;
        private Content.Source contentSource;
        private boolean temporary;

        public Part(String name, String fileName, HttpFields fields)
        {
            this(name, fileName, fields, null);
        }

        private Part(String name, String fileName, HttpFields fields, Path path)
        {
            this.name = name;
            this.fileName = fileName;
            this.fields = fields != null ? fields : HttpFields.EMPTY;
            this.path = path;
            this.temporary = true;
        }

        private Path getPath()
        {
            try (AutoLock ignored = lock.lock())
            {
                return path;
            }
        }

        /**
         * <p>Returns the name of this part, as specified by the
         * {@link HttpHeader#CONTENT_DISPOSITION}'s {@code name} parameter.</p>
         * <p>While the {@code name} parameter is mandatory per RFC 7578,
         * older HTTP clients may not send it.</p>
         *
         * @return the name of this part, or {@code null} if there is no name
         */
        public String getName()
        {
            return name;
        }

        /**
         * <p>Returns the file name of this part, as specified by the
         * {@link HttpHeader#CONTENT_DISPOSITION}'s {@code filename} parameter.</p>
         * <p>While the {@code filename} parameter is mandatory per RFC 7578 when
         * uploading files, older HTTP clients may not send it.</p>
         * <p>The file name may be absent if the part is not a file upload.</p>
         *
         * @return the file name of this part, or {@code null} if there is no file name
         */
        public String getFileName()
        {
            return fileName;
        }

        /**
         * <p>Returns the content of this part as a {@link Content.Source}.</p>
         * <p>Calling this method multiple times will return the same instance, which can only be consumed once.</p>
         * <p>The content type and content encoding are specified in this part's
         * {@link #getHeaders() headers}.</p>
         * <p>The content encoding may be specified by the part named {@code _charset_},
         * as specified in
         * <a href="https://datatracker.ietf.org/doc/html/rfc7578#section-4.6">RFC 7578, section 4.6</a>.</p>
         *
         * @return the content of this part
         * @see #newContentSource()
         */
        public Content.Source getContentSource()
        {
            try (AutoLock ignored = lock.lock())
            {
                if (contentSource == null)
                    contentSource = newContentSource();
                return contentSource;
            }
        }

        /**
         * <p>Returns the content of this part as a new {@link Content.Source}</p>
         * <p>If the content is reproducible, invoking this method multiple times will return
         * a different independent instance for every invocation.</p>
         * <p>If the content is not reproducible, subsequent calls to this method will return null.</p>
         * <p>The content type and content encoding are specified in this part's {@link #getHeaders() headers}.</p>
         * <p>The content encoding may be specified by the part named {@code _charset_},
         * as specified in
         * <a href="https://datatracker.ietf.org/doc/html/rfc7578#section-4.6">RFC 7578, section 4.6</a>.</p>
         *
         * @return the content of this part as a new {@link Content.Source} or null if the content cannot be consumed multiple times.
         * @see #getContentSource()
         */
        public abstract Content.Source newContentSource();

        public long getLength()
        {
            Content.Source source = getContentSource();
            if (source != null)
                return source.getLength();
            return -1;
        }

        /**
         * <p>Returns the content of this part as a string.</p>
         * <p>The charset used to decode the bytes is:
         * <ul>
         * <li>the {@code charset} parameter of the {@link HttpHeader#CONTENT_TYPE} header, if non-null;</li>
         * <li>otherwise, the given {@code defaultCharset} parameter, if non-null;</li>
         * <li>otherwise, UTF-8.</li>
         * </ul>
         *
         * @param defaultCharset the charset to use to decode the bytes,
         * if the {@code charset} parameter of the {@code Content-Type} header is missing
         * @return the content of this part as a string
         */
        public String getContentAsString(Charset defaultCharset)
        {
            try
            {
                String contentType = getHeaders().get(HttpHeader.CONTENT_TYPE);
                String charsetName = MimeTypes.getCharsetFromContentType(contentType);
                Charset charset = defaultCharset != null ? defaultCharset : UTF_8;
                if (charsetName != null)
                    charset = Charset.forName(charsetName);
                return Content.Source.asString(newContentSource(), charset);
            }
            catch (IOException x)
            {
                throw new UncheckedIOException(x);
            }
        }

        /**
         * @return the headers associated with this part
         */
        public HttpFields getHeaders()
        {
            return fields;
        }

        /**
         * <p>Writes the content of this part to the given path.</p>
         *
         * @param path the Path to write this part's content to
         * @throws IOException if the write fails
         */
        public void writeTo(Path path) throws IOException
        {
            Path currentPath = getPath();
            Path newPath;
            if (currentPath == null)
            {
                try (OutputStream out = Files.newOutputStream(path))
                {
                    IO.copy(Content.Source.asInputStream(newContentSource()), out);
                }
                newPath = path;
            }
            else
            {
                newPath = Files.move(currentPath, path, StandardCopyOption.REPLACE_EXISTING);
            }

            try (AutoLock ignored = lock.lock())
            {
                this.temporary = false;
                this.path = newPath;
            }
        }

        public void delete() throws IOException
        {
            Path path = getPath();
            if (path != null)
            {
                Files.delete(path);
                try (AutoLock ignored = lock.lock())
                {
                    this.path = null;
                }
            }
        }

        @Override
        public void close()
        {
            fail(CLOSE_EXCEPTION);
        }

        public void fail(Throwable t)
        {
            try
            {
                Content.Source source;
                Path path = null;
                try (AutoLock ignored = lock.lock())
                {
                    source = contentSource;
                    if (temporary)
                    {
                        path = this.path;
                        this.path = null;
                    }
                }
                if (source != null)
                    source.fail(t);
                if (path != null)
                    Files.delete(path);
            }
            catch (Throwable x)
            {
                if (LOG.isDebugEnabled())
                    LOG.debug("Error closing part {}", this, x);
            }
        }
    }

    /**
     * <p>A {@link Part} that holds its content in memory,
     * in one or more {@code ByteBuffer}s.</p>
     */
    public static class ByteBufferPart extends Part
    {
        private final List<ByteBuffer> content;

        public ByteBufferPart(String name, String fileName, HttpFields fields, ByteBuffer... buffers)
        {
            this(name, fileName, fields, List.of(buffers));
        }

        public ByteBufferPart(String name, String fileName, HttpFields fields, List<ByteBuffer> content)
        {
            super(name, fileName, fields);
            this.content = content;
        }

        @Override
        public Content.Source newContentSource()
        {
            return new ByteBufferContentSource(content);
        }

        @Override
        public String toString()
        {
            return "%s@%x[name=%s,fileName=%s,length=%d]".formatted(
                getClass().getSimpleName(),
                hashCode(),
                getName(),
                getFileName(),
                getLength()
            );
        }
    }

    /**
     * <p>A {@link Part} that holds its content in one or more {@link Content.Chunk}s.</p>
     */
    public static class ChunksPart extends Part
    {
        private final AutoLock lock = new AutoLock();
        private final List<Content.Chunk> content = new ArrayList<>();
        private final List<Content.Source> contentSources = new ArrayList<>();
        private boolean closed = false;

        public ChunksPart(String name, String fileName, HttpFields fields, List<Content.Chunk> content)
        {
            super(name, fileName, fields);
            this.content.addAll(content);
            content.forEach(Content.Chunk::retain);
        }

        @Override
        public Content.Source newContentSource()
        {
            try (AutoLock ignored = lock.lock())
            {
                if (closed)
                    return null;
                // Slice the chunks as new instances with separate reference counters,
                // because the content sources may not be read, or their chunks could be
                // further retained, so those chunks must not be linked to the original ones.
                List<Content.Chunk> chunks = content.stream()
                    .map(chunk ->
                    {
                        if (Content.Chunk.isFailure(chunk))
                            return chunk;
                        return Content.Chunk.from(chunk.getByteBuffer().slice(), chunk.isLast());
                    })
                    .toList();
                ChunksContentSource newContentSource = new ChunksContentSource(chunks);
                chunks.forEach(Content.Chunk::release);
                contentSources.add(newContentSource);
                return newContentSource;
            }
        }

        @Override
        public void fail(Throwable t)
        {
            List<Content.Source> contentSourcesToFail;
            try (AutoLock ignored = lock.lock())
            {
                closed = true;
                content.forEach(Content.Chunk::release);
                content.clear();
                contentSourcesToFail = List.copyOf(contentSources);
                contentSources.clear();
            }
            contentSourcesToFail.forEach(c -> c.fail(t));
            super.fail(t);
        }

        @Override
        public String toString()
        {
            return "%s@%x[name=%s,fileName=%s,length=%d]".formatted(
                getClass().getSimpleName(),
                hashCode(),
                getName(),
                getFileName(),
                getLength()
            );
        }
    }

    /**
     * <p>A {@link Part} whose content is in a file.</p>
     */
    public static class PathPart extends Part
    {
        public PathPart(String name, String fileName, HttpFields fields, Path path)
        {
            super(name, fileName, fields, path);
        }

        public Path getPath()
        {
            return super.getPath();
        }

        @Override
        public Content.Source newContentSource()
        {
            return new PathContentSource(getPath());
        }

        @Override
        public String toString()
        {
            return "%s@%x[name=%s,fileName=%s,path=%s]".formatted(
                getClass().getSimpleName(),
                hashCode(),
                getName(),
                getFileName(),
                getPath()
            );
        }
    }

    /**
     * <p>A {@link Part} whose content is a {@link Content.Source}.</p>
     */
    public static class ContentSourcePart extends Part
    {
        private Content.Source content;

        public ContentSourcePart(String name, String fileName, HttpFields fields, Content.Source content)
        {
            super(name, fileName, fields);
            this.content = Objects.requireNonNull(content);
        }

        @Override
        public Content.Source newContentSource()
        {
            Content.Source c = content;
            content = null;
            return c;
        }

        @Override
        public String toString()
        {
            return "%s@%x[name=%s,fileName=%s,length=%d]".formatted(
                getClass().getSimpleName(),
                hashCode(),
                getName(),
                getFileName(),
                getLength()
            );
        }
    }

    /**
     * <p>An asynchronous {@link Content.Source} where {@link Part}s can
     * be added to it to form a multipart content.</p>
     * <p>When this {@link Content.Source} is read, it will produce the
     * bytes (including boundary separators) in the multipart format.</p>
     * <p>Subclasses should override {@link #customizePartHeaders(Part)}
     * to produce the right part headers depending on the specific
     * multipart subtype (for example, {@code multipart/form-data} or
     * {@code multipart/byteranges}, etc.).</p>
     * <p>Typical asynchronous usage is the following:</p>
     * <pre>{@code
     * // Create a ContentSource subclass.
     * ContentSource source = ...;
     *
     * // Add parts to the ContentSource.
     * source.addPart(new ByteBufferPart());
     * source.addPart(new PathPart());
     *
     * // Close the ContentSource to signal
     * // that no more parts will be added.
     * source.close();
     *
     * // The Sink where this ContentSource is written to.
     * Content.Sink sink = ...;
     *
     * // Copy this ContentSource to the Sink.
     * Content.copy(source, sink, Callback.from(...));
     * }</pre>
     * <p>Reading from {@code ContentSource} may be performed at any time,
     * even if not all the parts have been added yet.</p>
     * <p>Adding parts and calling {@link #close()} may be done asynchronously
     * from other threads.</p>
     * <p>Eventually, reading from {@code ContentSource} will produce a last
     * chunk when all the parts have been added and this {@code ContentSource}
     * has been closed.</p>
     */
    public abstract static class AbstractContentSource implements Content.Source, Closeable
    {
        private final AutoLock lock = new AutoLock();
        private final SerializedInvoker invoker = new SerializedInvoker();
        private final Queue<Part> parts = new ArrayDeque<>();
        private final String boundary;
        private final ByteBuffer firstBoundary;
        private final ByteBuffer middleBoundary;
        private final ByteBuffer onlyBoundary;
        private final ByteBuffer lastBoundary;
        private int partHeadersMaxLength = -1;
        private State state = State.FIRST;
        private boolean closed;
        private Runnable demand;
        private Content.Chunk errorChunk;
        private Part part;

        public AbstractContentSource(String boundary)
        {
            if (boundary.isBlank() || boundary.length() > MAX_BOUNDARY_LENGTH)
                throw new IllegalArgumentException("Invalid boundary: must consists of 1 to 70 characters");
            // RFC 2046 requires the boundary to not end with a space.
            boundary = boundary.stripTrailing();
            this.boundary = boundary;
            String firstBoundaryLine = "--" + boundary + "\r\n";
            this.firstBoundary = ByteBuffer.wrap(firstBoundaryLine.getBytes(US_ASCII));
            String middleBoundaryLine = "\r\n" + firstBoundaryLine;
            this.middleBoundary = ByteBuffer.wrap(middleBoundaryLine.getBytes(US_ASCII));
            String onlyBoundaryLine = "--" + boundary + "--\r\n";
            this.onlyBoundary = ByteBuffer.wrap(onlyBoundaryLine.getBytes(US_ASCII));
            String lastBoundaryLine = "\r\n" + onlyBoundaryLine;
            this.lastBoundary = ByteBuffer.wrap(lastBoundaryLine.getBytes(US_ASCII));
        }

        /**
         * @return the boundary string
         */
        public String getBoundary()
        {
            return boundary;
        }

        /**
         * @return the max length of a {@link Part} headers, in bytes, or -1 for unlimited length
         */
        public int getPartHeadersMaxLength()
        {
            return partHeadersMaxLength;
        }

        /**
         * @param partHeadersMaxLength the max length of a {@link Part} headers, in bytes, or -1 for unlimited length
         */
        public void setPartHeadersMaxLength(int partHeadersMaxLength)
        {
            this.partHeadersMaxLength = partHeadersMaxLength;
        }

        /**
         * <p>Adds, if possible, the given {@link Part} to this {@code ContentSource}.</p>
         * <p>{@code Part}s may be added until this {@code ContentSource} is
         * {@link #close() closed}.</p>
         * <p>This method returns {@code true} if the part was added, {@code false}
         * if the part cannot be added because this {@code ContentSource} is
         * already closed, or because it has been {@link #fail(Throwable) failed}.</p>
         *
         * @param part the {@link Part} to add
         * @return whether the part has been added
         * @see #close()
         */
        public boolean addPart(Part part)
        {
            boolean wasEmpty;
            try (AutoLock ignored = lock.lock())
            {
                if (closed || errorChunk != null)
                    return false;
                wasEmpty = parts.isEmpty();
                parts.offer(part);
            }
            if (wasEmpty)
                invoker.run(this::invokeDemandCallback);
            return true;
        }

        /**
         * <p>Closes this {@code ContentSource} so that no more parts may be added.</p>
         * <p>Once this method is called, reading from this {@code ContentSource}
         * will eventually produce a terminal multipart/form-data boundary,
         * when all the part bytes have been read.</p>
         */
        @Override
        public void close()
        {
            boolean wasEmpty;
            try (AutoLock ignored = lock.lock())
            {
                closed = true;
                wasEmpty = parts.isEmpty();
            }
            if (wasEmpty)
                invoker.run(this::invokeDemandCallback);
        }

        @Override
        public long getLength()
        {
            // TODO: #10307 it is difficult to calculate the length because
            //  we need to allow for customization of the headers from
            //  subclasses, and then serialize all the headers to get
            //  their length (handling UTF-8 values) and we don't want
            //  to do it twice (here and in read()).
            return -1;
        }

        @Override
        public Content.Chunk read()
        {
            try (AutoLock ignored = lock.lock())
            {
                if (errorChunk != null)
                    return errorChunk;
            }

            return switch (state)
            {
                case FIRST ->
                {
                    try (AutoLock ignored = lock.lock())
                    {
                        if (parts.isEmpty())
                        {
                            if (closed)
                            {
                                state = State.COMPLETE;
                                yield Content.Chunk.from(onlyBoundary.slice(), true);
                            }
                            else
                            {
                                yield null;
                            }
                        }
                        else
                        {
                            part = parts.poll();
                            state = State.HEADERS;
                            yield Content.Chunk.from(firstBoundary.slice(), false);
                        }
                    }
                }
                case MIDDLE ->
                {
                    part = null;
                    try (AutoLock ignored = lock.lock())
                    {
                        if (parts.isEmpty())
                        {
                            if (closed)
                            {
                                state = State.COMPLETE;
                                yield Content.Chunk.from(lastBoundary.slice(), true);
                            }
                            else
                            {
                                yield null;
                            }
                        }
                        else
                        {
                            part = parts.poll();
                            state = State.HEADERS;
                            yield Content.Chunk.from(middleBoundary.slice(), false);
                        }
                    }
                }
                case HEADERS ->
                {
                    HttpFields headers = customizePartHeaders(part);
                    Utf8StringBuilder builder = new Utf8StringBuilder(4096);
                    headers.forEach(field ->
                    {
                        HttpHeader header = field.getHeader();
                        if (header != null)
                        {
                            builder.append(header.getBytesColonSpace());
                        }
                        else
                        {
                            builder.append(field.getName());
                            builder.append(": ");
                        }
                        checkPartHeadersLength(builder);
                        String value = field.getValue();
                        if (value != null)
                        {
                            builder.append(value);
                            checkPartHeadersLength(builder);
                        }
                        builder.append("\r\n");
                    });
                    builder.append("\r\n");

                    // TODO: use a ByteBuffer pool and direct ByteBuffers?
                    ByteBuffer byteBuffer = UTF_8.encode(builder.toCompleteString());
                    state = State.CONTENT;
                    yield Content.Chunk.from(byteBuffer, false);
                }
                case CONTENT ->
                {
                    Content.Chunk chunk = part.getContentSource().read();
                    if (chunk == null)
                        yield null;
                    if (Content.Chunk.isFailure(chunk, true))
                    {
                        try (AutoLock ignored = lock.lock())
                        {
                            errorChunk = chunk;
                        }
                        yield chunk;
                    }
                    if (!chunk.isLast())
                        yield chunk;
                    state = State.MIDDLE;
                    if (chunk.hasRemaining())
                        yield Content.Chunk.asChunk(chunk.getByteBuffer(), false, chunk);
                    chunk.release();
                    yield Content.Chunk.EMPTY;
                }
                case COMPLETE -> Content.Chunk.EOF;
            };
        }

        protected HttpFields customizePartHeaders(Part part)
        {
            return part.getHeaders();
        }

        private void checkPartHeadersLength(Utf8StringBuilder builder)
        {
            int max = getPartHeadersMaxLength();
            if (max > 0 && builder.length() > max)
                throw new IllegalStateException("headers max length exceeded: %d".formatted(max));
        }

        @Override
        public void demand(Runnable demandCallback)
        {
            Part part = null;
            boolean invoke = false;
            try (AutoLock ignored = lock.lock())
            {
                if (this.demand != null)
                    throw new IllegalStateException("demand pending");
                this.demand = Objects.requireNonNull(demandCallback);

                if (state == State.CONTENT)
                    part = this.part;
                else
                    invoke = !parts.isEmpty() || closed || errorChunk != null;
            }
            if (part != null)
            {
                part.getContentSource().demand(() ->
                {
                    try (AutoLock ignoredAgain = lock.lock())
                    {
                        this.demand = null;
                    }
                    demandCallback.run();
                });
            }
            else if (invoke)
            {
                invoker.run(this::invokeDemandCallback);
            }
        }

        @Override
        public void fail(Throwable failure)
        {
            Part part;
            List<Part> drained;
            try (AutoLock ignored = lock.lock())
            {
                if (errorChunk != null)
                    return;
                errorChunk = Content.Chunk.from(failure);
                drained = List.copyOf(parts);
                parts.clear();
                part = this.part;
                this.part = null;
            }
            if (part != null)
                part.fail(failure);
            drained.forEach(p -> p.fail(failure));
            invoker.run(this::invokeDemandCallback);
        }

        private void invokeDemandCallback()
        {
            Runnable callback;
            try (AutoLock ignored = lock.lock())
            {
                callback = this.demand;
                this.demand = null;
            }
            if (callback != null)
                runDemandCallback(callback);
        }

        private void runDemandCallback(Runnable callback)
        {
            try
            {
                callback.run();
            }
            catch (Throwable x)
            {
                fail(x);
            }
        }

        private enum State
        {
            FIRST, MIDDLE, HEADERS, CONTENT, COMPLETE
        }
    }

    /**
     * <p>A {@code multipart/form-data} parser that follows
     * <a href="https://datatracker.ietf.org/doc/html/rfc7578">RFC 7578</a>.</p>
     * <p>RFC 7578 mandates that end-of-lines are CRLF, but this parser is
     * more lenient and it is able to parse multipart content that only
     * uses LF as end-of-line.</p>
     * <p>The parser emits events specified by {@link Listener}, that can be
     * implemented to support specific logic (for example, the max content
     * length of a part, etc.</p>
     *
     * @see #parse(Content.Chunk)
     */
    public static class Parser
    {
        private static final Logger LOG = LoggerFactory.getLogger(Parser.class);
        private static final ByteBuffer CR = US_ASCII.encode("\r");

        private final Utf8StringBuilder text = new Utf8StringBuilder();
        private final String boundary;
        private final SearchPattern boundaryFinder;
        private final Listener listener;
        private int partHeadersLength;
        private int partHeadersMaxLength = -1;
        private State state;
        private int partialBoundaryMatch;
        private boolean crFlag;
        private boolean crContent;
        private int trailingWhiteSpaces;
        private String fieldName;
        private String fieldValue;
        private long maxParts = 1000;
        private int numParts;

        public Parser(String boundary, Listener listener)
        {
            this.boundary = boundary;
            // While the spec mandates CRLF before the boundary, be more lenient and only require LF.
            this.boundaryFinder = SearchPattern.compile("\n--" + boundary);
            this.listener = listener;
            reset();
        }

        public String getBoundary()
        {
            return boundary;
        }

        /**
         * @return the max length of a {@link Part} headers, in bytes, or -1 for unlimited length
         */
        public int getPartHeadersMaxLength()
        {
            return partHeadersMaxLength;
        }

        /**
         * @param partHeadersMaxLength the max length of a {@link Part} headers, in bytes, or -1 for unlimited length
         */
        public void setPartHeadersMaxLength(int partHeadersMaxLength)
        {
            this.partHeadersMaxLength = partHeadersMaxLength;
        }

        /**
         * @return the maximum number of parts that can be parsed from the multipart content (0 for no parts allowed, -1 for unlimited parts).
         */
        public long getMaxParts()
        {
            return maxParts;
        }

        /**
         * @param maxParts the maximum number of parts that can be parsed from the multipart content (0 for no parts allowed, -1 for unlimited parts).
         */
        public void setMaxParts(long maxParts)
        {
            this.maxParts = maxParts;
        }

        /**
         * <p>Resets this parser to make it ready to parse again a multipart/form-data content.</p>
         */
        public void reset()
        {
            text.reset();
            partHeadersLength = 0;
            state = State.PREAMBLE;
            // Skip initial LF for the first boundary.
            partialBoundaryMatch = 1;
            crFlag = false;
            crContent = false;
            trailingWhiteSpaces = 0;
            fieldName = null;
            fieldValue = null;
        }

        /**
         * <p>Parses the multipart/form-data bytes contained in the given {@link Content.Chunk}.</p>
         * <p>Parsing the bytes will emit events to a {@link Listener}.</p>
         * <p>The multipart/form-data content may be split into multiple chunks; each chunk should
         * be passed to this method when it is available, with the last chunk signaling that the
         * whole multipart/form-data content has been given to this parser, which will eventually
         * emit the {@link Listener#onComplete() complete} event.</p>
         * <p>In case of parsing errors, the {@link Listener#onFailure(Throwable) failure} event
         * will be emitted.</p>
         *
         * @param chunk the {@link Content.Chunk} to parse
         * @see Listener
         */
        public void parse(Content.Chunk chunk)
        {
            ByteBuffer buffer = chunk.getByteBuffer();
            boolean last = chunk.isLast();
            try
            {
                while (buffer.hasRemaining())
                {
                    if (LOG.isDebugEnabled())
                        LOG.debug("parse {} {}", state, BufferUtil.toDetailString(buffer));

                    switch (state)
                    {
                        case PREAMBLE ->
                        {
                            if (parsePreamble(buffer))
                                state = State.BOUNDARY;
                        }
                        case BOUNDARY ->
                        {
                            HttpTokens.Token token = next(buffer);
                            HttpTokens.Type type = token.getType();
                            if (type == HttpTokens.Type.CR)
                            {
                                // Ignore CR and loop around.
                            }
                            else if (type == HttpTokens.Type.LF)
                            {
                                numParts++;
                                if (maxParts >= 0 && numParts > maxParts)
                                    throw new IllegalStateException(String.format("Form with too many keys [%d > %d]", numParts, maxParts));

                                notifyPartBegin();
                                state = State.HEADER_START;
                                trailingWhiteSpaces = 0;
                                text.reset();
                                partHeadersLength = 0;
                            }
                            else if (token.getByte() == '-')
                            {
                                state = State.BOUNDARY_CLOSE;
                            }
                            // SPEC: ignore linear whitespace after boundary.
                            else if (type != HttpTokens.Type.SPACE && type != HttpTokens.Type.HTAB)
                            {
                                throw new BadMessageException("bad last boundary");
                            }
                        }
                        case BOUNDARY_CLOSE ->
                        {
                            HttpTokens.Token token = next(buffer);
                            if (token.getByte() != '-')
                                throw new BadMessageException("bad last boundary");
                            state = State.EPILOGUE;
                        }
                        case HEADER_START ->
                        {
                            state = parseHeaderStart(buffer);
                        }
                        case HEADER_NAME ->
                        {
                            if (parseHeaderName(buffer))
                                state = State.HEADER_VALUE;
                        }
                        case HEADER_VALUE ->
                        {
                            if (parseHeaderValue(buffer))
                                state = State.HEADER_START;
                        }
                        case CONTENT_START ->
                        {
                            if (parseContent(chunk))
                                state = State.BOUNDARY;
                            else
                                state = State.CONTENT;
                        }
                        case CONTENT ->
                        {
                            if (parseContent(chunk))
                                state = State.BOUNDARY;
                        }
                        case EPILOGUE ->
                        {
                            // Just discard the epilogue.
                            buffer.position(buffer.limit());
                        }
                    }
                }

                if (last)
                {
                    if (state == State.EPILOGUE)
                        notifyComplete();
                    else
                        throw new EOFException("unexpected EOF");
                }
            }
            catch (Throwable x)
            {
                if (LOG.isDebugEnabled())
                    LOG.debug("parse failure {} {}", state, BufferUtil.toDetailString(buffer), x);
                buffer.position(buffer.limit());
                notifyFailure(x);
            }
        }

        /**
         * <p>Returns the token corresponding to the next byte in the given {@code buffer}.</p>
         * <p>Token {@link HttpTokens.Type#CR} should be ignored when looking for EOL, as
         * {@link HttpTokens.Type#LF} marks the actual EOL.</p>
         *
         * @param buffer the {@code ByteBuffer} containing bytes to parse
         * @return a token corresponding to the next byte in the buffer
         */
        private HttpTokens.Token next(ByteBuffer buffer)
        {
            byte b = buffer.get();
            HttpTokens.Token t = HttpTokens.TOKENS[b & 0xFF];
            switch (t.getType())
            {
                case CNTL ->
                {
                    throw new BadMessageException("invalid byte " + Integer.toHexString(t.getChar()));
                }
                case LF ->
                {
                    crFlag = false;
                }
                case CR ->
                {
                    if (crFlag)
                        throw new BadMessageException("invalid EOL");
                    crFlag = true;
                }
                default ->
                {
                    if (crFlag)
                        throw new BadMessageException("invalid EOL");
                }
            }
            return t;
        }

        private boolean parsePreamble(ByteBuffer buffer)
        {
            if (partialBoundaryMatch > 0)
            {
                int boundaryMatch = boundaryFinder.startsWith(buffer, partialBoundaryMatch);
                if (boundaryMatch > 0)
                {
                    if (boundaryMatch == boundaryFinder.getLength())
                    {
                        // The boundary was fully matched.
                        buffer.position(buffer.position() + boundaryMatch - partialBoundaryMatch);
                        partialBoundaryMatch = 0;
                        return true;
                    }
                    else
                    {
                        // The boundary was partially matched.
                        buffer.position(buffer.limit());
                        partialBoundaryMatch = boundaryMatch;
                        return false;
                    }
                }
                else
                {
                    // There was a partial boundary match, but a mismatch was found.
                    partialBoundaryMatch = 0;
                }
            }

            // Search for a full boundary.
            int boundaryOffset = boundaryFinder.match(buffer);
            if (boundaryOffset >= 0)
            {
                // Found a full boundary.
                buffer.position(buffer.position() + boundaryOffset + boundaryFinder.getLength());
                return true;
            }

            // Search for a partial boundary at the end of the buffer.
            partialBoundaryMatch = boundaryFinder.endsWith(buffer);
            buffer.position(buffer.limit());
            return false;
        }

        private State parseHeaderStart(ByteBuffer buffer)
        {
            boolean crFlag = false;
            while (buffer.hasRemaining())
            {
                HttpTokens.Token token = next(buffer);
                switch (token.getType())
                {
                    case CR ->
                    {
                        // Ignore CR and loop around;
                        crFlag = true;
                    }
                    case LF ->
                    {
                        if (!crFlag)
                            notifyViolation(MultiPartCompliance.Violation.LF_LINE_TERMINATION);
                        // End of fields.
                        notifyPartHeaders();
                        // A part may have an empty content.
                        partialBoundaryMatch = 1;
                        return State.CONTENT_START;
                    }
                    case COLON ->
                    {
                        throw new BadMessageException("invalid empty header name");
                    }
                    default ->
                    {
                        if (Character.isWhitespace(token.getByte()))
                        {
                            notifyViolation(MultiPartCompliance.Violation.WHITESPACE_BEFORE_BOUNDARY);
                            if (text.length() == 0)
                                throw new BadMessageException("invalid leading whitespace before header");
                        }
                        else
                        {
                            // Beginning of a field name.
                            incrementAndCheckPartHeadersLength();
                            text.append(token.getByte());
                            return State.HEADER_NAME;
                        }
                    }
                }
            }
            return State.HEADER_START;
        }

        private boolean parseHeaderName(ByteBuffer buffer)
        {
            while (buffer.hasRemaining())
            {
                HttpTokens.Token token = next(buffer);
                switch (token.getType())
                {
                    case COLON ->
                    {
                        // End of field name.
                        incrementAndCheckPartHeadersLength();
                        fieldName = text.takeCompleteString(null);
                        trailingWhiteSpaces = 0;
                        return true;
                    }
                    case ALPHA, DIGIT, TCHAR ->
                    {
                        byte current = token.getByte();
                        if (trailingWhiteSpaces > 0)
                            throw new BadMessageException("invalid header name");
                        incrementAndCheckPartHeadersLength();
                        text.append(current);
                    }
                    default ->
                    {
                        byte current = token.getByte();
                        if (Character.isWhitespace(current))
                        {
                            incrementAndCheckPartHeadersLength();
                            ++trailingWhiteSpaces;
                        }
                        else
                        {
                            throw new BadMessageException("invalid header name");
                        }
                    }
                }
            }
            return false;
        }

        private boolean parseHeaderValue(ByteBuffer buffer)
        {
            while (buffer.hasRemaining())
            {
                HttpTokens.Token token = next(buffer);
                switch (token.getType())
                {
                    case CR ->
                    {
                        // Ignore CR and loop around;
                    }
                    case LF ->
                    {
                        // End of header value.
                        // Ignore trailing whitespace.
                        fieldValue = text.toCompleteString().stripTrailing();
                        text.reset();
                        notifyPartHeader(fieldName, fieldValue);
                        fieldName = null;
                        fieldValue = null;
                        return true;
                    }
                    default ->
                    {
                        byte current = token.getByte();
                        incrementAndCheckPartHeadersLength();
                        if (Character.isWhitespace(current))
                        {
                            // Ignore leading whitespace.
                            if (text.length() > 0)
                                text.append(" ");
                        }
                        else
                        {
                            text.append(current);
                        }
                    }
                }
            }
            return false;
        }

        private void incrementAndCheckPartHeadersLength()
        {
            ++partHeadersLength;
            int max = getPartHeadersMaxLength();
            if (max > 0 && partHeadersLength > max)
                throw new IllegalStateException("headers max length exceeded: %d".formatted(max));
        }

        private boolean parseContent(Content.Chunk chunk)
        {
            ByteBuffer buffer = chunk.getByteBuffer();

            if (partialBoundaryMatch > 0)
            {
                int boundaryMatch = boundaryFinder.startsWith(buffer, partialBoundaryMatch);
                if (boundaryMatch > 0)
                {
                    if (boundaryMatch == boundaryFinder.getLength())
                    {
                        // The boundary was fully matched, so the part is complete.
                        buffer.position(buffer.position() + boundaryMatch - partialBoundaryMatch);
                        partialBoundaryMatch = 0;
                        crContent = false;
                        notifyPartContent(Content.Chunk.EOF);
                        notifyPartEnd();
                        return true;
                    }
                    else
                    {
                        // The boundary was partially matched, but it
                        // is not clear yet if it is content or boundary.
                        buffer.position(buffer.limit());
                        partialBoundaryMatch = boundaryMatch;
                        return false;
                    }
                }
                else
                {
                    // There was a partial boundary match in the previous chunk, but now a
                    // mismatch was found. Handle the special case of parts with no content.
                    if (state == State.CONTENT_START)
                    {
                        // There is some content, reset the boundary match.
                        partialBoundaryMatch = 0;
                        return false;
                    }

                    // Output as content the previous partial match.
                    notifyCRContent();
                    ByteBuffer content = ByteBuffer.wrap(boundaryFinder.getPattern(), 0, partialBoundaryMatch);
                    partialBoundaryMatch = 0;
                    Content.Chunk partContentChunk = Content.Chunk.from(content, false);
                    notifyPartContent(partContentChunk);
                    partContentChunk.release();
                    return false;
                }
            }

            // Search for a full boundary.
            int boundaryOffset = boundaryFinder.match(buffer);
            if (boundaryOffset >= 0)
            {
                if (boundaryOffset == 0)
                    crContent = false;

                // Emit as content the last CR byte of the previous chunk, if any.
                notifyCRContent();

                // Emit as content the bytes of this chunk that are before the boundary.
                int position = buffer.position();
                int length = boundaryOffset;
                // BoundaryFinder is configured to search for '\n--Boundary';
                // if '\r\n--Boundary' is found, then the '\r' is not content.
                if (length > 0 && buffer.get(position + length - 1) == '\r')
                    --length;
                Content.Chunk content = asSlice(chunk, position, length, true);
                buffer.position(position + boundaryOffset + boundaryFinder.getLength());
                notifyPartContent(content);
                notifyPartEnd();
                return true;
            }

            // Search for a partial boundary at the end of the buffer.
            partialBoundaryMatch = boundaryFinder.endsWith(buffer);
            if (partialBoundaryMatch > 0 && partialBoundaryMatch == buffer.remaining())
            {
<<<<<<< HEAD
                notifyCRContent();
                int limit = buffer.limit();
                int sliceLimit = limit - partialBoundaryMatch;
                // BoundaryFinder is configured to search for '\n--Boundary';
                // if we found '\r\n--Bo' then the '\r' may not be content,
                // but remember it in case there is a boundary mismatch.
                if (sliceLimit > 0 && buffer.get(sliceLimit - 1) == '\r')
                {
                    crContent = true;
                    --sliceLimit;
                }
                int position = buffer.position();
                Content.Chunk content = asSlice(chunk, position, sliceLimit - position, false);
                buffer.position(limit);
                if (content.hasRemaining())
                    notifyPartContent(content);
=======
                // The boundary was partially matched, but it
                // is not clear yet if it is content or boundary.
                buffer.position(buffer.limit());
>>>>>>> 750584bc
                return false;
            }

            // Here, either the boundary was not found, or it was partially found at the end.

            // Emit as content the last CR byte of the previous chunk, if any.
            notifyCRContent();

            // Emit as content the bytes of this chunk, until the partial boundary match (if any).
            int limit = buffer.limit();
            int sliceLimit = limit - partialBoundaryMatch;
            // BoundaryFinder is configured to search for '\n--Boundary';
            // if '\r\n--Bo' is found, then the '\r' may not be content,
            // but remember it in case there is a boundary mismatch.
            if (buffer.get(sliceLimit - 1) == '\r')
            {
                crContent = true;
                --sliceLimit;
            }
            int position = buffer.position();
            Content.Chunk content = asSlice(chunk, position, sliceLimit - position, false);
            buffer.position(limit);
            if (content.hasRemaining())
                notifyPartContent(content);
            return false;
        }

        private void notifyCRContent()
        {
            if (!crContent)
                return;
            crContent = false;
            Content.Chunk partContentChunk = Content.Chunk.from(CR.slice(), false);
            notifyPartContent(partContentChunk);
            partContentChunk.release();
        }

        private Content.Chunk asSlice(Content.Chunk chunk, int position, int length, boolean last)
        {
            if (chunk.isLast() && !chunk.hasRemaining())
                return chunk;
            if (length == 0)
                return last ? Content.Chunk.EOF : Content.Chunk.EMPTY;
            return Content.Chunk.asChunk(chunk.getByteBuffer().slice(position, length), last, chunk);
        }

        private void notifyPartBegin()
        {
            try
            {
                listener.onPartBegin();
            }
            catch (Throwable x)
            {
                if (LOG.isDebugEnabled())
                    LOG.debug("failure while notifying listener {}", listener, x);
            }
        }

        private void notifyPartHeader(String name, String value)
        {
            try
            {
                listener.onPartHeader(name, value);
            }
            catch (Throwable x)
            {
                if (LOG.isDebugEnabled())
                    LOG.debug("failure while notifying listener {}", listener, x);
            }
        }

        private void notifyPartHeaders()
        {
            try
            {
                listener.onPartHeaders();
            }
            catch (Throwable x)
            {
                if (LOG.isDebugEnabled())
                    LOG.debug("failure while notifying listener {}", listener, x);
            }
        }

        private void notifyPartContent(Content.Chunk chunk)
        {
            try
            {
                listener.onPartContent(chunk);
            }
            catch (Throwable x)
            {
                if (LOG.isDebugEnabled())
                    LOG.debug("failure while notifying listener {}", listener, x);
            }
        }

        private void notifyPartEnd()
        {
            try
            {
                listener.onPartEnd();
            }
            catch (Throwable x)
            {
                if (LOG.isDebugEnabled())
                    LOG.debug("failure while notifying listener {}", listener, x);
            }
        }

        private void notifyComplete()
        {
            try
            {
                listener.onComplete();
            }
            catch (Throwable x)
            {
                if (LOG.isDebugEnabled())
                    LOG.debug("failure while notifying listener {}", listener, x);
            }
        }

        private void notifyFailure(Throwable failure)
        {
            try
            {
                listener.onFailure(failure);
            }
            catch (Throwable x)
            {
                if (LOG.isDebugEnabled())
                    LOG.debug("failure while notifying listener {}", listener, x);
            }
        }

        private void notifyViolation(MultiPartCompliance.Violation violation)
        {
            try
            {
                listener.onViolation(violation);
            }
            catch (Throwable x)
            {
                if (LOG.isDebugEnabled())
                    LOG.debug("failure while notifying listener {}", listener, x);
            }
        }

        /**
         * <p>A listener for events emitted by a {@link Parser}.</p>
         */
        public interface Listener
        {
            /**
             * <p>Callback method invoked when the begin of a new part is parsed.</p>
             */
            default void onPartBegin()
            {
            }

            /**
             * <p>Callback method invoked when a part header is parsed.</p>
             *
             * @param name the header name
             * @param value the header value
             */
            default void onPartHeader(String name, String value)
            {
            }

            /**
             * <p>Callback method invoked when all the part headers have been parsed.</p>
             */
            default void onPartHeaders()
            {
            }

            /**
             * <p>Callback method invoked when a part content {@code Chunk} has been parsed.</p>
             * <p>The {@code Chunk} must be {@link Content.Chunk#retain()} retained} if it
             * not consumed by this method (for example, stored away for later use).</p>
             *
             * @param chunk the part content chunk
             */
            default void onPartContent(Content.Chunk chunk)
            {
            }

            /**
             * <p>Callback method invoked when the end of a part is parsed.</p>
             */
            default void onPartEnd()
            {
            }

            /**
             * <p>Callback method invoked when the whole multipart content has been parsed.</p>
             */
            default void onComplete()
            {
            }

            /**
             * <p>Callback method invoked when the parser cannot parse the multipart content.</p>
             *
             * @param failure the failure cause
             */
            default void onFailure(Throwable failure)
            {
            }

            /**
             * <p>Callback method invoked when the low level parser encounters
             * a fundamental multipart violation</p>>
             *
             * @param violation the violation detected
             */
            default void onViolation(MultiPartCompliance.Violation violation)
            {
            }
        }

        private enum State
        {
            PREAMBLE, BOUNDARY, BOUNDARY_CLOSE, HEADER_START, HEADER_NAME, HEADER_VALUE, CONTENT_START, CONTENT, EPILOGUE
        }
    }

    /**
     * <p>A {@link Parser.Listener} that emits {@link Part} objects.</p>
     * <p>Subclasses implement {@link #onPartContent(Content.Chunk)}
     * and {@link #onPart(String, String, HttpFields)} to create the
     * parts of the multipart content.</p>
     */
    public abstract static class AbstractPartsListener implements Parser.Listener
    {
        private static final Logger LOG = LoggerFactory.getLogger(AbstractPartsListener.class);

        private final HttpFields.Mutable fields = HttpFields.build();
        private String name;
        private String fileName;

        public String getName()
        {
            return name;
        }

        public String getFileName()
        {
            return fileName;
        }

        @Override
        public void onPartHeader(String headerName, String headerValue)
        {
            if (HttpHeader.CONTENT_DISPOSITION.is(headerName))
            {
                String namePrefix = "name=";
                String fileNamePrefix = "filename=";
                for (Iterator<String> tokens = CONTENT_DISPOSITION_TOKENIZER.tokenize(headerValue); tokens.hasNext();)
                {
                    String token = tokens.next();
                    String lowerToken = StringUtil.asciiToLowerCase(token);
                    if (lowerToken.startsWith(namePrefix))
                    {
                        int index = lowerToken.indexOf(namePrefix);
                        String value = token.substring(index + namePrefix.length()).trim();
                        name = CONTENT_DISPOSITION_TOKENIZER.unquote(value); // TODO should the tokenizer be returnQuotes == false ?
                    }
                    else if (lowerToken.startsWith(fileNamePrefix))
                    {
                        fileName = fileNameValue(token);
                    }
                }
            }
            fields.add(new HttpField(headerName, headerValue));
        }

        private String fileNameValue(String token)
        {
            int idx = token.indexOf('=');
            String value = token.substring(idx + 1).trim();

            if (value.matches(".??[a-zA-Z]:\\\\[^\\\\].*"))
            {
                // Matched incorrectly escaped IE filenames that have the whole
                // path, as in C:\foo, just strip any leading & trailing quotes.
                char first = value.charAt(0);
                if (first == '"' || first == '\'')
                    value = value.substring(1);
                char last = value.charAt(value.length() - 1);
                if (last == '"' || last == '\'')
                    value = value.substring(0, value.length() - 1);
                return value;
            }
            else
            {
                return CONTENT_DISPOSITION_TOKENIZER.unquote(value);
            }
        }

        @Override
        public void onPartEnd()
        {
            String name = getName();
            this.name = null;
            String fileName = getFileName();
            this.fileName = null;
            HttpFields headers = fields.asImmutable();
            fields.clear();
            notifyPart(name, fileName, headers);
        }

        /**
         * <p>Callback method invoked when a {@link Part} has been parsed.</p>
         *
         * @param name the part name
         * @param fileName the part fileName
         * @param headers the part headers
         */
        public abstract void onPart(String name, String fileName, HttpFields headers);

        private void notifyPart(String name, String fileName, HttpFields headers)
        {
            try
            {
                onPart(name, fileName, headers);
            }
            catch (Throwable x)
            {
                if (LOG.isDebugEnabled())
                    LOG.debug("failure while notifying part {}", name, x);
            }
        }
    }
}<|MERGE_RESOLUTION|>--- conflicted
+++ resolved
@@ -1401,28 +1401,9 @@
             partialBoundaryMatch = boundaryFinder.endsWith(buffer);
             if (partialBoundaryMatch > 0 && partialBoundaryMatch == buffer.remaining())
             {
-<<<<<<< HEAD
-                notifyCRContent();
-                int limit = buffer.limit();
-                int sliceLimit = limit - partialBoundaryMatch;
-                // BoundaryFinder is configured to search for '\n--Boundary';
-                // if we found '\r\n--Bo' then the '\r' may not be content,
-                // but remember it in case there is a boundary mismatch.
-                if (sliceLimit > 0 && buffer.get(sliceLimit - 1) == '\r')
-                {
-                    crContent = true;
-                    --sliceLimit;
-                }
-                int position = buffer.position();
-                Content.Chunk content = asSlice(chunk, position, sliceLimit - position, false);
-                buffer.position(limit);
-                if (content.hasRemaining())
-                    notifyPartContent(content);
-=======
                 // The boundary was partially matched, but it
                 // is not clear yet if it is content or boundary.
                 buffer.position(buffer.limit());
->>>>>>> 750584bc
                 return false;
             }
 
