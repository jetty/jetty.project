//
// ========================================================================
// Copyright (c) 1995 Mort Bay Consulting Pty Ltd and others.
//
// This program and the accompanying materials are made available under the
// terms of the Eclipse Public License v. 2.0 which is available at
// https://www.eclipse.org/legal/epl-2.0, or the Apache License, Version 2.0
// which is available at https://www.apache.org/licenses/LICENSE-2.0.
//
// SPDX-License-Identifier: EPL-2.0 OR Apache-2.0
// ========================================================================
//

package org.eclipse.jetty.http;

import java.util.Locale;

import org.eclipse.jetty.util.StringUtil;
import org.slf4j.Logger;
import org.slf4j.LoggerFactory;

import static org.eclipse.jetty.http.CookieCompliance.Violation.ATTRIBUTES;
import static org.eclipse.jetty.http.CookieCompliance.Violation.ATTRIBUTE_VALUES;
import static org.eclipse.jetty.http.CookieCompliance.Violation.COMMA_NOT_VALID_OCTET;
import static org.eclipse.jetty.http.CookieCompliance.Violation.COMMA_SEPARATOR;
import static org.eclipse.jetty.http.CookieCompliance.Violation.ESCAPE_IN_QUOTES;
import static org.eclipse.jetty.http.CookieCompliance.Violation.INVALID_COOKIES;
import static org.eclipse.jetty.http.CookieCompliance.Violation.OPTIONAL_WHITE_SPACE;
import static org.eclipse.jetty.http.CookieCompliance.Violation.SPECIAL_CHARS_IN_QUOTES;

/**
 * Cookie parser
 */
public class RFC6265CookieParser implements CookieParser
{
    protected static final Logger LOG = LoggerFactory.getLogger(RFC6265CookieParser.class);

    private final CookieParser.Handler _handler;
    private final CookieCompliance _complianceMode;
    private final ComplianceViolation.Listener _complianceListener;

    protected RFC6265CookieParser(CookieParser.Handler handler, CookieCompliance compliance, ComplianceViolation.Listener complianceListener)
    {
        _handler = handler;
        _complianceMode = compliance;
        _complianceListener = complianceListener;
    }

    private enum State
    {
        START,
        IN_NAME,
        AFTER_NAME,
        VALUE,
        IN_VALUE,
        IN_QUOTED_VALUE,
        ESCAPED_VALUE,
        AFTER_QUOTED_VALUE,
        END,
        INVALID_COOKIE
    }

    @Override
    public void parseField(String field)
    {
        State state = State.START;

        String attributeName = null;
        String value = null;
        String cookieName = null;
        String cookieValue = null;
        String cookiePath = null;
        String cookieDomain = null;
        String cookieComment = null;
        int cookieVersion = 0;
        boolean cookieInvalid = false;

        int length = field.length();
        StringBuilder string = new StringBuilder();
        for (int i = 0; i <= length; i++)
        {
            char c = i == length ? ';' : field.charAt(i);
            HttpTokens.Token token = HttpTokens.getToken(c);

            if (token == null)
            {
                if (!_complianceMode.allows(INVALID_COOKIES))
                     throw new InvalidCookieException("Invalid Cookie character");
                state = State.INVALID_COOKIE;
                continue;
            }

            switch (state)
            {
                case START:
                    if (c == ' ' || c == '\t' || c == ';')
                        continue;

                    string.setLength(0);

                    if (token.isRfc2616Token())
                    {
                        if (!StringUtil.isBlank(cookieName) && !(c == '$' && (_complianceMode.allows(ATTRIBUTES) || _complianceMode.allows(ATTRIBUTE_VALUES))))
                        {
                            _handler.addCookie(cookieName, cookieValue, cookieVersion, cookieDomain, cookiePath, cookieComment);
                            cookieName = null;
                            cookieValue = null;
                            cookieDomain = null;
                            cookiePath = null;
                            cookieComment = null;
                        }

                        string.append(c);
                        state = State.IN_NAME;
                    }
                    else if (_complianceMode.allows(INVALID_COOKIES))
                    {
                        reportComplianceViolation(INVALID_COOKIES, field);
                        state = State.INVALID_COOKIE;
                    }
                    else
                    {
                        throw new InvalidCookieException("Bad Cookie name");
                    }

                    break;

                case IN_NAME:
                    if (c == '=')
                    {
                        if (string.charAt(0) == '$')
                            attributeName = string.toString();
                        else
                            cookieName = string.toString();
                        state = State.VALUE;
                        continue;
                    }

                    if ((c == ' ' || c == '\t') && _complianceMode.allows(OPTIONAL_WHITE_SPACE))
                    {
                        reportComplianceViolation(OPTIONAL_WHITE_SPACE, field);
                        if (string.charAt(0) == '$')
                            attributeName = string.toString();
                        else
                            cookieName = string.toString();
                        state = State.AFTER_NAME;
                        continue;
                    }

                    if (token.isRfc2616Token())
                    {
                        string.append(c);
                    }
                    else if (_complianceMode.allows(INVALID_COOKIES))
                    {
                        reportComplianceViolation(INVALID_COOKIES, field);
                        state = c == ';' ? State.START : State.INVALID_COOKIE;
                    }
                    else
                    {
                        throw new InvalidCookieException("Bad Cookie name");
                    }
                    break;

                case AFTER_NAME:
                    if (c == '=')
                    {
                        state = State.VALUE;
                        continue;
                    }
                    if (c == ';' || c == ',')
                    {
                        state = State.START;
                        continue;
                    }

                    if (_complianceMode.allows(INVALID_COOKIES))
                    {
                        reportComplianceViolation(INVALID_COOKIES, field);
                        state = State.INVALID_COOKIE;
                    }
                    else
                    {
                        throw new InvalidCookieException("Bad Cookie");
                    }
                    break;

                case VALUE:
                    if (c == ' ' && _complianceMode.allows(OPTIONAL_WHITE_SPACE))
                    {
                        reportComplianceViolation(OPTIONAL_WHITE_SPACE, field);
                        continue;
                    }

                    string.setLength(0);
                    if (c == '"')
                    {
                        state = State.IN_QUOTED_VALUE;
                    }
                    else if (c == ';')
                    {
                        value = "";
                        i--;
                        state = State.END;
                    }
                    else if (token.isRfc6265CookieOctet())
                    {
                        string.append(c);
                        state = State.IN_VALUE;
                    }
                    else if (_complianceMode.allows(INVALID_COOKIES))
                    {
                        reportComplianceViolation(INVALID_COOKIES, field);
                        state = State.INVALID_COOKIE;
                    }
                    else
                    {
                        throw new InvalidCookieException("Bad Cookie value");
                    }
                    break;

                case IN_VALUE:
                    if (c == ';' || c == ',' || c == ' ' || c == '\t')
                    {
                        value = string.toString();
                        i--;
                        state = State.END;
                    }
                    else if (token.isRfc6265CookieOctet())
                    {
                        string.append(c);
                    }
                    else if (_complianceMode.allows(INVALID_COOKIES))
                    {
                        reportComplianceViolation(INVALID_COOKIES, field);
                        state = State.INVALID_COOKIE;
                    }
                    else
                    {
                        throw new InvalidCookieException("Bad Cookie value");
                    }
                    break;

                case IN_QUOTED_VALUE:
                    if (c == '"')
                    {
                        value = string.toString();
                        state = State.AFTER_QUOTED_VALUE;
                    }
                    else if (c == '\\' && _complianceMode.allows(ESCAPE_IN_QUOTES))
                    {
                        state = State.ESCAPED_VALUE;
                    }
                    else if (token.isRfc6265CookieOctet())
                    {
                        string.append(c);
                    }
                    else if (_complianceMode.allows(SPECIAL_CHARS_IN_QUOTES))
                    {
                        reportComplianceViolation(SPECIAL_CHARS_IN_QUOTES, field);
                        string.append(c);
                    }
                    else if (c == ',' && _complianceMode.allows(COMMA_NOT_VALID_OCTET))
                    {
                        reportComplianceViolation(COMMA_NOT_VALID_OCTET, field);
                        string.append(c);
                    }
                    else if (_complianceMode.allows(INVALID_COOKIES))
                    {
                        string.append(c);
                        if (!cookieInvalid)
                        {
                            cookieInvalid = true;
                            reportComplianceViolation(INVALID_COOKIES, field);
                        }
                        // Try to find the closing double quote by staying in the current state.
                    }
                    else
                    {
                        throw new InvalidCookieException("Bad Cookie quoted value");
                    }
                    break;

                case ESCAPED_VALUE:
                    string.append(c);
                    state = State.IN_QUOTED_VALUE;
                    break;

                case AFTER_QUOTED_VALUE:
                    if (c == ';' || c == ',' || c == ' ' || c == '\t')
                    {
                        i--;
                        state = cookieInvalid ? State.INVALID_COOKIE : State.END;
                    }
                    else if (_complianceMode.allows(INVALID_COOKIES))
                    {
                        reportComplianceViolation(INVALID_COOKIES, field);
                        state = State.INVALID_COOKIE;
                    }
                    else
                    {
                        throw new InvalidCookieException("Bad Cookie quoted value");
                    }
                    break;

                case END:
                    if (c == ';')
                    {
                        state = State.START;
                    }
                    else if (c == ',')
                    {
                        if (_complianceMode.allows(COMMA_SEPARATOR))
                        {
                            reportComplianceViolation(COMMA_SEPARATOR, field);
                            state = State.START;
                        }
                        else if (_complianceMode.allows(INVALID_COOKIES))
                        {
                            reportComplianceViolation(INVALID_COOKIES, field);
                            state = State.INVALID_COOKIE;
                            continue;
                        }
                        else
                        {
                            throw new InvalidCookieException("Comma cookie separator");
                        }
                    }
                    else if ((c == ' ' || c == '\t') && _complianceMode.allows(OPTIONAL_WHITE_SPACE))
                    {
                        reportComplianceViolation(OPTIONAL_WHITE_SPACE, field);
                        continue;
                    }

                    if (StringUtil.isBlank(attributeName))
                    {
                        cookieValue = value;
                    }
                    else
                    {
                        // We have an attribute.
                        if (_complianceMode.allows(ATTRIBUTE_VALUES))
                        {
                            reportComplianceViolation(ATTRIBUTES, field);
                            switch (attributeName.toLowerCase(Locale.ENGLISH))
                            {
                                case "$path":
                                    cookiePath = value;
                                    break;
                                case "$domain":
                                    cookieDomain = value;
                                    break;
                                case "$port":
                                    cookieComment = "$port=" + value;
                                    break;
                                case "$version":
                                    cookieVersion = Integer.parseInt(value);
                                    break;
                                default:
                                    if (!_complianceMode.allows(INVALID_COOKIES))
                                        throw new IllegalArgumentException("Invalid Cookie attribute");
                                    reportComplianceViolation(INVALID_COOKIES, field);
                                    state = State.INVALID_COOKIE;
                                    break;
                            }
                        }
                        else if (_complianceMode.allows(ATTRIBUTES))
                        {
                            reportComplianceViolation(ATTRIBUTES, field);
                        }
                        else
                        {
<<<<<<< HEAD
                            throw new InvalidCookieException("Invalid Cookie with attributes");
=======
                            cookieName = attributeName;
                            cookieValue = value;
>>>>>>> af8bd97f
                        }
                        attributeName = null;
                    }
                    value = null;

<<<<<<< HEAD
                    if (!knownAttribute)
                    {
                        if (!_complianceMode.allows(INVALID_COOKIES))
                            throw new InvalidCookieException("Invalid Cookie attribute");
                        reportComplianceViolation(INVALID_COOKIES, field);
                        state = State.INVALID_COOKIE;
                        continue;
                    }

=======
>>>>>>> af8bd97f
                    if (state == State.END)
                        throw new InvalidCookieException("Invalid cookie");
                    break;

                case INVALID_COOKIE:
                    attributeName = null;
                    value = null;
                    cookieName = null;
                    cookieValue = null;
                    cookiePath = null;
                    cookieDomain = null;
                    cookieComment = null;
                    cookieInvalid = false;
                    if (c == ';')
                        state = State.START;
                    break;
            }
        }

        if (!cookieInvalid && !StringUtil.isBlank(cookieName))
            _handler.addCookie(cookieName, cookieValue, cookieVersion, cookieDomain, cookiePath, cookieComment);
    }

    protected void reportComplianceViolation(CookieCompliance.Violation violation, String reason)
    {
        if (_complianceListener != null)
            _complianceListener.onComplianceViolation(_complianceMode, violation, reason);
    }

}<|MERGE_RESOLUTION|>--- conflicted
+++ resolved
@@ -370,29 +370,13 @@
                         }
                         else
                         {
-<<<<<<< HEAD
-                            throw new InvalidCookieException("Invalid Cookie with attributes");
-=======
                             cookieName = attributeName;
                             cookieValue = value;
->>>>>>> af8bd97f
                         }
                         attributeName = null;
                     }
                     value = null;
 
-<<<<<<< HEAD
-                    if (!knownAttribute)
-                    {
-                        if (!_complianceMode.allows(INVALID_COOKIES))
-                            throw new InvalidCookieException("Invalid Cookie attribute");
-                        reportComplianceViolation(INVALID_COOKIES, field);
-                        state = State.INVALID_COOKIE;
-                        continue;
-                    }
-
-=======
->>>>>>> af8bd97f
                     if (state == State.END)
                         throw new InvalidCookieException("Invalid cookie");
                     break;
