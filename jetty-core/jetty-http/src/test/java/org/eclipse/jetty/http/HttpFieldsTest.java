--- conflicted
+++ resolved
@@ -92,15 +92,6 @@
                 {
                     return fields.asImmutable();
                 }
-<<<<<<< HEAD
-
-                @Override
-                public HttpFields takeAsImmutable()
-                {
-                    return fields.takeAsImmutable();
-                }
-=======
->>>>>>> 88cc66cf
             }
         );
     }
