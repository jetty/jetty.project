//
// ========================================================================
// Copyright (c) 1995 Mort Bay Consulting Pty Ltd and others.
//
// This program and the accompanying materials are made available under the
// terms of the Eclipse Public License v. 2.0 which is available at
// https://www.eclipse.org/legal/epl-2.0, or the Apache License, Version 2.0
// which is available at https://www.apache.org/licenses/LICENSE-2.0.
//
// SPDX-License-Identifier: EPL-2.0 OR Apache-2.0
// ========================================================================
//

package org.eclipse.jetty.http;

import java.nio.ByteBuffer;
import java.nio.charset.StandardCharsets;
import java.util.ArrayList;
import java.util.List;
import java.util.Locale;
import java.util.stream.Stream;

import org.eclipse.jetty.http.HttpParser.State;
import org.eclipse.jetty.logging.StacklessLogging;
import org.eclipse.jetty.toolchain.test.Net;
import org.eclipse.jetty.util.BufferUtil;
import org.hamcrest.Matchers;
import org.junit.jupiter.api.Assumptions;
import org.junit.jupiter.api.BeforeEach;
import org.junit.jupiter.api.Test;
import org.junit.jupiter.params.ParameterizedTest;
import org.junit.jupiter.params.provider.Arguments;
import org.junit.jupiter.params.provider.MethodSource;
import org.junit.jupiter.params.provider.ValueSource;

import static org.eclipse.jetty.http.HttpCompliance.Violation.CASE_INSENSITIVE_METHOD;
import static org.eclipse.jetty.http.HttpCompliance.Violation.CASE_SENSITIVE_FIELD_NAME;
import static org.eclipse.jetty.http.HttpCompliance.Violation.MULTILINE_FIELD_VALUE;
import static org.eclipse.jetty.http.HttpCompliance.Violation.TRANSFER_ENCODING_WITH_CONTENT_LENGTH;
import static org.hamcrest.MatcherAssert.assertThat;
import static org.hamcrest.Matchers.contains;
import static org.hamcrest.Matchers.containsString;
import static org.hamcrest.Matchers.empty;
import static org.hamcrest.Matchers.is;
import static org.hamcrest.Matchers.nullValue;
import static org.hamcrest.Matchers.startsWith;
import static org.junit.jupiter.api.Assertions.assertEquals;
import static org.junit.jupiter.api.Assertions.assertFalse;
import static org.junit.jupiter.api.Assertions.assertNotNull;
import static org.junit.jupiter.api.Assertions.assertNull;
import static org.junit.jupiter.api.Assertions.assertSame;
import static org.junit.jupiter.api.Assertions.assertTrue;

// @checkstyle-disable-check : AvoidEscapedUnicodeCharactersCheck
public class HttpParserTest
{
    /**
     * Parse until {@link State#END} state.
     * If the parser is already in the END state, then it is {@link HttpParser#reset()} and re-parsed.
     *
     * @param parser The parser to test
     * @param buffer the buffer to parse
     * @throws IllegalStateException If the buffers have already been partially parsed.
     */
    public static void parseAll(HttpParser parser, ByteBuffer buffer)
    {
        if (parser.isState(State.END))
            parser.reset();
        if (!parser.isState(State.START))
            throw new IllegalStateException("!START");

        // continue parsing
        int remaining = buffer.remaining();
        while (!parser.isState(State.END) && remaining > 0)
        {
            int wasRemaining = remaining;
            parser.parseNext(buffer);
            remaining = buffer.remaining();
            if (remaining == wasRemaining)
                break;
        }
    }

    @Test
    public void testHttpMethod()
    {
        for (HttpMethod m : HttpMethod.values())
        {
            assertNull(HttpMethod.lookAheadGet(BufferUtil.toBuffer(m.asString().substring(0, 2))));
            assertNull(HttpMethod.lookAheadGet(BufferUtil.toBuffer(m.asString())));
            assertNull(HttpMethod.lookAheadGet(BufferUtil.toBuffer(m.asString() + "FOO")));
            assertEquals(m, HttpMethod.lookAheadGet(BufferUtil.toBuffer(m.asString() + " ")));
            assertEquals(m, HttpMethod.lookAheadGet(BufferUtil.toBuffer(m.asString() + " /foo/bar")));
        }

        ByteBuffer b = BufferUtil.allocateDirect(128);
        BufferUtil.append(b, BufferUtil.toBuffer("GET"));
        assertNull(HttpMethod.lookAheadGet(b));

        BufferUtil.append(b, BufferUtil.toBuffer(" "));
        assertEquals(HttpMethod.GET, HttpMethod.lookAheadGet(b));
    }

    @ParameterizedTest
    @ValueSource(strings = {"GET", "POST", "VERSION-CONTROL"})
    public void httpMethodNameTest(String methodName)
    {
        HttpMethod method = HttpMethod.fromString(methodName);
        assertNotNull(method, "Method should have been found: " + methodName);
        assertEquals(methodName.toUpperCase(Locale.US), method.toString());
    }

    @ParameterizedTest
    @ValueSource(strings = {"\r\n", "\n"})
    public void testLineParseMockIP(String eoln)
    {
        ByteBuffer buffer = BufferUtil.toBuffer("POST /mock/127.0.0.1 HTTP/1.1" + eoln + eoln);

        HttpParser.RequestHandler handler = new Handler();
        HttpParser parser = new HttpParser(handler);
        parseAll(parser, buffer);
        assertEquals("POST", _methodOrVersion);
        assertEquals("/mock/127.0.0.1", _uriOrStatus);
        assertEquals("HTTP/1.1", _versionOrReason);
        assertEquals(-1, _headers);
    }

    @ParameterizedTest
    @ValueSource(strings = {"\r\n", "\n"})
    public void testLineParse0(String eoln)
    {
        ByteBuffer buffer = BufferUtil.toBuffer("POST /foo HTTP/1.0" + eoln + eoln);

        HttpParser.RequestHandler handler = new Handler();
        HttpParser parser = new HttpParser(handler);
        parseAll(parser, buffer);
        assertEquals("POST", _methodOrVersion);
        assertEquals("/foo", _uriOrStatus);
        assertEquals("HTTP/1.0", _versionOrReason);
        assertEquals(-1, _headers);
    }

    @ParameterizedTest
    @ValueSource(strings = {"\r\n", "\n"})
    public void testLineParse1RFC2616(String eoln)
    {
        ByteBuffer buffer = BufferUtil.toBuffer("GET /999" + eoln);

        HttpParser.RequestHandler handler = new Handler();
        HttpParser parser = new HttpParser(handler, HttpCompliance.RFC2616_LEGACY);
        parseAll(parser, buffer);

        assertNull(_bad);
        assertEquals("GET", _methodOrVersion);
        assertEquals("/999", _uriOrStatus);
        assertEquals("HTTP/0.9", _versionOrReason);
        assertEquals(-1, _headers);
        assertThat(_complianceViolation, contains(HttpCompliance.Violation.HTTP_0_9));
    }

    @ParameterizedTest
    @ValueSource(strings = {"\r\n", "\n"})
    public void testLineParse1(String eoln)
    {
        ByteBuffer buffer = BufferUtil.toBuffer("GET /999" + eoln);

        HttpParser.RequestHandler handler = new Handler();
        HttpParser parser = new HttpParser(handler);
        parseAll(parser, buffer);
        assertEquals("HTTP/0.9 not supported", _bad);
        assertThat(_complianceViolation, Matchers.empty());
    }

    @ParameterizedTest
    @ValueSource(strings = {"\r\n", "\n"})
    public void testLineParse2RFC2616(String eoln)
    {
        ByteBuffer buffer = BufferUtil.toBuffer("POST /222 " + eoln);

        HttpParser.RequestHandler handler = new Handler();
        HttpParser parser = new HttpParser(handler, HttpCompliance.RFC2616_LEGACY);
        parseAll(parser, buffer);

        assertNull(_bad);
        assertEquals("POST", _methodOrVersion);
        assertEquals("/222", _uriOrStatus);
        assertEquals("HTTP/0.9", _versionOrReason);
        assertEquals(-1, _headers);
        assertThat(_complianceViolation, contains(HttpCompliance.Violation.HTTP_0_9));
    }

    @ParameterizedTest
    @ValueSource(strings = {"\r\n", "\n"})
    public void testLineParse2(String eoln)
    {
        ByteBuffer buffer = BufferUtil.toBuffer("POST /222 " + eoln);

        _versionOrReason = null;
        HttpParser.RequestHandler handler = new Handler();
        HttpParser parser = new HttpParser(handler);
        parseAll(parser, buffer);
        assertEquals("HTTP/0.9 not supported", _bad);
        assertThat(_complianceViolation, Matchers.empty());
    }

    @ParameterizedTest
    @ValueSource(strings = {"\r\n", "\n"})
    public void testLineParse3(String eoln)
    {
        ByteBuffer buffer = BufferUtil.toBuffer("POST /fo\u0690 HTTP/1.0" + eoln + eoln, StandardCharsets.UTF_8);

        HttpParser.RequestHandler handler = new Handler();
        HttpParser parser = new HttpParser(handler);
        parseAll(parser, buffer);
        assertEquals("POST", _methodOrVersion);
        assertEquals("/fo\u0690", _uriOrStatus);
        assertEquals("HTTP/1.0", _versionOrReason);
        assertEquals(-1, _headers);
    }

    @ParameterizedTest
    @ValueSource(strings = {"\r\n", "\n"})
    public void testLineParse4(String eoln)
    {
        ByteBuffer buffer = BufferUtil.toBuffer("POST /foo?param=\u0690 HTTP/1.0" + eoln + eoln, StandardCharsets.UTF_8);

        HttpParser.RequestHandler handler = new Handler();
        HttpParser parser = new HttpParser(handler);
        parseAll(parser, buffer);
        assertEquals("POST", _methodOrVersion);
        assertEquals("/foo?param=\u0690", _uriOrStatus);
        assertEquals("HTTP/1.0", _versionOrReason);
        assertEquals(-1, _headers);
    }

    @ParameterizedTest
    @ValueSource(strings = {"\r\n", "\n"})
    public void testLongURLParse(String eoln)
    {
        ByteBuffer buffer = BufferUtil.toBuffer("POST /123456789abcdef/123456789abcdef/123456789abcdef/123456789abcdef/123456789abcdef/123456789abcdef/123456789abcdef/123456789abcdef/123456789abcdef/123456789abcdef/123456789abcdef/123456789abcdef/123456789abcdef/123456789abcdef/123456789abcdef/123456789abcdef/ HTTP/1.0" + eoln + eoln);

        HttpParser.RequestHandler handler = new Handler();
        HttpParser parser = new HttpParser(handler);
        parseAll(parser, buffer);
        assertEquals("POST", _methodOrVersion);
        assertEquals("/123456789abcdef/123456789abcdef/123456789abcdef/123456789abcdef/123456789abcdef/123456789abcdef/123456789abcdef/123456789abcdef/123456789abcdef/123456789abcdef/123456789abcdef/123456789abcdef/123456789abcdef/123456789abcdef/123456789abcdef/123456789abcdef/", _uriOrStatus);
        assertEquals("HTTP/1.0", _versionOrReason);
        assertEquals(-1, _headers);
    }

    @ParameterizedTest
    @ValueSource(strings = {"\r\n", "\n"})
    public void testAllowedLinePreamble(String eoln)
    {
        ByteBuffer buffer = BufferUtil.toBuffer(eoln + eoln + "GET / HTTP/1.0" + eoln);

        HttpParser.RequestHandler handler = new Handler();
        HttpParser parser = new HttpParser(handler);
        parseAll(parser, buffer);
        assertEquals("GET", _methodOrVersion);
        assertEquals("/", _uriOrStatus);
        assertEquals("HTTP/1.0", _versionOrReason);
        assertEquals(-1, _headers);
    }

    @ParameterizedTest
    @ValueSource(strings = {"\r\n", "\n"})
    public void testDisallowedLinePreamble(String eoln)
    {
        ByteBuffer buffer = BufferUtil.toBuffer(eoln + " " + eoln + "GET / HTTP/1.0" + eoln);

        HttpParser.RequestHandler handler = new Handler();
        HttpParser parser = new HttpParser(handler);
        parseAll(parser, buffer);
        assertEquals("Illegal character SPACE=' '", _bad);
    }

    @ParameterizedTest
    @ValueSource(strings = {"\r\n", "\n"})
    public void testConnect(String eoln)
    {
        ByteBuffer buffer = BufferUtil.toBuffer("CONNECT 192.168.1.2:80 HTTP/1.1" + eoln + eoln);
        HttpParser.RequestHandler handler = new Handler();
        HttpParser parser = new HttpParser(handler);
        parseAll(parser, buffer);
        assertEquals("CONNECT", _methodOrVersion);
        assertEquals("192.168.1.2:80", _uriOrStatus);
        assertEquals("HTTP/1.1", _versionOrReason);
        assertEquals(-1, _headers);
    }

    @ParameterizedTest
    @ValueSource(strings = {"\r\n", "\n"})
    public void testSimple(String eoln)
    {
        ByteBuffer buffer = BufferUtil.toBuffer(
            "GET / HTTP/1.0" + eoln +
                "Host: localhost" + eoln +
                "Connection: close" + eoln +
                eoln);

        HttpParser.RequestHandler handler = new Handler();
        HttpParser parser = new HttpParser(handler);
        parseAll(parser, buffer);

        assertTrue(_headerCompleted);
        assertTrue(_messageCompleted);
        assertEquals("GET", _methodOrVersion);
        assertEquals("/", _uriOrStatus);
        assertEquals("HTTP/1.0", _versionOrReason);
        assertEquals("Host", _hdr[0]);
        assertEquals("localhost", _val[0]);
        assertEquals("Connection", _hdr[1]);
        assertEquals("close", _val[1]);
        assertEquals(1, _headers);
    }

    @ParameterizedTest
    @ValueSource(strings = {"\r\n", "\n"})
    public void testLowerCaseVersion(String eoln)
    {
        ByteBuffer buffer = BufferUtil.toBuffer(
            "GET / http/1.1" + eoln +
                "Host: localhost" + eoln +
                "Connection: close" + eoln +
                eoln);

        HttpParser.RequestHandler handler = new Handler();
        HttpParser parser = new HttpParser(handler);
        parseAll(parser, buffer);

        assertTrue(_headerCompleted);
        assertTrue(_messageCompleted);
        assertEquals("GET", _methodOrVersion);
        assertEquals("/", _uriOrStatus);
        assertEquals("HTTP/1.1", _versionOrReason);
        assertEquals("Host", _hdr[0]);
        assertEquals("localhost", _val[0]);
        assertEquals("Connection", _hdr[1]);
        assertEquals("close", _val[1]);
        assertEquals(1, _headers);
    }

    @ParameterizedTest
    @ValueSource(strings = {"\r\n", "\n"})
    public void testHeaderCacheNearMiss(String eoln)
    {
        ByteBuffer buffer = BufferUtil.toBuffer(
            "GET / HTTP/1.0" + eoln +
                "Host: localhost" + eoln +
                "Connection: closed" + eoln +
                eoln);

        HttpParser.RequestHandler handler = new Handler();
        HttpParser parser = new HttpParser(handler);
        parseAll(parser, buffer);

        assertTrue(_headerCompleted);
        assertTrue(_messageCompleted);
        assertEquals("GET", _methodOrVersion);
        assertEquals("/", _uriOrStatus);
        assertEquals("HTTP/1.0", _versionOrReason);
        assertEquals("Host", _hdr[0]);
        assertEquals("localhost", _val[0]);
        assertEquals("Connection", _hdr[1]);
        assertEquals("closed", _val[1]);
        assertEquals(1, _headers);
    }

    @ParameterizedTest
    @ValueSource(strings = {"\r\n", "\n"})
    public void testHeaderCacheSplitNearMiss(String eoln)
    {
        ByteBuffer buffer = BufferUtil.toBuffer(
            "GET / HTTP/1.0" + eoln +
                "Host: localhost" + eoln +
                "Connection: close");

        HttpParser.RequestHandler handler = new Handler();
        HttpParser parser = new HttpParser(handler);
        assertFalse(parser.parseNext(buffer));

        buffer = BufferUtil.toBuffer(
            "d" + eoln +
                eoln);
        assertTrue(parser.parseNext(buffer));

        assertTrue(_headerCompleted);
        assertTrue(_messageCompleted);
        assertEquals("GET", _methodOrVersion);
        assertEquals("/", _uriOrStatus);
        assertEquals("HTTP/1.0", _versionOrReason);
        assertEquals("Host", _hdr[0]);
        assertEquals("localhost", _val[0]);
        assertEquals("Connection", _hdr[1]);
        assertEquals("closed", _val[1]);
        assertEquals(1, _headers);
    }

    @ParameterizedTest
    @ValueSource(strings = {"\r\n", "\n"})
    public void testFoldedField2616(String eoln)
    {
        ByteBuffer buffer = BufferUtil.toBuffer(
            "GET / HTTP/1.0" + eoln +
                "Host: localhost" + eoln +
                "Name: value" + eoln +
                " extra" + eoln +
                "Name2: " + eoln +
                "\tvalue2" + eoln +
                eoln);

        HttpParser.RequestHandler handler = new Handler();
        HttpParser parser = new HttpParser(handler, HttpCompliance.RFC2616_LEGACY);
        parseAll(parser, buffer);

        assertThat(_bad, Matchers.nullValue());
        assertEquals("Host", _hdr[0]);
        assertEquals("localhost", _val[0]);
        assertEquals(2, _headers);
        assertEquals("Name", _hdr[1]);
        assertEquals("value extra", _val[1]);
        assertEquals("Name2", _hdr[2]);
        assertEquals("value2", _val[2]);
        assertThat(_complianceViolation, contains(MULTILINE_FIELD_VALUE, MULTILINE_FIELD_VALUE));
    }

    @ParameterizedTest
    @ValueSource(strings = {"\r\n", "\n"})
    public void testFoldedField7230(String eoln)
    {
        ByteBuffer buffer = BufferUtil.toBuffer(
            "GET / HTTP/1.0" + eoln +
                "Host: localhost" + eoln +
                "Name: value" + eoln +
                " extra" + eoln +
                eoln);

        HttpParser.RequestHandler handler = new Handler();
        HttpParser parser = new HttpParser(handler, 4096, HttpCompliance.RFC7230_LEGACY);
        parseAll(parser, buffer);

        assertThat(_bad, Matchers.notNullValue());
        assertThat(_bad, containsString("Line Folding not supported"));
        assertThat(_complianceViolation, Matchers.empty());
    }

    @ParameterizedTest
    @ValueSource(strings = {"\r\n", "\n"})
    public void testWhiteSpaceInName(String eoln)
    {
        ByteBuffer buffer = BufferUtil.toBuffer(
            "GET / HTTP/1.0" + eoln +
                "Host: localhost" + eoln +
                "N ame: value" + eoln +
                eoln);

        HttpParser.RequestHandler handler = new Handler();
        HttpParser parser = new HttpParser(handler, 4096, HttpCompliance.RFC7230_LEGACY);
        parseAll(parser, buffer);

        assertThat(_bad, Matchers.notNullValue());
        assertThat(_bad, containsString("Illegal character"));
    }

    @ParameterizedTest
    @ValueSource(strings = {"\r\n", "\n"})
    public void testWhiteSpaceAfterName(String eoln)
    {
        ByteBuffer buffer = BufferUtil.toBuffer(
            "GET / HTTP/1.0" + eoln +
                "Host: localhost" + eoln +
                "Name : value" + eoln +
                eoln);

        HttpParser.RequestHandler handler = new Handler();
        HttpParser parser = new HttpParser(handler, 4096, HttpCompliance.RFC7230_LEGACY);
        parseAll(parser, buffer);

        assertThat(_bad, Matchers.notNullValue());
        assertThat(_bad, containsString("Illegal character"));
    }

    @Test // TODO: Parameterize Test
    public void testWhiteSpaceBeforeRequest()
    {
        HttpCompliance[] compliances = new HttpCompliance[]
            {
                HttpCompliance.RFC7230, HttpCompliance.RFC2616
            };

        String[][] whitespaces = new String[][]
            {
                {" ", "Illegal character SPACE"},
                {"\t", "Illegal character HTAB"},
                {"\n", null},
                {"\r", "Bad EOL"},
                {"\r\n", null},
                {"\r\n\r\n", null},
                {"\r\n \r\n", "Illegal character SPACE"},
                {"\r\n\t\r\n", "Illegal character HTAB"},
                {"\r\t\n", "Bad EOL"},
                {"\r\r\n", "Bad EOL"},
                {"\t\r\t\r\n", "Illegal character HTAB"},
                {" \t \r \t \n\n", "Illegal character SPACE"},
                {" \r \t \r\n\r\n\r\n", "Illegal character SPACE"}
            };

        for (HttpCompliance compliance : compliances)
        {
            for (int j = 0; j < whitespaces.length; j++)
            {
                String request =
                    whitespaces[j][0] +
                        "GET / HTTP/1.1\r\n" +
                        "Host: localhost\r\n" +
                        "Name: value" + j + "\r\n" +
                        "Connection: close\r\n" +
                        "\r\n";

                ByteBuffer buffer = BufferUtil.toBuffer(request);
                HttpParser.RequestHandler handler = new Handler();
                HttpParser parser = new HttpParser(handler, 4096, compliance);
                _bad = null;
                parseAll(parser, buffer);

                String test = "whitespace.[" + compliance + "].[" + j + "]";
                String expected = whitespaces[j][1];
                if (expected == null)
                    assertThat(test, _bad, is(nullValue()));
                else
                    assertThat(test, _bad, containsString(expected));
            }
        }
    }

    @ParameterizedTest
    @ValueSource(strings = {"\r\n", "\n"})
    public void testNoValue(String eoln)
    {
        ByteBuffer buffer = BufferUtil.toBuffer(
            "GET / HTTP/1.0" + eoln +
                "Host: localhost" + eoln +
                "Name0: " + eoln +
                "Name1:" + eoln +
                eoln);

        HttpParser.RequestHandler handler = new Handler();
        HttpParser parser = new HttpParser(handler);
        parseAll(parser, buffer);

        assertTrue(_headerCompleted);
        assertTrue(_messageCompleted);
        assertEquals("GET", _methodOrVersion);
        assertEquals("/", _uriOrStatus);
        assertEquals("HTTP/1.0", _versionOrReason);
        assertEquals("Host", _hdr[0]);
        assertEquals("localhost", _val[0]);
        assertEquals("Name0", _hdr[1]);
        assertEquals("", _val[1]);
        assertEquals("Name1", _hdr[2]);
        assertEquals("", _val[2]);
        assertEquals(2, _headers);
    }

    @ParameterizedTest
    @ValueSource(strings = {"\r\n", "\n"})
    public void testTrailingSpacesInHeaderNameNoCustom0(String eoln)
    {
        ByteBuffer buffer = BufferUtil.toBuffer(
            "HTTP/1.1 204 No Content" + eoln +
                "Access-Control-Allow-Headers : Origin" + eoln +
                "Other: value" + eoln +
                eoln);

        HttpParser.ResponseHandler handler = new Handler();
        HttpParser parser = new HttpParser(handler);
        parseAll(parser, buffer);

        assertEquals("HTTP/1.1", _methodOrVersion);
        assertEquals("204", _uriOrStatus);
        assertEquals("No Content", _versionOrReason);
        assertThat(_bad, containsString("Illegal character "));
    }

    @ParameterizedTest
    @ValueSource(strings = {"\r\n", "\n"})
    public void testNoColon7230(String eoln)
    {
        ByteBuffer buffer = BufferUtil.toBuffer(
            "GET / HTTP/1.0" + eoln +
                "Host: localhost" + eoln +
                "Name" + eoln +
                eoln);

        HttpParser.RequestHandler handler = new Handler();
        HttpParser parser = new HttpParser(handler, HttpCompliance.RFC7230_LEGACY);
        parseAll(parser, buffer);
        assertThat(_bad, containsString("Illegal character"));
        assertThat(_complianceViolation, Matchers.empty());
    }

    @ParameterizedTest
    @ValueSource(strings = {"\r\n", "\n"})
    public void testHeaderParseDirect(String eoln)
    {
        ByteBuffer b0 = BufferUtil.toBuffer(
            "GET / HTTP/1.0" + eoln +
                "Host: localhost" + eoln +
                "Header1: value1" + eoln +
                "Header2:   value 2a  " + eoln +
                "Header3: 3" + eoln +
                "Header4:value4" + eoln +
                "Server5: notServer" + eoln +
                "HostHeader: notHost" + eoln +
                "Connection: close" + eoln +
                "Accept-Encoding: gzip, deflated" + eoln +
                "Accept: unknown" + eoln +
                eoln);
        ByteBuffer buffer = BufferUtil.allocateDirect(b0.capacity());
        int pos = BufferUtil.flipToFill(buffer);
        BufferUtil.put(b0, buffer);
        BufferUtil.flipToFlush(buffer, pos);

        HttpParser.RequestHandler handler = new Handler();
        HttpParser parser = new HttpParser(handler);
        parseAll(parser, buffer);

        assertEquals("GET", _methodOrVersion);
        assertEquals("/", _uriOrStatus);
        assertEquals("HTTP/1.0", _versionOrReason);
        assertEquals("Host", _hdr[0]);
        assertEquals("localhost", _val[0]);
        assertEquals("Header1", _hdr[1]);
        assertEquals("value1", _val[1]);
        assertEquals("Header2", _hdr[2]);
        assertEquals("value 2a", _val[2]);
        assertEquals("Header3", _hdr[3]);
        assertEquals("3", _val[3]);
        assertEquals("Header4", _hdr[4]);
        assertEquals("value4", _val[4]);
        assertEquals("Server5", _hdr[5]);
        assertEquals("notServer", _val[5]);
        assertEquals("HostHeader", _hdr[6]);
        assertEquals("notHost", _val[6]);
        assertEquals("Connection", _hdr[7]);
        assertEquals("close", _val[7]);
        assertEquals("Accept-Encoding", _hdr[8]);
        assertEquals("gzip, deflated", _val[8]);
        assertEquals("Accept", _hdr[9]);
        assertEquals("unknown", _val[9]);
        assertEquals(9, _headers);
    }

    @ParameterizedTest
    @ValueSource(strings = {"\r\n", "\n"})
    public void testHeaderParseCRLF(String eoln)
    {
        ByteBuffer buffer = BufferUtil.toBuffer(
            "GET / HTTP/1.0" + eoln +
                "Host: localhost" + eoln +
                "Header1: value1" + eoln +
                "Header2:   value 2a  " + eoln +
                "Header3: 3" + eoln +
                "Header4:value4" + eoln +
                "Server5: notServer" + eoln +
                "HostHeader: notHost" + eoln +
                "Connection: close" + eoln +
                "Accept-Encoding: gzip, deflated" + eoln +
                "Accept: unknown" + eoln +
                eoln);
        HttpParser.RequestHandler handler = new Handler();
        HttpParser parser = new HttpParser(handler);
        parseAll(parser, buffer);

        assertEquals("GET", _methodOrVersion);
        assertEquals("/", _uriOrStatus);
        assertEquals("HTTP/1.0", _versionOrReason);
        assertEquals("Host", _hdr[0]);
        assertEquals("localhost", _val[0]);
        assertEquals("Header1", _hdr[1]);
        assertEquals("value1", _val[1]);
        assertEquals("Header2", _hdr[2]);
        assertEquals("value 2a", _val[2]);
        assertEquals("Header3", _hdr[3]);
        assertEquals("3", _val[3]);
        assertEquals("Header4", _hdr[4]);
        assertEquals("value4", _val[4]);
        assertEquals("Server5", _hdr[5]);
        assertEquals("notServer", _val[5]);
        assertEquals("HostHeader", _hdr[6]);
        assertEquals("notHost", _val[6]);
        assertEquals("Connection", _hdr[7]);
        assertEquals("close", _val[7]);
        assertEquals("Accept-Encoding", _hdr[8]);
        assertEquals("gzip, deflated", _val[8]);
        assertEquals("Accept", _hdr[9]);
        assertEquals("unknown", _val[9]);
        assertEquals(9, _headers);
    }

    @ParameterizedTest
    @ValueSource(strings = {"\r\n", "\n"})
    public void testHeaderParse(String eoln)
    {
        ByteBuffer buffer = BufferUtil.toBuffer(
            "GET / HTTP/1.0" + eoln +
                "Host: localhost" + eoln +
                "Header1: value1" + eoln +
                "Header2:   value 2a value 2b  " + eoln +
                "Header3: 3" + eoln +
                "Header4:value4" + eoln +
                "Server5: notServer" + eoln +
                "HostHeader: notHost" + eoln +
                "Connection: close" + eoln +
                "Accept-Encoding: gzip, deflated" + eoln +
                "Accept: unknown" + eoln +
                eoln);
        HttpParser.RequestHandler handler = new Handler();
        HttpParser parser = new HttpParser(handler);
        parseAll(parser, buffer);

        assertEquals("GET", _methodOrVersion);
        assertEquals("/", _uriOrStatus);
        assertEquals("HTTP/1.0", _versionOrReason);
        assertEquals("Host", _hdr[0]);
        assertEquals("localhost", _val[0]);
        assertEquals("Header1", _hdr[1]);
        assertEquals("value1", _val[1]);
        assertEquals("Header2", _hdr[2]);
        assertEquals("value 2a value 2b", _val[2]);
        assertEquals("Header3", _hdr[3]);
        assertEquals("3", _val[3]);
        assertEquals("Header4", _hdr[4]);
        assertEquals("value4", _val[4]);
        assertEquals("Server5", _hdr[5]);
        assertEquals("notServer", _val[5]);
        assertEquals("HostHeader", _hdr[6]);
        assertEquals("notHost", _val[6]);
        assertEquals("Connection", _hdr[7]);
        assertEquals("close", _val[7]);
        assertEquals("Accept-Encoding", _hdr[8]);
        assertEquals("gzip, deflated", _val[8]);
        assertEquals("Accept", _hdr[9]);
        assertEquals("unknown", _val[9]);
        assertEquals(9, _headers);
    }

    @ParameterizedTest
    @ValueSource(strings = {"\r\n", "\n"})
    public void testQuoted(String eoln)
    {
        ByteBuffer buffer = BufferUtil.toBuffer(
            "GET / HTTP/1.0" + eoln +
                "Name0: \"value0\"\t" + eoln +
                "Name1: \"value\t1\"" + eoln +
                "Name2: \"value\t2A\",\"value,2B\"\t" + eoln +
                eoln);
        HttpParser.RequestHandler handler = new Handler();
        HttpParser parser = new HttpParser(handler);
        parseAll(parser, buffer);

        assertEquals("GET", _methodOrVersion);
        assertEquals("/", _uriOrStatus);
        assertEquals("HTTP/1.0", _versionOrReason);
        assertEquals("Name0", _hdr[0]);
        assertEquals("\"value0\"", _val[0]);
        assertEquals("Name1", _hdr[1]);
        assertEquals("\"value\t1\"", _val[1]);
        assertEquals("Name2", _hdr[2]);
        assertEquals("\"value\t2A\",\"value,2B\"", _val[2]);
        assertEquals(2, _headers);
    }

    @ParameterizedTest
    @ValueSource(strings = {"\r\n", "\n"})
    public void testEncodedHeader(String eoln)
    {
        ByteBuffer buffer = BufferUtil.allocate(4096);
        BufferUtil.flipToFill(buffer);
        BufferUtil.put(BufferUtil.toBuffer("GET "), buffer);
        buffer.put("/foo/\u0690/".getBytes(StandardCharsets.UTF_8));
        BufferUtil.put(BufferUtil.toBuffer(" HTTP/1.0" + eoln), buffer);
        BufferUtil.put(BufferUtil.toBuffer("Header1: "), buffer);
        buffer.put("\u00e6 \u00e6".getBytes(StandardCharsets.ISO_8859_1));
        BufferUtil.put(BufferUtil.toBuffer("  " + eoln + "Header2: "), buffer);
        buffer.put((byte)-1);
        BufferUtil.put(BufferUtil.toBuffer(eoln + eoln), buffer);
        BufferUtil.flipToFlush(buffer, 0);

        HttpParser.RequestHandler handler = new Handler();
        HttpParser parser = new HttpParser(handler);
        parseAll(parser, buffer);

        assertEquals("GET", _methodOrVersion);
        assertEquals("/foo/\u0690/", _uriOrStatus);
        assertEquals("HTTP/1.0", _versionOrReason);
        assertEquals("Header1", _hdr[0]);
        assertEquals("\u00e6 \u00e6", _val[0]);
        assertEquals("Header2", _hdr[1]);
        assertEquals("" + (char)255, _val[1]);
        assertEquals(1, _headers);
        assertNull(_bad);
    }

    @ParameterizedTest
    @ValueSource(strings = {"\r\n", "\n"})
    public void testResponseBufferUpgradeFrom(String eoln)
    {
        ByteBuffer buffer = BufferUtil.toBuffer(
            "HTTP/1.1 101 Upgrade" + eoln +
                "Connection: upgrade" + eoln +
                "Content-Length: 0" + eoln +
                "Sec-WebSocket-Accept: 4GnyoUP4Sc1JD+2pCbNYAhFYVVA" + eoln +
                eoln +
                "FOOGRADE");

        HttpParser.ResponseHandler handler = new Handler();
        HttpParser parser = new HttpParser(handler);

        while (!parser.isState(State.END))
        {
            parser.parseNext(buffer);
        }

        assertThat(BufferUtil.toUTF8String(buffer), Matchers.is("FOOGRADE"));
    }

    @ParameterizedTest
    @ValueSource(strings = {"\r\n", "\n"})
    public void testBadMethodEncoding(String eoln)
    {
        ByteBuffer buffer = BufferUtil.toBuffer(
            "G\u00e6T / HTTP/1.0" + eoln + "Header0: value0" + eoln + eoln);

        HttpParser.RequestHandler handler = new Handler();
        HttpParser parser = new HttpParser(handler);
        parseAll(parser, buffer);
        assertThat(_bad, Matchers.notNullValue());
    }

    @ParameterizedTest
    @ValueSource(strings = {"\r\n", "\n"})
    public void testBadVersionEncoding(String eoln)
    {
        ByteBuffer buffer = BufferUtil.toBuffer(
            "GET / H\u00e6P/1.0" + eoln + "Header0: value0" + eoln + eoln);

        HttpParser.RequestHandler handler = new Handler();
        HttpParser parser = new HttpParser(handler);
        parseAll(parser, buffer);
        assertThat(_bad, Matchers.notNullValue());
    }

    @ParameterizedTest
    @ValueSource(strings = {"\r\n", "\n"})
    public void testBadHeaderEncoding(String eoln)
    {
        ByteBuffer buffer = BufferUtil.toBuffer(
            "GET / HTTP/1.0" + eoln +
                "H\u00e6der0: value0" + eoln +
                "\n\n");

        HttpParser.RequestHandler handler = new Handler();
        HttpParser parser = new HttpParser(handler);
        parseAll(parser, buffer);
        assertThat(_bad, Matchers.notNullValue());
    }

    @Test // TODO: Parameterize Test
    public void testBadHeaderNames()
    {
        String[] bad = new String[]
            {
                "Foo\\Bar: value\r\n",
                "Foo@Bar: value\r\n",
                "Foo,Bar: value\r\n",
                "Foo}Bar: value\r\n",
                "Foo{Bar: value\r\n",
                "Foo=Bar: value\r\n",
                "Foo>Bar: value\r\n",
                "Foo<Bar: value\r\n",
                "Foo)Bar: value\r\n",
                "Foo(Bar: value\r\n",
                "Foo?Bar: value\r\n",
                "Foo\"Bar: value\r\n",
                "Foo/Bar: value\r\n",
                "Foo]Bar: value\r\n",
                "Foo[Bar: value\r\n"
            };

        for (String s : bad)
        {
            ByteBuffer buffer = BufferUtil.toBuffer(
                "GET / HTTP/1.0\r\n" + s + "\r\n");

            HttpParser.RequestHandler handler = new Handler();
            HttpParser parser = new HttpParser(handler);
            parseAll(parser, buffer);
            assertThat(s, _bad, Matchers.notNullValue());
        }
    }

    @ParameterizedTest
    @ValueSource(strings = {"\r\n", "\n"})
    public void testHeaderTab(String eoln)
    {
        ByteBuffer buffer = BufferUtil.toBuffer(
            "GET / HTTP/1.1" + eoln +
                "Host: localhost" + eoln +
                "Header: value\talternate" + eoln +
                "\n\n");

        HttpParser.RequestHandler handler = new Handler();
        HttpParser parser = new HttpParser(handler);
        parseAll(parser, buffer);

        assertEquals("GET", _methodOrVersion);
        assertEquals("/", _uriOrStatus);
        assertEquals("HTTP/1.1", _versionOrReason);
        assertEquals("Host", _hdr[0]);
        assertEquals("localhost", _val[0]);
        assertEquals("Header", _hdr[1]);
        assertEquals("value\talternate", _val[1]);
    }

    @ParameterizedTest
    @ValueSource(strings = {"\r\n", "\n"})
    public void testCaseSensitiveMethod(String eoln)
    {
        ByteBuffer buffer = BufferUtil.toBuffer(
            "gEt / http/1.0" + eoln +
                "Host: localhost" + eoln +
                "Connection: close" + eoln +
                eoln);
        HttpParser.RequestHandler handler = new Handler();
        HttpParser parser = new HttpParser(handler, -1, HttpCompliance.RFC7230_LEGACY);
        parseAll(parser, buffer);
        assertNull(_bad);
        assertEquals("GET", _methodOrVersion);
        assertThat(_complianceViolation, contains(CASE_INSENSITIVE_METHOD));
    }

    @ParameterizedTest
    @ValueSource(strings = {"\r\n", "\n"})
    public void testCaseSensitiveMethodLegacy(String eoln)
    {
        ByteBuffer buffer = BufferUtil.toBuffer(
            "gEt / http/1.0" + eoln +
                "Host: localhost" + eoln +
                "Connection: close" + eoln +
                eoln);
        HttpParser.RequestHandler handler = new Handler();
        HttpParser parser = new HttpParser(handler, -1, HttpCompliance.LEGACY);
        parseAll(parser, buffer);
        assertNull(_bad);
        assertEquals("gEt", _methodOrVersion);
        assertThat(_complianceViolation, Matchers.empty());
    }

    @ParameterizedTest
    @ValueSource(strings = {"\r\n", "\n"})
    public void testCaseInsensitiveHeader(String eoln)
    {
        ByteBuffer buffer = BufferUtil.toBuffer(
            "GET / http/1.0" + eoln +
                "HOST: localhost" + eoln +
                "cOnNeCtIoN: ClOsE" + eoln +
                eoln);
        HttpParser.RequestHandler handler = new Handler();
        HttpParser parser = new HttpParser(handler, -1, HttpCompliance.RFC7230_LEGACY);
        parseAll(parser, buffer);
        assertNull(_bad);
        assertEquals("GET", _methodOrVersion);
        assertEquals("/", _uriOrStatus);
        assertEquals("HTTP/1.0", _versionOrReason);
        assertEquals("Host", _hdr[0]);
        assertEquals("localhost", _val[0]);
        assertEquals("Connection", _hdr[1]);
        assertEquals("close", _val[1]);
        assertEquals(1, _headers);
        assertThat(_complianceViolation, Matchers.empty());
    }

    @ParameterizedTest
    @ValueSource(strings = {"\r\n", "\n"})
    public void testCaseInSensitiveHeaderLegacy(String eoln)
    {
        ByteBuffer buffer = BufferUtil.toBuffer(
            "GET / http/1.0" + eoln +
                "HOST: localhost" + eoln +
                "cOnNeCtIoN: ClOsE" + eoln +
                eoln);
        HttpParser.RequestHandler handler = new Handler();
        HttpParser parser = new HttpParser(handler, -1, HttpCompliance.LEGACY);
        parser.setHeaderCacheCaseSensitive(true);
        parseAll(parser, buffer);
        assertNull(_bad);
        assertEquals("GET", _methodOrVersion);
        assertEquals("/", _uriOrStatus);
        assertEquals("HTTP/1.0", _versionOrReason);
        assertEquals("HOST", _hdr[0]);
        assertEquals("localhost", _val[0]);
        assertEquals("cOnNeCtIoN", _hdr[1]);
        assertEquals("ClOsE", _val[1]);
        assertEquals(1, _headers);
        assertThat(_complianceViolation, contains(CASE_SENSITIVE_FIELD_NAME, CASE_SENSITIVE_FIELD_NAME));
    }

    @ParameterizedTest
    @ValueSource(strings = {"\r\n", "\n"})
    public void testSplitHeaderParse(String eoln)
    {
        ByteBuffer buffer = BufferUtil.toBuffer(
            "XXXXSPLIT / HTTP/1.0" + eoln +
                "Host: localhost" + eoln +
                "Header1: value1" + eoln +
                "Header2:   value 2a  " + eoln +
                "Header3: 3" + eoln +
                "Header4:value4" + eoln +
                "Server5: notServer" + eoln +
                eoln +
                "ZZZZ");
        buffer.position(2);
        buffer.limit(buffer.capacity() - 2);
        buffer = buffer.slice();

        for (int i = 0; i < buffer.capacity() - 4; i++)
        {
            HttpParser.RequestHandler handler = new Handler();
            HttpParser parser = new HttpParser(handler);

            buffer.limit(2 + i);
            buffer.position(2);

            if (!parser.parseNext(buffer))
            {
                // consumed all
                assertEquals(0, buffer.remaining());

                // parse the rest
                buffer.limit(buffer.capacity() - 2);
                parser.parseNext(buffer);
            }

            assertEquals("SPLIT", _methodOrVersion);
            assertEquals("/", _uriOrStatus);
            assertEquals("HTTP/1.0", _versionOrReason);
            assertEquals("Host", _hdr[0]);
            assertEquals("localhost", _val[0]);
            assertEquals("Header1", _hdr[1]);
            assertEquals("value1", _val[1]);
            assertEquals("Header2", _hdr[2]);
            assertEquals("value 2a", _val[2]);
            assertEquals("Header3", _hdr[3]);
            assertEquals("3", _val[3]);
            assertEquals("Header4", _hdr[4]);
            assertEquals("value4", _val[4]);
            assertEquals("Server5", _hdr[5]);
            assertEquals("notServer", _val[5]);
            assertEquals(5, _headers);
        }
    }

    @ParameterizedTest
    @ValueSource(strings = {"\r\n", "\n"})
    public void testChunkParse(String eoln)
    {
        ByteBuffer buffer = BufferUtil.toBuffer(
            "GET /chunk HTTP/1.0" + eoln +
            "Header1: value1" + eoln +
            "Transfer-Encoding: chunked" + eoln +
            eoln +
            "a;" + eoln +
            "0123456789" + eoln +
            "1a" + eoln +
            "ABCDEFGHIJKLMNOPQRSTUVWXYZ" + eoln +
            "0" + eoln +
            eoln);
        HttpParser.RequestHandler handler = new Handler();
        HttpParser parser = new HttpParser(handler);
        parseAll(parser, buffer);

        assertEquals("GET", _methodOrVersion);
        assertEquals("/chunk", _uriOrStatus);
        assertEquals("HTTP/1.0", _versionOrReason);
        assertEquals(1, _headers);
        assertEquals("Header1", _hdr[0]);
        assertEquals("value1", _val[0]);
        assertEquals("0123456789ABCDEFGHIJKLMNOPQRSTUVWXYZ", _content);

        assertTrue(_headerCompleted);
        assertTrue(_messageCompleted);
    }

    @ParameterizedTest
    @ValueSource(strings = {"\r\n", "\n"})
    public void testBadChunkLength(String eoln)
    {
        ByteBuffer buffer = BufferUtil.toBuffer(
            "GET /chunk HTTP/1.0" + eoln +
                "Header1: value1" + eoln +
                "Transfer-Encoding: chunked" + eoln +
                eoln +
                "a;" + eoln +
                "0123456789" + eoln +
                "xx" + eoln +
                "ABCDEFGHIJKLMNOPQRSTUVWXYZ" + eoln +
                "0" + eoln +
                eoln
        );
        HttpParser.RequestHandler handler = new Handler();
        HttpParser parser = new HttpParser(handler);
        parseAll(parser, buffer);

        assertEquals("GET", _methodOrVersion);
        assertEquals("/chunk", _uriOrStatus);
        assertEquals("HTTP/1.0", _versionOrReason);
        assertEquals(1, _headers);
        assertEquals("Header1", _hdr[0]);
        assertEquals("value1", _val[0]);
        assertTrue(_headerCompleted);
        assertTrue(_early);
        assertFalse(_messageCompleted);
    }

    @ParameterizedTest
    @ValueSource(strings = {"\r\n", "\n"})
    public void testBadTransferEncoding(String eoln)
    {
        ByteBuffer buffer = BufferUtil.toBuffer(
            "GET /chunk HTTP/1.0" + eoln +
            "Header1: value1" + eoln +
            "Transfer-Encoding: chunked, identity" + eoln +
            eoln +
            "a;" + eoln +
            "0123456789" + eoln +
            "1a" + eoln +
            "ABCDEFGHIJKLMNOPQRSTUVWXYZ" + eoln +
            "0" + eoln +
            eoln);
        HttpParser.RequestHandler handler = new Handler();
        HttpParser parser = new HttpParser(handler);
        parseAll(parser, buffer);

        assertEquals("GET", _methodOrVersion);
        assertEquals("/chunk", _uriOrStatus);
        assertEquals("HTTP/1.0", _versionOrReason);
        assertThat(_bad, containsString("Bad Transfer-Encoding"));
    }

    @ParameterizedTest
    @ValueSource(strings = {"\r\n", "\n"})
    public void testChunkParseTrailer(String eoln)
    {
        ByteBuffer buffer = BufferUtil.toBuffer(
            "GET /chunk HTTP/1.0" + eoln +
                "Header1: value1" + eoln +
                "Transfer-Encoding: chunked" + eoln +
                eoln +
                "a;" + eoln +
                "0123456789" + eoln +
                "1a" + eoln +
                "ABCDEFGHIJKLMNOPQRSTUVWXYZ" + eoln +
                "0" + eoln +
                "Trailer: value" + eoln +
                eoln);
        HttpParser.RequestHandler handler = new Handler();
        HttpParser parser = new HttpParser(handler);
        parseAll(parser, buffer);

        assertEquals("GET", _methodOrVersion);
        assertEquals("/chunk", _uriOrStatus);
        assertEquals("HTTP/1.0", _versionOrReason);
        assertEquals(1, _headers);
        assertEquals("Header1", _hdr[0]);
        assertEquals("value1", _val[0]);
        assertEquals("0123456789ABCDEFGHIJKLMNOPQRSTUVWXYZ", _content);
        assertEquals(1, _trailers.size());
        HttpField trailer1 = _trailers.get(0);
        assertEquals("Trailer", trailer1.getName());
        assertEquals("value", trailer1.getValue());

        assertTrue(_headerCompleted);
        assertTrue(_messageCompleted);
    }

    @ParameterizedTest
    @ValueSource(strings = {"\r\n", "\n"})
    public void testChunkParseTrailers(String eoln)
    {
        ByteBuffer buffer = BufferUtil.toBuffer(
            "GET /chunk HTTP/1.0" + eoln +
                "Transfer-Encoding: chunked" + eoln +
                eoln +
                "a;" + eoln +
                "0123456789" + eoln +
                "1a" + eoln +
                "ABCDEFGHIJKLMNOPQRSTUVWXYZ" + eoln +
                "0" + eoln +
                "Trailer: value" + eoln +
                "Foo: bar" + eoln +
                eoln);
        HttpParser.RequestHandler handler = new Handler();
        HttpParser parser = new HttpParser(handler);
        parseAll(parser, buffer);

        assertEquals("GET", _methodOrVersion);
        assertEquals("/chunk", _uriOrStatus);
        assertEquals("HTTP/1.0", _versionOrReason);
        assertEquals(0, _headers);
        assertEquals("Transfer-Encoding", _hdr[0]);
        assertEquals("chunked", _val[0]);
        assertEquals("0123456789ABCDEFGHIJKLMNOPQRSTUVWXYZ", _content);
        assertEquals(2, _trailers.size());
        HttpField trailer1 = _trailers.get(0);
        assertEquals("Trailer", trailer1.getName());
        assertEquals("value", trailer1.getValue());
        HttpField trailer2 = _trailers.get(1);
        assertEquals("Foo", trailer2.getName());
        assertEquals("bar", trailer2.getValue());

        assertTrue(_headerCompleted);
        assertTrue(_messageCompleted);
    }

    @ParameterizedTest
    @ValueSource(strings = {"\r\n", "\n"})
    public void testChunkParseBadTrailer(String eoln)
    {
        ByteBuffer buffer = BufferUtil.toBuffer(
            "GET /chunk HTTP/1.0" + eoln +
                "Header1: value1" + eoln +
                "Transfer-Encoding: chunked" + eoln +
                eoln +
                "a;" + eoln +
                "0123456789" + eoln +
                "1a" + eoln +
                "ABCDEFGHIJKLMNOPQRSTUVWXYZ" + eoln +
                "0" + eoln +
                "Trailer: value");
        HttpParser.RequestHandler handler = new Handler();
        HttpParser parser = new HttpParser(handler);
        parseAll(parser, buffer);
        parser.atEOF();
        parser.parseNext(BufferUtil.EMPTY_BUFFER);

        assertEquals("GET", _methodOrVersion);
        assertEquals("/chunk", _uriOrStatus);
        assertEquals("HTTP/1.0", _versionOrReason);
        assertEquals(1, _headers);
        assertEquals("Header1", _hdr[0]);
        assertEquals("value1", _val[0]);
        assertEquals("0123456789ABCDEFGHIJKLMNOPQRSTUVWXYZ", _content);

        assertTrue(_headerCompleted);
        assertTrue(_early);
    }

    @ParameterizedTest
    @ValueSource(strings = {"\r\n", "\n"})
    public void testChunkParseNoTrailer(String eoln)
    {
        ByteBuffer buffer = BufferUtil.toBuffer(
            "GET /chunk HTTP/1.0" + eoln +
                "Header1: value1" + eoln +
                "Transfer-Encoding: chunked" + eoln +
                eoln +
                "a;" + eoln +
                "0123456789" + eoln +
                "1a" + eoln +
                "ABCDEFGHIJKLMNOPQRSTUVWXYZ" + eoln +
                "0" + eoln);
        HttpParser.RequestHandler handler = new Handler();
        HttpParser parser = new HttpParser(handler);
        parseAll(parser, buffer);
        parser.atEOF();
        parser.parseNext(BufferUtil.EMPTY_BUFFER);

        assertEquals("GET", _methodOrVersion);
        assertEquals("/chunk", _uriOrStatus);
        assertEquals("HTTP/1.0", _versionOrReason);
        assertEquals(1, _headers);
        assertEquals("Header1", _hdr[0]);
        assertEquals("value1", _val[0]);
        assertEquals("0123456789ABCDEFGHIJKLMNOPQRSTUVWXYZ", _content);

        assertTrue(_headerCompleted);
        assertTrue(_messageCompleted);
    }

    @Test
    public void testStartEOF()
    {
        HttpParser.RequestHandler handler = new Handler();
        HttpParser parser = new HttpParser(handler);
        parser.atEOF();
        parser.parseNext(BufferUtil.EMPTY_BUFFER);

        assertTrue(_early);
        assertNull(_bad);
    }

    @ParameterizedTest
    @ValueSource(strings = {"\r\n", "\n"})
    public void testEarlyEOF(String eoln)
    {
        ByteBuffer buffer = BufferUtil.toBuffer(
            "GET /uri HTTP/1.0" + eoln +
                "Content-Length: 20" + eoln +
                eoln +
                "0123456789");
        HttpParser.RequestHandler handler = new Handler();
        HttpParser parser = new HttpParser(handler);
        parser.atEOF();
        parseAll(parser, buffer);

        assertEquals("GET", _methodOrVersion);
        assertEquals("/uri", _uriOrStatus);
        assertEquals("HTTP/1.0", _versionOrReason);
        assertEquals("0123456789", _content);

        assertTrue(_early);
    }

    @ParameterizedTest
    @ValueSource(strings = {"\r\n", "\n"})
    public void testChunkEarlyEOF(String eoln)
    {
        ByteBuffer buffer = BufferUtil.toBuffer(
            "GET /chunk HTTP/1.0" + eoln +
                "Header1: value1" + eoln +
                "Transfer-Encoding: chunked" + eoln +
                eoln +
                "a;" + eoln +
                "0123456789" + eoln);
        HttpParser.RequestHandler handler = new Handler();
        HttpParser parser = new HttpParser(handler);
        parser.atEOF();
        parseAll(parser, buffer);

        assertEquals("GET", _methodOrVersion);
        assertEquals("/chunk", _uriOrStatus);
        assertEquals("HTTP/1.0", _versionOrReason);
        assertEquals(1, _headers);
        assertEquals("Header1", _hdr[0]);
        assertEquals("value1", _val[0]);
        assertEquals("0123456789", _content);

        assertTrue(_early);
    }

    @ParameterizedTest
    @ValueSource(strings = {"\r\n", "\n"})
    public void testMultiParse(String eoln)
    {
        ByteBuffer buffer = BufferUtil.toBuffer(
            "GET /mp HTTP/1.0" + eoln +
                "Connection: Keep-Alive" + eoln +
                "Header1: value1" + eoln +
                "Transfer-Encoding: chunked" + eoln +
                eoln +
                "a;" + eoln +
                "0123456789" + eoln +
                "1a" + eoln +
                "ABCDEFGHIJKLMNOPQRSTUVWXYZ" + eoln +
                "0" + eoln +

                eoln +

                "POST /foo HTTP/1.0" + eoln +
                "Connection: Keep-Alive" + eoln +
                "Header2: value2" + eoln +
                "Content-Length: 0" + eoln +
                eoln +

                "PUT /doodle HTTP/1.0" + eoln +
                "Connection: close" + eoln +
                "Header3: value3" + eoln +
                "Content-Length: 10" + eoln +
                eoln +
                "0123456789" + eoln);

        HttpParser.RequestHandler handler = new Handler();
        HttpParser parser = new HttpParser(handler);
        parser.parseNext(buffer);
        assertEquals("GET", _methodOrVersion);
        assertEquals("/mp", _uriOrStatus);
        assertEquals("HTTP/1.0", _versionOrReason);
        assertEquals(2, _headers);
        assertEquals("Header1", _hdr[1]);
        assertEquals("value1", _val[1]);
        assertEquals("0123456789ABCDEFGHIJKLMNOPQRSTUVWXYZ", _content);

        parser.reset();
        init();
        parser.parseNext(buffer);
        assertEquals("POST", _methodOrVersion);
        assertEquals("/foo", _uriOrStatus);
        assertEquals("HTTP/1.0", _versionOrReason);
        assertEquals(2, _headers);
        assertEquals("Header2", _hdr[1]);
        assertEquals("value2", _val[1]);
        assertNull(_content);

        parser.reset();
        init();
        parser.parseNext(buffer);
        parser.atEOF();
        assertEquals("PUT", _methodOrVersion);
        assertEquals("/doodle", _uriOrStatus);
        assertEquals("HTTP/1.0", _versionOrReason);
        assertEquals(2, _headers);
        assertEquals("Header3", _hdr[1]);
        assertEquals("value3", _val[1]);
        assertEquals("0123456789", _content);
    }

    @ParameterizedTest
    @ValueSource(strings = {"\r\n", "\n"})
    public void testMultiParseEarlyEOF(String eoln)
    {
        ByteBuffer buffer0 = BufferUtil.toBuffer(
            "GET /mp HTTP/1.0" + eoln +
                "Connection: Keep-Alive" + eoln);

        ByteBuffer buffer1 = BufferUtil.toBuffer("Header1: value1" + eoln +
            "Transfer-Encoding: chunked" + eoln +
            eoln +
            "a;" + eoln +
            "0123456789" + eoln +
            "1a" + eoln +
            "ABCDEFGHIJKLMNOPQRSTUVWXYZ" + eoln +
            "0" + eoln +

            eoln +

            "POST /foo HTTP/1.0" + eoln +
            "Connection: Keep-Alive" + eoln +
            "Header2: value2" + eoln +
            "Content-Length: 0" + eoln +
            eoln +

            "PUT /doodle HTTP/1.0" + eoln +
            "Connection: close" + eoln + "Header3: value3" + eoln +
            "Content-Length: 10" + eoln +
            eoln +
            "0123456789" + eoln);

        HttpParser.RequestHandler handler = new Handler();
        HttpParser parser = new HttpParser(handler);
        parser.parseNext(buffer0);
        parser.atEOF();
        parser.parseNext(buffer1);
        assertEquals("GET", _methodOrVersion);
        assertEquals("/mp", _uriOrStatus);
        assertEquals("HTTP/1.0", _versionOrReason);
        assertEquals(2, _headers);
        assertEquals("Header1", _hdr[1]);
        assertEquals("value1", _val[1]);
        assertEquals("0123456789ABCDEFGHIJKLMNOPQRSTUVWXYZ", _content);

        parser.reset();
        init();
        parser.parseNext(buffer1);
        assertEquals("POST", _methodOrVersion);
        assertEquals("/foo", _uriOrStatus);
        assertEquals("HTTP/1.0", _versionOrReason);
        assertEquals(2, _headers);
        assertEquals("Header2", _hdr[1]);
        assertEquals("value2", _val[1]);
        assertNull(_content);

        parser.reset();
        init();
        parser.parseNext(buffer1);
        assertEquals("PUT", _methodOrVersion);
        assertEquals("/doodle", _uriOrStatus);
        assertEquals("HTTP/1.0", _versionOrReason);
        assertEquals(2, _headers);
        assertEquals("Header3", _hdr[1]);
        assertEquals("value3", _val[1]);
        assertEquals("0123456789", _content);
    }

    @ParameterizedTest
    @ValueSource(strings = {"\r\n", "\n"})
    public void testResponseParse0(String eoln)
    {
        ByteBuffer buffer = BufferUtil.toBuffer(
            "HTTP/1.1 200 Correct" + eoln +
                "Content-Length: 10" + eoln +
                "Content-Type: text/plain" + eoln +
                eoln +
                "0123456789" + eoln);

        HttpParser.ResponseHandler handler = new Handler();
        HttpParser parser = new HttpParser(handler);
        parser.parseNext(buffer);
        assertEquals("HTTP/1.1", _methodOrVersion);
        assertEquals("200", _uriOrStatus);
        assertEquals("Correct", _versionOrReason);
        assertEquals(10, _content.length());
        assertTrue(_headerCompleted);
        assertTrue(_messageCompleted);
    }

    @ParameterizedTest
    @ValueSource(strings = {"\r\n", "\n"})
    public void testResponseParse1(String eoln)
    {
        ByteBuffer buffer = BufferUtil.toBuffer(
            "HTTP/1.1 304 Not-Modified" + eoln +
                "Connection: close" + eoln +
                eoln);

        HttpParser.ResponseHandler handler = new Handler();
        HttpParser parser = new HttpParser(handler);
        parser.parseNext(buffer);
        assertEquals("HTTP/1.1", _methodOrVersion);
        assertEquals("304", _uriOrStatus);
        assertEquals("Not-Modified", _versionOrReason);
        assertTrue(_headerCompleted);
        assertTrue(_messageCompleted);
    }

    @ParameterizedTest
    @ValueSource(strings = {"\r\n", "\n"})
    public void testResponseParse2(String eoln)
    {
        ByteBuffer buffer = BufferUtil.toBuffer(
            "HTTP/1.1 204 No-Content" + eoln +
                "Header: value" + eoln +
                eoln +

                "HTTP/1.1 200 Correct" + eoln +
                "Content-Length: 10" + eoln +
                "Content-Type: text/plain" + eoln +
                eoln +
                "0123456789" + eoln);

        HttpParser.ResponseHandler handler = new Handler();
        HttpParser parser = new HttpParser(handler);
        parser.parseNext(buffer);
        assertEquals("HTTP/1.1", _methodOrVersion);
        assertEquals("204", _uriOrStatus);
        assertEquals("No-Content", _versionOrReason);
        assertTrue(_headerCompleted);
        assertTrue(_messageCompleted);

        parser.reset();
        init();

        parser.parseNext(buffer);
        parser.atEOF();
        assertEquals("HTTP/1.1", _methodOrVersion);
        assertEquals("200", _uriOrStatus);
        assertEquals("Correct", _versionOrReason);
        assertEquals(_content.length(), 10);
        assertTrue(_headerCompleted);
        assertTrue(_messageCompleted);
    }

    @ParameterizedTest
    @ValueSource(strings = {"\r\n", "\n"})
    public void testResponseParse3(String eoln)
    {
        ByteBuffer buffer = BufferUtil.toBuffer(
            "HTTP/1.1 200" + eoln +
                "Content-Length: 10" + eoln +
                "Content-Type: text/plain" + eoln +
                eoln +
                "0123456789" + eoln);

        HttpParser.ResponseHandler handler = new Handler();
        HttpParser parser = new HttpParser(handler);
        parser.parseNext(buffer);
        assertEquals("HTTP/1.1", _methodOrVersion);
        assertEquals("200", _uriOrStatus);
        assertNull(_versionOrReason);
        assertEquals(_content.length(), 10);
        assertTrue(_headerCompleted);
        assertTrue(_messageCompleted);
    }

    @ParameterizedTest
    @ValueSource(strings = {"\r\n", "\n"})
    public void testResponseParse4(String eoln)
    {
        ByteBuffer buffer = BufferUtil.toBuffer(
            "HTTP/1.1 200 " + eoln +
                "Content-Length: 10" + eoln +
                "Content-Type: text/plain" + eoln +
                eoln +
                "0123456789" + eoln);

        HttpParser.ResponseHandler handler = new Handler();
        HttpParser parser = new HttpParser(handler);
        parser.parseNext(buffer);
        assertEquals("HTTP/1.1", _methodOrVersion);
        assertEquals("200", _uriOrStatus);
        assertNull(_versionOrReason);
        assertEquals(_content.length(), 10);
        assertTrue(_headerCompleted);
        assertTrue(_messageCompleted);
    }

    @ParameterizedTest
    @ValueSource(strings = {"\r\n", "\n"})
    public void testResponseEOFContent(String eoln)
    {
        ByteBuffer buffer = BufferUtil.toBuffer(
            "HTTP/1.1 200 " + eoln +
                "Content-Type: text/plain" + eoln +
                eoln +
                "0123456789" + eoln);

        HttpParser.ResponseHandler handler = new Handler();
        HttpParser parser = new HttpParser(handler);
        parser.atEOF();
        parser.parseNext(buffer);

        assertEquals("HTTP/1.1", _methodOrVersion);
        assertEquals("200", _uriOrStatus);
        assertNull(_versionOrReason);
        assertEquals(10 + eoln.length(), _content.length());
        assertEquals("0123456789" + eoln, _content);
        assertTrue(_headerCompleted);
        assertTrue(_messageCompleted);
    }

    @ParameterizedTest
    @ValueSource(strings = {"\r\n", "\n"})
    public void testResponse304WithContentLength(String eoln)
    {
        ByteBuffer buffer = BufferUtil.toBuffer(
            "HTTP/1.1 304 found" + eoln +
                "Content-Length: 10" + eoln +
                eoln);

        HttpParser.ResponseHandler handler = new Handler();
        HttpParser parser = new HttpParser(handler);
        parser.parseNext(buffer);
        assertEquals("HTTP/1.1", _methodOrVersion);
        assertEquals("304", _uriOrStatus);
        assertEquals("found", _versionOrReason);
        assertNull(_content);
        assertTrue(_headerCompleted);
        assertTrue(_messageCompleted);
    }

    @ParameterizedTest
    @ValueSource(strings = {"\r\n", "\n"})
    public void testResponse101WithTransferEncoding(String eoln)
    {
        ByteBuffer buffer = BufferUtil.toBuffer(
            "HTTP/1.1 101 switching protocols" + eoln +
                "Transfer-Encoding: chunked" + eoln +
                eoln);

        HttpParser.ResponseHandler handler = new Handler();
        HttpParser parser = new HttpParser(handler);
        parser.parseNext(buffer);
        assertEquals("HTTP/1.1", _methodOrVersion);
        assertEquals("101", _uriOrStatus);
        assertEquals("switching protocols", _versionOrReason);
        assertNull(_content);
        assertTrue(_headerCompleted);
        assertTrue(_messageCompleted);
    }

    @ParameterizedTest
    @ValueSource(strings = {"\r\n", "\n"})
    public void testResponseReasonIso88591(String eoln)
    {
        ByteBuffer buffer = BufferUtil.toBuffer(
            "HTTP/1.1 302 déplacé temporairement" + eoln +
                "Content-Length: 0" + eoln +
                eoln, StandardCharsets.ISO_8859_1);

        HttpParser.ResponseHandler handler = new Handler();
        HttpParser parser = new HttpParser(handler);
        parser.parseNext(buffer);
        assertEquals("HTTP/1.1", _methodOrVersion);
        assertEquals("302", _uriOrStatus);
        assertEquals("déplacé temporairement", _versionOrReason);
    }

    @ParameterizedTest
    @ValueSource(strings = {"\r\n", "\n"})
    public void testSeekEOF(String eoln)
    {
        ByteBuffer buffer = BufferUtil.toBuffer(
            "HTTP/1.1 200 OK" + eoln +
                "Content-Length: 0" + eoln +
                "Connection: close" + eoln +
                eoln +
                eoln + // extra CRLF ignored
                "HTTP/1.1 400 OK" + eoln);  // extra data causes close ??

        HttpParser.ResponseHandler handler = new Handler();
        HttpParser parser = new HttpParser(handler);

        parser.parseNext(buffer);
        assertEquals("HTTP/1.1", _methodOrVersion);
        assertEquals("200", _uriOrStatus);
        assertEquals("OK", _versionOrReason);
        assertNull(_content);
        assertTrue(_headerCompleted);
        assertTrue(_messageCompleted);

        parser.close();
        parser.reset();
        parser.parseNext(buffer);
        assertFalse(buffer.hasRemaining());
        assertEquals(HttpParser.State.CLOSE, parser.getState());
        parser.atEOF();
        parser.parseNext(BufferUtil.EMPTY_BUFFER);
        assertEquals(HttpParser.State.CLOSED, parser.getState());
    }

    @ParameterizedTest
    @ValueSource(strings = {"\r\n", "\n"})
    public void testNoURI(String eoln)
    {
        ByteBuffer buffer = BufferUtil.toBuffer(
            "GET" + eoln +
                "Content-Length: 0" + eoln +
                "Connection: close" + eoln +
                eoln);

        HttpParser.RequestHandler handler = new Handler();
        HttpParser parser = new HttpParser(handler);

        parser.parseNext(buffer);
        assertNull(_methodOrVersion);
        assertEquals("No URI", _bad);
        assertFalse(buffer.hasRemaining());
        assertEquals(HttpParser.State.CLOSE, parser.getState());
        parser.atEOF();
        parser.parseNext(BufferUtil.EMPTY_BUFFER);
        assertEquals(HttpParser.State.CLOSED, parser.getState());
    }

    @ParameterizedTest
    @ValueSource(strings = {"\r\n", "\n"})
    public void testNoURI2(String eoln)
    {
        ByteBuffer buffer = BufferUtil.toBuffer(
            "GET " + eoln +
                "Content-Length: 0" + eoln +
                "Connection: close" + eoln +
                eoln);

        HttpParser.RequestHandler handler = new Handler();
        HttpParser parser = new HttpParser(handler);

        parser.parseNext(buffer);
        assertNull(_methodOrVersion);
        assertEquals("No URI", _bad);
        assertFalse(buffer.hasRemaining());
        assertEquals(HttpParser.State.CLOSE, parser.getState());
        parser.atEOF();
        parser.parseNext(BufferUtil.EMPTY_BUFFER);
        assertEquals(HttpParser.State.CLOSED, parser.getState());
    }

    @ParameterizedTest
    @ValueSource(strings = {"\r\n", "\n"})
    public void testUnknownRequestVersion(String eoln)
    {
        ByteBuffer buffer = BufferUtil.toBuffer(
            "GET / HTTP" + eoln +
                "Host: localhost" + eoln +
                eoln);

        HttpParser.RequestHandler handler = new Handler();
        HttpParser parser = new HttpParser(handler);

        parser.parseNext(buffer);
        assertEquals("Unknown Version", _bad);
    }

    @ParameterizedTest
    @ValueSource(strings = {"\r\n", "\n"})
    public void testUnknownResponseVersion(String eoln)
    {
        ByteBuffer buffer = BufferUtil.toBuffer(
            "HPPT/7.7 200 OK" + eoln +
                "Content-Length: 0" + eoln +
                "Connection: close" + eoln +
                eoln);

        HttpParser.ResponseHandler handler = new Handler();
        HttpParser parser = new HttpParser(handler);

        parser.parseNext(buffer);
        assertNull(_methodOrVersion);
        assertEquals("Unknown Version", _bad);
        assertFalse(buffer.hasRemaining());
        assertEquals(HttpParser.State.CLOSE, parser.getState());
        parser.atEOF();
        parser.parseNext(BufferUtil.EMPTY_BUFFER);
        assertEquals(HttpParser.State.CLOSED, parser.getState());
    }

    @ParameterizedTest
    @ValueSource(strings = {"\r\n", "\n"})
    public void testNoStatus(String eoln)
    {
        ByteBuffer buffer = BufferUtil.toBuffer(
            "HTTP/1.1" + eoln +
                "Content-Length: 0" + eoln +
                "Connection: close" + eoln +
                eoln);

        HttpParser.ResponseHandler handler = new Handler();
        HttpParser parser = new HttpParser(handler);

        parser.parseNext(buffer);
        assertNull(_methodOrVersion);
        assertEquals("No Status", _bad);
        assertFalse(buffer.hasRemaining());
        assertEquals(HttpParser.State.CLOSE, parser.getState());
        parser.atEOF();
        parser.parseNext(BufferUtil.EMPTY_BUFFER);
        assertEquals(HttpParser.State.CLOSED, parser.getState());
    }

    @ParameterizedTest
    @ValueSource(strings = {"\r\n", "\n"})
    public void testNoStatus2(String eoln)
    {
        ByteBuffer buffer = BufferUtil.toBuffer(
            "HTTP/1.1 " + eoln +
                "Content-Length: 0" + eoln +
                "Connection: close" + eoln +
                eoln);

        HttpParser.ResponseHandler handler = new Handler();
        HttpParser parser = new HttpParser(handler);

        parser.parseNext(buffer);
        assertNull(_methodOrVersion);
        assertEquals("No Status", _bad);
        assertFalse(buffer.hasRemaining());
        assertEquals(HttpParser.State.CLOSE, parser.getState());
        parser.atEOF();
        parser.parseNext(BufferUtil.EMPTY_BUFFER);
        assertEquals(HttpParser.State.CLOSED, parser.getState());
    }

    @ParameterizedTest
    @ValueSource(strings = {"\r\n", "\n"})
    public void testBadRequestVersion(String eoln)
    {
        ByteBuffer buffer = BufferUtil.toBuffer(
            "GET / HPPT/7.7" + eoln +
                "Content-Length: 0" + eoln +
                "Connection: close" + eoln +
                eoln);

        HttpParser.RequestHandler handler = new Handler();
        HttpParser parser = new HttpParser(handler);

        parser.parseNext(buffer);
        assertNull(_methodOrVersion);
        assertEquals("Unknown Version", _bad);
        assertFalse(buffer.hasRemaining());
        assertEquals(HttpParser.State.CLOSE, parser.getState());
        parser.atEOF();
        parser.parseNext(BufferUtil.EMPTY_BUFFER);
        assertEquals(HttpParser.State.CLOSED, parser.getState());

        buffer = BufferUtil.toBuffer(
            "GET / HTTP/1.01" + eoln +
                "Content-Length: 0" + eoln +
                "Connection: close" + eoln +
                eoln);

        handler = new Handler();
        parser = new HttpParser(handler);

        parser.parseNext(buffer);
        assertNull(_methodOrVersion);
        assertEquals("Unknown Version", _bad);
        assertFalse(buffer.hasRemaining());
        assertEquals(HttpParser.State.CLOSE, parser.getState());
        parser.atEOF();
        parser.parseNext(BufferUtil.EMPTY_BUFFER);
        assertEquals(HttpParser.State.CLOSED, parser.getState());
    }

    @ParameterizedTest
    @ValueSource(strings = {"\r\n", "\n"})
    public void testBadCR(String eoln)
    {
        ByteBuffer buffer = BufferUtil.toBuffer(
            "GET / HTTP/1.0" + eoln +
                "Content-Length: 0\r" +
                "Connection: close\r" +
                "\r");

        HttpParser.RequestHandler handler = new Handler();
        HttpParser parser = new HttpParser(handler);

        parser.parseNext(buffer);
        assertEquals("Bad EOL", _bad);
        assertFalse(buffer.hasRemaining());
        assertEquals(HttpParser.State.CLOSE, parser.getState());
        parser.atEOF();
        parser.parseNext(BufferUtil.EMPTY_BUFFER);
        assertEquals(HttpParser.State.CLOSED, parser.getState());

        buffer = BufferUtil.toBuffer(
            "GET / HTTP/1.0\r" +
                "Content-Length: 0\r" +
                "Connection: close\r" +
                "\r");

        handler = new Handler();
        parser = new HttpParser(handler);

        parser.parseNext(buffer);
        assertEquals("Bad EOL", _bad);
        assertFalse(buffer.hasRemaining());
        assertEquals(HttpParser.State.CLOSE, parser.getState());
        parser.atEOF();
        parser.parseNext(BufferUtil.EMPTY_BUFFER);
        assertEquals(HttpParser.State.CLOSED, parser.getState());
    }

    @ParameterizedTest
    @ValueSource(strings = {"\r\n", "\n"})
    public void testBadContentLength0(String eoln)
    {
        ByteBuffer buffer = BufferUtil.toBuffer(
            "GET / HTTP/1.0" + eoln +
                "Content-Length: abc" + eoln +
                "Connection: close" + eoln +
                eoln);

        HttpParser.RequestHandler handler = new Handler();
        HttpParser parser = new HttpParser(handler);

        parser.parseNext(buffer);
        assertEquals("GET", _methodOrVersion);
        assertEquals("Invalid Content-Length Value", _bad);
        assertFalse(buffer.hasRemaining());
        assertEquals(HttpParser.State.CLOSE, parser.getState());
        parser.atEOF();
        parser.parseNext(BufferUtil.EMPTY_BUFFER);
        assertEquals(HttpParser.State.CLOSED, parser.getState());
    }

    @ParameterizedTest
    @ValueSource(strings = {"\r\n", "\n"})
    public void testBadContentLength1(String eoln)
    {
        ByteBuffer buffer = BufferUtil.toBuffer(
            "GET / HTTP/1.0" + eoln +
                "Content-Length: 9999999999999999999999999999999999999999999999" + eoln +
                "Connection: close" + eoln +
                eoln);

        HttpParser.RequestHandler handler = new Handler();
        HttpParser parser = new HttpParser(handler);

        parser.parseNext(buffer);
        assertEquals("GET", _methodOrVersion);
        assertEquals("Invalid Content-Length Value", _bad);
        assertFalse(buffer.hasRemaining());
        assertEquals(HttpParser.State.CLOSE, parser.getState());
        parser.atEOF();
        parser.parseNext(BufferUtil.EMPTY_BUFFER);
        assertEquals(HttpParser.State.CLOSED, parser.getState());
    }

    @ParameterizedTest
    @ValueSource(strings = {"\r\n", "\n"})
    public void testBadContentLength2(String eoln)
    {
        ByteBuffer buffer = BufferUtil.toBuffer(
            "GET / HTTP/1.0" + eoln +
                "Content-Length: 1.5" + eoln +
                "Connection: close" + eoln +
                eoln);

        HttpParser.RequestHandler handler = new Handler();
        HttpParser parser = new HttpParser(handler);

        parser.parseNext(buffer);
        assertEquals("GET", _methodOrVersion);
        assertEquals("Invalid Content-Length Value", _bad);
        assertFalse(buffer.hasRemaining());
        assertEquals(HttpParser.State.CLOSE, parser.getState());
        parser.atEOF();
        parser.parseNext(BufferUtil.EMPTY_BUFFER);
        assertEquals(HttpParser.State.CLOSED, parser.getState());
    }

    @ParameterizedTest
    @ValueSource(strings = {"\r\n", "\n"})
    public void testMultipleContentLengthWithLargerThenCorrectValue(String eoln)
    {
        ByteBuffer buffer = BufferUtil.toBuffer(
            "POST / HTTP/1.1" + eoln +
                "Content-Length: 2" + eoln +
                "Content-Length: 1" + eoln +
                "Connection: close" + eoln +
                eoln +
                "X");

        HttpParser.RequestHandler handler = new Handler();
        HttpParser parser = new HttpParser(handler);

        parser.parseNext(buffer);
        assertEquals("POST", _methodOrVersion);
        assertEquals("Multiple Content-Lengths", _bad);
        assertFalse(buffer.hasRemaining());
        assertEquals(HttpParser.State.CLOSE, parser.getState());
        parser.atEOF();
        parser.parseNext(BufferUtil.EMPTY_BUFFER);
        assertEquals(HttpParser.State.CLOSED, parser.getState());
    }

    @ParameterizedTest
    @ValueSource(strings = {"\r\n", "\n"})
    public void testMultipleContentLengthWithCorrectThenLargerValue(String eoln)
    {
        ByteBuffer buffer = BufferUtil.toBuffer(
            "POST / HTTP/1.1" + eoln +
                "Content-Length: 1" + eoln +
                "Content-Length: 2" + eoln +
                "Connection: close" + eoln +
                eoln +
                "X");

        HttpParser.RequestHandler handler = new Handler();
        HttpParser parser = new HttpParser(handler);

        parser.parseNext(buffer);
        assertEquals("POST", _methodOrVersion);
        assertEquals("Multiple Content-Lengths", _bad);
        assertFalse(buffer.hasRemaining());
        assertEquals(HttpParser.State.CLOSE, parser.getState());
        parser.atEOF();
        parser.parseNext(BufferUtil.EMPTY_BUFFER);
        assertEquals(HttpParser.State.CLOSED, parser.getState());
    }

    @ParameterizedTest
    @ValueSource(strings = {"\r\n", "\n"})
    public void testTransferEncodingChunkedThenContentLength(String eoln)
    {
        ByteBuffer buffer = BufferUtil.toBuffer(
            "POST /chunk HTTP/1.1" + eoln +
                "Host: localhost" + eoln +
                "Transfer-Encoding: chunked" + eoln +
                "Content-Length: 1" + eoln +
                eoln +
                "1" + eoln +
                "X" + eoln +
                "0" + eoln +
                eoln);

        HttpParser.RequestHandler handler = new Handler();
        HttpParser parser = new HttpParser(handler, HttpCompliance.RFC2616_LEGACY);
        parseAll(parser, buffer);

        assertEquals("POST", _methodOrVersion);
        assertEquals("/chunk", _uriOrStatus);
        assertEquals("HTTP/1.1", _versionOrReason);
        assertEquals("X", _content);

        assertTrue(_headerCompleted);
        assertTrue(_messageCompleted);

        assertThat(_complianceViolation, contains(TRANSFER_ENCODING_WITH_CONTENT_LENGTH));
    }

    @ParameterizedTest
    @ValueSource(strings = {"\r\n", "\n"})
    public void testContentLengthThenTransferEncodingChunked(String eoln)
    {
        ByteBuffer buffer = BufferUtil.toBuffer(
            "POST /chunk HTTP/1.1" + eoln +
                "Host: localhost" + eoln +
                "Content-Length: 1" + eoln +
                "Transfer-Encoding: chunked" + eoln +
                eoln +
                "1" + eoln +
                "X" + eoln +
                "0" + eoln +
                eoln);

        HttpParser.RequestHandler handler = new Handler();
        HttpParser parser = new HttpParser(handler, HttpCompliance.RFC2616_LEGACY);
        parseAll(parser, buffer);

        assertEquals("POST", _methodOrVersion);
        assertEquals("/chunk", _uriOrStatus);
        assertEquals("HTTP/1.1", _versionOrReason);
        assertEquals("X", _content);

        assertTrue(_headerCompleted);
        assertTrue(_messageCompleted);

        assertThat(_complianceViolation, contains(TRANSFER_ENCODING_WITH_CONTENT_LENGTH));
    }

    @ParameterizedTest
    @ValueSource(strings = {"\r\n", "\n"})
    public void testHost(String eoln)
    {
        ByteBuffer buffer = BufferUtil.toBuffer(
            "GET / HTTP/1.1" + eoln +
                "Host: host" + eoln +
                "Connection: close" + eoln +
                eoln);

        HttpParser.RequestHandler handler = new Handler();
        HttpParser parser = new HttpParser(handler);
        parser.parseNext(buffer);
        assertEquals("host", _host);
        assertEquals(0, _port);
    }

    @ParameterizedTest
    @ValueSource(strings = {"\r\n", "\n"})
    public void testUriHost11(String eoln)
    {
        ByteBuffer buffer = BufferUtil.toBuffer(
            "GET http://host/ HTTP/1.1" + eoln +
                "Connection: close" + eoln +
                eoln);

        HttpParser.RequestHandler handler = new Handler();
        HttpParser parser = new HttpParser(handler);
        parser.parseNext(buffer);
        assertEquals("No Host", _bad);
        assertEquals("http://host/", _uriOrStatus);
        assertEquals(0, _port);
    }

    @ParameterizedTest
    @ValueSource(strings = {"\r\n", "\n"})
    public void testUriHost10(String eoln)
    {
        ByteBuffer buffer = BufferUtil.toBuffer(
            "GET http://host/ HTTP/1.0" + eoln +
                eoln);

        HttpParser.RequestHandler handler = new Handler();
        HttpParser parser = new HttpParser(handler);
        parser.parseNext(buffer);
        assertNull(_bad);
        assertEquals("http://host/", _uriOrStatus);
        assertEquals(0, _port);
    }

    @ParameterizedTest
    @ValueSource(strings = {"\r\n", "\n"})
    public void testNoHost(String eoln)
    {
        ByteBuffer buffer = BufferUtil.toBuffer(
            "GET / HTTP/1.1" + eoln +
                "Connection: close" + eoln +
                eoln);

        HttpParser.RequestHandler handler = new Handler();
        HttpParser parser = new HttpParser(handler);
        parser.parseNext(buffer);
        assertEquals("No Host", _bad);
    }

    @ParameterizedTest
    @ValueSource(strings = {"\r\n", "\n"})
    public void testIPHost(String eoln)
    {
        ByteBuffer buffer = BufferUtil.toBuffer(
            "GET / HTTP/1.1" + eoln +
                "Host: 192.168.0.1" + eoln +
                "Connection: close" + eoln +
                eoln);

        HttpParser.RequestHandler handler = new Handler();
        HttpParser parser = new HttpParser(handler);
        parser.parseNext(buffer);
        assertEquals("192.168.0.1", _host);
        assertEquals(0, _port);
    }

    @ParameterizedTest
    @ValueSource(strings = {"\r\n", "\n"})
    public void testIPv6Host(String eoln)
    {
        Assumptions.assumeTrue(Net.isIpv6InterfaceAvailable());
        ByteBuffer buffer = BufferUtil.toBuffer(
            "GET / HTTP/1.1" + eoln +
                "Host: [::1]" + eoln +
                "Connection: close" + eoln +
                eoln);

        HttpParser.RequestHandler handler = new Handler();
        HttpParser parser = new HttpParser(handler);
        parser.parseNext(buffer);
        assertEquals("[::1]", _host);
        assertEquals(0, _port);
    }

    @ParameterizedTest
    @ValueSource(strings = {"\r\n", "\n"})
    public void testBadIPv6Host(String eoln)
    {
        try (StacklessLogging ignored = new StacklessLogging(HttpParser.class))
        {
            ByteBuffer buffer = BufferUtil.toBuffer(
                "GET / HTTP/1.1" + eoln +
                    "Host: [::1" + eoln +
                    "Connection: close" + eoln +
                    eoln);

            HttpParser.RequestHandler handler = new Handler();
            HttpParser parser = new HttpParser(handler);
            parser.parseNext(buffer);
            assertThat(_bad, containsString("Bad"));
        }
    }

    @ParameterizedTest
    @ValueSource(strings = {"\r\n", "\n"})
    public void testHostPort(String eoln)
    {
        ByteBuffer buffer = BufferUtil.toBuffer(
            "GET / HTTP/1.1" + eoln +
                "Host: myhost:8888" + eoln +
                "Connection: close" + eoln +
                eoln);

        HttpParser.RequestHandler handler = new Handler();
        HttpParser parser = new HttpParser(handler);
        parser.parseNext(buffer);
        assertEquals("myhost", _host);
        assertEquals(8888, _port);
    }

    public static Stream<String> badHostHeaderSource()
    {
        return List.of(
            ":80", // no host, port only
            "host:", // no port
            "127.0.0.1:", // no port
            "[0::0::0::0::1", // no IP literal ending bracket
            "0::0::0::0::1]", // no IP literal starting bracket
            "[0::0::0::0::1]:", // no port
            "[0::0::0::1]", // not valid to Java (InetAddress, InetSocketAddress, or URI) : "Expected hex digits or IPv4 address"
            "[0::0::0::1]:80", // not valid to Java (InetAddress, InetSocketAddress, or URI) : "Expected hex digits or IPv4 address"
            "0:1:2:3:4:5:6", // not valid to Java (InetAddress, InetSocketAddress, or URI) : "IPv6 address too short"
            "host:xxx", // invalid port
            "127.0.0.1:xxx", // host + invalid port
            "[0::0::0::0::1]:xxx", // ipv6 + invalid port
            "host:-80", // host + invalid port
            "127.0.0.1:-80", // ipv4 + invalid port
            "[0::0::0::0::1]:-80", // ipv6 + invalid port
            "127.0.0.1:65536", // ipv4 + port value too high
            "a b c d", // whitespace in reg-name
            "a\to\tz", // tabs in reg-name
            "hosta, hostb, hostc", // space sin reg-name
            "[ab:cd:ef:gh:ij:kl:mn]", // invalid ipv6 address
            // Examples of bad Host header values (usually client bugs that shouldn't allow them)
            "Group - Machine", // spaces
            "<calculated when request is sent>",
            "[link](https://example.org/)",
            "example.org/zed", // has slash
            // common hacking attempts, seen as values on the `Host:` request header
            "| ping 127.0.0.1 -n 10",
            "%uf%80%ff%xx%uffff",
            "[${jndi${:-:}ldap${:-:}]", // log4j hacking
            "[${jndi:ldap://example.org:59377/nessus}]", // log4j hacking
            "${ip}", // variation of log4j hack
            "' *; host xyz.hacking.pro; '",
            "'/**/OR/**/1/**/=/**/1",
            "AND (SELECT 1 FROM(SELECT COUNT(*),CONCAT('x',(SELECT (ELT(1=1,1))),'x',FLOOR(RAND(0)*2))x FROM INFORMATION_SCHEMA.CHARACTER_SETS GROUP BY x)a)"
        ).stream();
    }

    @ParameterizedTest
    @MethodSource("badHostHeaderSource")
    public void testBadHostReject(String hostline)
    {
        ByteBuffer buffer = BufferUtil.toBuffer(
            "GET / HTTP/1.1\n" +
                "Host: " + hostline + "\n" +
                "Connection: close\n" +
                "\n");

        HttpParser.RequestHandler handler = new Handler();
        HttpParser parser = new HttpParser(handler);
        parser.parseNext(buffer);
        assertThat(_bad, startsWith("Bad "));
    }

    @ParameterizedTest
    @MethodSource("badHostHeaderSource")
    public void testBadHostAllow(String hostline)
    {
        ByteBuffer buffer = BufferUtil.toBuffer(
            "GET / HTTP/1.1\n" +
                "Host: " + hostline + "\n" +
                "Connection: close\n" +
                "\n");

        HttpParser.RequestHandler handler = new Handler();
        HttpCompliance httpCompliance = HttpCompliance.from("RFC7230,UNSAFE_HOST_HEADER");
        HttpParser parser = new HttpParser(handler, httpCompliance);
        parser.parseNext(buffer);
        assertNull(_bad);
        assertNotNull(_host);
    }

    public static Stream<Arguments> duplicateHostHeadersSource()
    {
        return Stream.of(
            // different values
            Arguments.of("Host: hosta\nHost: hostb\nHost: hostc"),
            // same values
            Arguments.of("Host: foo\nHost: foo"),
            // separated by another header
            Arguments.of("Host: bar\nX-Zed: zed\nHost: bar")
        );
    }

    @ParameterizedTest
    @MethodSource("duplicateHostHeadersSource")
    public void testDuplicateHostReject(String hostline)
    {
        ByteBuffer buffer = BufferUtil.toBuffer(
            "GET / HTTP/1.1\n" +
                hostline + "\n" +
                "Connection: close\n" +
                "\n");

        HttpParser.RequestHandler handler = new Handler();
        HttpParser parser = new HttpParser(handler);
        parser.parseNext(buffer);
        assertThat(_bad, startsWith("Duplicate Host Header"));
    }

    @ParameterizedTest
    @MethodSource("duplicateHostHeadersSource")
    public void testDuplicateHostAllow(String hostline)
    {
        ByteBuffer buffer = BufferUtil.toBuffer(
            "GET / HTTP/1.1\n" +
                hostline + "\n" +
                "Connection: close\n" +
                "\n");

        HttpParser.RequestHandler handler = new Handler();
        HttpCompliance httpCompliance = HttpCompliance.from("RFC7230,DUPLICATE_HOST_HEADERS");
        HttpParser parser = new HttpParser(handler, httpCompliance);
        parser.parseNext(buffer);
        assertNull(_bad);
        assertNotNull(_host);
    }

    @ParameterizedTest
    @ValueSource(strings = {
        "Host: whatever.com:123",
        "Host: myhost.com",
        "Host: ::", // fake, no value, IPv6 (allowed)
        "Host: a-b-c-d",
        "Host: hosta,hostb,hostc", // commas are allowed
        "Host: [fde3:827b:ea49:0:893:8016:e3ac:9778]:444", // IPv6 with port
        "Host: [fde3:827b:ea49:0:893:8016:e3ac:9778]", // IPv6 without port
    })
    public void testGoodHost(String hostline)
    {
        ByteBuffer buffer = BufferUtil.toBuffer(
            "GET / HTTP/1.1\n" +
                hostline + "\n" +
                "Connection: close\n" +
                "\n");

        HttpParser.RequestHandler handler = new Handler();
        HttpParser parser = new HttpParser(handler);
        parser.parseNext(buffer);
        assertNull(_bad);
    }

    @ParameterizedTest
    @ValueSource(strings = {"\r\n", "\n"})
    public void testIPHostPort(String eoln)
    {
        ByteBuffer buffer = BufferUtil.toBuffer(
            "GET / HTTP/1.1" + eoln +
                "Host: 192.168.0.1:8888" + eoln +
                "Connection: close" + eoln +
                eoln);

        HttpParser.RequestHandler handler = new Handler();
        HttpParser parser = new HttpParser(handler);
        parser.parseNext(buffer);
        assertEquals("192.168.0.1", _host);
        assertEquals(8888, _port);
    }

    @ParameterizedTest
    @ValueSource(strings = {"\r\n", "\n"})
    public void testIPv6HostPort(String eoln)
    {
        Assumptions.assumeTrue(Net.isIpv6InterfaceAvailable());
        ByteBuffer buffer = BufferUtil.toBuffer(
            "GET / HTTP/1.1" + eoln +
                "Host: [::1]:8888" + eoln +
                "Connection: close" + eoln +
                eoln);

        HttpParser.RequestHandler handler = new Handler();
        HttpParser parser = new HttpParser(handler);
        parser.parseNext(buffer);
        assertEquals("[::1]", _host);
        assertEquals(8888, _port);
    }

    @ParameterizedTest
    @ValueSource(strings = {"\r\n", "\n"})
    public void testEmptyHostPort(String eoln)
    {
        ByteBuffer buffer = BufferUtil.toBuffer(
            "GET / HTTP/1.1" + eoln +
                "Host:" + eoln +
                "Connection: close" + eoln +
                eoln);

        HttpParser.RequestHandler handler = new Handler();
        HttpParser parser = new HttpParser(handler);
        parser.parseNext(buffer);
        assertNull(_host);
        assertNull(_bad);
    }

    @ParameterizedTest
    @ValueSource(strings = {"\r\n", "\n"})
    public void testRequestMaxHeaderBytesURITooLong(String eoln)
    {
        ByteBuffer buffer = BufferUtil.toBuffer(
            "GET /long/nested/path/uri HTTP/1.1" + eoln +
                "Host: example.com" + eoln +
                "Connection: close" + eoln +
                eoln);

        int maxHeaderBytes = 5;
        HttpParser.RequestHandler handler = new Handler();
        HttpParser parser = new HttpParser(handler, maxHeaderBytes);

        parseAll(parser, buffer);
        assertEquals("414", _bad);
    }

    @ParameterizedTest
    @ValueSource(strings = {"\r\n", "\n"})
    public void testRequestMaxHeaderBytesCumulative(String eoln)
    {
        ByteBuffer buffer = BufferUtil.toBuffer(
            "GET /nested/path/uri HTTP/1.1" + eoln +
                "Host: example.com" + eoln +
                "X-Large-Header: lorem-ipsum-dolor-sit" + eoln +
                "Connection: close" + eoln +
                eoln);

        int maxHeaderBytes = 64;
        HttpParser.RequestHandler handler = new Handler();
        HttpParser parser = new HttpParser(handler, maxHeaderBytes);

        parseAll(parser, buffer);
        assertEquals("431", _bad);
    }

    @ParameterizedTest
    @ValueSource(strings = {"\r\n", "\n"})
    @SuppressWarnings("ReferenceEquality")
    public void testCachedField(String eoln)
    {
        ByteBuffer buffer = BufferUtil.toBuffer(
            "GET / HTTP/1.1" + eoln +
                "Host: www.smh.com.au" + eoln +
                eoln);

        HttpParser.RequestHandler handler = new Handler();
        HttpParser parser = new HttpParser(handler);
        parseAll(parser, buffer);
        assertEquals("www.smh.com.au", parser.getFieldCache().get("Host: www.smh.com.au").getValue());
        HttpField field = _fields.get(0);

        buffer.position(0);
        parseAll(parser, buffer);
        assertSame(field, _fields.get(0));
    }

    @ParameterizedTest
    @ValueSource(strings = {"\r\n", "\n"})
    public void testParseRequest(String eoln)
    {
        ByteBuffer buffer = BufferUtil.toBuffer(
            "GET / HTTP/1.1" + eoln +
                "Host: localhost" + eoln +
                "Header1: value1" + eoln +
                "Connection: close" + eoln +
                "Accept-Encoding: gzip, deflated" + eoln +
                "Accept: unknown" + eoln +
                eoln);

        HttpParser.RequestHandler handler = new Handler();
        HttpParser parser = new HttpParser(handler);
        parser.parseNext(buffer);

        assertEquals("GET", _methodOrVersion);
        assertEquals("/", _uriOrStatus);
        assertEquals("HTTP/1.1", _versionOrReason);
        assertEquals("Host", _hdr[0]);
        assertEquals("localhost", _val[0]);
        assertEquals("Connection", _hdr[2]);
        assertEquals("close", _val[2]);
        assertEquals("Accept-Encoding", _hdr[3]);
        assertEquals("gzip, deflated", _val[3]);
        assertEquals("Accept", _hdr[4]);
        assertEquals("unknown", _val[4]);
    }

    @ParameterizedTest
    @ValueSource(strings = {"\r\n", "\n"})
    public void testHTTP2Preface(String eoln)
    {
        ByteBuffer buffer = BufferUtil.toBuffer(
            "PRI * HTTP/2.0" + eoln +
                eoln +
                "SM" + eoln +
                eoln);

        HttpParser.RequestHandler handler = new Handler();
        HttpParser parser = new HttpParser(handler);
        parseAll(parser, buffer);

        assertTrue(_headerCompleted);
        assertTrue(_messageCompleted);
        assertEquals("PRI", _methodOrVersion);
        assertEquals("*", _uriOrStatus);
        assertEquals("HTTP/2.0", _versionOrReason);
        assertEquals(-1, _headers);
        assertNull(_bad);
    }

    @ParameterizedTest
    @ValueSource(strings = {"\r\n", "\n"})
    public void testForHTTP09HeaderCompleteTrueDoesNotEmitContentComplete(String eoln)
    {
        HttpParser.RequestHandler handler = new Handler()
        {
            @Override
            public boolean headerComplete()
            {
                super.headerComplete();
                return true;
            }
        };

        HttpParser parser = new HttpParser(handler, HttpCompliance.RFC2616_LEGACY);
        ByteBuffer buffer = BufferUtil.toBuffer("GET /path" + eoln);
        boolean handle = parser.parseNext(buffer);
        assertTrue(handle);
        assertFalse(buffer.hasRemaining());
        assertFalse(_contentCompleted);
        assertFalse(_messageCompleted);

        assertEquals("GET", _methodOrVersion);
        assertEquals("/path", _uriOrStatus);
        assertEquals("HTTP/0.9", _versionOrReason);
        assertEquals(-1, _headers);

        // Need to parse more to advance the parser.
        handle = parser.parseNext(buffer);
        assertTrue(handle);
        assertTrue(_contentCompleted);
        assertTrue(_messageCompleted);
    }

    @ParameterizedTest
    @ValueSource(strings = {"\r\n", "\n"})
    public void testForContentLengthZeroHeaderCompleteTrueDoesNotEmitContentComplete(String eoln)
    {
        HttpParser.ResponseHandler handler = new Handler()
        {
            @Override
            public boolean headerComplete()
            {
                super.headerComplete();
                return true;
            }
        };
        HttpParser parser = new HttpParser(handler);

        ByteBuffer buffer = BufferUtil.toBuffer(
            "HTTP/1.1 200 OK" + eoln +
                "Content-Length: 0" + eoln +
                eoln);
        boolean handle = parser.parseNext(buffer);
        assertTrue(handle);
        assertFalse(buffer.hasRemaining());
        assertFalse(_contentCompleted);
        assertFalse(_messageCompleted);

        // Need to parse more to advance the parser.
        handle = parser.parseNext(buffer);
        assertTrue(handle);
        assertTrue(_contentCompleted);
        assertTrue(_messageCompleted);
    }

    @ParameterizedTest
    @ValueSource(strings = {"\r\n", "\n"})
    public void testForEmptyChunkedContentHeaderCompleteTrueDoesNotEmitContentComplete(String eoln)
    {
        HttpParser.ResponseHandler handler = new Handler()
        {
            @Override
            public boolean headerComplete()
            {
                super.headerComplete();
                return true;
            }
        };
        HttpParser parser = new HttpParser(handler);

        ByteBuffer buffer = BufferUtil.toBuffer(
            "HTTP/1.1 200 OK" + eoln +
                "Transfer-Encoding: chunked" + eoln +
                eoln +
                "0" + eoln +
                eoln);
        boolean handle = parser.parseNext(buffer);
        assertTrue(handle);
        assertTrue(buffer.hasRemaining());
        assertFalse(_contentCompleted);
        assertFalse(_messageCompleted);

        // Need to parse more to advance the parser.
        handle = parser.parseNext(buffer);
        assertTrue(handle);
        assertTrue(_contentCompleted);
        assertTrue(_messageCompleted);
    }

    @ParameterizedTest
    @ValueSource(strings = {"\r\n", "\n"})
    public void testForContentLengthZeroContentCompleteTrueDoesNotEmitMessageComplete(String eoln)
    {
        HttpParser.ResponseHandler handler = new Handler()
        {
            @Override
            public boolean contentComplete()
            {
                super.contentComplete();
                return true;
            }
        };
        HttpParser parser = new HttpParser(handler);

        ByteBuffer buffer = BufferUtil.toBuffer(
            "HTTP/1.1 200 OK" + eoln +
                "Content-Length: 0" + eoln +
                eoln);
        boolean handle = parser.parseNext(buffer);
        assertTrue(handle);
        assertFalse(buffer.hasRemaining());
        assertFalse(_messageCompleted);

        // Need to parse more to advance the parser.
        handle = parser.parseNext(buffer);
        assertTrue(handle);
        assertTrue(_messageCompleted);
    }

    @ParameterizedTest
    @ValueSource(strings = {"\r\n", "\n"})
    public void testForEmptyChunkedContentContentCompleteTrueDoesNotEmitMessageComplete(String eoln)
    {
        HttpParser.ResponseHandler handler = new Handler()
        {
            @Override
            public boolean contentComplete()
            {
                super.contentComplete();
                return true;
            }
        };
        HttpParser parser = new HttpParser(handler);

        ByteBuffer buffer = BufferUtil.toBuffer(
            "HTTP/1.1 200 OK" + eoln +
                "Transfer-Encoding: chunked" + eoln +
                eoln +
                "0" + eoln +
                eoln);
        boolean handle = parser.parseNext(buffer);
        assertTrue(handle);
        assertTrue(buffer.hasRemaining());
        assertFalse(_messageCompleted);

        // Need to parse more to advance the parser.
        handle = parser.parseNext(buffer);
        assertTrue(handle);
        assertTrue(_messageCompleted);
    }

    @ParameterizedTest
    @ValueSource(strings = {"\r\n", "\n"})
    public void testHeaderAfterContentLengthZeroContentCompleteTrue(String eoln)
    {
        HttpParser.ResponseHandler handler = new Handler()
        {
            @Override
            public boolean contentComplete()
            {
                super.contentComplete();
                return true;
            }
        };
        HttpParser parser = new HttpParser(handler);

        String header = "Header: Foobar" + eoln;
        ByteBuffer buffer = BufferUtil.toBuffer(
            "HTTP/1.1 200 OK" + eoln +
                "Content-Length: 0" + eoln +
                eoln +
                header);
        boolean handle = parser.parseNext(buffer);
        assertTrue(handle);
        assertTrue(buffer.hasRemaining());
        assertEquals(header, BufferUtil.toString(buffer));
        assertTrue(_contentCompleted);
        assertFalse(_messageCompleted);

        // Need to parse more to advance the parser.
        handle = parser.parseNext(buffer);
        assertTrue(handle);
        assertTrue(buffer.hasRemaining());
        assertEquals(header, BufferUtil.toString(buffer));
        assertTrue(_messageCompleted);
    }

    @ParameterizedTest
    @ValueSource(strings = {"\r\n", "\n"})
    public void testSmallContentLengthContentCompleteTrue(String eoln)
    {
        HttpParser.ResponseHandler handler = new Handler()
        {
            @Override
            public boolean contentComplete()
            {
                super.contentComplete();
                return true;
            }
        };
        HttpParser parser = new HttpParser(handler);

        String header = "Header: Foobar" + eoln;
        ByteBuffer buffer = BufferUtil.toBuffer(
            "HTTP/1.1 200 OK" + eoln +
                "Content-Length: 1" + eoln +
                eoln +
                "0" +
                header);
        boolean handle = parser.parseNext(buffer);
        assertTrue(handle);
        assertTrue(buffer.hasRemaining());
        assertEquals(header, BufferUtil.toString(buffer));
        assertTrue(_contentCompleted);
        assertFalse(_messageCompleted);

        // Need to parse more to advance the parser.
        handle = parser.parseNext(buffer);
        assertTrue(handle);
        assertTrue(buffer.hasRemaining());
        assertEquals(header, BufferUtil.toString(buffer));
        assertTrue(_messageCompleted);
    }

    @ParameterizedTest
    @ValueSource(strings = {"\r\n", "\n"})
    public void testHeaderAfterSmallContentLengthContentCompleteTrue(String eoln)
    {
        HttpParser.ResponseHandler handler = new Handler()
        {
            @Override
            public boolean contentComplete()
            {
                super.contentComplete();
                return true;
            }
        };
        HttpParser parser = new HttpParser(handler);

        ByteBuffer buffer = BufferUtil.toBuffer(
            "HTTP/1.1 200 OK" + eoln +
                "Content-Length: 1" + eoln +
                eoln +
                "0");
        boolean handle = parser.parseNext(buffer);
        assertTrue(handle);
        assertFalse(buffer.hasRemaining());
        assertTrue(_contentCompleted);
        assertFalse(_messageCompleted);

        // Need to parse more to advance the parser.
        handle = parser.parseNext(buffer);
        assertTrue(handle);
        assertFalse(buffer.hasRemaining());
        assertTrue(_messageCompleted);
    }

    @ParameterizedTest
    @ValueSource(strings = {"\r\n", "\n"})
    public void testEOFContentContentCompleteTrue(String eoln)
    {
        HttpParser.ResponseHandler handler = new Handler()
        {
            @Override
            public boolean contentComplete()
            {
                super.contentComplete();
                return true;
            }
        };
        HttpParser parser = new HttpParser(handler);

        ByteBuffer buffer = BufferUtil.toBuffer(
            "HTTP/1.1 200 OK" + eoln +
                eoln +
                "0");
        boolean handle = parser.parseNext(buffer);
        assertFalse(handle);
        assertFalse(buffer.hasRemaining());
        assertEquals("0", _content);
        assertFalse(_contentCompleted);
        assertFalse(_messageCompleted);

        parser.atEOF();

        // Need to parse more to advance the parser.
        handle = parser.parseNext(buffer);
        assertTrue(handle);
        assertFalse(buffer.hasRemaining());
        assertTrue(_contentCompleted);
        assertFalse(_messageCompleted);

        // Need to parse more to advance the parser.
        handle = parser.parseNext(buffer);
        assertTrue(handle);
        assertFalse(buffer.hasRemaining());
        assertTrue(_messageCompleted);
    }

    @ParameterizedTest
    @ValueSource(strings = {"\r\n", "\n"})
    public void testHEADRequestHeaderCompleteTrue(String eoln)
    {
        HttpParser.ResponseHandler handler = new Handler()
        {
            @Override
            public boolean headerComplete()
            {
                super.headerComplete();
                return true;
            }

            @Override
            public boolean contentComplete()
            {
                super.contentComplete();
                return true;
            }
        };
        HttpParser parser = new HttpParser(handler);
        parser.setHeadResponse(true);

        ByteBuffer buffer = BufferUtil.toBuffer(
            "HTTP/1.1 200 OK" + eoln +
                eoln);
        boolean handle = parser.parseNext(buffer);
        assertTrue(handle);
        assertFalse(buffer.hasRemaining());
        assertFalse(_contentCompleted);
        assertFalse(_messageCompleted);

        // Need to parse more to advance the parser.
        handle = parser.parseNext(buffer);
        assertTrue(handle);
        assertFalse(buffer.hasRemaining());
        assertTrue(_contentCompleted);
        assertFalse(_messageCompleted);

        // Need to parse more to advance the parser.
        handle = parser.parseNext(buffer);
        assertTrue(handle);
        assertFalse(buffer.hasRemaining());
        assertTrue(_messageCompleted);
    }

    @ParameterizedTest
    @ValueSource(strings = {"\r\n", "\n"})
    public void testNoContentHeaderCompleteTrue(String eoln)
    {
        HttpParser.ResponseHandler handler = new Handler()
        {
            @Override
            public boolean headerComplete()
            {
                super.headerComplete();
                return true;
            }

            @Override
            public boolean contentComplete()
            {
                super.contentComplete();
                return true;
            }
        };
        HttpParser parser = new HttpParser(handler);

        // HTTP 304 does not have a body.
        ByteBuffer buffer = BufferUtil.toBuffer(
            "HTTP/1.1 304 Not Modified" + eoln +
                eoln);
        boolean handle = parser.parseNext(buffer);
        assertTrue(handle);
        assertFalse(buffer.hasRemaining());
        assertFalse(_contentCompleted);
        assertFalse(_messageCompleted);

        // Need to parse more to advance the parser.
        handle = parser.parseNext(buffer);
        assertTrue(handle);
        assertFalse(buffer.hasRemaining());
        assertTrue(_contentCompleted);
        assertFalse(_messageCompleted);

        // Need to parse more to advance the parser.
        handle = parser.parseNext(buffer);
        assertTrue(handle);
        assertFalse(buffer.hasRemaining());
        assertTrue(_messageCompleted);
    }

    @ParameterizedTest
    @ValueSource(strings = {"\r\n", "\n"})
    public void testCRLFAfterResponseHeaderCompleteTrue(String eoln)
    {
        HttpParser.ResponseHandler handler = new Handler()
        {
            @Override
            public boolean headerComplete()
            {
                super.headerComplete();
                return true;
            }
        };
        HttpParser parser = new HttpParser(handler);

        ByteBuffer buffer = BufferUtil.toBuffer(
            "HTTP/1.1 304 Not Modified" + eoln +
                eoln +
                eoln +
                eoln +
                "HTTP/1.1 200 OK" + eoln +
                "Content-Length: 0" + eoln +
                eoln +
                eoln +
                eoln +
                "HTTP/1.1 303 See Other" + eoln +
                "Content-Length: 0" + eoln +
                eoln);
        boolean handle = parser.parseNext(buffer);
        assertTrue(handle);
        assertTrue(buffer.hasRemaining());
        assertEquals("304", _uriOrStatus);
        assertFalse(_contentCompleted);
        assertFalse(_messageCompleted);

        // Need to parse more to advance the parser.
        handle = parser.parseNext(buffer);
        assertTrue(handle);
        assertTrue(buffer.hasRemaining());
        assertTrue(_contentCompleted);
        assertTrue(_messageCompleted);

        // Parse next response.
        parser.reset();
        init();
        handle = parser.parseNext(buffer);
        assertTrue(handle);
        assertTrue(buffer.hasRemaining());
        assertEquals("200", _uriOrStatus);
        assertFalse(_contentCompleted);
        assertFalse(_messageCompleted);

        // Need to parse more to advance the parser.
        handle = parser.parseNext(buffer);
        assertTrue(handle);
        assertTrue(buffer.hasRemaining());
        assertTrue(_contentCompleted);
        assertTrue(_messageCompleted);

        // Parse next response.
        parser.reset();
        init();
        handle = parser.parseNext(buffer);
        assertTrue(handle);
        assertFalse(buffer.hasRemaining());
        assertEquals("303", _uriOrStatus);
        assertFalse(_contentCompleted);
        assertFalse(_messageCompleted);

        // Need to parse more to advance the parser.
        handle = parser.parseNext(buffer);
        assertTrue(handle);
        assertFalse(buffer.hasRemaining());
        assertTrue(_contentCompleted);
        assertTrue(_messageCompleted);
    }

    @ParameterizedTest
    @ValueSource(strings = {"\r\n", "\n"})
    public void testCRLFAfterResponseContentCompleteTrue(String eoln)
    {
        HttpParser.ResponseHandler handler = new Handler()
        {
            @Override
            public boolean contentComplete()
            {
                super.contentComplete();
                return true;
            }
        };
        HttpParser parser = new HttpParser(handler);

        ByteBuffer buffer = BufferUtil.toBuffer(
            "HTTP/1.1 304 Not Modified" + eoln +
                eoln +
                eoln +
                eoln +
                "HTTP/1.1 200 OK" + eoln +
                "Content-Length: 0" + eoln +
                eoln +
                eoln +
                eoln +
                "HTTP/1.1 303 See Other" + eoln +
                "Content-Length: 0" + eoln +
                eoln);
        boolean handle = parser.parseNext(buffer);
        assertTrue(handle);
        assertTrue(buffer.hasRemaining());
        assertEquals("304", _uriOrStatus);
        assertTrue(_contentCompleted);
        assertFalse(_messageCompleted);

        // Need to parse more to advance the parser.
        handle = parser.parseNext(buffer);
        assertTrue(handle);
        assertTrue(buffer.hasRemaining());
        assertTrue(_messageCompleted);

        // Parse next response.
        parser.reset();
        init();
        handle = parser.parseNext(buffer);
        assertTrue(handle);
        assertTrue(buffer.hasRemaining());
        assertEquals("200", _uriOrStatus);
        assertTrue(_contentCompleted);
        assertFalse(_messageCompleted);

        // Need to parse more to advance the parser.
        handle = parser.parseNext(buffer);
        assertTrue(handle);
        assertTrue(buffer.hasRemaining());
        assertTrue(_messageCompleted);

        // Parse next response.
        parser.reset();
        init();
        handle = parser.parseNext(buffer);
        assertTrue(handle);
        assertFalse(buffer.hasRemaining());
        assertEquals("303", _uriOrStatus);
        assertTrue(_contentCompleted);
        assertFalse(_messageCompleted);

        // Need to parse more to advance the parser.
        handle = parser.parseNext(buffer);
        assertTrue(handle);
        assertFalse(buffer.hasRemaining());
        assertTrue(_messageCompleted);
    }

    @ParameterizedTest
    @ValueSource(strings = {"\r\n", "\n"})
    public void testCRLFAfterResponseMessageCompleteFalse(String eoln)
    {
        HttpParser.ResponseHandler handler = new Handler()
        {
            @Override
            public boolean messageComplete()
            {
                super.messageComplete();
                return false;
            }
        };
        HttpParser parser = new HttpParser(handler);

        ByteBuffer buffer = BufferUtil.toBuffer(
            "HTTP/1.1 304 Not Modified" + eoln +
                eoln +
                eoln +
                eoln +
                "HTTP/1.1 200 OK" + eoln +
                "Content-Length: 0" + eoln +
                eoln +
                eoln +
                eoln +
                "HTTP/1.1 303 See Other" + eoln +
                "Content-Length: 0" + eoln +
                eoln);
        boolean handle = parser.parseNext(buffer);
        assertFalse(handle);
        assertTrue(buffer.hasRemaining());
        assertEquals("304", _uriOrStatus);
        assertTrue(_contentCompleted);
        assertTrue(_messageCompleted);

        // Parse next response.
        parser.reset();
        init();
        handle = parser.parseNext(buffer);
        assertFalse(handle);
        assertTrue(buffer.hasRemaining());
        assertEquals("200", _uriOrStatus);
        assertTrue(_contentCompleted);
        assertTrue(_messageCompleted);

        // Parse next response.
        parser.reset();
        init();
        handle = parser.parseNext(buffer);
        assertFalse(handle);
        assertFalse(buffer.hasRemaining());
        assertEquals("303", _uriOrStatus);
        assertTrue(_contentCompleted);
        assertTrue(_messageCompleted);
    }

    @ParameterizedTest
    @ValueSource(strings = {"\r\n", "\n"})
    public void testSPAfterResponseMessageCompleteFalse(String eoln)
    {
        HttpParser.ResponseHandler handler = new Handler()
        {
            @Override
            public boolean messageComplete()
            {
                super.messageComplete();
                return false;
            }
        };
        HttpParser parser = new HttpParser(handler);

        ByteBuffer buffer = BufferUtil.toBuffer(
            "HTTP/1.1 304 Not Modified" + eoln +
                eoln +
                " " + // Single SP.
                "HTTP/1.1 200 OK" + eoln +
                "Content-Length: 0" + eoln +
                eoln);
        boolean handle = parser.parseNext(buffer);
        assertFalse(handle);
        assertTrue(buffer.hasRemaining());
        assertEquals("304", _uriOrStatus);
        assertTrue(_contentCompleted);
        assertTrue(_messageCompleted);

        // Parse next response.
        parser.reset();
        init();
        handle = parser.parseNext(buffer);
        assertFalse(handle);
        assertFalse(buffer.hasRemaining());
        assertNotNull(_bad);

        buffer = BufferUtil.toBuffer(
            "HTTP/1.1 200 OK" + eoln +
                "Content-Length: 0" + eoln +
                eoln +
                " " + // Single SP.
                "HTTP/1.1 303 See Other" + eoln +
                "Content-Length: 0" + eoln +
                eoln);
        parser = new HttpParser(handler);
        handle = parser.parseNext(buffer);
        assertFalse(handle);
        assertTrue(buffer.hasRemaining());
        assertEquals("200", _uriOrStatus);
        assertTrue(_contentCompleted);
        assertTrue(_messageCompleted);

        // Parse next response.
        parser.reset();
        init();
        handle = parser.parseNext(buffer);
        assertFalse(handle);
        assertFalse(buffer.hasRemaining());
        assertNotNull(_bad);
    }

    @BeforeEach
    public void init()
    {
        _bad = null;
        _content = null;
        _methodOrVersion = null;
        _uriOrStatus = null;
        _versionOrReason = null;
        _hdr = null;
        _val = null;
        _headers = 0;
        _headerCompleted = false;
        _contentCompleted = false;
        _messageCompleted = false;
        _complianceViolation.clear();
    }

    private String _host;
    private int _port;
    private String _bad;
    private String _content;
    private String _methodOrVersion;
    private String _uriOrStatus;
    private String _versionOrReason;
    private final List<HttpField> _fields = new ArrayList<>();
    private final List<HttpField> _trailers = new ArrayList<>();
    private String[] _hdr;
    private String[] _val;
    private int _headers;
    private boolean _early;
    private boolean _headerCompleted;
    private boolean _contentCompleted;
    private boolean _messageCompleted;
    private final List<ComplianceViolation> _complianceViolation = new ArrayList<>();

    private class Handler implements HttpParser.RequestHandler, HttpParser.ResponseHandler, ComplianceViolation.Listener
    {
        @Override
        public boolean content(ByteBuffer ref)
        {
            if (_content == null)
                _content = "";
            String c = BufferUtil.toString(ref, StandardCharsets.UTF_8);
            _content = _content + c;
            ref.position(ref.limit());
            return false;
        }

        @Override
        public void startRequest(String method, String uri, HttpVersion version)
        {
            _fields.clear();
            _trailers.clear();
            _headers = -1;
            _hdr = new String[10];
            _val = new String[10];
            _methodOrVersion = method;
            _uriOrStatus = uri;
            _versionOrReason = version == null ? null : version.asString();
            _messageCompleted = false;
            _headerCompleted = false;
            _early = false;
        }

        @Override
        public void parsedHeader(HttpField field)
        {
            _fields.add(field);
            _hdr[++_headers] = field.getName();
            _val[_headers] = field.getValue();

            if (field instanceof HostPortHttpField hpfield)
            {
                _host = hpfield.getHost();
                _port = hpfield.getPort();
            }
        }

        @Override
        public boolean headerComplete()
        {
            _content = null;
            _headerCompleted = true;
            return false;
        }

        @Override
        public void parsedTrailer(HttpField field)
        {
            _trailers.add(field);
        }

        @Override
        public boolean contentComplete()
        {
            _contentCompleted = true;
            return false;
        }

        @Override
        public boolean messageComplete()
        {
            _messageCompleted = true;
            return true;
        }

        @Override
<<<<<<< HEAD
        public void badMessage(BadMessage.RuntimeException failure)
=======
        public void badMessage(Throwable failure)
>>>>>>> 297d6a0d
        {
            if (failure instanceof BadMessage bm)
            {
                String reason = bm.getReason();
                _bad = reason == null ? String.valueOf(bm.getCode()) : reason;
            }
            else
            {
                _bad = "500";
            }
        }

        @Override
        public void startResponse(HttpVersion version, int status, String reason)
        {
            _fields.clear();
            _trailers.clear();
            _methodOrVersion = version.asString();
            _uriOrStatus = Integer.toString(status);
            _versionOrReason = reason;
            _headers = -1;
            _hdr = new String[10];
            _val = new String[10];
            _messageCompleted = false;
            _headerCompleted = false;
        }

        @Override
        public void earlyEOF()
        {
            _early = true;
        }

        @Override
        public void onComplianceViolation(ComplianceViolation.Mode mode, ComplianceViolation violation, String reason)
        {
            _complianceViolation.add(violation);
        }
    }

    @Test
    public void testHttpHeaderValueParseCsv()
    {
        final List<HttpHeaderValue> list = new ArrayList<>();
        final List<String> unknowns = new ArrayList<>();

        assertTrue(HttpHeaderValue.parseCsvIndex("", list::add, unknowns::add));
        assertThat(list, empty());
        assertThat(unknowns, empty());

        assertTrue(HttpHeaderValue.parseCsvIndex(" ", list::add, unknowns::add));
        assertThat(list, empty());
        assertThat(unknowns, empty());

        assertTrue(HttpHeaderValue.parseCsvIndex(",", list::add, unknowns::add));
        assertThat(list, empty());
        assertThat(unknowns, empty());

        assertTrue(HttpHeaderValue.parseCsvIndex(",,", list::add, unknowns::add));
        assertThat(list, empty());
        assertThat(unknowns, empty());

        assertTrue(HttpHeaderValue.parseCsvIndex(" , , ", list::add, unknowns::add));
        assertThat(list, empty());
        assertThat(unknowns, empty());

        list.clear();
        assertTrue(HttpHeaderValue.parseCsvIndex("close", list::add));
        assertThat(list, contains(HttpHeaderValue.CLOSE));

        list.clear();
        assertTrue(HttpHeaderValue.parseCsvIndex(" close ", list::add));
        assertThat(list, contains(HttpHeaderValue.CLOSE));

        list.clear();
        assertTrue(HttpHeaderValue.parseCsvIndex(",close,", list::add));
        assertThat(list, contains(HttpHeaderValue.CLOSE));

        list.clear();
        assertTrue(HttpHeaderValue.parseCsvIndex(" , close , ", list::add));
        assertThat(list, contains(HttpHeaderValue.CLOSE));

        list.clear();
        assertTrue(HttpHeaderValue.parseCsvIndex(" close,GZIP, chunked    , Keep-Alive   ", list::add));
        assertThat(list, contains(HttpHeaderValue.CLOSE, HttpHeaderValue.GZIP, HttpHeaderValue.CHUNKED, HttpHeaderValue.KEEP_ALIVE));

        list.clear();
        assertTrue(HttpHeaderValue.parseCsvIndex(" close,GZIP, chunked    , Keep-Alive   ", t ->
        {
            if (t.toString().startsWith("c"))
                list.add(t);
            return true;
        }));
        assertThat(list, contains(HttpHeaderValue.CLOSE, HttpHeaderValue.CHUNKED));

        list.clear();
        assertFalse(HttpHeaderValue.parseCsvIndex(" close,GZIP, chunked    , Keep-Alive   ", t ->
        {
            if (HttpHeaderValue.CHUNKED == t)
                return false;
            list.add(t);
            return true;
        }));
        assertThat(list, contains(HttpHeaderValue.CLOSE, HttpHeaderValue.GZIP));

        list.clear();
        unknowns.clear();
        assertTrue(HttpHeaderValue.parseCsvIndex("closed,close, unknown , bytes", list::add, unknowns::add));
        assertThat(list, contains(HttpHeaderValue.CLOSE, HttpHeaderValue.BYTES));
        assertThat(unknowns, contains("closed", "unknown"));

        list.clear();
        unknowns.clear();
        assertFalse(HttpHeaderValue.parseCsvIndex("close, unknown , bytes", list::add, s -> false));
        assertThat(list, contains(HttpHeaderValue.CLOSE));
        assertThat(unknowns, empty());
    }
}<|MERGE_RESOLUTION|>--- conflicted
+++ resolved
@@ -3330,11 +3330,7 @@
         }
 
         @Override
-<<<<<<< HEAD
-        public void badMessage(BadMessage.RuntimeException failure)
-=======
         public void badMessage(Throwable failure)
->>>>>>> 297d6a0d
         {
             if (failure instanceof BadMessage bm)
             {
