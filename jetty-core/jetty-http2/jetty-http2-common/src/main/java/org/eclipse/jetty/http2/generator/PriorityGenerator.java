--- conflicted
+++ resolved
@@ -53,13 +53,10 @@
 
         if (exclusive)
             parentStreamId |= 0x80_00_00_00;
-<<<<<<< HEAD
+
         accumulator.putInt(parentStreamId);
+        // SPEC: for RFC 7540 weight is 1..256, for RFC 9113 is an unused value.
         accumulator.put((byte)(weight - 1));
-=======
-        header.putInt(parentStreamId);
-        // SPEC: for RFC 7540 weight is 1..256, for RFC 9113 is an unused value.
-        header.put((byte)(weight - 1));
->>>>>>> a9b2da53
+
     }
 }