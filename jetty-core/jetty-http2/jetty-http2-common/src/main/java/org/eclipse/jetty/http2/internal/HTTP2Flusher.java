//
// ========================================================================
// Copyright (c) 1995 Mort Bay Consulting Pty Ltd and others.
//
// This program and the accompanying materials are made available under the
// terms of the Eclipse Public License v. 2.0 which is available at
// https://www.eclipse.org/legal/epl-2.0, or the Apache License, Version 2.0
// which is available at https://www.apache.org/licenses/LICENSE-2.0.
//
// SPDX-License-Identifier: EPL-2.0 OR Apache-2.0
// ========================================================================
//

package org.eclipse.jetty.http2.internal;

import java.io.IOException;
import java.util.ArrayDeque;
import java.util.ArrayList;
import java.util.Collection;
import java.util.Deque;
import java.util.HashSet;
import java.util.Iterator;
import java.util.List;
import java.util.Queue;
import java.util.Set;

import org.eclipse.jetty.http2.FlowControlStrategy;
import org.eclipse.jetty.http2.HTTP2Connection;
import org.eclipse.jetty.http2.HTTP2Session;
import org.eclipse.jetty.http2.HTTP2Stream;
import org.eclipse.jetty.http2.frames.WindowUpdateFrame;
import org.eclipse.jetty.http2.hpack.HpackException;
import org.eclipse.jetty.io.EndPoint;
import org.eclipse.jetty.io.EofException;
import org.eclipse.jetty.io.RetainableByteBuffer;
import org.eclipse.jetty.util.IteratingCallback;
import org.eclipse.jetty.util.component.Dumpable;
import org.eclipse.jetty.util.thread.AutoLock;
import org.eclipse.jetty.util.thread.Invocable;
import org.slf4j.Logger;
import org.slf4j.LoggerFactory;

public class HTTP2Flusher extends IteratingCallback implements Dumpable
{
    private static final Logger LOG = LoggerFactory.getLogger(HTTP2Flusher.class);

    private final AutoLock lock = new AutoLock();
    private final Queue<WindowEntry> windows = new ArrayDeque<>();
    private final Deque<HTTP2Session.Entry> entries = new ArrayDeque<>();
    private final Queue<HTTP2Session.Entry> pendingEntries = new ArrayDeque<>();
    private final Collection<HTTP2Session.Entry> processedEntries = new ArrayList<>();
    private final HTTP2Session session;
    private final RetainableByteBuffer.Mutable accumulator;
    private InvocationType invocationType = InvocationType.NON_BLOCKING;
    private Throwable terminated;
    private HTTP2Session.Entry stalledEntry;

    public HTTP2Flusher(HTTP2Session session)
    {
        this.session = session;
        EndPoint endPoint = session.getEndPoint();
        boolean direct = endPoint != null && endPoint.getConnection() instanceof HTTP2Connection http2Connection && http2Connection.isUseOutputDirectByteBuffers();
        this.accumulator = new RetainableByteBuffer.DynamicCapacity(session.getGenerator().getByteBufferPool(), direct, -1);
    }

    @Override
    public InvocationType getInvocationType()
    {
        return invocationType;
    }

    public void window(HTTP2Stream stream, WindowUpdateFrame frame)
    {
        Throwable closed;
        try (AutoLock ignored = lock.lock())
        {
            closed = terminated;
            if (closed == null)
                windows.offer(new WindowEntry(stream, frame));
        }
        // Flush stalled data.
        if (closed == null)
            iterate();
    }

    public boolean prepend(HTTP2Session.Entry entry)
    {
        Throwable closed;
        try (AutoLock ignored = lock.lock())
        {
            closed = terminated;
            if (closed == null)
            {
                entries.offerFirst(entry);
                if (LOG.isDebugEnabled())
                    LOG.debug("Prepended {}, entries={}", entry, entries.size());
            }
        }
        if (closed == null)
            return true;
        closed(entry, closed);
        return false;
    }

    public boolean append(HTTP2Session.Entry entry)
    {
        Throwable closed;
        try (AutoLock ignored = lock.lock())
        {
            closed = terminated;
            if (closed == null)
            {
                entries.offer(entry);
                if (LOG.isDebugEnabled())
                    LOG.debug("Appended {}, entries={}, {}", entry, entries.size(), this);
            }
        }
        if (closed == null)
            return true;
        closed(entry, closed);
        return false;
    }

    public boolean append(List<HTTP2Session.Entry> list)
    {
        Throwable closed;
        try (AutoLock ignored = lock.lock())
        {
            closed = terminated;
            if (closed == null)
            {
                list.forEach(entries::offer);
                if (LOG.isDebugEnabled())
                    LOG.debug("Appended {}, entries={} {}", list, entries.size(), this);
            }
        }
        if (closed == null)
            return true;
        list.forEach(entry -> closed(entry, closed));
        return false;
    }

    private int getWindowQueueSize()
    {
        try (AutoLock ignored = lock.lock())
        {
            return windows.size();
        }
    }

    public int getFrameQueueSize()
    {
        try (AutoLock ignored = lock.lock())
        {
            return entries.size();
        }
    }

    @Override
    protected Action process() throws Throwable
    {
        if (LOG.isDebugEnabled())
            LOG.debug("process {} {}", session, this);

        try (AutoLock ignored = lock.lock())
        {
            if (terminated != null)
                throw terminated;

            WindowEntry windowEntry;
            while ((windowEntry = windows.poll()) != null)
            {
                windowEntry.perform();
            }

            HTTP2Session.Entry entry;
            while ((entry = entries.poll()) != null)
            {
                pendingEntries.offer(entry);
            }
        }

        if (pendingEntries.isEmpty())
        {
            if (LOG.isDebugEnabled())
                LOG.debug("Flushed {} {}", session, this);
            return Action.IDLE;
        }

        while (true)
        {
            boolean progress = false;

            if (pendingEntries.isEmpty())
                break;

            Iterator<HTTP2Session.Entry> pending = pendingEntries.iterator();
            while (pending.hasNext())
            {
                HTTP2Session.Entry entry = pending.next();
                if (LOG.isDebugEnabled())
                    LOG.debug("Processing {}", entry);

                // If the stream has been reset or removed,
                // don't send the frame and fail it here.
                if (entry.shouldBeDropped())
                {
                    if (LOG.isDebugEnabled())
                        LOG.debug("Dropped {}", entry);
                    entry.failed(new EofException("dropped"));
                    pending.remove();
                    continue;
                }

                try
                {
                    if (entry.generate(accumulator))
                    {
                        if (LOG.isDebugEnabled())
                            LOG.debug("Generated {} frame bytes for {}", entry.getFrameBytesGenerated(), entry);

                        progress = true;

                        // We use ArrayList contains() + add() instead of HashSet add()
                        // because that is faster for collections of size up to 250 entries.
                        if (!processedEntries.contains(entry))
                        {
                            processedEntries.add(entry);
                            invocationType = Invocable.combine(invocationType, Invocable.getInvocationType(entry.getCallback()));
                        }

                        if (entry.getDataBytesRemaining() == 0)
                            pending.remove();
                    }
                    else
                    {
                        if (session.getSendWindow() <= 0 && stalledEntry == null)
                        {
                            stalledEntry = entry;
                            if (LOG.isDebugEnabled())
                                LOG.debug("Flow control stalled at {}", entry);
                            // Continue to process control frames.
                        }
                    }
                }
                catch (HpackException.StreamException failure)
                {
                    if (LOG.isDebugEnabled())
                        LOG.debug("Failure generating {}", entry, failure);
                    entry.failed(failure);
                    pending.remove();
                }
                catch (Throwable failure)
                {
                    // Failure to generate the entry is catastrophic.
                    if (LOG.isDebugEnabled())
                        LOG.debug("Failure generating {}", entry, failure);
                    failed(failure);
                    return Action.SCHEDULED;
                }
            }

            if (!progress)
                break;

            if (stalledEntry != null)
                break;

            int writeThreshold = session.getWriteThreshold();
            if (accumulator.size() >= writeThreshold)
            {
                if (LOG.isDebugEnabled())
                    LOG.debug("Write threshold {} exceeded", writeThreshold);
                break;
            }
        }

        if (accumulator.isEmpty())
        {
            finish();
            return Action.IDLE;
        }

        if (LOG.isDebugEnabled())
            LOG.debug("Writing {} bytes - entries processed/pending {}/{}: {}/{}",
                accumulator.size(),
                processedEntries.size(),
                pendingEntries.size(),
                processedEntries,
                pendingEntries);

        accumulator.writeTo(session.getEndPoint(), false, this);
        return Action.SCHEDULED;
    }

    @Override
    protected void onSuccess()
    {
        if (LOG.isDebugEnabled())
            LOG.debug("Written - entries processed/pending {}/{}: {}/{}",
                processedEntries.size(),
                pendingEntries.size(),
                processedEntries,
                pendingEntries);
        finish();
    }

    private void finish()
    {
        accumulator.clear();
        processedEntries.forEach(HTTP2Session.Entry::succeeded);
        processedEntries.clear();
        invocationType = InvocationType.NON_BLOCKING;

        if (stalledEntry != null)
        {
            int size = pendingEntries.size();
            for (int i = 0; i < size; ++i)
            {
                HTTP2Session.Entry entry = pendingEntries.peek();
                if (entry == stalledEntry)
                    break;
                pendingEntries.poll();
                pendingEntries.offer(entry);
            }
            stalledEntry = null;
        }
    }

    @Override
    protected void onCompleteSuccess()
    {
        throw new IllegalStateException();
    }

    @Override
    protected void onFailure(Throwable x)
    {
<<<<<<< HEAD
        accumulator.release();

=======
>>>>>>> d8fad1fa
        Throwable closed;
        Set<HTTP2Session.Entry> allEntries;
        try (AutoLock ignored = lock.lock())
        {
            closed = terminated;
            terminated = x;
            if (LOG.isDebugEnabled())
                LOG.debug(String.format("%s, entries processed/pending/queued=%d/%d/%d",
                    closed != null ? "Closing" : "Failing",
                    processedEntries.size(),
                    pendingEntries.size(),
                    entries.size()), x);
            allEntries = new HashSet<>(entries);
            entries.clear();
        }

        allEntries.addAll(processedEntries);
        processedEntries.clear();
        allEntries.addAll(pendingEntries);
        pendingEntries.clear();
        allEntries.forEach(entry -> entry.failed(x));

        // If the failure came from within the
        // flusher, we need to close the connection.
        if (closed == null)
            session.onWriteFailure(x);
    }

    @Override
    protected void onCompleteFailure(Throwable x)
    {
        release();
    }

    public void terminate(Throwable cause)
    {
        Throwable closed;
        try (AutoLock ignored = lock.lock())
        {
            closed = terminated;
            terminated = cause;
            if (LOG.isDebugEnabled())
                LOG.debug("{} {}", closed != null ? "Terminated" : "Terminating", this);
        }
        if (closed == null)
            iterate();
    }

    private void closed(HTTP2Session.Entry entry, Throwable failure)
    {
        entry.failed(failure);
    }

    @Override
    public String dump()
    {
        return Dumpable.dump(this);
    }

    @Override
    public void dump(Appendable out, String indent) throws IOException
    {
        out.append(toString()).append(System.lineSeparator());
    }

    @Override
    public String toString()
    {
        return String.format("%s[window_queue=%d,frame_queue=%d,processed/pending=%d/%d]",
            super.toString(),
            getWindowQueueSize(),
            getFrameQueueSize(),
            processedEntries.size(),
            pendingEntries.size());
    }

    private class WindowEntry
    {
        private final HTTP2Stream stream;
        private final WindowUpdateFrame frame;

        public WindowEntry(HTTP2Stream stream, WindowUpdateFrame frame)
        {
            this.stream = stream;
            this.frame = frame;
        }

        public void perform()
        {
            FlowControlStrategy flowControl = session.getFlowControlStrategy();
            flowControl.onWindowUpdate(session, stream, frame);
        }
    }
}<|MERGE_RESOLUTION|>--- conflicted
+++ resolved
@@ -336,11 +336,6 @@
     @Override
     protected void onFailure(Throwable x)
     {
-<<<<<<< HEAD
-        accumulator.release();
-
-=======
->>>>>>> d8fad1fa
         Throwable closed;
         Set<HTTP2Session.Entry> allEntries;
         try (AutoLock ignored = lock.lock())
@@ -372,7 +367,7 @@
     @Override
     protected void onCompleteFailure(Throwable x)
     {
-        release();
+        accumulator.release();
     }
 
     public void terminate(Throwable cause)
