--- conflicted
+++ resolved
@@ -372,12 +372,12 @@
     @Override
     protected void onCompleteFailure(Throwable x)
     {
-        release();
+        accumulator.release();
     }
 
     private void onSessionFailure(Throwable x)
     {
-        release();
+        accumulator.release();
         Throwable closed = fail(x);
         if (closed == null)
             session.close(ErrorCode.COMPRESSION_ERROR.code, null, NOOP);
@@ -406,21 +406,7 @@
         allEntries.addAll(pendingEntries);
         pendingEntries.clear();
         allEntries.forEach(entry -> entry.failed(x));
-<<<<<<< HEAD
-
-        // If the failure came from within the
-        // flusher, we need to close the connection.
-        if (closed == null)
-            session.onWriteFailure(x);
-    }
-
-    @Override
-    protected void onCompleteFailure(Throwable x)
-    {
-        accumulator.release();
-=======
         return closed;
->>>>>>> 1ea02673
     }
 
     public void terminate(Throwable cause)
