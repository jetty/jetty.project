--- conflicted
+++ resolved
@@ -179,17 +179,7 @@
         // the two actions cancel each other, no need to further retain or release.
         chunk = createChunk(data);
 
-<<<<<<< HEAD
-        // Some content is read, but the 100 Continue interim
-        // response has not been sent yet, then don't bother
-        // sending it later, as the client already sent the content.
-        if (_expects100Continue && chunk.hasRemaining())
-            _expects100Continue = false;
-
         try (AutoLock ignored = _lock.lock())
-=======
-        try (AutoLock ignored = lock.lock())
->>>>>>> a69fd3c3
         {
             _chunk = Content.Chunk.next(chunk);
         }
