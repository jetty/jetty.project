//
// ========================================================================
// Copyright (c) 1995 Mort Bay Consulting Pty Ltd and others.
//
// This program and the accompanying materials are made available under the
// terms of the Eclipse Public License v. 2.0 which is available at
// https://www.eclipse.org/legal/epl-2.0, or the Apache License, Version 2.0
// which is available at https://www.apache.org/licenses/LICENSE-2.0.
//
// SPDX-License-Identifier: EPL-2.0 OR Apache-2.0
// ========================================================================
//

package org.eclipse.jetty.http3.server.internal;

import java.io.IOException;
import java.nio.ByteBuffer;
import java.util.concurrent.CompletableFuture;
import java.util.function.BiConsumer;
import java.util.function.Supplier;

import org.eclipse.jetty.http.BadMessage;
import org.eclipse.jetty.http.HttpFields;
import org.eclipse.jetty.http.HttpGenerator;
import org.eclipse.jetty.http.HttpHeader;
import org.eclipse.jetty.http.HttpHeaderValue;
import org.eclipse.jetty.http.HttpMethod;
import org.eclipse.jetty.http.HttpStatus;
import org.eclipse.jetty.http.HttpVersion;
import org.eclipse.jetty.http.MetaData;
import org.eclipse.jetty.http.Trailers;
import org.eclipse.jetty.http3.HTTP3ErrorCode;
import org.eclipse.jetty.http3.api.Stream;
import org.eclipse.jetty.http3.frames.DataFrame;
import org.eclipse.jetty.http3.frames.HeadersFrame;
import org.eclipse.jetty.io.Content;
import org.eclipse.jetty.server.HttpChannel;
import org.eclipse.jetty.server.HttpStream;
import org.eclipse.jetty.util.BufferUtil;
import org.eclipse.jetty.util.Callback;
import org.eclipse.jetty.util.NanoTime;
import org.eclipse.jetty.util.thread.AutoLock;
import org.eclipse.jetty.util.thread.Invocable;
import org.slf4j.Logger;
import org.slf4j.LoggerFactory;

public class HttpStreamOverHTTP3 implements HttpStream
{
    private static final Logger LOG = LoggerFactory.getLogger(HttpStreamOverHTTP3.class);

    private final AutoLock lock = new AutoLock();
    private final long nanoTime = NanoTime.now();
    private final ServerHTTP3StreamConnection connection;
    private final HttpChannel httpChannel;
    private final HTTP3StreamServer stream;
    private MetaData.Request requestMetaData;
    private MetaData.Response responseMetaData;
    private Content.Chunk chunk;
    private boolean committed;
    private boolean expects100Continue;

    public HttpStreamOverHTTP3(ServerHTTP3StreamConnection connection, HttpChannel httpChannel, HTTP3StreamServer stream)
    {
        this.connection = connection;
        this.httpChannel = httpChannel;
        this.stream = stream;
    }

    @Override
    public String getId()
    {
        return String.valueOf(stream.getId());
    }

    @Override
    public long getNanoTime()
    {
        return nanoTime;
    }

    public Runnable onRequest(HeadersFrame frame)
    {
        try
        {
            requestMetaData = (MetaData.Request)frame.getMetaData();

            Runnable handler = httpChannel.onRequest(requestMetaData);

            if (frame.isLast())
            {
                try (AutoLock ignored = lock.lock())
                {
                    chunk = Content.Chunk.EOF;
                }
            }

            HttpFields fields = requestMetaData.getFields();

            expects100Continue = fields.contains(HttpHeader.EXPECT, HttpHeaderValue.CONTINUE.asString());

            boolean connect = requestMetaData instanceof MetaData.ConnectRequest;

            if (!connect)
                connection.setApplicationMode(true);

            if (LOG.isDebugEnabled())
            {
                LOG.debug("HTTP3 request #{}/{}, {} {} {}{}{}",
                    stream.getId(), Integer.toHexString(stream.getSession().hashCode()),
                    requestMetaData.getMethod(), requestMetaData.getURI(), requestMetaData.getHttpVersion(),
                    System.lineSeparator(), fields);
            }

            InvocationType invocationType = Invocable.getInvocationType(handler);
            return new ReadyTask(invocationType, handler)
            {
                @Override
                public void run()
                {
                    if (stream.isClosed())
                    {
                        if (LOG.isDebugEnabled())
                            LOG.debug("HTTP3 request #{}/{} skipped handling, stream already closed {}",
                                stream.getId(), Integer.toHexString(stream.getSession().hashCode()),
                                stream);
                    }
                    else
                    {
                        super.run();
                    }
                }
            };
        }
<<<<<<< HEAD
        catch (BadMessage.RuntimeException x)
=======
        catch (BadMessage.RuntimeException | BadMessage.IllegalArgumentException x)
>>>>>>> 297d6a0d
        {
            if (LOG.isDebugEnabled())
                LOG.debug("onRequest() failure", x);
            return () -> onBadMessage(x);
        }
        catch (Throwable x)
        {
            return () -> onBadMessage(new BadMessage.RuntimeException(HttpStatus.INTERNAL_SERVER_ERROR_500, null, x));
        }
    }

<<<<<<< HEAD
    private void onBadMessage(BadMessage.RuntimeException x)
=======
    private void onBadMessage(BadMessage x)
>>>>>>> 297d6a0d
    {
        // TODO
    }

    @Override
    public Content.Chunk read()
    {
        while (true)
        {
            Content.Chunk chunk;
            try (AutoLock ignored = lock.lock())
            {
                chunk = this.chunk;
                this.chunk = Content.Chunk.next(chunk);
            }
            if (chunk != null)
                return chunk;

            Stream.Data data = stream.readData();
            if (data == null)
                return null;

            // The data instance should be released after readData() above;
            // the chunk is stored below for later use, so should be retained;
            // the two actions cancel each other, no need to further retain or release.
            chunk = createChunk(data);

            // Some content is read, but the 100 Continue interim
            // response has not been sent yet, then don't bother
            // sending it later, as the client already sent the content.
            if (expects100Continue && chunk.hasRemaining())
                expects100Continue = false;

            try (AutoLock ignored = lock.lock())
            {
                this.chunk = chunk;
            }
        }
    }

    @Override
    public void demand()
    {
        boolean notify;
        try (AutoLock ignored = lock.lock())
        {
            // We may have a non-demanded chunk in case of trailers.
            notify = chunk != null;
        }
        if (notify)
        {
            Runnable task = httpChannel.onContentAvailable();
            if (task != null)
                connection.offer(task);
        }
        else
        {
            if (expects100Continue)
            {
                expects100Continue = false;
                send(requestMetaData, HttpGenerator.CONTINUE_100_INFO, false, null, Callback.NOOP);
            }
            stream.demand();
        }
    }

    public Runnable onDataAvailable()
    {
        if (LOG.isDebugEnabled())
        {
            LOG.debug("HTTP3 request data available #{}/{}",
                stream.getId(), Integer.toHexString(stream.getSession().hashCode()));
        }

        Stream.Data data = stream.readData();
        if (data == null)
        {
            stream.demand();
            return null;
        }

        // The data instance should be released after readData() above;
        // the chunk is stored below for later use, so should be retained;
        // the two actions cancel each other, no need to further retain or release.
        Content.Chunk chunk = createChunk(data);

        try (AutoLock ignored = lock.lock())
        {
            this.chunk = chunk;
        }

        return httpChannel.onContentAvailable();
    }

    public Runnable onTrailer(HeadersFrame frame)
    {
        HttpFields trailers = frame.getMetaData().getFields().asImmutable();
        if (LOG.isDebugEnabled())
        {
            LOG.debug("HTTP3 Request #{}/{}, trailer:{}{}",
                stream.getId(), Integer.toHexString(stream.getSession().hashCode()),
                System.lineSeparator(), trailers);
        }
        try (AutoLock ignored = lock.lock())
        {
            chunk = new Trailers(trailers);
        }
        return httpChannel.onContentAvailable();
    }

    private Content.Chunk createChunk(Stream.Data data)
    {
        if (data == Stream.Data.EOF)
        {
            data.release();
            return Content.Chunk.EOF;
        }
        return Content.Chunk.asChunk(data.getByteBuffer(), data.isLast(), data);
    }

    @Override
    public void prepareResponse(HttpFields.Mutable headers)
    {
        // Nothing to do here.
    }

    @Override
    public void send(MetaData.Request request, MetaData.Response response, boolean last, ByteBuffer byteBuffer, Callback callback)
    {
        ByteBuffer content = byteBuffer != null ? byteBuffer : BufferUtil.EMPTY_BUFFER;
        if (response != null)
            sendHeaders(request, response, content, last, callback);
        else
            sendContent(request, content, last, callback);
    }

    private void sendHeaders(MetaData.Request request, MetaData.Response response, ByteBuffer content, boolean lastContent, Callback callback)
    {
        this.responseMetaData = response;

        HeadersFrame headersFrame;
        DataFrame dataFrame = null;
        HeadersFrame trailersFrame = null;

        boolean isHeadRequest = HttpMethod.HEAD.is(request.getMethod());
        boolean hasContent = BufferUtil.hasContent(content) && !isHeadRequest;
        if (HttpStatus.isInterim(response.getStatus()))
        {
            // Must not commit interim responses.

            if (hasContent)
            {
                callback.failed(new IllegalStateException("Interim response cannot have content"));
                return;
            }

            if (expects100Continue && response.getStatus() == HttpStatus.CONTINUE_100)
                expects100Continue = false;

            headersFrame = new HeadersFrame(response, false);
        }
        else
        {
            committed = true;
            if (lastContent)
            {
                long realContentLength = BufferUtil.length(content);
                long contentLength = response.getContentLength();
                if (contentLength < 0)
                {
                    this.responseMetaData = new MetaData.Response(
                        response.getHttpVersion(),
                        response.getStatus(),
                        response.getReason(),
                        response.getFields(),
                        realContentLength,
                        response.getTrailersSupplier()
                    );
                }
                else if (hasContent && contentLength != realContentLength)
                {
                    callback.failed(new BadMessage.RuntimeException(HttpStatus.INTERNAL_SERVER_ERROR_500, String.format("Incorrect Content-Length %d!=%d", contentLength, realContentLength)));
                    return;
                }
            }

            if (hasContent)
            {
                headersFrame = new HeadersFrame(response, false);
                if (lastContent)
                {
                    HttpFields trailers = retrieveTrailers();
                    if (trailers == null)
                    {
                        dataFrame = new DataFrame(content, true);
                    }
                    else
                    {
                        dataFrame = new DataFrame(content, false);
                        trailersFrame = new HeadersFrame(new MetaData(HttpVersion.HTTP_3, trailers), true);
                    }
                }
                else
                {
                    dataFrame = new DataFrame(content, false);
                }
            }
            else
            {
                if (lastContent)
                {
                    if (isTunnel(request, response))
                    {
                        headersFrame = new HeadersFrame(response, false);
                    }
                    else
                    {
                        HttpFields trailers = retrieveTrailers();
                        if (trailers == null)
                        {
                            headersFrame = new HeadersFrame(response, true);
                        }
                        else
                        {
                            headersFrame = new HeadersFrame(response, false);
                            trailersFrame = new HeadersFrame(new MetaData(HttpVersion.HTTP_3, trailers), true);
                        }
                    }
                }
                else
                {
                    headersFrame = new HeadersFrame(response, false);
                }
            }
        }

        if (LOG.isDebugEnabled())
        {
            LOG.debug("HTTP3 Response #{}/{}:{}{} {}{}{}",
                stream.getId(), Integer.toHexString(stream.getSession().hashCode()),
                System.lineSeparator(), HttpVersion.HTTP_3, response.getStatus(),
                System.lineSeparator(), response.getFields());
        }

        CompletableFuture<Stream> cf = stream.respond(headersFrame);

        DataFrame df = dataFrame;
        if (df != null)
            cf = cf.thenCompose(s -> s.data(df));

        HeadersFrame tf = trailersFrame;
        if (tf != null)
            cf = cf.thenCompose(s -> s.trailer(tf));

        callback.completeWith(cf);
    }

    private void sendContent(MetaData.Request request, ByteBuffer content, boolean lastContent, Callback callback)
    {
        boolean isHeadRequest = HttpMethod.HEAD.is(request.getMethod());
        boolean hasContent = BufferUtil.hasContent(content) && !isHeadRequest;
        if (hasContent || (lastContent && !isTunnel(request, responseMetaData)))
        {
            if (!hasContent)
                content = BufferUtil.EMPTY_BUFFER;
            if (lastContent)
            {
                HttpFields trailers = retrieveTrailers();
                if (trailers == null)
                {
                    callback.completeWith(sendDataFrame(content, true, true));
                }
                else
                {
                    if (hasContent)
                    {
                        callback.completeWith(sendDataFrame(content, lastContent, false)
                            .thenCompose(s -> sendTrailerFrame(trailers)));
                    }
                    else
                    {
                        callback.completeWith(sendTrailerFrame(trailers));
                    }
                }
            }
            else
            {
                callback.completeWith(sendDataFrame(content, false, false));
            }
        }
        else
        {
            callback.succeeded();
        }
    }

    private HttpFields retrieveTrailers()
    {
        Supplier<HttpFields> supplier = responseMetaData.getTrailersSupplier();
        if (supplier == null)
            return null;
        HttpFields trailers = supplier.get();
        if (trailers == null)
            return null;
        return trailers.size() == 0 ? null : trailers;
    }

    private boolean isTunnel(MetaData.Request request, MetaData.Response response)
    {
        return MetaData.isTunnel(request.getMethod(), response.getStatus());
    }

    private CompletableFuture<Stream> sendDataFrame(ByteBuffer content, boolean lastContent, boolean endStream)
    {
        if (LOG.isDebugEnabled())
        {
            LOG.debug("HTTP3 Response #{}/{}: {} content bytes{}",
                stream.getId(), Integer.toHexString(stream.getSession().hashCode()),
                content.remaining(), lastContent ? " (last chunk)" : "");
        }
        DataFrame frame = new DataFrame(content, endStream);
        return stream.data(frame);
    }

    private CompletableFuture<Stream> sendTrailerFrame(HttpFields trailers)
    {
        if (LOG.isDebugEnabled())
        {
            LOG.debug("HTTP3 Response #{}/{}: trailer{}{}",
                stream.getId(), Integer.toHexString(stream.getSession().hashCode()),
                System.lineSeparator(), trailers);
        }

        HeadersFrame frame = new HeadersFrame(new MetaData(HttpVersion.HTTP_3, trailers), true);
        return stream.trailer(frame);
    }

    @Override
    public boolean isCommitted()
    {
        return committed;
    }

    @Override
    public Throwable consumeAvailable()
    {
        if (getTunnelSupport() != null)
            return null;
        return HttpStream.consumeAvailable(this, httpChannel.getConnectionMetaData().getHttpConfiguration());
    }

    public boolean isIdle()
    {
        // TODO: is this necessary?
        return true;
    }

    @Override
    public void succeeded()
    {
        httpChannel.recycle();

        // If the stream is not closed, it is still reading the request content.
        // Send a reset to the other end so that it stops sending data.
        if (!stream.isClosed())
        {
            if (LOG.isDebugEnabled())
                LOG.debug("HTTP3 Response #{}/{}: unconsumed request content, resetting stream", stream.getId(), Integer.toHexString(stream.getSession().hashCode()));
            stream.reset(HTTP3ErrorCode.REQUEST_CANCELLED_ERROR.code(), new IOException("unconsumed content"));
        }
    }

    @Override
    public void failed(Throwable x)
    {
        if (LOG.isDebugEnabled())
            LOG.debug("HTTP3 Response #{}/{} aborted", stream.getId(), Integer.toHexString(stream.getSession().hashCode()));
        stream.reset(HTTP3ErrorCode.REQUEST_CANCELLED_ERROR.code(), x);
    }

    public void onIdleTimeout(Throwable failure, BiConsumer<Runnable, Boolean> consumer)
    {
        Runnable runnable = httpChannel.onFailure(failure);
        boolean idle = !httpChannel.isRequestHandled();
        consumer.accept(runnable, idle);
    }

    public Runnable onFailure(Throwable failure)
    {
        return httpChannel.onFailure(failure);
    }
}<|MERGE_RESOLUTION|>--- conflicted
+++ resolved
@@ -131,11 +131,7 @@
                 }
             };
         }
-<<<<<<< HEAD
-        catch (BadMessage.RuntimeException x)
-=======
         catch (BadMessage.RuntimeException | BadMessage.IllegalArgumentException x)
->>>>>>> 297d6a0d
         {
             if (LOG.isDebugEnabled())
                 LOG.debug("onRequest() failure", x);
@@ -147,11 +143,7 @@
         }
     }
 
-<<<<<<< HEAD
-    private void onBadMessage(BadMessage.RuntimeException x)
-=======
     private void onBadMessage(BadMessage x)
->>>>>>> 297d6a0d
     {
         // TODO
     }
