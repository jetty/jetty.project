//
// ========================================================================
// Copyright (c) 1995-2022 Mort Bay Consulting Pty Ltd and others.
//
// This program and the accompanying materials are made available under the
// terms of the Eclipse Public License v. 2.0 which is available at
// https://www.eclipse.org/legal/epl-2.0, or the Apache License, Version 2.0
// which is available at https://www.apache.org/licenses/LICENSE-2.0.
//
// SPDX-License-Identifier: EPL-2.0 OR Apache-2.0
// ========================================================================
//

package org.eclipse.jetty.io;

import java.io.IOException;
import java.nio.ByteBuffer;
import java.util.Arrays;
import java.util.Comparator;
import java.util.concurrent.atomic.AtomicLong;
import java.util.function.Consumer;
import java.util.function.IntUnaryOperator;

import org.eclipse.jetty.util.BufferUtil;
import org.eclipse.jetty.util.ConcurrentPool;
import org.eclipse.jetty.util.NanoTime;
import org.eclipse.jetty.util.Pool;
import org.eclipse.jetty.util.annotation.ManagedAttribute;
import org.eclipse.jetty.util.annotation.ManagedObject;
import org.eclipse.jetty.util.annotation.ManagedOperation;
import org.eclipse.jetty.util.component.Dumpable;
import org.eclipse.jetty.util.component.DumpableCollection;
import org.slf4j.Logger;
import org.slf4j.LoggerFactory;

/**
 * <p>A {@link RetainableByteBuffer} pool where RetainableByteBuffers are held in {@link Pool}s that are
 * held in array elements.</p>
 * <p>Given a capacity {@code factor} of 1024, the first array element holds a Pool of RetainableByteBuffers
 * each of capacity 1024, the second array element holds a Pool of RetainableByteBuffers each of capacity
 * 2048, and so on with capacities 3072, 4096, 5120, etc.</p>
 * <p>The {@code maxHeapMemory} and {@code maxDirectMemory} default heuristic is to use {@link Runtime#maxMemory()}
 * divided by 8.</p>
 */
@ManagedObject
public class ArrayRetainableByteBufferPool implements RetainableByteBufferPool, Dumpable
{
    private static final Logger LOG = LoggerFactory.getLogger(ArrayRetainableByteBufferPool.class);
    static final int DEFAULT_FACTOR = 4096;
    static final int DEFAULT_MAX_CAPACITY_BY_FACTOR = 16;

    private final RetainedBucket[] _direct;
    private final RetainedBucket[] _indirect;
    private final int _minCapacity;
    private final int _maxCapacity;
    private final long _maxHeapMemory;
    private final long _maxDirectMemory;
    private final AtomicLong _currentHeapMemory = new AtomicLong();
    private final AtomicLong _currentDirectMemory = new AtomicLong();
    private final IntUnaryOperator _bucketIndexFor;

    /**
     * Creates a new ArrayRetainableByteBufferPool with a default configuration.
     * Both {@code maxHeapMemory} and {@code maxDirectMemory} default to 0 to use default heuristic.
     */
    public ArrayRetainableByteBufferPool()
    {
        this(0, -1, -1);
    }

    /**
     * Creates a new ArrayRetainableByteBufferPool with the given configuration.
     * Both {@code maxHeapMemory} and {@code maxDirectMemory} default to 0 to use default heuristic.
     *
     * @param minCapacity the minimum ByteBuffer capacity
     * @param factor the capacity factor
     * @param maxCapacity the maximum ByteBuffer capacity
     */
    public ArrayRetainableByteBufferPool(int minCapacity, int factor, int maxCapacity)
    {
        this(minCapacity, factor, maxCapacity, Integer.MAX_VALUE);
    }

    /**
     * Creates a new ArrayRetainableByteBufferPool with the given configuration.
     * Both {@code maxHeapMemory} and {@code maxDirectMemory} default to 0 to use default heuristic.
     *
     * @param minCapacity the minimum ByteBuffer capacity
     * @param factor the capacity factor
     * @param maxCapacity the maximum ByteBuffer capacity
     * @param maxBucketSize the maximum number of ByteBuffers for each bucket
     */
    public ArrayRetainableByteBufferPool(int minCapacity, int factor, int maxCapacity, int maxBucketSize)
    {
        this(minCapacity, factor, maxCapacity, maxBucketSize, 0L, 0L);
    }

    /**
     * Creates a new ArrayRetainableByteBufferPool with the given configuration.
     *
     * @param minCapacity the minimum ByteBuffer capacity
     * @param factor the capacity factor
     * @param maxCapacity the maximum ByteBuffer capacity
     * @param maxBucketSize the maximum number of ByteBuffers for each bucket
     * @param maxHeapMemory the max heap memory in bytes, -1 for unlimited memory or 0 to use default heuristic
     * @param maxDirectMemory the max direct memory in bytes, -1 for unlimited memory or 0 to use default heuristic
     */
    public ArrayRetainableByteBufferPool(int minCapacity, int factor, int maxCapacity, int maxBucketSize, long maxHeapMemory, long maxDirectMemory)
    {
        this(minCapacity, factor, maxCapacity, maxBucketSize, maxHeapMemory, maxDirectMemory, null, null);
    }

    /**
     * Creates a new ArrayRetainableByteBufferPool with the given configuration.
     *
     * @param minCapacity the minimum ByteBuffer capacity
     * @param factor the capacity factor
     * @param maxCapacity the maximum ByteBuffer capacity
     * @param maxBucketSize the maximum number of ByteBuffers for each bucket
     * @param maxHeapMemory the max heap memory in bytes, -1 for unlimited memory or 0 to use default heuristic
     * @param maxDirectMemory the max direct memory in bytes, -1 for unlimited memory or 0 to use default heuristic
     * @param bucketIndexFor a {@link IntUnaryOperator} that takes a capacity and returns a bucket index
     * @param bucketCapacity a {@link IntUnaryOperator} that takes a bucket index and returns a capacity
     */
    protected ArrayRetainableByteBufferPool(int minCapacity, int factor, int maxCapacity, int maxBucketSize, long maxHeapMemory, long maxDirectMemory, IntUnaryOperator bucketIndexFor, IntUnaryOperator bucketCapacity)
    {
        if (minCapacity <= 0)
            minCapacity = 0;
        factor = factor <= 0 ? DEFAULT_FACTOR : factor;
        if (maxCapacity <= 0)
            maxCapacity = DEFAULT_MAX_CAPACITY_BY_FACTOR * factor;
        if ((maxCapacity % factor) != 0 || factor >= maxCapacity)
            throw new IllegalArgumentException(String.format("The capacity factor(%d) must be a divisor of maxCapacity(%d)", factor, maxCapacity));

        int f = factor;
        if (bucketIndexFor == null)
            bucketIndexFor = c -> (c - 1) / f;
        if (bucketCapacity == null)
            bucketCapacity = i -> (i + 1) * f;

        int length = bucketIndexFor.applyAsInt(maxCapacity) + 1;
        RetainedBucket[] directArray = new RetainedBucket[length];
        RetainedBucket[] indirectArray = new RetainedBucket[length];
        for (int i = 0; i < directArray.length; i++)
        {
            int capacity = Math.min(bucketCapacity.applyAsInt(i), maxCapacity);
            directArray[i] = new RetainedBucket(capacity, maxBucketSize);
            indirectArray[i] = new RetainedBucket(capacity, maxBucketSize);
        }

        _minCapacity = minCapacity;
        _maxCapacity = maxCapacity;
        _direct = directArray;
        _indirect = indirectArray;
        _maxHeapMemory = maxMemory(maxHeapMemory);
        _maxDirectMemory = maxMemory(maxDirectMemory);
        _bucketIndexFor = bucketIndexFor;
    }

    private long maxMemory(long maxMemory)
    {
        if (maxMemory < 0)
            return -1;
        if (maxMemory == 0)
            return Runtime.getRuntime().maxMemory() / 8;
        return maxMemory;
    }

    @ManagedAttribute("The minimum pooled buffer capacity")
    public int getMinCapacity()
    {
        return _minCapacity;
    }

    @ManagedAttribute("The maximum pooled buffer capacity")
    public int getMaxCapacity()
    {
        return _maxCapacity;
    }

    @Override
    public RetainableByteBuffer acquire(int size, boolean direct)
    {
        RetainedBucket bucket = bucketFor(size, direct);
        if (bucket == null)
            return newRetainableByteBuffer(size, direct, this::removed);
<<<<<<< HEAD
        Pool.Entry<RetainableByteBuffer> entry = bucket.getPool().acquire();
=======
        Pool<RetainableByteBuffer>.Entry entry = bucket.getPool().acquire();
>>>>>>> ded18f52

        RetainableByteBuffer buffer;
        if (entry == null)
        {
<<<<<<< HEAD
            Pool.Entry<RetainableByteBuffer> reservedEntry = bucket.getPool().reserve();
=======
            Pool<RetainableByteBuffer>.Entry reservedEntry = bucket.getPool().reserve();
>>>>>>> ded18f52
            if (reservedEntry != null)
            {
                buffer = newRetainableByteBuffer(bucket._capacity, direct, retainedBuffer ->
                {
                    BufferUtil.reset(retainedBuffer.getByteBuffer());
                    reservedEntry.release();
                });
                reservedEntry.enable(buffer, true);
                if (direct)
                    _currentDirectMemory.addAndGet(buffer.capacity());
                else
                    _currentHeapMemory.addAndGet(buffer.capacity());
                releaseExcessMemory(direct);
            }
            else
            {
                buffer = newRetainableByteBuffer(size, direct, this::removed);
            }
        }
        else
        {
            buffer = entry.getPooled();
            ((Buffer)buffer).acquire();
        }
        return buffer;
    }

    protected ByteBuffer allocate(int capacity)
    {
        return ByteBuffer.allocate(capacity);
    }

    protected ByteBuffer allocateDirect(int capacity)
    {
        return ByteBuffer.allocateDirect(capacity);
    }

    protected void removed(RetainableByteBuffer retainedBuffer)
    {
    }

    private RetainableByteBuffer newRetainableByteBuffer(int capacity, boolean direct, Consumer<RetainableByteBuffer> releaser)
    {
        ByteBuffer buffer = BufferUtil.allocate(capacity, direct);
        Buffer retainableByteBuffer = new Buffer(buffer, releaser);
        retainableByteBuffer.acquire();
        return retainableByteBuffer;
    }

    public Pool<RetainableByteBuffer> poolFor(int capacity, boolean direct)
    {
        RetainedBucket bucket = bucketFor(capacity, direct);
        return bucket == null ? null : bucket.getPool();
    }

    private RetainedBucket bucketFor(int capacity, boolean direct)
    {
        if (capacity < _minCapacity)
            return null;
        int idx = _bucketIndexFor.applyAsInt(capacity);
        RetainedBucket[] buckets = direct ? _direct : _indirect;
        if (idx >= buckets.length)
            return null;
        return buckets[idx];
    }

    @ManagedAttribute("The number of pooled direct ByteBuffers")
    public long getDirectByteBufferCount()
    {
        return getByteBufferCount(true);
    }

    @ManagedAttribute("The number of pooled heap ByteBuffers")
    public long getHeapByteBufferCount()
    {
        return getByteBufferCount(false);
    }

    private long getByteBufferCount(boolean direct)
    {
        RetainedBucket[] buckets = direct ? _direct : _indirect;
        return Arrays.stream(buckets).mapToLong(bucket -> bucket.getPool().size()).sum();
    }

    @ManagedAttribute("The number of pooled direct ByteBuffers that are available")
    public long getAvailableDirectByteBufferCount()
    {
        return getAvailableByteBufferCount(true);
    }

    @ManagedAttribute("The number of pooled heap ByteBuffers that are available")
    public long getAvailableHeapByteBufferCount()
    {
        return getAvailableByteBufferCount(false);
    }

    private long getAvailableByteBufferCount(boolean direct)
    {
        RetainedBucket[] buckets = direct ? _direct : _indirect;
<<<<<<< HEAD
        return Arrays.stream(buckets).mapToLong(bucket -> bucket.getPool().getIdleCount()).sum();
=======
        return Arrays.stream(buckets).mapToLong(bucket -> bucket.getPool().values().stream().filter(Pool.Entry::isIdle).count()).sum();
>>>>>>> ded18f52
    }

    @ManagedAttribute("The bytes retained by direct ByteBuffers")
    public long getDirectMemory()
    {
        return getMemory(true);
    }

    @ManagedAttribute("The bytes retained by heap ByteBuffers")
    public long getHeapMemory()
    {
        return getMemory(false);
    }

    private long getMemory(boolean direct)
    {
        if (direct)
            return _currentDirectMemory.get();
        else
            return _currentHeapMemory.get();
    }

    @ManagedAttribute("The available bytes retained by direct ByteBuffers")
    public long getAvailableDirectMemory()
    {
        return getAvailableMemory(true);
    }

    @ManagedAttribute("The available bytes retained by heap ByteBuffers")
    public long getAvailableHeapMemory()
    {
        return getAvailableMemory(false);
    }

    private long getAvailableMemory(boolean direct)
    {
        RetainedBucket[] buckets = direct ? _direct : _indirect;
        long total = 0L;
        for (RetainedBucket bucket : buckets)
        {
<<<<<<< HEAD
            long capacity = bucket._capacity;
            total += bucket.getPool().getIdleCount() * capacity;
=======
            int capacity = bucket._capacity;
            total += bucket.getPool().values().stream().filter(Pool.Entry::isIdle).count() * capacity;
>>>>>>> ded18f52
        }
        return total;
    }

    @ManagedOperation(value = "Clears this RetainableByteBufferPool", impact = "ACTION")
    public void clear()
    {
        clearArray(_direct, _currentDirectMemory);
        clearArray(_indirect, _currentHeapMemory);
    }

    private void clearArray(RetainedBucket[] poolArray, AtomicLong memoryCounter)
    {
        for (RetainedBucket bucket : poolArray)
        {
<<<<<<< HEAD
            bucket.getPool().stream().forEach(entry ->
=======
            for (Pool<RetainableByteBuffer>.Entry entry : pool.getPool().values())
>>>>>>> ded18f52
            {
                if (entry.remove())
                {
                    memoryCounter.addAndGet(-entry.getPooled().capacity());
                    removed(entry.getPooled());
                }
            });
        }
    }

    private void releaseExcessMemory(boolean direct)
    {
        long maxMemory = direct ? _maxDirectMemory : _maxHeapMemory;
        if (maxMemory > 0)
        {
            long excess = getMemory(direct) - maxMemory;
            if (excess > 0)
                evict(direct, excess);
        }
    }

    /**
     * This eviction mechanism searches for the RetainableByteBuffers that were released the longest time ago.
     *
     * @param direct true to search in the direct buffers buckets, false to search in the heap buffers buckets.
     * @param excess the amount of bytes to evict. At least this much will be removed from the buckets.
     */
    private void evict(boolean direct, long excess)
    {
        if (LOG.isDebugEnabled())
            LOG.debug("evicting {} bytes from {} pools", excess, (direct ? "direct" : "heap"));
        long now = NanoTime.now();
        long totalClearedCapacity = 0L;

        RetainedBucket[] buckets = direct ? _direct : _indirect;

        while (totalClearedCapacity < excess)
        {
            for (RetainedBucket bucket : buckets)
            {
<<<<<<< HEAD
                Pool.Entry<RetainableByteBuffer> oldestEntry = findOldestEntry(now, bucket.getPool());
=======
                Pool<RetainableByteBuffer>.Entry oldestEntry = findOldestEntry(now, bucket.getPool());
>>>>>>> ded18f52
                if (oldestEntry == null)
                    continue;

                if (oldestEntry.remove())
                {
                    int clearedCapacity = oldestEntry.getPooled().capacity();
                    if (direct)
                        _currentDirectMemory.addAndGet(-clearedCapacity);
                    else
                        _currentHeapMemory.addAndGet(-clearedCapacity);
                    totalClearedCapacity += clearedCapacity;
                    removed(oldestEntry.getPooled());
                }
                // else a concurrent thread evicted the same entry -> do not account for its capacity.
            }
        }

        if (LOG.isDebugEnabled())
            LOG.debug("eviction done, cleared {} bytes from {} pools", totalClearedCapacity, (direct ? "direct" : "heap"));
    }

    @Override
    public String toString()
    {
        return String.format("%s{min=%d,max=%d,buckets=%d,heap=%d/%d,direct=%d/%d}",
            super.toString(),
            _minCapacity, _maxCapacity,
            _direct.length,
            _currentHeapMemory.get(), _maxHeapMemory,
            _currentDirectMemory.get(), _maxDirectMemory);
    }

    @Override
    public void dump(Appendable out, String indent) throws IOException
    {
        Dumpable.dumpObjects(
            out,
            indent,
            this,
            DumpableCollection.fromArray("direct", _direct),
            DumpableCollection.fromArray("indirect", _indirect));
    }

    private Pool.Entry<RetainableByteBuffer> findOldestEntry(long now, Pool<RetainableByteBuffer> bucket)
    {
<<<<<<< HEAD
        return bucket.stream()
            .max(Comparator.comparingLong(e -> NanoTime.elapsed(e.getPooled().getLastUpdate(), now)))
            .orElse(null);
=======
        Pool<RetainableByteBuffer>.Entry oldestEntry = null;
        for (Pool<RetainableByteBuffer>.Entry entry : bucket.values())
        {
            if (oldestEntry != null)
            {
                Buffer entryBuffer = (Buffer)entry.getPooled();
                long entryAge = NanoTime.elapsed(entryBuffer.getLastNanoTime(), now);
                Buffer oldestEntryBuffer = (Buffer)oldestEntry.getPooled();
                if (entryAge > NanoTime.elapsed(oldestEntryBuffer.getLastNanoTime(), now))
                    oldestEntry = entry;
            }
            else
            {
                oldestEntry = entry;
            }
        }
        return oldestEntry;
>>>>>>> ded18f52
    }

    private static class RetainedBucket
    {
        private final Pool<RetainableByteBuffer> _pool;
        private final int _capacity;

        private RetainedBucket(int capacity, int size)
        {
<<<<<<< HEAD
            _pool = new ConcurrentPool<>(ConcurrentPool.StrategyType.THREAD_ID, size, true);
            _capacity = capacity;
        }

        private Pool<RetainableByteBuffer> getPool()
=======
            _pool = new Pool<>(Pool.StrategyType.THREAD_ID, size, true);
            _capacity = capacity;
        }

        public Pool<RetainableByteBuffer> getPool()
>>>>>>> ded18f52
        {
            return _pool;
        }

        @Override
        public String toString()
        {
            int entries = 0;
            int inUse = 0;
<<<<<<< HEAD
            for (Pool.Entry<RetainableByteBuffer> entry : getPool().stream().toList())
=======
            for (Pool<RetainableByteBuffer>.Entry entry : _pool.values())
>>>>>>> ded18f52
            {
                entries++;
                if (entry.isInUse())
                    inUse++;
            }

            return String.format("%s{capacity=%d,inuse=%d(%d%%)}",
                super.toString(),
                _capacity,
                inUse,
                entries > 0 ? (inUse * 100) / entries : 0);
        }
    }

    private static class Buffer extends AbstractRetainableByteBuffer
    {
        private final Consumer<RetainableByteBuffer> releaser;
        private final AtomicLong lastNanoTime = new AtomicLong(NanoTime.now());

        private Buffer(ByteBuffer buffer, Consumer<RetainableByteBuffer> releaser)
        {
            super(buffer);
            this.releaser = releaser;
        }

        @Override
        public boolean release()
        {
            boolean released = super.release();
            if (released)
            {
                lastNanoTime.setOpaque(NanoTime.now());
                releaser.accept(this);
            }
            return released;
        }

        public long getLastNanoTime()
        {
            return lastNanoTime.getOpaque();
        }
    }

    /**
     * A variant of the {@link ArrayRetainableByteBufferPool} that
     * uses buckets of buffers that increase in size by a power of
     * 2 (eg 1k, 2k, 4k, 8k, etc.).
     */
    public static class Quadratic extends ArrayRetainableByteBufferPool
    {
        public Quadratic()
        {
            this(0, -1, Integer.MAX_VALUE);
        }

        public Quadratic(int minCapacity, int maxCapacity, int maxBucketSize)
        {
            this(minCapacity, maxCapacity, maxBucketSize, -1L, -1L);
        }

        public Quadratic(int minCapacity, int maxCapacity, int maxBucketSize, long maxHeapMemory, long maxDirectMemory)
        {
            super(minCapacity,
                -1,
                maxCapacity,
                maxBucketSize,
                maxHeapMemory,
                maxDirectMemory,
                c -> 32 - Integer.numberOfLeadingZeros(c - 1),
                i -> 1 << i
            );
        }
    }
}<|MERGE_RESOLUTION|>--- conflicted
+++ resolved
@@ -184,20 +184,12 @@
         RetainedBucket bucket = bucketFor(size, direct);
         if (bucket == null)
             return newRetainableByteBuffer(size, direct, this::removed);
-<<<<<<< HEAD
         Pool.Entry<RetainableByteBuffer> entry = bucket.getPool().acquire();
-=======
-        Pool<RetainableByteBuffer>.Entry entry = bucket.getPool().acquire();
->>>>>>> ded18f52
 
         RetainableByteBuffer buffer;
         if (entry == null)
         {
-<<<<<<< HEAD
             Pool.Entry<RetainableByteBuffer> reservedEntry = bucket.getPool().reserve();
-=======
-            Pool<RetainableByteBuffer>.Entry reservedEntry = bucket.getPool().reserve();
->>>>>>> ded18f52
             if (reservedEntry != null)
             {
                 buffer = newRetainableByteBuffer(bucket._capacity, direct, retainedBuffer ->
@@ -297,11 +289,7 @@
     private long getAvailableByteBufferCount(boolean direct)
     {
         RetainedBucket[] buckets = direct ? _direct : _indirect;
-<<<<<<< HEAD
         return Arrays.stream(buckets).mapToLong(bucket -> bucket.getPool().getIdleCount()).sum();
-=======
-        return Arrays.stream(buckets).mapToLong(bucket -> bucket.getPool().values().stream().filter(Pool.Entry::isIdle).count()).sum();
->>>>>>> ded18f52
     }
 
     @ManagedAttribute("The bytes retained by direct ByteBuffers")
@@ -342,13 +330,8 @@
         long total = 0L;
         for (RetainedBucket bucket : buckets)
         {
-<<<<<<< HEAD
             long capacity = bucket._capacity;
             total += bucket.getPool().getIdleCount() * capacity;
-=======
-            int capacity = bucket._capacity;
-            total += bucket.getPool().values().stream().filter(Pool.Entry::isIdle).count() * capacity;
->>>>>>> ded18f52
         }
         return total;
     }
@@ -364,11 +347,7 @@
     {
         for (RetainedBucket bucket : poolArray)
         {
-<<<<<<< HEAD
             bucket.getPool().stream().forEach(entry ->
-=======
-            for (Pool<RetainableByteBuffer>.Entry entry : pool.getPool().values())
->>>>>>> ded18f52
             {
                 if (entry.remove())
                 {
@@ -409,11 +388,7 @@
         {
             for (RetainedBucket bucket : buckets)
             {
-<<<<<<< HEAD
                 Pool.Entry<RetainableByteBuffer> oldestEntry = findOldestEntry(now, bucket.getPool());
-=======
-                Pool<RetainableByteBuffer>.Entry oldestEntry = findOldestEntry(now, bucket.getPool());
->>>>>>> ded18f52
                 if (oldestEntry == null)
                     continue;
 
@@ -459,29 +434,9 @@
 
     private Pool.Entry<RetainableByteBuffer> findOldestEntry(long now, Pool<RetainableByteBuffer> bucket)
     {
-<<<<<<< HEAD
         return bucket.stream()
-            .max(Comparator.comparingLong(e -> NanoTime.elapsed(e.getPooled().getLastUpdate(), now)))
+            .max(Comparator.comparingLong(b -> NanoTime.elapsed(((Buffer)b).getLastNanoTime(), now)))
             .orElse(null);
-=======
-        Pool<RetainableByteBuffer>.Entry oldestEntry = null;
-        for (Pool<RetainableByteBuffer>.Entry entry : bucket.values())
-        {
-            if (oldestEntry != null)
-            {
-                Buffer entryBuffer = (Buffer)entry.getPooled();
-                long entryAge = NanoTime.elapsed(entryBuffer.getLastNanoTime(), now);
-                Buffer oldestEntryBuffer = (Buffer)oldestEntry.getPooled();
-                if (entryAge > NanoTime.elapsed(oldestEntryBuffer.getLastNanoTime(), now))
-                    oldestEntry = entry;
-            }
-            else
-            {
-                oldestEntry = entry;
-            }
-        }
-        return oldestEntry;
->>>>>>> ded18f52
     }
 
     private static class RetainedBucket
@@ -491,19 +446,11 @@
 
         private RetainedBucket(int capacity, int size)
         {
-<<<<<<< HEAD
             _pool = new ConcurrentPool<>(ConcurrentPool.StrategyType.THREAD_ID, size, true);
             _capacity = capacity;
         }
 
         private Pool<RetainableByteBuffer> getPool()
-=======
-            _pool = new Pool<>(Pool.StrategyType.THREAD_ID, size, true);
-            _capacity = capacity;
-        }
-
-        public Pool<RetainableByteBuffer> getPool()
->>>>>>> ded18f52
         {
             return _pool;
         }
@@ -513,11 +460,7 @@
         {
             int entries = 0;
             int inUse = 0;
-<<<<<<< HEAD
             for (Pool.Entry<RetainableByteBuffer> entry : getPool().stream().toList())
-=======
-            for (Pool<RetainableByteBuffer>.Entry entry : _pool.values())
->>>>>>> ded18f52
             {
                 entries++;
                 if (entry.isInUse())
