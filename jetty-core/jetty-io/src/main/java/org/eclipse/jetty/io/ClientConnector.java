//
// ========================================================================
// Copyright (c) 1995 Mort Bay Consulting Pty Ltd and others.
//
// This program and the accompanying materials are made available under the
// terms of the Eclipse Public License v. 2.0 which is available at
// https://www.eclipse.org/legal/epl-2.0, or the Apache License, Version 2.0
// which is available at https://www.apache.org/licenses/LICENSE-2.0.
//
// SPDX-License-Identifier: EPL-2.0 OR Apache-2.0
// ========================================================================
//

package org.eclipse.jetty.io;

import java.io.IOException;
import java.net.InetSocketAddress;
import java.net.SocketAddress;
import java.net.SocketException;
import java.net.SocketOption;
import java.net.StandardProtocolFamily;
import java.net.StandardSocketOptions;
<<<<<<< HEAD
import java.nio.channels.DatagramChannel;
=======
import java.net.UnixDomainSocketAddress;
>>>>>>> 535e772c
import java.nio.channels.NetworkChannel;
import java.nio.channels.SelectableChannel;
import java.nio.channels.SelectionKey;
import java.nio.channels.SocketChannel;
import java.nio.file.Path;
import java.time.Duration;
import java.util.Map;
import java.util.Objects;
import java.util.concurrent.Executor;

import org.eclipse.jetty.util.IO;
import org.eclipse.jetty.util.Promise;
import org.eclipse.jetty.util.annotation.ManagedAttribute;
import org.eclipse.jetty.util.annotation.ManagedObject;
import org.eclipse.jetty.util.component.ContainerLifeCycle;
import org.eclipse.jetty.util.ssl.SslContextFactory;
import org.eclipse.jetty.util.thread.QueuedThreadPool;
import org.eclipse.jetty.util.thread.ScheduledExecutorScheduler;
import org.eclipse.jetty.util.thread.Scheduler;
import org.slf4j.Logger;
import org.slf4j.LoggerFactory;

/**
 * <p>The client-side component that connects to server sockets.</p>
 * <p>ClientConnector delegates the handling of {@link SocketChannel}s
 * to a {@link SelectorManager}, and centralizes the configuration of
 * necessary components such as the executor, the scheduler, etc.</p>
 * <p>ClientConnector offers a low-level API that can be used to
 * connect {@link SocketChannel}s to listening servers via the
 * {@link #connect(SocketAddress, Map)} method.</p>
 * <p>However, a ClientConnector instance is typically just configured
 * and then passed to an HttpClient transport, so that applications
 * can use high-level APIs to make HTTP requests to servers:</p>
 * <pre>
 * // Create a ClientConnector instance.
 * ClientConnector connector = new ClientConnector();
 *
 * // Configure the ClientConnector.
 * connector.setSelectors(1);
 * connector.setSslContextFactory(new SslContextFactory.Client());
 *
 * // Pass it to the HttpClient transport.
 * HttpClientTransport transport = new HttpClientTransportDynamic(connector);
 * HttpClient httpClient = new HttpClient(transport);
 * httpClient.start();
 * </pre>
 */
@ManagedObject
public class ClientConnector extends ContainerLifeCycle
{
    public static final String CLIENT_CONNECTOR_CONTEXT_KEY = "org.eclipse.jetty.client.connector";
    public static final String REMOTE_SOCKET_ADDRESS_CONTEXT_KEY = CLIENT_CONNECTOR_CONTEXT_KEY + ".remoteSocketAddress";
    public static final String CLIENT_CONNECTION_FACTORY_CONTEXT_KEY = CLIENT_CONNECTOR_CONTEXT_KEY + ".clientConnectionFactory";
    public static final String CONNECTION_PROMISE_CONTEXT_KEY = CLIENT_CONNECTOR_CONTEXT_KEY + ".connectionPromise";
    public static final String APPLICATION_PROTOCOLS_CONTEXT_KEY = CLIENT_CONNECTOR_CONTEXT_KEY + ".applicationProtocols";
    private static final Logger LOG = LoggerFactory.getLogger(ClientConnector.class);

    /**
     * <p>Creates a ClientConnector configured to connect via Unix-Domain sockets to the given Unix-Domain path</p>
     *
     * @param path the Unix-Domain path to connect to
     * @return a ClientConnector that connects to the given Unix-Domain path
     * @deprecated replaced by {@link Transport.TCPUnix}
     */
    @Deprecated(since = "12.0.7", forRemoval = true)
    public static ClientConnector forUnixDomain(Path path)
    {
        return new ClientConnector(Configurator.forUnixDomain(path));
    }

    private final Configurator configurator;
    private Executor executor;
    private Scheduler scheduler;
    private ByteBufferPool byteBufferPool;
    private SslContextFactory.Client sslContextFactory;
    private SelectorManager selectorManager;
    private int selectors = 1;
    private boolean connectBlocking;
    private Duration connectTimeout = Duration.ofSeconds(5);
    private Duration idleTimeout = Duration.ofSeconds(30);
    private SocketAddress bindAddress;
    private boolean tcpNoDelay = true;
    private boolean reuseAddress = true;
    private boolean reusePort;
    private int receiveBufferSize = -1;
    private int sendBufferSize = -1;

    public ClientConnector()
    {
        this(new Configurator());
    }

    /**
     * @param configurator the {@link Configurator}
     * @deprecated replaced by {@link Transport}
     */
    @Deprecated(since = "12.0.7", forRemoval = true)
    public ClientConnector(Configurator configurator)
    {
        this.configurator = Objects.requireNonNull(configurator);
        addBean(configurator);
        configurator.addBean(this, false);
    }

    /**
     * @param address the SocketAddress to connect to
     * @return whether the connection to the given SocketAddress is intrinsically secure
     * @see Configurator#isIntrinsicallySecure(ClientConnector, SocketAddress)
     *
     * @deprecated replaced by {@link Transport#isIntrinsicallySecure()}
     */
    @Deprecated(since = "12.0.7", forRemoval = true)
    public boolean isIntrinsicallySecure(SocketAddress address)
    {
        return configurator.isIntrinsicallySecure(this, address);
    }

    public SelectorManager getSelectorManager()
    {
        return selectorManager;
    }

    public Executor getExecutor()
    {
        return executor;
    }

    /**
     * <p>Returns the default {@link Transport} for this connector.</p>
     * <p>This method only exists for backwards compatibility, when
     * {@link Configurator} was used, and should be removed when
     * {@link Configurator} is removed.</p>
     *
     * @return the default {@link Transport} for this connector
     * @deprecated use {@link Transport} instead
     */
    @Deprecated(since = "12.0.7", forRemoval = true)
    public Transport newTransport()
    {
        return configurator.newTransport();
    }

    public void setExecutor(Executor executor)
    {
        if (isStarted())
            throw new IllegalStateException();
        updateBean(this.executor, executor);
        this.executor = executor;
    }

    public Scheduler getScheduler()
    {
        return scheduler;
    }

    public void setScheduler(Scheduler scheduler)
    {
        if (isStarted())
            throw new IllegalStateException();
        updateBean(this.scheduler, scheduler);
        this.scheduler = scheduler;
    }

    public ByteBufferPool getByteBufferPool()
    {
        return byteBufferPool;
    }

    public void setByteBufferPool(ByteBufferPool byteBufferPool)
    {
        if (isStarted())
            throw new IllegalStateException();
        updateBean(this.byteBufferPool, byteBufferPool);
        this.byteBufferPool = byteBufferPool;
    }

    public SslContextFactory.Client getSslContextFactory()
    {
        return sslContextFactory;
    }

    public void setSslContextFactory(SslContextFactory.Client sslContextFactory)
    {
        if (isStarted())
            throw new IllegalStateException();
        updateBean(this.sslContextFactory, sslContextFactory);
        this.sslContextFactory = sslContextFactory;
    }

    /**
     * @return the number of NIO selectors
     */
    @ManagedAttribute("The number of NIO selectors")
    public int getSelectors()
    {
        return selectors;
    }

    public void setSelectors(int selectors)
    {
        if (isStarted())
            throw new IllegalStateException();
        this.selectors = selectors;
    }

    /**
     * @return whether {@link #connect(SocketAddress, Map)} operations are performed in blocking mode
     */
    @ManagedAttribute("Whether connect operations are performed in blocking mode")
    public boolean isConnectBlocking()
    {
        return connectBlocking;
    }

    public void setConnectBlocking(boolean connectBlocking)
    {
        this.connectBlocking = connectBlocking;
    }

    /**
     * @return the timeout of {@link #connect(SocketAddress, Map)} operations
     */
    @ManagedAttribute("The timeout of connect operations")
    public Duration getConnectTimeout()
    {
        return connectTimeout;
    }

    public void setConnectTimeout(Duration connectTimeout)
    {
        this.connectTimeout = connectTimeout;
        if (selectorManager != null)
            selectorManager.setConnectTimeout(connectTimeout.toMillis());
    }

    /**
     * @return the max duration for which a connection can be idle (that is, without traffic of bytes in either direction)
     */
    @ManagedAttribute("The duration for which a connection can be idle")
    public Duration getIdleTimeout()
    {
        return idleTimeout;
    }

    public void setIdleTimeout(Duration idleTimeout)
    {
        this.idleTimeout = idleTimeout;
    }

    /**
     * @return the address to bind a socket to before the connect operation
     */
    @ManagedAttribute("The socket address to bind sockets to before the connect operation")
    public SocketAddress getBindAddress()
    {
        return bindAddress;
    }

    /**
     * <p>Sets the bind address of sockets before the connect operation.</p>
     * <p>In multi-homed hosts, you may want to connect from a specific address:</p>
     * <pre>
     * clientConnector.setBindAddress(new InetSocketAddress("127.0.0.2", 0));
     * </pre>
     * <p>Note the use of the port {@code 0} to indicate that a different ephemeral port
     * should be used for each different connection.</p>
     * <p>In the rare cases where you want to use the same port for all connections,
     * you must also call {@link #setReusePort(boolean) setReusePort(true)}.</p>
     *
     * @param bindAddress the socket address to bind to before the connect operation
     */
    public void setBindAddress(SocketAddress bindAddress)
    {
        this.bindAddress = bindAddress;
    }

    /**
     * @return whether small TCP packets are sent without delay
     */
    @ManagedAttribute("Whether small TCP packets are sent without delay")
    public boolean isTCPNoDelay()
    {
        return tcpNoDelay;
    }

    public void setTCPNoDelay(boolean tcpNoDelay)
    {
        this.tcpNoDelay = tcpNoDelay;
    }

    /**
     * @return whether rebinding is allowed with sockets in tear-down states
     */
    @ManagedAttribute("Whether rebinding is allowed with sockets in tear-down states")
    public boolean getReuseAddress()
    {
        return reuseAddress;
    }

    /**
     * <p>Sets whether it is allowed to bind a socket to a socket address
     * that may be in use by another socket in tear-down state, for example
     * in TIME_WAIT state.</p>
     * <p>This is useful when ClientConnector is restarted: an existing connection
     * may still be using a network address (same host and same port) that is also
     * chosen for a new connection.</p>
     *
     * @param reuseAddress whether rebinding is allowed with sockets in tear-down states
     * @see #setReusePort(boolean)
     */
    public void setReuseAddress(boolean reuseAddress)
    {
        this.reuseAddress = reuseAddress;
    }

    /**
     * @return whether binding to same host and port is allowed
     */
    @ManagedAttribute("Whether binding to same host and port is allowed")
    public boolean isReusePort()
    {
        return reusePort;
    }

    /**
     * <p>Sets whether it is allowed to bind multiple sockets to the same
     * socket address (same host and same port).</p>
     *
     * @param reusePort whether binding to same host and port is allowed
     */
    public void setReusePort(boolean reusePort)
    {
        this.reusePort = reusePort;
    }

    /**
     * @return the receive buffer size in bytes, or -1 for the default value
     */
    @ManagedAttribute("The receive buffer size in bytes")
    public int getReceiveBufferSize()
    {
        return receiveBufferSize;
    }

    public void setReceiveBufferSize(int receiveBufferSize)
    {
        this.receiveBufferSize = receiveBufferSize;
    }

    /**
     * @return the send buffer size in bytes, or -1 for the default value
     */
    @ManagedAttribute("The send buffer size in bytes")
    public int getSendBufferSize()
    {
        return sendBufferSize;
    }

    public void setSendBufferSize(int sendBufferSize)
    {
        this.sendBufferSize = sendBufferSize;
    }

    @Override
    protected void doStart() throws Exception
    {
        if (executor == null)
        {
            QueuedThreadPool clientThreads = new QueuedThreadPool();
            clientThreads.setName(String.format("client-pool@%x", hashCode()));
            setExecutor(clientThreads);
        }
        if (scheduler == null)
            setScheduler(new ScheduledExecutorScheduler(String.format("client-scheduler@%x", hashCode()), false));
        if (byteBufferPool == null)
            setByteBufferPool(new ArrayByteBufferPool());
        if (sslContextFactory == null)
            setSslContextFactory(newSslContextFactory());
        selectorManager = newSelectorManager();
        selectorManager.setConnectTimeout(getConnectTimeout().toMillis());
        addBean(selectorManager);
        super.doStart();
    }

    @Override
    protected void doStop() throws Exception
    {
        super.doStop();
        removeBean(selectorManager);
    }

    protected SslContextFactory.Client newSslContextFactory()
    {
        SslContextFactory.Client sslContextFactory = new SslContextFactory.Client(false);
        sslContextFactory.setEndpointIdentificationAlgorithm("HTTPS");
        return sslContextFactory;
    }

    protected SelectorManager newSelectorManager()
    {
        return new ClientSelectorManager(getExecutor(), getScheduler(), getSelectors());
    }

    public void connect(SocketAddress address, Map<String, Object> context)
    {
        SelectableChannel channel = null;
        try
        {
            context.put(ClientConnector.CLIENT_CONNECTOR_CONTEXT_KEY, this);

            Transport transport = (Transport)context.get(Transport.class.getName());

            if (address == null)
                address = transport.getSocketAddress();
            context.putIfAbsent(REMOTE_SOCKET_ADDRESS_CONTEXT_KEY, address);

            channel = transport.newSelectableChannel();
            configure(channel);

            if (channel instanceof NetworkChannel networkChannel)
            {
                SocketAddress bindAddress = getBindAddress();
                if (bindAddress != null)
                    bind(networkChannel, bindAddress);
                else if (networkChannel instanceof DatagramChannel)
                    bind(networkChannel, null);
            }

            boolean connected = true;
            if (channel instanceof SocketChannel socketChannel)
            {
                boolean blocking = isConnectBlocking() && address instanceof InetSocketAddress;
                if (LOG.isDebugEnabled())
                    LOG.debug("Connecting {} to {}", blocking ? "blocking" : "non-blocking", address);
                if (blocking)
                {
                    socketChannel.socket().connect(address, (int)getConnectTimeout().toMillis());
                    socketChannel.configureBlocking(false);
                }
                else
                {
                    socketChannel.configureBlocking(false);
                    connected = socketChannel.connect(address);
                }
            }
            else
            {
                channel.configureBlocking(false);
            }

            if (connected)
                selectorManager.accept(channel, context);
            else
                selectorManager.connect(channel, context);
        }
        // Must catch all exceptions, since some like
        // UnresolvedAddressException are not IOExceptions.
        catch (Throwable x)
        {
            // If IPv6 is not deployed, a generic SocketException "Network is unreachable"
            // exception is being thrown, so we attempt to provide a better error message.
            if (x.getClass() == SocketException.class)
                x = new SocketException("Could not connect to " + address).initCause(x);
            IO.close(channel);
            connectFailed(x, context);
        }
    }

    public void accept(SelectableChannel selectable, Map<String, Object> context)
    {
        try
        {
            SocketChannel channel = (SocketChannel)selectable;
            if (!channel.isConnected())
                throw new IllegalStateException("SocketChannel must be connected");

            context.put(ClientConnector.CLIENT_CONNECTOR_CONTEXT_KEY, this);

            configure(channel);
            channel.configureBlocking(false);
            selectorManager.accept(channel, context);
        }
        catch (Throwable failure)
        {
            if (LOG.isDebugEnabled())
                LOG.debug("Could not accept {}", selectable);
            IO.close(selectable);
            acceptFailed(failure, selectable, context);
        }
    }

    private void bind(NetworkChannel channel, SocketAddress bindAddress) throws IOException
    {
        if (LOG.isDebugEnabled())
            LOG.debug("Binding {} to {}", channel, bindAddress);
        channel.bind(bindAddress);
    }

    protected void configure(SelectableChannel selectable) throws IOException
    {
        if (selectable instanceof NetworkChannel channel)
        {
            setSocketOption(channel, StandardSocketOptions.TCP_NODELAY, isTCPNoDelay());
            setSocketOption(channel, StandardSocketOptions.SO_REUSEADDR, getReuseAddress());
            setSocketOption(channel, StandardSocketOptions.SO_REUSEPORT, isReusePort());
            int receiveBufferSize = getReceiveBufferSize();
            if (receiveBufferSize >= 0)
                setSocketOption(channel, StandardSocketOptions.SO_RCVBUF, receiveBufferSize);
            int sendBufferSize = getSendBufferSize();
            if (sendBufferSize >= 0)
                setSocketOption(channel, StandardSocketOptions.SO_SNDBUF, sendBufferSize);
        }
    }

    private <T> void setSocketOption(NetworkChannel channel, SocketOption<T> option, T value)
    {
        try
        {
            channel.setOption(option, value);
        }
        catch (Throwable x)
        {
            if (LOG.isTraceEnabled())
                LOG.trace("Could not configure {} to {} on {}", option, value, channel, x);
        }
    }

    protected EndPoint newEndPoint(SelectableChannel selectable, ManagedSelector selector, SelectionKey selectionKey)
    {
        @SuppressWarnings("unchecked")
        Map<String, Object> context = (Map<String, Object>)selectionKey.attachment();
        Transport transport = (Transport)context.get(Transport.class.getName());
        return transport.newEndPoint(getScheduler(), selector, selectable, selectionKey);
    }

    protected Connection newConnection(EndPoint endPoint, Map<String, Object> context) throws IOException
    {
        Transport transport = (Transport)context.get(Transport.class.getName());
        return transport.newConnection(endPoint, context);
    }

    protected void acceptFailed(Throwable failure, SelectableChannel channel, Map<String, Object> context)
    {
        if (LOG.isDebugEnabled())
            LOG.debug("Could not accept {}", channel);
        Promise<?> promise = (Promise<?>)context.get(CONNECTION_PROMISE_CONTEXT_KEY);
        if (promise != null)
            promise.failed(failure);
    }

    protected void connectFailed(Throwable failure, Map<String, Object> context)
    {
        if (LOG.isDebugEnabled())
            LOG.debug("Could not connect to {}", context.get(REMOTE_SOCKET_ADDRESS_CONTEXT_KEY));
        Promise<?> promise = (Promise<?>)context.get(CONNECTION_PROMISE_CONTEXT_KEY);
        if (promise != null)
            promise.failed(failure);
    }

    protected class ClientSelectorManager extends SelectorManager
    {
        public ClientSelectorManager(Executor executor, Scheduler scheduler, int selectors)
        {
            super(executor, scheduler, selectors);
        }

        @Override
        protected EndPoint newEndPoint(SelectableChannel channel, ManagedSelector selector, SelectionKey selectionKey)
        {
            EndPoint endPoint = ClientConnector.this.newEndPoint(channel, selector, selectionKey);
            endPoint.setIdleTimeout(getIdleTimeout().toMillis());
            return endPoint;
        }

        @Override
        public Connection newConnection(SelectableChannel channel, EndPoint endPoint, Object attachment) throws IOException
        {
            @SuppressWarnings("unchecked")
            Map<String, Object> context = (Map<String, Object>)attachment;
            return ClientConnector.this.newConnection(endPoint, context);
        }

        @Override
        public void connectionOpened(Connection connection, Object context)
        {
            @SuppressWarnings("unchecked")
            Map<String, Object> contextMap = (Map<String, Object>)context;
            @SuppressWarnings("unchecked")
            Promise<Connection> promise = (Promise<Connection>)contextMap.get(CONNECTION_PROMISE_CONTEXT_KEY);
            try
            {
                super.connectionOpened(connection, context);
                // TODO: the block below should be moved to Connection.onOpen() in each implementation,
                //  so that each implementation can decide when to notify the promise, possibly not in onOpen().
                promise.succeeded(connection);
            }
            catch (Throwable x)
            {
                promise.failed(x);
            }
        }

        @Override
        protected void connectionFailed(SelectableChannel channel, Throwable failure, Object attachment)
        {
            @SuppressWarnings("unchecked")
            Map<String, Object> context = (Map<String, Object>)attachment;
            connectFailed(failure, context);
        }
    }

    /**
     * <p>Configures a {@link ClientConnector}.</p>
     *
     * @deprecated replaced by {@link Transport}
     */
    @Deprecated(since = "12.0.7", forRemoval = true)
    public static class Configurator extends ContainerLifeCycle
    {
        /**
         * @return the default {@link Transport} for this configurator
         */
        public Transport newTransport()
        {
            return null;
        }

        /**
         * <p>Returns whether the connection to a given {@link SocketAddress} is intrinsically secure.</p>
         * <p>A protocol such as HTTP/1.1 can be transported by TCP; however, TCP is not secure because
         * it does not offer any encryption.</p>
         * <p>Encryption is provided by using TLS to wrap the HTTP/1.1 bytes, and then transporting the
         * TLS bytes over TCP.</p>
         * <p>On the other hand, protocols such as QUIC are intrinsically secure, and therefore it is
         * not necessary to wrap the HTTP/1.1 bytes with TLS: the HTTP/1.1 bytes are transported over
         * QUIC in an intrinsically secure way.</p>
         *
         * @param clientConnector the ClientConnector
         * @param address the SocketAddress to connect to
         * @return whether the connection to the given SocketAddress is intrinsically secure
         */
        public boolean isIntrinsicallySecure(ClientConnector clientConnector, SocketAddress address)
        {
            return false;
        }

        /**
         * <p>Creates a new {@link SocketChannel} to connect to a {@link SocketAddress}
         * derived from the input socket address.</p>
         * <p>The input socket address represents the destination socket address to
         * connect to, as it is typically specified by a URI authority, for example
         * {@code localhost:8080} if the URI is {@code http://localhost:8080/path}.</p>
         * <p>However, the returned socket address may be different as the implementation
         * may use a Unix-Domain socket address to physically connect to the virtual
         * destination socket address given as input.</p>
         * <p>The return type is a pair/record holding the socket channel and the
         * socket address, with the socket channel not yet connected.
         * The implementation of this methods must not call
         * {@link SocketChannel#connect(SocketAddress)}, as this is done later,
         * after configuring the socket, by the {@link ClientConnector} implementation.</p>
         *
         * @param clientConnector the client connector requesting channel with associated address
         * @param address the destination socket address, typically specified in a URI
         * @param context the context to create the new socket channel
         * @return a new {@link SocketChannel} with an associated {@link SocketAddress} to connect to
         * @throws IOException if the socket channel or the socket address cannot be created
         */
        public ChannelWithAddress newChannelWithAddress(ClientConnector clientConnector, SocketAddress address, Map<String, Object> context) throws IOException
        {
            return new ChannelWithAddress(SocketChannel.open(), address);
        }

        public EndPoint newEndPoint(ClientConnector clientConnector, SocketAddress address, SelectableChannel selectable, ManagedSelector selector, SelectionKey selectionKey)
        {
            return new SocketChannelEndPoint((SocketChannel)selectable, selector, selectionKey, clientConnector.getScheduler());
        }

        public Connection newConnection(ClientConnector clientConnector, SocketAddress address, EndPoint endPoint, Map<String, Object> context) throws IOException
        {
            ClientConnectionFactory factory = (ClientConnectionFactory)context.get(CLIENT_CONNECTION_FACTORY_CONTEXT_KEY);
            return factory.newConnection(endPoint, context);
        }

        /**
         * <p>A pair/record holding a {@link SelectableChannel} and a {@link SocketAddress} to connect to.</p>
         *
         * @deprecated replaced by {@link Transport}
         */
        @Deprecated(since = "12.0.7", forRemoval = true)
        public static class ChannelWithAddress
        {
            private final SelectableChannel channel;
            private final SocketAddress address;

            public ChannelWithAddress(SelectableChannel channel, SocketAddress address)
            {
                this.channel = channel;
                this.address = address;
            }

            public SelectableChannel getSelectableChannel()
            {
                return channel;
            }

            public SocketAddress getSocketAddress()
            {
                return address;
            }
        }

        private static Configurator forUnixDomain(Path path)
        {
            return new Configurator()
            {
                @Override
<<<<<<< HEAD
                public Transport newTransport()
                {
                    return new Transport.TCPUnix(path);
                }

                @Override
                public ChannelWithAddress newChannelWithAddress(ClientConnector clientConnector, SocketAddress address, Map<String, Object> context)
=======
                public ChannelWithAddress newChannelWithAddress(ClientConnector clientConnector, SocketAddress address, Map<String, Object> context) throws IOException
>>>>>>> 535e772c
                {
                    SocketChannel socketChannel = SocketChannel.open(StandardProtocolFamily.UNIX);
                    UnixDomainSocketAddress socketAddress = UnixDomainSocketAddress.of(path);
                    return new ChannelWithAddress(socketChannel, socketAddress);
                }
            };
        }
    }
}<|MERGE_RESOLUTION|>--- conflicted
+++ resolved
@@ -20,11 +20,8 @@
 import java.net.SocketOption;
 import java.net.StandardProtocolFamily;
 import java.net.StandardSocketOptions;
-<<<<<<< HEAD
+import java.net.UnixDomainSocketAddress;
 import java.nio.channels.DatagramChannel;
-=======
-import java.net.UnixDomainSocketAddress;
->>>>>>> 535e772c
 import java.nio.channels.NetworkChannel;
 import java.nio.channels.SelectableChannel;
 import java.nio.channels.SelectionKey;
@@ -741,17 +738,13 @@
             return new Configurator()
             {
                 @Override
-<<<<<<< HEAD
                 public Transport newTransport()
                 {
                     return new Transport.TCPUnix(path);
                 }
 
                 @Override
-                public ChannelWithAddress newChannelWithAddress(ClientConnector clientConnector, SocketAddress address, Map<String, Object> context)
-=======
                 public ChannelWithAddress newChannelWithAddress(ClientConnector clientConnector, SocketAddress address, Map<String, Object> context) throws IOException
->>>>>>> 535e772c
                 {
                     SocketChannel socketChannel = SocketChannel.open(StandardProtocolFamily.UNIX);
                     UnixDomainSocketAddress socketAddress = UnixDomainSocketAddress.of(path);
