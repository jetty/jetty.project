--- conflicted
+++ resolved
@@ -596,25 +596,11 @@
         }
 
         /**
-<<<<<<< HEAD
-         * <p>Returns a new {@code Chunk} whose {@code ByteBuffer} is a slice, with the given
-         * position and limit, of the {@code ByteBuffer} of the source {@code Chunk} unless the
-         * source {@link #hasRemaining() has no remaining bytes} in which case:</p>
-         * <ul>
-         * <li>{@code this} is returned if {@link #isLast()} is {@code true}</li>
-         * <li>{@link #EMPTY} is returned if {@link #isLast()} is {@code false}</li>
-         * </ul>
-         * <p>If {@code position == limit} then either {@link #EOF} or {@link #EMPTY} is
-         * returned depending on the value of {@code last}.</p>
-         * <p>If the source {@code Chunk} has remaining bytes, the returned {@code Chunk}
-         * is linked to the source {@code Chunk} via
-         * {@link #from(ByteBuffer, boolean, Retainable)}.</p>
-=======
          * <p>Returns a new {@code Chunk} whose {@code ByteBuffer} is a slice of the
          * {@code ByteBuffer} of this {@code Chunk}.</p>
          * <p>The returned {@code Chunk} is:</p>
          * <ul>
-         * <li>{@code this}, if this {@code Chunk} is {@link #isTerminal() terminal}</li>
+         * <li>{@code this}, if this {@code Chunk} is last and empty</li>
          * <li>{@link #EMPTY}, if {@code length == 0 && !last}</li>
          * <li>{@link #EOF}, if {@code length == 0 && last}</li>
          * <li>a new {@code Chunk} whose {@code ByteBuffer} is a slice of the
@@ -623,43 +609,21 @@
          * </ul>
          * <p>The returned {@code Chunk} retains the source {@code Chunk} and it is linked
          * to it via {@link #from(ByteBuffer, boolean, Retainable)}.</p>
->>>>>>> 8d6734cf
          *
          * @param position the position at which the slice begins
          * @param length the length of the slice
          * @param last whether the new Chunk is last
-         * @return a new {@code Chunk} with a slice of the source {@code Chunk}'s
-         * {@code ByteBuffer}
+         * @return a new {@code Chunk} retained from the source {@code Chunk} with a slice
+         * of the source {@code Chunk}'s {@code ByteBuffer}
          */
         default Chunk slice(int position, int length, boolean last)
         {
-<<<<<<< HEAD
-            if (hasRemaining())
-            {
-                if (position == limit)
-                    return last ? EOF : EMPTY;
-                ByteBuffer sourceBuffer = getByteBuffer();
-                int sourceLimit = sourceBuffer.limit();
-                sourceBuffer.limit(limit);
-                int sourcePosition = sourceBuffer.position();
-                sourceBuffer.position(position);
-                ByteBuffer slice = sourceBuffer.slice();
-                sourceBuffer.limit(sourceLimit);
-                sourceBuffer.position(sourcePosition);
-                return from(slice, last, this);
-            }
-            else
-            {
-                return isLast() ? this : EMPTY;
-            }
-=======
-            if (isTerminal())
+            if (isLast() && !hasRemaining())
                 return this;
             if (length == 0)
                 return last ? EOF : EMPTY;
             retain();
             return from(getByteBuffer().slice(position, length), last, this);
->>>>>>> 8d6734cf
         }
 
         /**
