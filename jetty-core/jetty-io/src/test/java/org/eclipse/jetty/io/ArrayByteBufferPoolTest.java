//
// ========================================================================
// Copyright (c) 1995 Mort Bay Consulting Pty Ltd and others.
//
// This program and the accompanying materials are made available under the
// terms of the Eclipse Public License v. 2.0 which is available at
// https://www.eclipse.org/legal/epl-2.0, or the Apache License, Version 2.0
// which is available at https://www.apache.org/licenses/LICENSE-2.0.
//
// SPDX-License-Identifier: EPL-2.0 OR Apache-2.0
// ========================================================================
//

package org.eclipse.jetty.io;

import java.lang.ref.Reference;
import java.nio.ByteOrder;
import java.util.ArrayList;
import java.util.List;

import org.hamcrest.Matchers;
import org.junit.jupiter.api.Test;

import static org.hamcrest.MatcherAssert.assertThat;
import static org.hamcrest.Matchers.greaterThan;
import static org.hamcrest.Matchers.lessThan;
import static org.hamcrest.Matchers.lessThanOrEqualTo;
import static org.hamcrest.Matchers.not;
import static org.hamcrest.Matchers.notNullValue;
import static org.hamcrest.Matchers.sameInstance;
import static org.hamcrest.core.Is.is;
import static org.junit.jupiter.api.Assertions.assertThrows;

public class ArrayByteBufferPoolTest
{
    @Test
    public void testMaxMemoryEviction()
    {
        ArrayByteBufferPool pool = new ArrayByteBufferPool(0, 10, 20, Integer.MAX_VALUE, 40, 40);

        List<RetainableByteBuffer> buffers = new ArrayList<>();
        for (int s : new int[] {10, 10, 20, 20, 10, 20, 10, 20})
            buffers.add(pool.acquire(s, true));

        for (RetainableByteBuffer buffer: buffers)
            buffer.release();
        buffers.clear();

        buffers.add(pool.acquire(10, true));
        assertThat(pool.getDirectMemory(), lessThanOrEqualTo(40L));
        buffers.add(pool.acquire(10, true));
        assertThat(pool.getDirectMemory(), lessThanOrEqualTo(40L));
        buffers.add(pool.acquire(20, true));
        assertThat(pool.getDirectMemory(), lessThanOrEqualTo(40L));
        buffers.add(pool.acquire(20, true));
        assertThat(pool.getDirectMemory(), lessThanOrEqualTo(40L));
        buffers.add(pool.acquire(10, true));
        assertThat(pool.getDirectMemory(), lessThanOrEqualTo(40L));
        buffers.add(pool.acquire(20, true));
        assertThat(pool.getDirectMemory(), lessThanOrEqualTo(40L));
        buffers.add(pool.acquire(10, true));
        assertThat(pool.getDirectMemory(), lessThanOrEqualTo(40L));
        buffers.add(pool.acquire(20, true));
        assertThat(pool.getDirectMemory(), lessThanOrEqualTo(40L));

        assertThat(pool.getAvailableDirectByteBufferCount(), is(0L));
        assertThat(pool.getDirectByteBufferCount(), greaterThan(0L));
        assertThat(pool.getDirectMemory(), greaterThan(0L));

        buffers.forEach(RetainableByteBuffer::release);

        assertThat(pool.getAvailableDirectByteBufferCount(), greaterThan(0L));
        assertThat(pool.getAvailableDirectByteBufferCount(), lessThan((long)buffers.size()));
        assertThat(pool.getDirectByteBufferCount(), greaterThan(0L));
        assertThat(pool.getDirectByteBufferCount(), lessThan((long)buffers.size()));
        assertThat(pool.getDirectMemory(), lessThanOrEqualTo(40L));
        assertThat(pool.getDirectMemory(), greaterThan(0L));
    }

    @Test
    public void testBelowMinCapacityDoesNotPool()
    {
        ArrayByteBufferPool pool = new ArrayByteBufferPool(10, 10, 20, Integer.MAX_VALUE);

        RetainableByteBuffer buf1 = pool.acquire(1, true);
        assertThat(buf1.capacity(), is(1));
        assertThat(pool.getDirectByteBufferCount(), is(0L));
        assertThat(pool.getDirectMemory(), is(0L));

        buf1.release();
        assertThat(pool.getDirectByteBufferCount(), is(0L));
        assertThat(pool.getDirectMemory(), is(0L));
    }

    @Test
    public void testOverMaxCapacityDoesNotPool()
    {
        ArrayByteBufferPool pool = new ArrayByteBufferPool(10, 10, 20, Integer.MAX_VALUE);

        RetainableByteBuffer buf1 = pool.acquire(21, true);
        assertThat(buf1.capacity(), is(21));
        assertThat(pool.getDirectByteBufferCount(), is(0L));
        assertThat(pool.getDirectMemory(), is(0L));

        buf1.release();
        assertThat(pool.getDirectByteBufferCount(), is(0L));
        assertThat(pool.getDirectMemory(), is(0L));
    }

    @Test
    public void testRetain()
    {
        ArrayByteBufferPool pool = new ArrayByteBufferPool(10, 10, 20, Integer.MAX_VALUE);

        RetainableByteBuffer buf1 = pool.acquire(10, true);
        assertThat(pool.getDirectMemory(), is(0L));
        buf1.release();
        assertThat(pool.getDirectMemory(), is(10L));

        buf1 = pool.acquire(10, true);
        assertThat(pool.getAvailableDirectMemory(), is(0L));
        assertThat(pool.getAvailableDirectByteBufferCount(), is(0L));
        assertThat(pool.getDirectByteBufferCount(), is(1L));

        assertThat(buf1.isRetained(), is(false));
        buf1.retain();
        buf1.retain();
        assertThat(buf1.isRetained(), is(true));
        assertThat(buf1.release(), is(false));
        assertThat(buf1.isRetained(), is(true));
        assertThat(buf1.release(), is(false));
        assertThat(buf1.isRetained(), is(false));

        assertThat(pool.getDirectMemory(), is(10L));
        assertThat(pool.getAvailableDirectMemory(), is(0L));
        assertThat(pool.getAvailableDirectByteBufferCount(), is(0L));
        assertThat(pool.getDirectByteBufferCount(), is(1L));

        assertThat(pool.getDirectMemory(), is(10L));
        assertThat(buf1.release(), is(true));
        assertThat(pool.getDirectMemory(), is(10L));
        assertThat(buf1.isRetained(), is(false));

        assertThat(pool.getDirectMemory(), is(10L));
        assertThat(pool.getAvailableDirectMemory(), is(10L));
        assertThat(pool.getAvailableDirectByteBufferCount(), is(1L));
        assertThat(pool.getDirectByteBufferCount(), is(1L));
    }

    @Test
    public void testTooManyReleases()
    {
        ArrayByteBufferPool pool = new ArrayByteBufferPool(10, 10, 20, Integer.MAX_VALUE);

        RetainableByteBuffer buf1 = pool.acquire(10, true);
        assertThat(pool.getDirectMemory(), is(0L));
        buf1.release();
        assertThat(pool.getDirectMemory(), is(10L));
        buf1 = pool.acquire(10, true);

        assertThat(pool.getDirectMemory(), is(10L));
        assertThat(pool.getAvailableDirectMemory(), is(0L));
        assertThat(pool.getAvailableDirectByteBufferCount(), is(0L));
        assertThat(pool.getDirectByteBufferCount(), is(1L));

        buf1.release();

        assertThat(pool.getDirectMemory(), is(10L));
        assertThat(pool.getAvailableDirectMemory(), is(10L));
        assertThat(pool.getAvailableDirectByteBufferCount(), is(1L));
        assertThat(pool.getDirectByteBufferCount(), is(1L));

        assertThrows(IllegalStateException.class, buf1::release);

        assertThat(pool.getDirectMemory(), is(10L));
        assertThat(pool.getAvailableDirectMemory(), is(10L));
        assertThat(pool.getAvailableDirectByteBufferCount(), is(1L));
        assertThat(pool.getDirectByteBufferCount(), is(1L));
    }

    @Test
    public void testMaxBucketSize()
    {
        ArrayByteBufferPool pool = new ArrayByteBufferPool(0, 10, 20, 2);

        List<RetainableByteBuffer> buffers = new ArrayList<>();
        for (int s : new int[] {1, 1})
            buffers.add(pool.acquire(s, true));
        for (RetainableByteBuffer buffer: buffers)
            buffer.release();
        buffers.clear();

        RetainableByteBuffer buf1 = pool.acquire(1, true); // pooled
        assertThat(buf1.capacity(), is(10));
        RetainableByteBuffer buf2 = pool.acquire(1, true); // pooled
        assertThat(buf2.capacity(), is(10));
        RetainableByteBuffer buf3 = pool.acquire(1, true); // not pooled, bucket is full
        assertThat(buf3.capacity(), is(10));

        assertThat(pool.getDirectByteBufferCount(), is(2L));
        assertThat(pool.getDirectMemory(), is(20L));

        for (int s : new int[] {11, 11})
            buffers.add(pool.acquire(s, true));
        for (RetainableByteBuffer buffer: buffers)
            buffer.release();
        buffers.clear();

        RetainableByteBuffer buf4 = pool.acquire(11, true); // pooled
        assertThat(buf4.capacity(), is(20));
        RetainableByteBuffer buf5 = pool.acquire(11, true); // pooled
        assertThat(buf5.capacity(), is(20));
        RetainableByteBuffer buf6 = pool.acquire(11, true); // not pooled, bucket is full
        assertThat(buf6.capacity(), is(20));

        // Need to keep the references around past the asserts above.
        Reference.reachabilityFence(buf1);
        Reference.reachabilityFence(buf2);
        Reference.reachabilityFence(buf3);
        Reference.reachabilityFence(buf4);
        Reference.reachabilityFence(buf5);
        Reference.reachabilityFence(buf6);
        
        assertThat(pool.getDirectByteBufferCount(), is(4L));
        assertThat(pool.getDirectMemory(), is(60L));
    }

    @Test
    public void testBufferReleaseRepools()
    {
        ArrayByteBufferPool pool = new ArrayByteBufferPool(0, 10, 20, 1);
        pool.acquire(1, true).release();
        pool.acquire(11, true).release();

        List<RetainableByteBuffer> all = new ArrayList<>();

        all.add(pool.acquire(1, true));  // pooled
        all.add(pool.acquire(1, true));  // not pooled, bucket is full
        all.add(pool.acquire(11, true));  // pooled
        all.add(pool.acquire(11, true));  // not pooled, bucket is full

        assertThat(pool.getDirectByteBufferCount(), is(2L));
        assertThat(pool.getDirectMemory(), is(30L));
        assertThat(pool.getAvailableDirectByteBufferCount(), is(0L));
        assertThat(pool.getAvailableDirectMemory(), is(0L));

        all.forEach(RetainableByteBuffer::release);

        assertThat(pool.getDirectByteBufferCount(), is(2L));
        assertThat(pool.getDirectMemory(), is(30L));
        assertThat(pool.getAvailableDirectByteBufferCount(), is(2L));
        assertThat(pool.getAvailableDirectMemory(), is(30L));
    }

    @Test
    public void testFactorAndCapacity()
    {
        ArrayByteBufferPool pool = new ArrayByteBufferPool(10, 10, 20, Integer.MAX_VALUE);

<<<<<<< HEAD
        pool.acquire(10, true).release();
        pool.acquire(20, true).release();

        pool.acquire(1, true);  // not pooled, < minCapacity
        pool.acquire(10, true); // pooled
        pool.acquire(20, true); // pooled
        pool.acquire(30, true); // not pooled, > maxCapacity
=======
        RetainableByteBuffer b1 = pool.acquire(1, true);  // not pooled, < minCapacity
        RetainableByteBuffer b2 = pool.acquire(10, true); // pooled
        RetainableByteBuffer b3 = pool.acquire(20, true); // pooled
        RetainableByteBuffer b4 = pool.acquire(30, true); // not pooled, > maxCapacity
>>>>>>> 2a72ded2

        assertThat(pool.getDirectByteBufferCount(), is(2L));
        assertThat(pool.getDirectMemory(), is(30L));
        assertThat(pool.getAvailableDirectByteBufferCount(), is(0L));
        assertThat(pool.getAvailableDirectMemory(), is(0L));

        // Need to keep the references around past the asserts above.
        Reference.reachabilityFence(b1);
        Reference.reachabilityFence(b2);
        Reference.reachabilityFence(b3);
        Reference.reachabilityFence(b4);
    }

    @Test
    public void testClearUnlinksLeakedBuffers()
    {
        ArrayByteBufferPool pool = new ArrayByteBufferPool();

        RetainableByteBuffer b1 = pool.acquire(10, true);
        RetainableByteBuffer b2 = pool.acquire(10, true);
<<<<<<< HEAD
        b1.release();
        pool.acquire(10, true);
        b2.release();
        pool.acquire(10, true);
=======
>>>>>>> 2a72ded2

        assertThat(pool.getDirectByteBufferCount(), is(2L));
        assertThat(pool.getDirectMemory(), is(2L * ArrayByteBufferPool.DEFAULT_FACTOR));
        assertThat(pool.getAvailableDirectByteBufferCount(), is(0L));
        assertThat(pool.getAvailableDirectMemory(), is(0L));

        // Need to keep the references around past the asserts above.
        Reference.reachabilityFence(b1);
        Reference.reachabilityFence(b2);

        pool.clear();

        assertThat(pool.getDirectByteBufferCount(), is(0L));
        assertThat(pool.getDirectMemory(), is(0L));
        assertThat(pool.getAvailableDirectByteBufferCount(), is(0L));
        assertThat(pool.getAvailableDirectMemory(), is(0L));
    }

    @Test
    public void testRetainAfterRePooledThrows()
    {
        ArrayByteBufferPool pool = new ArrayByteBufferPool();
        RetainableByteBuffer buf1 = pool.acquire(10, true);
        buf1.release();
        buf1 = pool.acquire(10, true);

        assertThat(pool.getDirectByteBufferCount(), is(1L));
        assertThat(pool.getAvailableDirectByteBufferCount(), is(0L));
        assertThat(buf1.release(), is(true));
        assertThrows(IllegalStateException.class, buf1::retain);
        assertThrows(IllegalStateException.class, buf1::release);
        assertThat(pool.getDirectByteBufferCount(), is(1L));
        assertThat(pool.getAvailableDirectByteBufferCount(), is(1L));

        // check that the buffer is still available
        RetainableByteBuffer buf2 = pool.acquire(10, true);
        assertThat(pool.getDirectByteBufferCount(), is(1L));
        assertThat(pool.getAvailableDirectByteBufferCount(), is(0L));
<<<<<<< HEAD
        assertThat(buf2, sameInstance(buf1)); // make sure it's not a new instance
        assertThat(buf1.release(), is(true));
=======
        assertThat(buf2 == buf1, is(true)); // make sure it's not a new instance
        assertThat(buf2.release(), is(true));
>>>>>>> 2a72ded2
        assertThat(pool.getDirectByteBufferCount(), is(1L));
        assertThat(pool.getAvailableDirectByteBufferCount(), is(1L));
    }

    @Test
    public void testAcquireRelease()
    {
        ArrayByteBufferPool pool = new ArrayByteBufferPool();

        for (int i = 0; i < 3; i++)
        {
            RetainableByteBuffer buf1 = pool.acquire(10, true);
            System.err.println(buf1);
            assertThat(buf1, is(notNullValue()));
            assertThat(buf1.capacity(), is(ArrayByteBufferPool.DEFAULT_FACTOR));
            RetainableByteBuffer buf2 = pool.acquire(10, true);
            assertThat(buf2, is(notNullValue()));
            assertThat(buf2.capacity(), is(ArrayByteBufferPool.DEFAULT_FACTOR));
            buf1.release();
            buf2.release();

            RetainableByteBuffer buf3 = pool.acquire(16384 + 1, true);
            assertThat(buf3, is(notNullValue()));
            assertThat(buf3.capacity(), is(16384 + ArrayByteBufferPool.DEFAULT_FACTOR));
            buf3.release();

            RetainableByteBuffer buf4 = pool.acquire(32768, true);
            assertThat(buf4, is(notNullValue()));
            assertThat(buf4.capacity(), is(32768));
            buf4.release();

            RetainableByteBuffer buf5 = pool.acquire(32768, false);
            assertThat(buf5, is(notNullValue()));
            assertThat(buf5.capacity(), is(32768));
            buf5.release();
        }

        assertThat(pool.getDirectByteBufferCount(), is(4L));
        assertThat(pool.getHeapByteBufferCount(), is(1L));
        assertThat(pool.getDirectMemory(), is(ArrayByteBufferPool.DEFAULT_FACTOR * 3L + 16384 + 32768L));
        assertThat(pool.getHeapMemory(), is(32768L));

        pool.clear();

        assertThat(pool.getDirectByteBufferCount(), is(0L));
        assertThat(pool.getHeapByteBufferCount(), is(0L));
        assertThat(pool.getDirectMemory(), is(0L));
        assertThat(pool.getHeapMemory(), is(0L));
    }

    @Test
    public void testQuadraticPool()
    {
        ArrayByteBufferPool pool = new ArrayByteBufferPool.Quadratic();
        for (int s : new int[] {1, 2, 3, 4, 5, 6, 9 })
            pool.acquire(s, false).release();

        RetainableByteBuffer retain5 = pool.acquire(5, false);
        retain5.release();
        RetainableByteBuffer retain6 = pool.acquire(6, false);
        assertThat(retain6, sameInstance(retain5));
        retain6.release();
        RetainableByteBuffer retain9 = pool.acquire(9, false);
        assertThat(retain9, not(sameInstance(retain5)));
        retain9.release();

        assertThat(pool.acquire(1, false).capacity(), is(1));
        assertThat(pool.acquire(2, false).capacity(), is(2));
        RetainableByteBuffer b3 = pool.acquire(3, false);
        assertThat(b3.capacity(), is(4));
        RetainableByteBuffer b4 = pool.acquire(4, false);
        assertThat(b4.capacity(), is(4));

        int capacity = 4;
        while (true)
        {
            RetainableByteBuffer b = pool.acquire(capacity - 1, false);
            assertThat(b.capacity(), Matchers.is(capacity));
            b = pool.acquire(capacity, false);
            assertThat(b.capacity(), Matchers.is(capacity));

            if (capacity >= pool.getMaxCapacity())
                break;

            b = pool.acquire(capacity + 1, false);
            assertThat(b.capacity(), Matchers.is(capacity * 2));

            capacity = capacity * 2;
        }
<<<<<<< HEAD

        // TODO ???
        // b3.release();
        // b4.getByteBuffer().limit(b4.getByteBuffer().capacity() - 2);
        // assertThat(pool.dump(), containsString("{capacity=4,inuse=3(75%)"));
=======
>>>>>>> 2a72ded2
    }

    @Test
    public void testEndiannessResetOnRelease()
    {
        ArrayByteBufferPool bufferPool = new ArrayByteBufferPool();
        RetainableByteBuffer buffer = bufferPool.acquire(10, true);
        buffer.release();
        buffer = bufferPool.acquire(10, true);
        assertThat(buffer.getByteBuffer().order(), Matchers.is(ByteOrder.BIG_ENDIAN));
        buffer.getByteBuffer().order(ByteOrder.LITTLE_ENDIAN);
        assertThat(buffer.release(), is(true));
        assertThat(buffer.getByteBuffer().order(), Matchers.is(ByteOrder.BIG_ENDIAN));
    }
}<|MERGE_RESOLUTION|>--- conflicted
+++ resolved
@@ -220,7 +220,7 @@
         Reference.reachabilityFence(buf4);
         Reference.reachabilityFence(buf5);
         Reference.reachabilityFence(buf6);
-        
+
         assertThat(pool.getDirectByteBufferCount(), is(4L));
         assertThat(pool.getDirectMemory(), is(60L));
     }
@@ -257,20 +257,13 @@
     {
         ArrayByteBufferPool pool = new ArrayByteBufferPool(10, 10, 20, Integer.MAX_VALUE);
 
-<<<<<<< HEAD
         pool.acquire(10, true).release();
         pool.acquire(20, true).release();
 
-        pool.acquire(1, true);  // not pooled, < minCapacity
-        pool.acquire(10, true); // pooled
-        pool.acquire(20, true); // pooled
-        pool.acquire(30, true); // not pooled, > maxCapacity
-=======
         RetainableByteBuffer b1 = pool.acquire(1, true);  // not pooled, < minCapacity
         RetainableByteBuffer b2 = pool.acquire(10, true); // pooled
         RetainableByteBuffer b3 = pool.acquire(20, true); // pooled
         RetainableByteBuffer b4 = pool.acquire(30, true); // not pooled, > maxCapacity
->>>>>>> 2a72ded2
 
         assertThat(pool.getDirectByteBufferCount(), is(2L));
         assertThat(pool.getDirectMemory(), is(30L));
@@ -291,13 +284,10 @@
 
         RetainableByteBuffer b1 = pool.acquire(10, true);
         RetainableByteBuffer b2 = pool.acquire(10, true);
-<<<<<<< HEAD
         b1.release();
         pool.acquire(10, true);
         b2.release();
         pool.acquire(10, true);
-=======
->>>>>>> 2a72ded2
 
         assertThat(pool.getDirectByteBufferCount(), is(2L));
         assertThat(pool.getDirectMemory(), is(2L * ArrayByteBufferPool.DEFAULT_FACTOR));
@@ -336,13 +326,8 @@
         RetainableByteBuffer buf2 = pool.acquire(10, true);
         assertThat(pool.getDirectByteBufferCount(), is(1L));
         assertThat(pool.getAvailableDirectByteBufferCount(), is(0L));
-<<<<<<< HEAD
-        assertThat(buf2, sameInstance(buf1)); // make sure it's not a new instance
-        assertThat(buf1.release(), is(true));
-=======
         assertThat(buf2 == buf1, is(true)); // make sure it's not a new instance
         assertThat(buf2.release(), is(true));
->>>>>>> 2a72ded2
         assertThat(pool.getDirectByteBufferCount(), is(1L));
         assertThat(pool.getAvailableDirectByteBufferCount(), is(1L));
     }
@@ -432,14 +417,6 @@
 
             capacity = capacity * 2;
         }
-<<<<<<< HEAD
-
-        // TODO ???
-        // b3.release();
-        // b4.getByteBuffer().limit(b4.getByteBuffer().capacity() - 2);
-        // assertThat(pool.dump(), containsString("{capacity=4,inuse=3(75%)"));
-=======
->>>>>>> 2a72ded2
     }
 
     @Test
