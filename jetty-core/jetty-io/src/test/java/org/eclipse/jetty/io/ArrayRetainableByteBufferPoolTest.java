--- conflicted
+++ resolved
@@ -358,11 +358,7 @@
         }
 
         b3.release();
-<<<<<<< HEAD
-        b4.getBuffer().limit(b4.getBuffer().capacity() - 2);
-=======
         b4.getByteBuffer().limit(b4.getByteBuffer().capacity() - 2);
->>>>>>> ded18f52
         assertThat(pool.dump(), containsString("{capacity=4,inuse=3(75%)"));
     }
 
