//
// ========================================================================
// Copyright (c) 1995-2022 Mort Bay Consulting Pty Ltd and others.
//
// This program and the accompanying materials are made available under the
// terms of the Eclipse Public License v. 2.0 which is available at
// https://www.eclipse.org/legal/epl-2.0, or the Apache License, Version 2.0
// which is available at https://www.apache.org/licenses/LICENSE-2.0.
//
// SPDX-License-Identifier: EPL-2.0 OR Apache-2.0
// ========================================================================
//

package org.eclipse.jetty.io;

import java.io.ByteArrayInputStream;
import java.io.ByteArrayOutputStream;
import java.io.File;
import java.io.IOException;
import java.net.InetSocketAddress;
import java.net.ServerSocket;
import java.net.Socket;
import java.net.SocketException;
import java.nio.ByteBuffer;
import java.nio.channels.AsynchronousServerSocketChannel;
import java.nio.channels.AsynchronousSocketChannel;
import java.nio.channels.FileChannel;
import java.nio.channels.SelectionKey;
import java.nio.channels.Selector;
import java.nio.channels.ServerSocketChannel;
import java.nio.channels.SocketChannel;
import java.nio.charset.StandardCharsets;
import java.nio.file.Files;
import java.nio.file.Path;
import java.nio.file.StandardOpenOption;
import java.util.concurrent.CountDownLatch;
import java.util.concurrent.Future;
import java.util.concurrent.TimeUnit;

import org.eclipse.jetty.toolchain.test.FS;
import org.eclipse.jetty.toolchain.test.jupiter.WorkDir;
import org.eclipse.jetty.toolchain.test.jupiter.WorkDirExtension;
import org.eclipse.jetty.util.BufferUtil;
import org.eclipse.jetty.util.IO;
import org.eclipse.jetty.util.resource.Resource;
import org.eclipse.jetty.util.resource.ResourceFactory;
import org.junit.jupiter.api.Assertions;
import org.junit.jupiter.api.Test;
import org.junit.jupiter.api.condition.OS;
import org.junit.jupiter.api.extension.ExtendWith;

import static org.hamcrest.MatcherAssert.assertThat;
import static org.hamcrest.Matchers.is;
import static org.hamcrest.Matchers.notNullValue;
import static org.junit.jupiter.api.Assertions.assertEquals;
import static org.junit.jupiter.api.Assertions.assertFalse;
import static org.junit.jupiter.api.Assertions.assertThrows;
import static org.junit.jupiter.api.Assertions.assertTrue;

@ExtendWith(WorkDirExtension.class)
public class IOTest
{
    public WorkDir workDir;

    @Test
    public void testIO() throws Exception
    {
        // Only a little test
        ByteArrayInputStream in = new ByteArrayInputStream("The quick brown fox jumped over the lazy dog".getBytes());
        ByteArrayOutputStream out = new ByteArrayOutputStream();

        IO.copy(in, out);

        assertEquals(out.toString(), "The quick brown fox jumped over the lazy dog", "copyThread");
    }

    @Test
    public void testHalfClose() throws Exception
    {
        try (ServerSocket connector = new ServerSocket(0);
             Socket client = new Socket("localhost", connector.getLocalPort());
             Socket server = connector.accept())
        {
            // we can write both ways
            client.getOutputStream().write(1);
            assertEquals(1, server.getInputStream().read());
            server.getOutputStream().write(1);
            assertEquals(1, client.getInputStream().read());

            // shutdown output results in read -1
            client.shutdownOutput();
            assertEquals(-1, server.getInputStream().read());

            // Even though EOF has been read, the server input is not seen as shutdown
            assertFalse(server.isInputShutdown());

            // and we can read -1 again
            assertEquals(-1, server.getInputStream().read());

            // but cannot write
            Assertions.assertThrows(SocketException.class, () -> client.getOutputStream().write(1));

            // but can still write in opposite direction.
            server.getOutputStream().write(1);
            assertEquals(1, client.getInputStream().read());

            // server can shutdown input to match the shutdown out of client
            server.shutdownInput();

            // now we EOF instead of reading -1
            Assertions.assertThrows(SocketException.class, () -> server.getInputStream().read());

            // but can still write in opposite direction.
            server.getOutputStream().write(1);
            assertEquals(1, client.getInputStream().read());

            // client can shutdown input
            client.shutdownInput();

            // now we EOF instead of reading -1
            Assertions.assertThrows(SocketException.class, () -> client.getInputStream().read());

            // But we can still write at the server (data which will never be read)
            server.getOutputStream().write(1);

            // and the server output is not shutdown
            assertFalse(server.isOutputShutdown());

            // until we explicitly shut it down
            server.shutdownOutput();

            // and now we can't write
            Assertions.assertThrows(SocketException.class, () -> server.getOutputStream().write(1));

            // but the sockets are still open
            assertFalse(client.isClosed());
            assertFalse(server.isClosed());

            // but if we close one end
            client.close();

            // it is seen as closed.
            assertTrue(client.isClosed());

            // but not the other end
            assertFalse(server.isClosed());

            // which has to be closed explicitly
            server.close();
            assertTrue(server.isClosed());
        }
    }

    @Test
    public void testHalfCloseClientServer() throws Exception
    {
        try (ServerSocketChannel connector = ServerSocketChannel.open())
        {
            connector.socket().bind(null);
            try (ServerSocket serverSocket = connector.socket();
                 SocketChannel socketChannel = SocketChannel.open(serverSocket.getLocalSocketAddress());
                 Socket client = socketChannel.socket())
            {
                client.setSoTimeout(1000);
                try (Socket server = connector.accept().socket())
                {
                    server.setSoTimeout(1000);

                    // Write from client to server
                    client.getOutputStream().write(1);

                    // Server reads
                    assertEquals(1, server.getInputStream().read());

                    // Write from server to client with oshut
                    server.getOutputStream().write(1);
                    // System.err.println("OSHUT "+server);
                    server.shutdownOutput();

                    // Client reads response
                    assertEquals(1, client.getInputStream().read());

                    try
                    {
                        // Client reads -1 and does ishut
                        assertEquals(-1, client.getInputStream().read());
                        assertFalse(client.isInputShutdown());
                        //System.err.println("ISHUT "+client);
                        client.shutdownInput();

                        // Client ???
                        //System.err.println("OSHUT "+client);
                        client.shutdownOutput();
                        //System.err.println("CLOSE "+client);
                        client.close();

                        // Server reads -1, does ishut and then close
                        assertEquals(-1, server.getInputStream().read());
                        assertFalse(server.isInputShutdown());
                        //System.err.println("ISHUT "+server);

                        server.shutdownInput();
                        server.close();
                    }
                    catch (Exception e)
                    {
                        e.printStackTrace();
                        assertTrue(OS.MAC.isCurrentOs());
                    }
                }
            }
        }
    }

    @Test
    public void testHalfCloseBadClient() throws Exception
    {
        try (ServerSocketChannel connector = ServerSocketChannel.open())
        {
            connector.socket().bind(null);

            try (ServerSocket serverSocket = connector.socket();
                 SocketChannel socketChannel = SocketChannel.open(serverSocket.getLocalSocketAddress());
                 Socket client = socketChannel.socket())
            {
                client.setSoTimeout(1000);
                try (Socket server = connector.accept().socket())
                {
                    server.setSoTimeout(1000);

                    // Write from client to server
                    client.getOutputStream().write(1);

                    // Server reads
                    assertEquals(1, server.getInputStream().read());

                    // Write from server to client with oshut
                    server.getOutputStream().write(1);
                    //System.err.println("OSHUT "+server);
                    server.shutdownOutput();

                    // Client reads response
                    assertEquals(1, client.getInputStream().read());

                    // Client reads -1
                    assertEquals(-1, client.getInputStream().read());
                    assertFalse(client.isInputShutdown());

                    // Client can still write as we are half closed
                    client.getOutputStream().write(1);

                    // Server can still read
                    assertEquals(1, server.getInputStream().read());

                    // Server now closes
                    server.close();

                    // Client still reads -1 (not broken pipe !!)
                    assertEquals(-1, client.getInputStream().read());
                    assertFalse(client.isInputShutdown());

                    Thread.sleep(100);

                    // Client still reads -1 (not broken pipe !!)
                    assertEquals(-1, client.getInputStream().read());
                    assertFalse(client.isInputShutdown());

                    // Client can still write data even though server is closed???
                    client.getOutputStream().write(1);

                    // Client eventually sees Broken Pipe
                    assertThrows(IOException.class, () ->
                    {
                        for (int i = 0; i < 100000; i++)
                        {
                            client.getOutputStream().write(1);
                        }
                    });
                }
            }
        }
    }

    @Test
    public void testServerChannelInterrupt() throws Exception
    {
        try (ServerSocketChannel connector = ServerSocketChannel.open())
        {
            connector.configureBlocking(true);
            connector.socket().bind(null);
            try (ServerSocket serverSocket = connector.socket();
                 SocketChannel socketChannel = SocketChannel.open(serverSocket.getLocalSocketAddress());
                 Socket client = socketChannel.socket())
            {
                client.setSoTimeout(2000);
                try (Socket server = connector.accept().socket())
                {
                    server.setSoTimeout(2000);

                    // Write from client to server
                    client.getOutputStream().write(1);
                    // Server reads
                    assertEquals(1, server.getInputStream().read());

                    // Write from server to client
                    server.getOutputStream().write(1);
                    // Client reads
                    assertEquals(1, client.getInputStream().read());

                    // block a thread in accept
                    final CountDownLatch latch = new CountDownLatch(2);
                    Thread acceptor = new Thread(() ->
                    {
                        try
                        {
                            latch.countDown();
                            connector.accept();
                        }
                        catch (Throwable ignored)
                        {
                        }
                        finally
                        {
                            latch.countDown();
                        }
                    });
                    acceptor.start();
                    while (latch.getCount() == 2)
                    {
                        Thread.sleep(10);
                    }

                    // interrupt the acceptor
                    acceptor.interrupt();

                    // wait for acceptor to exit
                    assertTrue(latch.await(10, TimeUnit.SECONDS));

                    // connector is closed
                    assertFalse(connector.isOpen());

                    // but connection is still open
                    assertFalse(client.isClosed());
                    assertFalse(server.isClosed());

                    // Write from client to server
                    client.getOutputStream().write(42);
                    // Server reads
                    assertEquals(42, server.getInputStream().read());

                    // Write from server to client
                    server.getOutputStream().write(43);
                    // Client reads
                    assertEquals(43, client.getInputStream().read());
                }
            }
        }
    }

    @Test
    public void testReset() throws Exception
    {
        try (ServerSocket connector = new ServerSocket(0);
             Socket client = new Socket("127.0.0.1", connector.getLocalPort());
             Socket server = connector.accept())
        {
            client.setTcpNoDelay(true);
            client.setSoLinger(true, 0);
            server.setTcpNoDelay(true);
            server.setSoLinger(true, 0);

            client.getOutputStream().write(1);
            assertEquals(1, server.getInputStream().read());
            server.getOutputStream().write(1);
            assertEquals(1, client.getInputStream().read());

            // Server generator shutdowns output after non persistent sending response.
            server.shutdownOutput();

            // client endpoint reads EOF and shutdown input as result
            assertEquals(-1, client.getInputStream().read());
            client.shutdownInput();

            // client connection see's EOF and shutsdown output as no more requests to be sent.
            client.shutdownOutput();

            // Since input already shutdown, client also closes socket.
            client.close();

            // Server reads the EOF from client oshut and shut's down it's input
            assertEquals(-1, server.getInputStream().read());
            server.shutdownInput();

            // Since output was already shutdown, server
            // closes in the try-with-resources block end.
        }
    }

    @Test
    public void testAsyncSocketChannel() throws Exception
    {
        try (AsynchronousServerSocketChannel connector = AsynchronousServerSocketChannel.open())
        {
            connector.bind(null);
            InetSocketAddress addr = (InetSocketAddress)connector.getLocalAddress();
            Future<AsynchronousSocketChannel> acceptor = connector.accept();

            try (AsynchronousSocketChannel client = AsynchronousSocketChannel.open())
            {
                client.connect(new InetSocketAddress("127.0.0.1", addr.getPort())).get(5, TimeUnit.SECONDS);

                AsynchronousSocketChannel server = acceptor.get(5, TimeUnit.SECONDS);

                ByteBuffer read = ByteBuffer.allocate(1024);
                Future<Integer> reading = server.read(read);

                byte[] data = "Testing 1 2 3".getBytes(StandardCharsets.UTF_8);
                ByteBuffer write = BufferUtil.toBuffer(data);
                Future<Integer> writing = client.write(write);

                writing.get(5, TimeUnit.SECONDS);
                reading.get(5, TimeUnit.SECONDS);
                read.flip();

                assertEquals(ByteBuffer.wrap(data), read);
            }
        }
    }

    @Test
    public void testGatherWrite() throws Exception
    {
        Path dir = workDir.getEmptyPathDir();
        Path file = Files.createTempFile(dir, "test", ".txt");
        FileChannel out = FileChannel.open(file,
            StandardOpenOption.CREATE,
            StandardOpenOption.READ,
            StandardOpenOption.WRITE,
            StandardOpenOption.DELETE_ON_CLOSE);

        ByteBuffer[] buffers = new ByteBuffer[4096];
        long expected = 0;
        for (int i = 0; i < buffers.length; i++)
        {
            buffers[i] = BufferUtil.toBuffer(i);
            expected += buffers[i].remaining();
        }

        long wrote = IO.write(out, buffers, 0, buffers.length);

        assertEquals(expected, wrote);

        for (ByteBuffer buffer : buffers)
        {
            assertEquals(0, buffer.remaining());
        }
    }

    @Test
    public void testDeleteNull()
    {
        assertFalse(IO.delete((File)null));
        assertFalse(IO.delete((Path)null));
    }

    @Test
    public void testDeleteNonExistentFile(WorkDir workDir)
    {
        Path dir = workDir.getEmptyPathDir();
        FS.ensureEmpty(dir);
        Path noFile = dir.resolve("nada");
        assertFalse(IO.delete(noFile));
        assertFalse(IO.delete(noFile.toFile()));
    }

    @Test
    public void testIsEmptyNull()
    {
        assertTrue(IO.isEmptyDir(null));
    }

    @Test
    public void testIsEmptyDoesNotExist(WorkDir workDir)
    {
        Path dir = workDir.getEmptyPathDir();
        FS.ensureEmpty(dir);
        Path noFile = dir.resolve("nada");
        assertTrue(IO.isEmptyDir(noFile.toFile()));
    }

    @Test
    public void testIsEmptyExistButAsFile(WorkDir workDir) throws IOException
    {
        Path dir = workDir.getEmptyPathDir();
        FS.ensureEmpty(dir);
        Path file = dir.resolve("nada");
        FS.touch(file);
        assertFalse(IO.isEmptyDir(file.toFile()));
    }

    @Test
    public void testIsEmptyExistAndIsEmpty(WorkDir workDir)
    {
        Path dir = workDir.getEmptyPathDir();
        FS.ensureEmpty(dir);
        assertTrue(IO.isEmptyDir(dir.toFile()));
    }

    @Test
    public void testIsEmptyExistAndHasContent(WorkDir workDir) throws IOException
    {
        Path dir = workDir.getEmptyPathDir();
        FS.ensureEmpty(dir);
        Path file = dir.resolve("nada");
        FS.touch(file);
        assertFalse(IO.isEmptyDir(dir.toFile()));
    }

    @Test
    public void testSelectorWakeup() throws Exception
    {
        try (ServerSocketChannel connector = ServerSocketChannel.open())
        {
            connector.bind(null);
            InetSocketAddress addr = (InetSocketAddress)connector.getLocalAddress();
            try (SocketChannel client = SocketChannel.open(new InetSocketAddress("127.0.0.1", addr.getPort()));
                 SocketChannel server = connector.accept())
            {
                server.configureBlocking(false);

                Selector selector = Selector.open();
                SelectionKey key = server.register(selector, SelectionKey.OP_READ);

                assertThat(key, notNullValue());
                assertThat(selector.selectNow(), is(0));

                // Test wakeup before select
                selector.wakeup();
                assertThat(selector.select(), is(0));

                // Test wakeup after select
                new Thread(() ->
                {
                    try
                    {
                        Thread.sleep(100);
                        selector.wakeup();
                    }
                    catch (Exception e)
                    {
                        e.printStackTrace();
                    }
                }).start();
                assertThat(selector.select(), is(0));
            }
        }
    }

    @Test
    public void testSymbolicLink(WorkDir workDir) throws Exception
    {
        Path dir = workDir.getEmptyPathDir();
        FS.ensureEmpty(dir);
        Path realPath = dir.resolve("real");
        FS.touch(realPath);

        Path linkPath = dir.resolve("link");
        Files.createSymbolicLink(linkPath, realPath);
        Path targPath = linkPath.toRealPath();

        System.err.printf("realPath = %s%n", realPath);
        System.err.printf("linkPath = %s%n", linkPath);
        System.err.printf("targPath = %s%n", targPath);

        assertFalse(Files.isSymbolicLink(realPath));
        assertTrue(Files.isSymbolicLink(linkPath));

<<<<<<< HEAD
        Resource link = ResourceFactory.root().newResource(dir.toPath().resolve("link"));
=======
        Resource link = ResourceFactory.root().newResource(dir.resolve("link"));
>>>>>>> 586d0fd0
        assertThat(link.isAlias(), is(true));
    }

    @Test
    public void testSymbolicLinkDir(WorkDir workDir) throws Exception
    {
        Path dir = workDir.getEmptyPathDir();
        FS.ensureEmpty(dir);

        Path realDirPath = dir.resolve("real");
        Files.createDirectories(realDirPath);

        Path linkDirPath = dir.resolve("link");
        Files.createSymbolicLink(linkDirPath, realDirPath);

        Path realPath = realDirPath.resolve("file");
        FS.touch(realPath);

        Path linkPath = linkDirPath.resolve("file");
        Path targPath = linkPath.toRealPath();

        System.err.printf("realPath = %s%n", realPath);
        System.err.printf("linkPath = %s%n", linkPath);
        System.err.printf("targPath = %s%n", targPath);

        assertFalse(Files.isSymbolicLink(realPath));
        assertFalse(Files.isSymbolicLink(linkPath));
    }
}<|MERGE_RESOLUTION|>--- conflicted
+++ resolved
@@ -575,11 +575,7 @@
         assertFalse(Files.isSymbolicLink(realPath));
         assertTrue(Files.isSymbolicLink(linkPath));
 
-<<<<<<< HEAD
-        Resource link = ResourceFactory.root().newResource(dir.toPath().resolve("link"));
-=======
         Resource link = ResourceFactory.root().newResource(dir.resolve("link"));
->>>>>>> 586d0fd0
         assertThat(link.isAlias(), is(true));
     }
 
