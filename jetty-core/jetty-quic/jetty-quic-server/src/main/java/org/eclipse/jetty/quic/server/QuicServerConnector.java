--- conflicted
+++ resolved
@@ -93,21 +93,7 @@
     {
         super(server, executor, scheduler, bufferPool, 0, factories);
         this.selectorManager = new ServerDatagramSelectorManager(getExecutor(), getScheduler(), 1);
-<<<<<<< HEAD
-        installBean(this.selectorManager);
-        this.sslContextFactory = sslContextFactory;
-        installBean(this.sslContextFactory);
-        installBean(quicConfiguration);
-        installBean(container);
-        // Initialize to sane defaults for a server.
-        quicConfiguration.setSessionRecvWindow(4 * 1024 * 1024);
-        quicConfiguration.setBidirectionalStreamRecvWindow(2 * 1024 * 1024);
-        // One bidirectional stream to simulate the TCP stream, and no unidirectional streams.
-        quicConfiguration.setMaxBidirectionalRemoteStreams(1);
-        quicConfiguration.setMaxUnidirectionalRemoteStreams(0);
-=======
         this.connectionFactory = new QuicServerConnectionFactory(quicConfiguration);
->>>>>>> 313def71
     }
 
     public ServerQuicConfiguration getQuicConfiguration()
