//
// ========================================================================
// Copyright (c) 1995-2022 Mort Bay Consulting Pty Ltd and others.
//
// This program and the accompanying materials are made available under the
// terms of the Eclipse Public License v. 2.0 which is available at
// https://www.eclipse.org/legal/epl-2.0, or the Apache License, Version 2.0
// which is available at https://www.apache.org/licenses/LICENSE-2.0.
//
// SPDX-License-Identifier: EPL-2.0 OR Apache-2.0
// ========================================================================
//

package org.eclipse.jetty.rewrite.handler;

import java.io.IOException;
import java.util.List;

import org.eclipse.jetty.http.HttpCookie;
import org.eclipse.jetty.server.Request;
import org.eclipse.jetty.server.Response;
import org.eclipse.jetty.util.Callback;
import org.eclipse.jetty.util.annotation.Name;

/**
 * <p>Sets a response cookie whenever the rule matches.</p>
 *
 * @see HttpCookie
 */
public class CookiePatternRule extends PatternRule
{
    private String _name;
    private String _value;

    public CookiePatternRule()
    {
    }

    public CookiePatternRule(@Name("pattern") String pattern, @Name("name") String name, @Name("value") String value)
    {
        super(pattern);
        setName(name);
        setValue(value);
    }

    /**
     * @return the response cookie name
     */
    public String getName()
    {
        return _name;
    }

    /**
     * @param name the response cookie name
     */
    public void setName(String name)
    {
        _name = name;
    }

    /**
     * @return the response cookie value
     */
    public String getValue()
    {
        return _value;
    }

    /**
     * @param value the response cookie value
     */
    public void setValue(String value)
    {
        _value = value;
    }

    @Override
<<<<<<< HEAD
    public RuleProcessor apply(RuleProcessor input) throws IOException
=======
    public Processor apply(Processor input) throws IOException
>>>>>>> 22fcd800
    {
        // Check that cookie is not already set
        List<HttpCookie> cookies = Request.getCookies(input);
        if (cookies != null)
        {
            for (HttpCookie cookie : cookies)
            {
                if (_name.equals(cookie.getName()) && _value.equals(cookie.getValue()))
                    return null;
            }
        }

<<<<<<< HEAD
        return new RuleProcessor(input)
=======
        return new Processor(input)
>>>>>>> 22fcd800
        {
            @Override
            public void process(Response response, Callback callback) throws Exception
            {
                Response.addCookie(response, new HttpCookie(_name, _value));
                super.process(response, callback);
            }
        };
    }

    @Override
    public String toString()
    {
        return "%s@%x[set-cookie:%s=%s]".formatted(super.toString(), hashCode(), getName(), getValue());
    }
}<|MERGE_RESOLUTION|>--- conflicted
+++ resolved
@@ -76,11 +76,7 @@
     }
 
     @Override
-<<<<<<< HEAD
-    public RuleProcessor apply(RuleProcessor input) throws IOException
-=======
     public Processor apply(Processor input) throws IOException
->>>>>>> 22fcd800
     {
         // Check that cookie is not already set
         List<HttpCookie> cookies = Request.getCookies(input);
@@ -93,11 +89,7 @@
             }
         }
 
-<<<<<<< HEAD
-        return new RuleProcessor(input)
-=======
         return new Processor(input)
->>>>>>> 22fcd800
         {
             @Override
             public void process(Response response, Callback callback) throws Exception
