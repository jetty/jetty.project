--- conflicted
+++ resolved
@@ -43,11 +43,7 @@
     }
 
     @Override
-<<<<<<< HEAD
-    public RuleProcessor matchAndApply(RuleProcessor input) throws IOException
-=======
     public Processor matchAndApply(Processor input) throws IOException
->>>>>>> 22fcd800
     {
         HttpFields headers = input.getHeaders();
         String existingValue = headers.get(headerName);
@@ -63,11 +59,7 @@
         HttpFields.Mutable newHeaders = HttpFields.build(headers);
         newHeaders.remove(headerName);
         newHeaders.add(headerName, headerValue);
-<<<<<<< HEAD
-        return new RuleProcessor(input)
-=======
         return new Processor(input)
->>>>>>> 22fcd800
         {
             @Override
             public HttpFields getHeaders()
