//
// ========================================================================
// Copyright (c) 1995-2022 Mort Bay Consulting Pty Ltd and others.
//
// This program and the accompanying materials are made available under the
// terms of the Eclipse Public License v. 2.0 which is available at
// https://www.eclipse.org/legal/epl-2.0, or the Apache License, Version 2.0
// which is available at https://www.apache.org/licenses/LICENSE-2.0.
//
// SPDX-License-Identifier: EPL-2.0 OR Apache-2.0
// ========================================================================
//

package org.eclipse.jetty.rewrite.handler;

import java.io.IOException;
import java.util.regex.Matcher;

import org.eclipse.jetty.server.Response;
import org.eclipse.jetty.util.Callback;
import org.eclipse.jetty.util.annotation.Name;

/**
 * <p>Puts or adds a response header whenever the rule matches a path regex pattern.</p>
 */
public class HeaderRegexRule extends RegexRule
{
    private String _headerName;
    private String _headerValue;
    private boolean _add;

    public HeaderRegexRule()
    {
    }

    public HeaderRegexRule(@Name("regex") String regex, @Name("name") String name, @Name("value") String value)
    {
        super(regex);
        _headerName = name;
        _headerValue = value;
    }

    public String getHeaderName()
    {
        return _headerName;
    }

    public void setHeaderName(String name)
    {
        _headerName = name;
    }

    public String getHeaderValue()
    {
        return _headerValue;
    }

    public void setHeaderValue(String value)
    {
        _headerValue = value;
    }

    public boolean isAdd()
    {
        return _add;
    }

    /**
     * @param add true to add the response header, false to put the response header.
     */
    public void setAdd(boolean add)
    {
        _add = add;
    }

    @Override
<<<<<<< HEAD
    protected RuleProcessor apply(RuleProcessor input, Matcher matcher) throws IOException
    {
        return new RuleProcessor(input)
=======
    protected Processor apply(Processor input, Matcher matcher) throws IOException
    {
        return new Processor(input)
>>>>>>> 22fcd800
        {
            @Override
            public void process(Response response, Callback callback) throws Exception
            {
                if (isAdd())
                    response.getHeaders().add(getHeaderName(), matcher.replaceAll(getHeaderValue()));
                else
                    response.getHeaders().put(getHeaderName(), matcher.replaceAll(getHeaderValue()));
                super.process(response, callback);
            }
        };
    }

    @Override
    public String toString()
    {
        return "%s[header:%s=%s]".formatted(super.toString(), getHeaderName(), getHeaderValue());
    }
}<|MERGE_RESOLUTION|>--- conflicted
+++ resolved
@@ -74,15 +74,9 @@
     }
 
     @Override
-<<<<<<< HEAD
-    protected RuleProcessor apply(RuleProcessor input, Matcher matcher) throws IOException
-    {
-        return new RuleProcessor(input)
-=======
     protected Processor apply(Processor input, Matcher matcher) throws IOException
     {
         return new Processor(input)
->>>>>>> 22fcd800
         {
             @Override
             public void process(Response response, Callback callback) throws Exception
