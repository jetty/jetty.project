//
// ========================================================================
// Copyright (c) 1995-2022 Mort Bay Consulting Pty Ltd and others.
//
// This program and the accompanying materials are made available under the
// terms of the Eclipse Public License v. 2.0 which is available at
// https://www.eclipse.org/legal/epl-2.0, or the Apache License, Version 2.0
// which is available at https://www.apache.org/licenses/LICENSE-2.0.
//
// SPDX-License-Identifier: EPL-2.0 OR Apache-2.0
// ========================================================================
//

package org.eclipse.jetty.rewrite.handler;

import java.util.List;

import org.eclipse.jetty.server.Handler;
import org.eclipse.jetty.server.Request;
import org.eclipse.jetty.server.Response;
import org.eclipse.jetty.util.Callback;

/**
 * <p>{@code RewriteHandler} rewrites incoming requests through a set of {@link Rule}s.</p>
 * <p>{@code RewriteHandler} can rewrite the request URI, but also HTTP cookies and HTTP headers.
 * When a rule matches, {@code RewriteHandler} can perform actions such as redirect to a
 * different URI or directly produce a response with a configurable HTTP status code.</p>
 * <p>Rules can be grouped into a {@link RuleContainer}, which is itself a {@code Rule}.
 * If the container rule matches (for example, virtual host name when using
 * {@link VirtualHostRuleContainer}), then the contained rules will be applied.</p>
 * <p>Rules are applied in the same sequence they are added to the container.
 * If a rule matches, it applies some logic (typically wrapping the request),
 * and the next rule is invoked (with the wrapped request), until a
 * {@link Rule#isTerminating() terminating rule} is found, or all the rules have
 * been processed.</p>
 * <p>Request URI matching is performed either via Servlet pattern matching (using
 * {@link PatternRule} subclasses), via regular expression matching (using
 * {@link RegexRule} subclasses), or by a custom implementation of {@code Rule}.</p>
 */
public class RewriteHandler extends Handler.Wrapper
{
    private final RuleContainer _rules;

    public RewriteHandler()
    {
        this(new RuleContainer());
    }

    public RewriteHandler(RuleContainer rules)
    {
        _rules = rules;
        addBean(_rules);
    }

    /**
     * @return the {@link RuleContainer} used by this handler
     */
    public RuleContainer getRuleContainer()
    {
        return _rules;
    }

    /**
     * @return the list of {@link Rule}s.
     */
    public List<Rule> getRules()
    {
        return _rules.getRules();
    }

    /**
     * <p>Sets the list of rules, discarding the previous ones.</p>
     *
     * @param rules the list of {@link Rule}s to set
     */
    public void setRules(List<Rule> rules)
    {
        _rules.setRules(rules);
    }

    /**
     * <p>Adds a {@link Rule} to the existing ones.</p>
     *
     * @param rule the rule to add to the rules list
     */
    public void addRule(Rule rule)
    {
        _rules.addRule(rule);
    }

    /**
     * @see RuleContainer#getOriginalPathAttribute()
     */
    public String getOriginalPathAttribute()
    {
        return _rules.getOriginalPathAttribute();
    }

    /**
     * @see RuleContainer#setOriginalPathAttribute(String)
     */
    public void setOriginalPathAttribute(String originalPathAttribute)
    {
        _rules.setOriginalPathAttribute(originalPathAttribute);
    }

    @Override
    public void process(Request request, Response response, Callback callback) throws Exception
    {
        if (!isStarted())
            return null;

<<<<<<< HEAD
        Rule.RuleProcessor input = new Rule.RuleProcessor(request);
        Rule.RuleProcessor output = _rules.matchAndApply(input);
=======
        Rule.Processor input = new Rule.Processor(request);
        Rule.Processor output = _rules.matchAndApply(input);
>>>>>>> 22fcd800

        // No rule matched, call super with the original request.
        if (output == null)
            return super.process(request, response, callback);

        // At least one rule matched, call super with the result of the rule applications.
        return output.wrapProcessor(super.process(output, response, callback));
    }
}<|MERGE_RESOLUTION|>--- conflicted
+++ resolved
@@ -110,13 +110,8 @@
         if (!isStarted())
             return null;
 
-<<<<<<< HEAD
-        Rule.RuleProcessor input = new Rule.RuleProcessor(request);
-        Rule.RuleProcessor output = _rules.matchAndApply(input);
-=======
         Rule.Processor input = new Rule.Processor(request);
         Rule.Processor output = _rules.matchAndApply(input);
->>>>>>> 22fcd800
 
         // No rule matched, call super with the original request.
         if (output == null)
