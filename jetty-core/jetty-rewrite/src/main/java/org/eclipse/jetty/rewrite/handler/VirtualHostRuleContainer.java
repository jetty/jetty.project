--- conflicted
+++ resolved
@@ -55,11 +55,7 @@
     }
 
     @Override
-<<<<<<< HEAD
-    public RuleProcessor matchAndApply(RuleProcessor input) throws IOException
-=======
     public Processor matchAndApply(Processor input) throws IOException
->>>>>>> 22fcd800
     {
         if (_virtualHosts.isEmpty())
             return super.matchAndApply(input);
