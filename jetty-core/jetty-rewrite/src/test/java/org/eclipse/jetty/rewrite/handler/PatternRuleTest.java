--- conflicted
+++ resolved
@@ -157,11 +157,7 @@
         }
 
         @Override
-<<<<<<< HEAD
-        public RuleProcessor apply(RuleProcessor input)
-=======
         public Processor apply(Processor input)
->>>>>>> 22fcd800
         {
             _applied = true;
             return input;
