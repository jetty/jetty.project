--- conflicted
+++ resolved
@@ -1087,12 +1087,7 @@
 
     private static void logLatency(StringBuilder b, Request request, TimeUnit unit)
     {
-<<<<<<< HEAD
-        long latency = NanoTime.since(request.getBeginNanoTime());
-        b.append(unit.convert(latency, TimeUnit.NANOSECONDS));
-=======
-        b.append(unit.convert(NanoTime.since(request.getNanoTime()), TimeUnit.NANOSECONDS));
->>>>>>> d3e88a95
+        b.append(unit.convert(NanoTime.since(request.getBeginNanoTime()), TimeUnit.NANOSECONDS));
     }
 
     @SuppressWarnings("unused")
