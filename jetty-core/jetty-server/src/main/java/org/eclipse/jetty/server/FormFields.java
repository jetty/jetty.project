//
// ========================================================================
// Copyright (c) 1995 Mort Bay Consulting Pty Ltd and others.
//
// This program and the accompanying materials are made available under the
// terms of the Eclipse Public License v. 2.0 which is available at
// https://www.eclipse.org/legal/epl-2.0, or the Apache License, Version 2.0
// which is available at https://www.apache.org/licenses/LICENSE-2.0.
//
// SPDX-License-Identifier: EPL-2.0 OR Apache-2.0
// ========================================================================
//

package org.eclipse.jetty.server;

import java.nio.ByteBuffer;
import java.nio.charset.CharacterCodingException;
import java.nio.charset.Charset;
import java.nio.charset.StandardCharsets;
import java.util.concurrent.CompletableFuture;

import org.eclipse.jetty.http.HttpField;
import org.eclipse.jetty.http.HttpHeader;
import org.eclipse.jetty.http.MimeTypes;
import org.eclipse.jetty.io.Content;
import org.eclipse.jetty.io.content.ContentSourceCompletableFuture;
import org.eclipse.jetty.util.Attributes;
import org.eclipse.jetty.util.BufferUtil;
import org.eclipse.jetty.util.CharsetStringBuilder;
import org.eclipse.jetty.util.Fields;

import static org.eclipse.jetty.util.UrlEncoded.decodeHexByte;

/**
 * <p>A {@link CompletableFuture} that is completed once a {@code application/x-www-form-urlencoded}
 * content has been parsed asynchronously from the {@link Content.Source}.</p>
 * <p><a href="https://url.spec.whatwg.org/#application/x-www-form-urlencoded">Specification</a>.</p>
 */
public class FormFields extends ContentSourceCompletableFuture<Fields>
{
    public static final String MAX_FIELDS_ATTRIBUTE = "org.eclipse.jetty.server.Request.maxFormKeys";
    public static final String MAX_LENGTH_ATTRIBUTE = "org.eclipse.jetty.server.Request.maxFormContentSize";
    public static final int MAX_FIELDS_DEFAULT = 1000;
    public static final int MAX_LENGTH_DEFAULT = 200000;

    private static final CompletableFuture<Fields> EMPTY = CompletableFuture.completedFuture(Fields.EMPTY);

    public static Charset getFormEncodedCharset(Request request)
    {
        HttpConfiguration config = request.getConnectionMetaData().getHttpConfiguration();
        if (!config.getFormEncodedMethods().contains(request.getMethod()))
            return null;

        HttpField contentTypeField = request.getHeaders().getField(HttpHeader.CONTENT_TYPE);
        if (contentTypeField == null)
            return null;

<<<<<<< HEAD
        Charset charset = MimeTypes.getCharsetFromContentType(contentTypeField);
        if (charset != null)
            return charset;

        return StandardCharsets.UTF_8;
=======
        MimeTypes.Type type = MimeTypes.getMimeTypeFromContentType(contentTypeField);
        if (type != null)
        {
            if (type.getBaseType() != MimeTypes.Type.FORM_ENCODED)
                return null;

            return type.getCharset() == null ? StandardCharsets.UTF_8 : type.getCharset();
        }

        String contentType = contentTypeField.getValue();
        int semicolon = contentType.indexOf(';');
        if (semicolon >= 0)
            contentType = contentType.substring(0, semicolon).trim();
        if (!MimeTypes.Type.FORM_ENCODED.is(contentType))
            return null;

        Charset charset = MimeTypes.getCharsetFromContentType(contentTypeField);

        return charset == null ? StandardCharsets.UTF_8 : charset;
>>>>>>> b947b484
    }

    /**
     * Set a {@link Fields} or related failure for the request
     * @param request The request to which to associate the fields with
     * @param fields A {@link CompletableFuture} that will provide either the fields or a failure.
     */
    public static void set(Request request, CompletableFuture<Fields> fields)
    {
        request.setAttribute(FormFields.class.getName(), fields);
    }

    /**
     * @param request The request to enquire from
     * @return A {@link CompletableFuture} that will provide either the fields or a failure, or null if none set.
     * @see #from(Request)
     *
     */
    public static CompletableFuture<Fields> get(Request request)
    {
        Object attr = request.getAttribute(FormFields.class.getName());
        if (attr instanceof FormFields futureFormFields)
            return futureFormFields;
        else if (attr instanceof Fields fields)
            return CompletableFuture.completedFuture(fields);
        return EMPTY;
    }

    /**
     * Find or create a {@link FormFields} from a {@link Content.Source}.
     * @param request The {@link Request} in which to look for an existing {@link FormFields} attribute,
     *                using the classname as the attribute name, else the request is used
     *                as a {@link Content.Source} from which to read the fields and set the attribute.
     * @return A {@link CompletableFuture} that will provide the {@link Fields} or a failure.
     * @see #from(Content.Source, Attributes, Charset, int, int)
     */
    public static CompletableFuture<Fields> from(Request request)
    {
        int maxFields = getContextAttribute(request.getContext(), FormFields.MAX_FIELDS_ATTRIBUTE, FormFields.MAX_FIELDS_DEFAULT);
        int maxLength = getContextAttribute(request.getContext(), FormFields.MAX_LENGTH_ATTRIBUTE, FormFields.MAX_LENGTH_DEFAULT);
        return from(request, maxFields, maxLength);
    }

    /**
     * Find or create a {@link FormFields} from a {@link Content.Source}.
     * @param request The {@link Request} in which to look for an existing {@link FormFields} attribute,
     *                using the classname as the attribute name, else the request is used
     *                as a {@link Content.Source} from which to read the fields and set the attribute.
     * @param charset the {@link Charset} to use for byte to string conversion.
     * @return A {@link CompletableFuture} that will provide the {@link Fields} or a failure.
     * @see #from(Content.Source, Attributes, Charset, int, int)
     */
    public static CompletableFuture<Fields> from(Request request, Charset charset)
    {
        int maxFields = getContextAttribute(request.getContext(), FormFields.MAX_FIELDS_ATTRIBUTE, FormFields.MAX_FIELDS_DEFAULT);
        int maxLength = getContextAttribute(request.getContext(), FormFields.MAX_LENGTH_ATTRIBUTE, FormFields.MAX_FIELDS_DEFAULT);
        return from(request, charset, maxFields, maxLength);
    }

    /**
     * Find or create a {@link FormFields} from a {@link Content.Source}.
     * @param request The {@link Request} in which to look for an existing {@link FormFields} attribute,
     *                using the classname as the attribute name, else the request is used
     *                as a {@link Content.Source} from which to read the fields and set the attribute.
     * @param maxFields The maximum number of fields to be parsed
     * @param maxLength The maximum total size of the fields
     * @return A {@link CompletableFuture} that will provide the {@link Fields} or a failure.
     * @see #from(Content.Source, Attributes, Charset, int, int)
     */
    public static CompletableFuture<Fields> from(Request request, int maxFields, int maxLength)
    {
        return from(request, getFormEncodedCharset(request), maxFields, maxLength);
    }

    /**
     * Find or create a {@link FormFields} from a {@link Content.Source}.
     * @param request The {@link Request} in which to look for an existing {@link FormFields} attribute,
     *                using the classname as the attribute name, else the request is used
     *                as a {@link Content.Source} from which to read the fields and set the attribute.
     * @param charset the {@link Charset} to use for byte to string conversion.
     * @param maxFields The maximum number of fields to be parsed
     * @param maxLength The maximum total size of the fields
     * @return A {@link CompletableFuture} that will provide the {@link Fields} or a failure.
     * @see #from(Content.Source, Attributes, Charset, int, int)
     */
    public static CompletableFuture<Fields> from(Request request, Charset charset, int maxFields, int maxLength)
    {
        return from(request, request, charset, maxFields, maxLength);
    }

    /**
     * Find or create a {@link FormFields} from a {@link Content.Source}.
     * @param source The {@link Content.Source} from which to read the fields.
     * @param attributes The {@link Attributes} in which to look for an existing {@link CompletableFuture} of
     *                   {@link FormFields}, using the classname as the attribute name.  If not found the attribute
     *                   is set with the created {@link CompletableFuture} of {@link FormFields}.
     * @param charset the {@link Charset} to use for byte to string conversion.
     * @param maxFields The maximum number of fields to be parsed
     * @param maxLength The maximum total size of the fields
     * @return A {@link CompletableFuture} that will provide the {@link Fields} or a failure.
     */
    public static CompletableFuture<Fields> from(Content.Source source, Attributes attributes, Charset charset, int maxFields, int maxLength)
    {
        Object attr = attributes.getAttribute(FormFields.class.getName());
        if (attr instanceof FormFields futureFormFields)
            return futureFormFields;
        else if (attr instanceof Fields fields)
            return CompletableFuture.completedFuture(fields);

        if (charset == null)
            return EMPTY;

        FormFields futureFormFields = new FormFields(source, charset, maxFields, maxLength);
        attributes.setAttribute(FormFields.class.getName(), futureFormFields);
        futureFormFields.parse();
        return futureFormFields;
    }

    private static int getContextAttribute(Context context, String attribute, int defValue)
    {
        Object value = context.getAttribute(attribute);
        if (value == null)
            return defValue;
        try
        {
            return Integer.parseInt(value.toString());
        }
        catch (NumberFormatException x)
        {
            return defValue;
        }
    }

    private final Fields _fields;
    private final CharsetStringBuilder _builder;
    private final int _maxFields;
    private final int _maxLength;
    private int _length;
    private String _name;
    private int _percent = 0;
    private byte _percentCode;

    private FormFields(Content.Source source, Charset charset, int maxFields, int maxSize)
    {
        super(source);
        _maxFields = maxFields;
        _maxLength = maxSize;
        _builder = CharsetStringBuilder.forCharset(charset);
        _fields = new Fields(true);
    }

    @Override
    protected Fields parse(Content.Chunk chunk) throws CharacterCodingException
    {
        ByteBuffer buffer = chunk.getByteBuffer();

        while (BufferUtil.hasContent(buffer))
        {
            byte b = buffer.get();
            switch (_percent)
            {
                case 1 ->
                {
                    _percentCode = b;
                    _percent++;
                    continue;
                }
                case 2 ->
                {
                    _percent = 0;
                    _builder.append(decodeHexByte((char)_percentCode, (char)b));
                    continue;
                }
            }

            if (_name == null)
            {
                switch (b)
                {
                    case '&' ->
                    {
                        String name = _builder.build();
                        checkMaxLength(name);
                        onNewField(name, "");
                    }
                    case '=' ->
                    {
                        _name = _builder.build();
                        checkMaxLength(_name);
                    }
                    case '+' -> _builder.append(' ');
                    case '%' -> _percent++;
                    default -> _builder.append(b);
                }
            }
            else
            {
                switch (b)
                {
                    case '&' ->
                    {
                        String value = _builder.build();
                        checkMaxLength(value);
                        onNewField(_name, value);
                        _name = null;
                    }
                    case '+' -> _builder.append(' ');
                    case '%' -> _percent++;
                    default -> _builder.append(b);
                }
            }
        }

        if (!chunk.isLast())
            return null;

        // Append any remaining %x.
        if (_percent > 0)
            throw new IllegalStateException("invalid percent encoding");
        String value = _builder.build();

        if (_name == null)
        {
            if (!value.isEmpty())
            {
                checkMaxLength(value);
                onNewField(value, "");
            }
            return _fields;
        }

        checkMaxLength(value);
        onNewField(_name, value);
        return _fields;
    }

    private void checkMaxLength(String nameOrValue)
    {
        if (_maxLength >= 0)
        {
            _length += nameOrValue.length();
            if (_length > _maxLength)
                throw new IllegalStateException("form too large > " + _maxLength);
        }
    }

    private void onNewField(String name, String value)
    {
        Fields.Field field = new Fields.Field(name, value);
        _fields.add(field);
        if (_maxFields >= 0 && _fields.getSize() > _maxFields)
            throw new IllegalStateException("form with too many fields > " + _maxFields);
    }
}<|MERGE_RESOLUTION|>--- conflicted
+++ resolved
@@ -55,13 +55,6 @@
         if (contentTypeField == null)
             return null;
 
-<<<<<<< HEAD
-        Charset charset = MimeTypes.getCharsetFromContentType(contentTypeField);
-        if (charset != null)
-            return charset;
-
-        return StandardCharsets.UTF_8;
-=======
         MimeTypes.Type type = MimeTypes.getMimeTypeFromContentType(contentTypeField);
         if (type != null)
         {
@@ -81,7 +74,6 @@
         Charset charset = MimeTypes.getCharsetFromContentType(contentTypeField);
 
         return charset == null ? StandardCharsets.UTF_8 : charset;
->>>>>>> b947b484
     }
 
     /**
