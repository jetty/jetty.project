--- conflicted
+++ resolved
@@ -90,7 +90,6 @@
     private String _displayName;
     private String _contextPath = "/";
     private Resource _resourceBase;
-    private Resource.Mount _resourceBaseMount;
     private ClassLoader _classLoader;
     private Request.Processor _errorProcessor;
     private boolean _allowNullPathInContext;
@@ -517,9 +516,6 @@
         _availability.set(Availability.STARTING);
         try
         {
-            // Mount if needed
-            _resourceBaseMount = Resource.mountIfNeeded(getResourceBase());
-
             _context.call(super::doStart, null);
             _availability.compareAndSet(Availability.STARTING, Availability.AVAILABLE);
             LOG.info("Started {}", this);
@@ -536,9 +532,6 @@
         // TODO lots of stuff in previous doStart. Some might go here, but most probably goes to the ServletContentHandler ?
         _context.call(super::doStop, null);
 
-<<<<<<< HEAD
-        IO.close(_resourceBaseMount);
-=======
         // cleanup any Mounts associated with the ContextHandler on stop.
         // TODO: but what if the context is restarted? how do we remount? do we care?
         java.util.Collection<Resource.Mount> mounts = getBeans(Resource.Mount.class);
@@ -547,7 +540,6 @@
             IO.close(mount);
             removeBean(mount);
         });
->>>>>>> c6c0eb03
     }
 
     public boolean checkVirtualHost(Request request)
