//
// ========================================================================
// Copyright (c) 1995-2022 Mort Bay Consulting Pty Ltd and others.
//
// This program and the accompanying materials are made available under the
// terms of the Eclipse Public License v. 2.0 which is available at
// https://www.eclipse.org/legal/epl-2.0, or the Apache License, Version 2.0
// which is available at https://www.apache.org/licenses/LICENSE-2.0.
//
// SPDX-License-Identifier: EPL-2.0 OR Apache-2.0
// ========================================================================
//

package org.eclipse.jetty.server.handler;

import java.io.File;
import java.io.IOException;
import java.net.URI;
import java.net.URLClassLoader;
import java.nio.file.Path;
import java.util.ArrayList;
import java.util.Arrays;
import java.util.Collections;
import java.util.EventListener;
import java.util.List;
import java.util.Objects;
import java.util.Set;
import java.util.concurrent.CompletableFuture;
import java.util.concurrent.CopyOnWriteArrayList;
import java.util.concurrent.atomic.AtomicReference;
import java.util.function.Consumer;
import java.util.stream.Collectors;

import org.eclipse.jetty.http.HttpField;
import org.eclipse.jetty.http.HttpHeader;
import org.eclipse.jetty.http.HttpStatus;
import org.eclipse.jetty.http.MimeTypes;
import org.eclipse.jetty.server.AliasCheck;
import org.eclipse.jetty.server.Connector;
import org.eclipse.jetty.server.Context;
import org.eclipse.jetty.server.Handler;
import org.eclipse.jetty.server.Request;
import org.eclipse.jetty.server.Response;
import org.eclipse.jetty.server.Server;
import org.eclipse.jetty.server.SymlinkAllowedResourceAliasChecker;
import org.eclipse.jetty.util.Attributes;
import org.eclipse.jetty.util.Callback;
import org.eclipse.jetty.util.DecoratedObjectFactory;
import org.eclipse.jetty.util.Index;
import org.eclipse.jetty.util.StringUtil;
import org.eclipse.jetty.util.TypeUtil;
import org.eclipse.jetty.util.URIUtil;
import org.eclipse.jetty.util.annotation.ManagedAttribute;
import org.eclipse.jetty.util.component.ClassLoaderDump;
import org.eclipse.jetty.util.component.Dumpable;
import org.eclipse.jetty.util.component.Graceful;
import org.eclipse.jetty.util.component.LifeCycle;
import org.eclipse.jetty.util.resource.Resource;
import org.eclipse.jetty.util.resource.ResourceFactory;
import org.eclipse.jetty.util.resource.Resources;
import org.eclipse.jetty.util.thread.Invocable;
import org.slf4j.Logger;
import org.slf4j.LoggerFactory;

public class ContextHandler extends Handler.Wrapper implements Attributes, Graceful, AliasCheck
{
    // TODO where should the alias checking go?
    // TODO add protected paths to ServletContextHandler?
    // TODO what about ObjectFactory stuff
    // TODO what about a Context logger?
    // TODO init param stuff to ServletContextHandler

    private static final Logger LOG = LoggerFactory.getLogger(ContextHandler.class);
    private static final ThreadLocal<Context> __context = new ThreadLocal<>();

    /**
     * Get the current Context if any.
     *
     * @return The {@link Context} from a {@link ContextHandler};
     *         or {@link Server#getContext()} if the current {@link Thread} is not scoped to a {@link ContextHandler}.
     */
    public static Context getCurrentContext()
    {
        return __context.get();
    }

    public static ContextHandler getCurrentContextHandler()
    {
        Context context = getCurrentContext();
        return (context instanceof ScopedContext scopedContext) ? scopedContext.getContextHandler() : null;
    }

    public static ContextHandler getContextHandler(Request request)
    {
        ContextRequest contextRequest = Request.as(request, ContextRequest.class);
        return (contextRequest == null) ? null : contextRequest.getContext().getContextHandler();
    }

    public static String getServerInfo()
    {
        return "jetty/" + Server.getVersion();
    }

    /*
     * The context (specifically it's attributes and mimeTypes) are not implemented as a layer over
     * the server context, as  this handler's context replaces the context in the request, it does not
     * wrap it. This is so that any cross context dispatch does not inherit attributes and types from
     * the dispatching context.
     */
    private final ScopedContext _context;
    private final Attributes _persistentAttributes = new Mapped();
    private final MimeTypes.Wrapper _mimeTypes = new MimeTypes.Wrapper();
    private final List<ContextScopeListener> _contextListeners = new CopyOnWriteArrayList<>();
    private final List<VHost> _vhosts = new ArrayList<>();

    private String _displayName;
    private String _contextPath = "/";
    private boolean _rootContext = true;
    private Resource _baseResource;
    private ClassLoader _classLoader;
    private Request.Processor _errorProcessor;
    private boolean _allowNullPathInContext;
    private Index<ProtectedTargetType> _protectedTargets = Index.empty(false);
    private final List<AliasCheck> _aliasChecks = new CopyOnWriteArrayList<>();

    public enum Availability
    {
        STOPPED,        // stopped and can't be made unavailable nor shutdown
        STARTING,       // starting inside of doStart. It may go to any of the next states.
        AVAILABLE,      // running normally
        UNAVAILABLE,    // Either a startup error or explicit call to setAvailable(false)
        SHUTDOWN,       // graceful shutdown
    }

    /**
     * The type of protected target match
     * @see #_protectedTargets
     */
    private enum ProtectedTargetType
    {
        EXACT,
        PREFIX
    }

    private final AtomicReference<Availability> _availability = new AtomicReference<>(Availability.STOPPED);

    public ContextHandler()
    {
        this(null);
    }

    public ContextHandler(String contextPath)
    {
        this(null, contextPath);
    }

    @Deprecated
    public ContextHandler(Handler.Container parent, String contextPath)
    {
        _context = newContext();
        if (contextPath != null)
            setContextPath(contextPath);
        if (parent != null)
            parent.addHandler(this);

        if (File.separatorChar == '/')
            addAliasCheck(new SymlinkAllowedResourceAliasChecker(this));
    }

<<<<<<< HEAD
    protected ScopedContext newContext()
=======
    @Override
    public void setServer(Server server)
    {
        super.setServer(server);
        _mimeTypes.setWrapped(server.getMimeTypes());
    }

    protected Context newContext()
>>>>>>> ca305542
    {
        return new ScopedContext();
    }

    /**
     * @return A mutable MimeTypes that wraps the {@link Server#getMimeTypes()}
     *         once {@link ContextHandler#setServer(Server)} has been called.
     * @see MimeTypes.Wrapper
     */
    public MimeTypes.Mutable getMimeTypes()
    {
        return _mimeTypes;
    }

    @Override
    public void dump(Appendable out, String indent) throws IOException
    {
        dumpObjects(out, indent,
            new ClassLoaderDump(getClassLoader()),
            Dumpable.named("context " + this, _context),
            Dumpable.named("handler attributes " + this, _persistentAttributes));
    }

    @ManagedAttribute(value = "Context")
    public ScopedContext getContext()
    {
        return _context;
    }

    /**
     * @return the allowNullPathInfo true if /context is not redirected to /context/
     */
    @ManagedAttribute("Checks if the /context is not redirected to /context/")
    public boolean getAllowNullPathInContext()
    {
        return _allowNullPathInContext;
    }

    /**
     * @param allowNullPathInContext true if /context is not redirected to /context/
     */
    public void setAllowNullPathInContext(boolean allowNullPathInContext)
    {
        _allowNullPathInContext = allowNullPathInContext;
    }

    /**
     * Set the virtual hosts for the context. Only requests that have a matching host header or fully qualified URL will be passed to that context with a
     * virtual host name. A context with no virtual host names or a null virtual host name is available to all requests that are not served by a context with a
     * matching virtual host name.
     *
     * @param vhosts List of virtual hosts that this context responds to. A null/empty list means any hostname is acceptable. Host names may be String
     * representation of IP addresses. Host names may start with '*.' to wildcard one level of names. Hosts and wildcard hosts may be followed with
     * '@connectorname', in which case they will match only if the the {@link Connector#getName()}for the request also matches. If an entry is just
     * '@connectorname' it will match any host if that connector was used.
     */
    public void setVirtualHosts(List<String> vhosts)
    {
        if (isRunning())
            throw new IllegalStateException(getState());
        _vhosts.clear();
        if (vhosts != null && !vhosts.isEmpty())
        {
            for (String vhost : vhosts)
            {
                if (vhost == null)
                    continue;
                boolean wild = false;
                String connector = null;
                int at = vhost.indexOf('@');
                if (at >= 0)
                {
                    connector = vhost.substring(at + 1);
                    vhost = vhost.substring(0, at);
                }

                if (vhost.startsWith("*."))
                {
                    vhost = vhost.substring(1);
                    wild = true;
                }
                _vhosts.add(new VHost(normalizeHostname(vhost), wild, connector));
            }
        }
    }

    /**
     * Either set virtual hosts or add to an existing set of virtual hosts.
     *
     * @param virtualHosts Array of virtual hosts that this context responds to. A null/empty array means any hostname is acceptable. Host names may be String
     * representation of IP addresses. Host names may start with '*.' to wildcard one level of names. Hosts and wildcard hosts may be followed with
     * '@connectorname', in which case they will match only if the the {@link Connector#getName()} for the request also matches. If an entry is just
     * '@connectorname' it will match any host if that connector was used.  Note - In previous versions if one or more connectorname only entries existed
     * and non of the connectors matched the handler would not match regardless of any hostname entries.  If there is one or more connectorname only
     * entries and one or more host only entries but no hostname and connector entries we assume the old behavior and will log a warning.  The warning
     * can be removed by removing the host entries that were previously being ignored, or modifying to include a hostname and connectorname entry.
     */
    public void addVirtualHosts(String... virtualHosts)
    {
        if (virtualHosts == null || virtualHosts.length == 0) // since this is add, we don't null the old ones
            return;

        List<String> vhosts = new ArrayList<>(getVirtualHosts());
        vhosts.addAll(Arrays.asList(virtualHosts));
        setVirtualHosts(vhosts);
    }

    /**
     * Removes an array of virtual host entries, if this removes all entries the _vhosts will be set to null
     *
     * @param virtualHosts Array of virtual hosts that this context responds to. A null/empty array means any hostname is acceptable. Host names may be String
     * representation of IP addresses. Host names may start with '*.' to wildcard one level of names. Hosts and wildcard hosts may be followed with
     * '@connectorname', in which case they will match only if the the {@link Connector#getName()} for the request also matches. If an entry is just
     * '@connectorname' it will match any host if that connector was used.  Note - In previous versions if one or more connectorname only entries existed
     * and non of the connectors matched the handler would not match regardless of any hostname entries.  If there is one or more connectorname only
     * entries and one or more host only entries but no hostname and connector entries we assume the old behavior and will log a warning.  The warning
     * can be removed by removing the host entries that were previously being ignored, or modifying to include a hostname and connectorname entry.
     */
    public void removeVirtualHosts(String... virtualHosts)
    {
        List<String> vhosts = new ArrayList<>(getVirtualHosts());
        if (virtualHosts == null || virtualHosts.length == 0 || vhosts.isEmpty())
            return; // do nothing

        for (String vh : virtualHosts)
        {
            vhosts.remove(normalizeHostname(vh));
        }
    }

    /**
     * Get the virtual hosts for the context. Only requests that have a matching host header or fully qualified URL will be passed to that context with a
     * virtual host name. A context with no virtual host names or a null virtual host name is available to all requests that are not served by a context with a
     * matching virtual host name.
     *
     * @return Array of virtual hosts that this context responds to. A null/empty array means any hostname is acceptable. Host names may be String
     * representation of IP addresses. Host names may start with '*.' to wildcard one level of names. Hosts and wildcard hosts may be followed with
     * '@connectorname', in which case they will match only if the the {@link Connector#getName()} for the request also matches. If an entry is just
     * '@connectorname' it will match any host if that connector was used.  Note - In previous versions if one or more connectorname only entries existed
     * and none of the connectors matched the handler would not match regardless of any hostname entries.  If there is one or more connectorname only
     * entries and one or more host only entries but no hostname and connector entries we assume the old behavior and will log a warning.  The warning
     * can be removed by removing the host entries that were previously being ignored, or modifying to include a hostname and connectorname entry.
     */
    @ManagedAttribute(value = "Virtual hosts accepted by the context", readonly = true)
    public List<String> getVirtualHosts()
    {
        return _vhosts.stream().map(VHost::getName).collect(Collectors.toList());
    }

    @Override
    public Object getAttribute(String name)
    {
        return _persistentAttributes.getAttribute(name);
    }

    @Override
    public Set<String> getAttributeNameSet()
    {
        return _persistentAttributes.getAttributeNameSet();
    }

    @Override
    public Object setAttribute(String name, Object attribute)
    {
        return _persistentAttributes.setAttribute(name, attribute);
    }

    @Override
    public Object removeAttribute(String name)
    {
        return _persistentAttributes.removeAttribute(name);
    }

    public ClassLoader getClassLoader()
    {
        return _classLoader;
    }

    public void setClassLoader(ClassLoader contextLoader)
    {
        if (isStarted())
            throw new IllegalStateException(getState());
        _classLoader = contextLoader;
    }

    /**
     * Make best effort to extract a file classpath from the context classloader
     *
     * @return Returns the classLoader.
     */
    @ManagedAttribute("The file classpath")
    public String getClassPath()
    {
        // TODO may need to handle one level of parent classloader for API ?
        if (_classLoader == null || !(_classLoader instanceof URLClassLoader loader))
            return null;

        String classpath = URIUtil.streamOf(loader)
            .map(URI::toASCIIString)
            .collect(Collectors.joining(File.pathSeparator));
        if (StringUtil.isBlank(classpath))
            return null;
        return classpath;
    }

    /**
     * @return Returns the contextPath.
     */
    @ManagedAttribute(value = "Context path of the Context")
    public String getContextPath()
    {
        return _contextPath;
    }

    /*
     * @see jakarta.servlet.ServletContext#getServletContextName()
     */
    @ManagedAttribute(value = "Display name of the Context")
    public String getDisplayName()
    {
        if (_displayName != null)
            return _displayName;
        if ("/".equals(_contextPath))
            return "ROOT";
        return _contextPath;
    }

    /**
     * Add a context event listeners.
     *
     * @param listener the event listener to add
     * @return true if the listener was added
     * @see ContextScopeListener
     * @see org.eclipse.jetty.util.component.ContainerLifeCycle#addEventListener(EventListener)
     */
    @Override
    public boolean addEventListener(EventListener listener)
    {
        if (super.addEventListener(listener))
        {
            if (listener instanceof ContextScopeListener)
            {
                _contextListeners.add((ContextScopeListener)listener);
                if (__context.get() != null)
                    ((ContextScopeListener)listener).enterScope(__context.get(), null);
            }
            return true;
        }
        return false;
    }

    @Override
    public boolean removeEventListener(EventListener listener)
    {
        if (super.removeEventListener(listener))
        {
            if (listener instanceof ContextScopeListener)
                _contextListeners.remove(listener);

            return true;
        }
        return false;
    }

    protected ClassLoader enterScope(Request contextRequest)
    {
        ClassLoader lastLoader = Thread.currentThread().getContextClassLoader();
        __context.set(_context);
        if (_classLoader != null)
            Thread.currentThread().setContextClassLoader(_classLoader);
        notifyEnterScope(contextRequest);
        return lastLoader;
    }

    /**
     * @param request A request that is applicable to the scope, or null
     */
    protected void notifyEnterScope(Request request)
    {
        for (ContextScopeListener listener : _contextListeners)
        {
            try
            {
                listener.enterScope(_context, request);
            }
            catch (Throwable e)
            {
                LOG.warn("Unable to enter scope", e);
            }
        }
    }

    protected void exitScope(Request request, Context lastContext, ClassLoader lastLoader)
    {
        notifyExitScope(request);
        __context.set(lastContext == null && getServer() != null ? getServer().getContext() : lastContext);
        Thread.currentThread().setContextClassLoader(lastLoader);
    }

    /**
     * @param request A request that is applicable to the scope, or null
     */
    protected void notifyExitScope(Request request)
    {
        for (int i = _contextListeners.size(); i-- > 0; )
        {
            try
            {
                _contextListeners.get(i).exitScope(_context, request);
            }
            catch (Throwable e)
            {
                LOG.warn("Unable to exit scope", e);
            }
        }
    }

    /**
     * @return true if this context is shutting down
     */
    @ManagedAttribute("true for graceful shutdown, which allows existing requests to complete")
    public boolean isShutdown()
    {
        // TODO
        return false;
    }

    /**
     * Set shutdown status. This field allows for graceful shutdown of a context. A started context may be put into non accepting state so that existing
     * requests can complete, but no new requests are accepted.
     */
    @Override
    public CompletableFuture<Void> shutdown()
    {
        // TODO
        CompletableFuture<Void> completableFuture = new CompletableFuture<>();
        completableFuture.complete(null);
        return completableFuture;
    }

    /**
     * @return false if this context is unavailable (sends 503)
     */
    public boolean isAvailable()
    {
        return _availability.get() == Availability.AVAILABLE && isStarted();
    }

    /**
     * Set Available status.
     *
     * @param available true to set as enabled
     */
    public void setAvailable(boolean available)
    {
        // Only supported state transitions are:
        //   UNAVAILABLE --true---> AVAILABLE
        //   STARTING -----false--> UNAVAILABLE
        //   AVAILABLE ----false--> UNAVAILABLE
        if (available)
        {
            while (true)
            {
                Availability availability = _availability.get();
                switch (availability)
                {
                    case AVAILABLE:
                        break;
                    case UNAVAILABLE:
                        if (!_availability.compareAndSet(availability, Availability.AVAILABLE))
                            continue;
                        break;
                    default:
                        throw new IllegalStateException(availability.toString());
                }
                break;
            }
        }
        else
        {
            while (true)
            {
                Availability availability = _availability.get();
                switch (availability)
                {
                    case STARTING:
                    case AVAILABLE:
                        if (!_availability.compareAndSet(availability, Availability.UNAVAILABLE))
                            continue;
                        break;
                    default:
                        break;
                }
                break;
            }
        }
    }

    @Override
    protected void doStart() throws Exception
    {
        if (getContextPath() == null)
            throw new IllegalStateException("Null contextPath");

        Server server = getServer();
        if (server != null)
            __context.set(server.getContext());
        _availability.set(Availability.STARTING);
        try
        {
            _context.call(super::doStart, null);
            _availability.compareAndSet(Availability.STARTING, Availability.AVAILABLE);
            LOG.info("Started {}", this);
        }
        finally
        {
            _availability.compareAndSet(Availability.STARTING, Availability.UNAVAILABLE);
        }
    }

    @Override
    protected void doStop() throws Exception
    {
        // TODO lots of stuff in previous doStart. Some might go here, but most probably goes to the ServletContentHandler ?
        _context.call(super::doStop, null);
    }

    public boolean checkVirtualHost(Request request)
    {
        if (_vhosts.isEmpty())
            return true;

        String host = normalizeHostname(request.getHttpURI().getHost());
        String connectorName = request.getConnectionMetaData().getConnector().getName();

        for (VHost vhost : _vhosts)
        {
            String contextVhost = vhost._vHost;
            String contextVConnector = vhost._vConnector;

            if (contextVConnector != null)
            {
                if (!contextVConnector.equalsIgnoreCase(connectorName))
                    continue;

                if (contextVhost == null)
                {
                    return true;
                }
            }

            if (contextVhost != null)
            {
                if (vhost._wild)
                {
                    // wildcard only at the beginning, and only for one additional subdomain level
                    int index = host.indexOf(".");
                    if (index >= 0 && host.substring(index).equalsIgnoreCase(contextVhost))
                    {
                        return true;
                    }
                }
                else if (host.equalsIgnoreCase(contextVhost))
                {
                    return true;
                }
            }
        }
        return false;
    }

    @Override
    public void destroy()
    {
        _context.run(super::destroy);
    }

    @Override
    public Request.Processor handle(Request request) throws Exception
    {
        if (getHandler() == null)
            return null;

        if (!checkVirtualHost(request))
            return null;

        // The root context handles all requests.
        if (!_rootContext)
        {
            // Otherwise match the path.
            String path = request.getHttpURI().getCanonicalPath();
            if (path == null || !path.startsWith(_contextPath))
                return null;

            if (path.length() == _contextPath.length())
            {
                if (!getAllowNullPathInContext())
                    return this::processMovedPermanently;
            }
            else
            {
                if (path.charAt(_contextPath.length()) != '/')
                    return null;
            }
        }

        // TODO check availability and maybe return a 503
        if (!isAvailable() && isStarted())
            return this::processUnavailable;

        ContextRequest contextRequest = wrap(request);
        // wrap might fail (eg ServletContextHandler could not match a servlet)
        if (contextRequest == null)
            return null;

        // Does this handler want to process the request itself?
        Request.Processor processor = processByContextHandler(contextRequest);
        if (processor != null)
            return processor;

        ClassLoader lastLoader = enterScope(contextRequest);
        try
        {
            processor = getHandler().handle(contextRequest);
        }
        finally
        {
            exitScope(contextRequest, request.getContext(), lastLoader);
        }

        return contextRequest.wrapProcessor(processor);
    }

    protected void processMovedPermanently(Request request, Response response, Callback callback)
    {
        String location = _contextPath + "/";
        if (request.getHttpURI().getParam() != null)
            location += ";" + request.getHttpURI().getParam();
        if (request.getHttpURI().getQuery() != null)
            location += ";" + request.getHttpURI().getQuery();

        response.setStatus(HttpStatus.MOVED_PERMANENTLY_301);
        response.getHeaders().add(new HttpField(HttpHeader.LOCATION, location));
        callback.succeeded();
    }

    protected void processUnavailable(Request request, Response response, Callback callback)
    {
        Response.writeError(request, response, callback, HttpStatus.SERVICE_UNAVAILABLE_503, null);
    }

    protected Request.Processor processByContextHandler(ContextRequest contextRequest)
    {
        if (!_allowNullPathInContext && StringUtil.isEmpty(Request.getPathInContext(contextRequest)))
        {
            return (request, response, callback) ->
            {
                // context request must end with /
                String queryString = request.getHttpURI().getQuery();
                Response.sendRedirect(request, response, callback,
                    HttpStatus.MOVED_TEMPORARILY_302,
                    request.getHttpURI().getPath() + (queryString == null ? "/" : ("/?" + queryString)),
                    true);
            };
        }
        return null;
    }

    /**
     * @param contextPath The _contextPath to set.
     */
    public void setContextPath(String contextPath)
    {
        if (isStarted())
            throw new IllegalStateException(getState());
        _contextPath = URIUtil.canonicalPath(Objects.requireNonNull(contextPath));
        _rootContext = "/".equals(contextPath);
    }

    /**
     * @param servletContextName The servletContextName to set.
     */
    public void setDisplayName(String servletContextName)
    {
        _displayName = servletContextName;
    }

    /**
     * @return Returns the base resource as a string.
     */
    @ManagedAttribute("document root for context")
    public Resource getBaseResource()
    {
        return _baseResource;
    }

    /**
     * Set the base resource for this context.
     *
     * @param resourceBase The Path of the base resource for the context.
     */
    public void setBaseResource(Resource resourceBase)
    {
        if (isStarted())
            throw new IllegalStateException(getState());

        // Allow resource base to be unset
        if (resourceBase == null)
        {
            _baseResource = null;
            return;
        }

        if (Resources.isReadable(resourceBase))
            _baseResource = resourceBase;
        else
            throw new IllegalArgumentException("Base Resource is not valid: " + resourceBase);
    }

    public void setBaseResourceAsPath(Path path)
    {
        if (path == null)
        {
            // allow user to unset variable
            setBaseResource((Resource)null);
            return;
        }

        Resource resource = ResourceFactory.of(this).newResource(path);
        if (!Resources.isReadable(resource))
            throw new IllegalArgumentException("Base Resource is not valid: " + path);

        setBaseResource(resource);
    }

    /**
     * @param base The resourceBase to server content from. If null the
     * context resource base is used.  If non-null the {@link Resource} is created
     * from {@link ResourceFactory#of(org.eclipse.jetty.util.component.Container)} for
     * this context.
     */
    public void setBaseResourceAsString(String base)
    {
        setBaseResource((Resource)(base == null ? null : ResourceFactory.of(this).newResource(base)));
    }

    /**
     * @return Returns the errorHandler.
     */
    @ManagedAttribute("The error processor to use for the context")
    public Request.Processor getErrorProcessor()
    {
        // TODO, do we need to wrap this so that we can establish the context
        //       Classloader?  Or will the caller already do that?
        return _errorProcessor;
    }

    /**
     * @param errorProcessor The error processor to set.
     */
    public void setErrorProcessor(Request.Processor errorProcessor)
    {
        updateBean(_errorProcessor, errorProcessor, true);
        _errorProcessor = errorProcessor;
    }

    protected ContextRequest wrap(Request request)
    {
        return new ContextRequest(this, _context, request);
    }

    @Override
    public void clearAttributes()
    {
        _persistentAttributes.clearAttributes();
    }

    /**
     * Check the target when a target within a context is determined. If
     * the target is protected, 404 is returned.
     *
     * @param target the target to test
     * @return true if target is a protected target
     */
    public boolean isProtectedTarget(String target)
    {
        if (target == null || _protectedTargets.isEmpty())
            return false;

        if (target.startsWith("//"))
            target = URIUtil.compactPath(target);

        ProtectedTargetType type = _protectedTargets.getBest(target);

        return type == ProtectedTargetType.PREFIX ||
            type == ProtectedTargetType.EXACT && _protectedTargets.get(target) == ProtectedTargetType.EXACT;
    }

    /**
     * @param targets Array of URL prefix. Each prefix is in the form /path and will match either /path exactly or /path/anything
     */
    public void setProtectedTargets(String[] targets)
    {
        Index.Builder<ProtectedTargetType> builder = new Index.Builder<>();
        if (targets != null)
        {
            for (String t : targets)
            {
                if (!t.startsWith("/"))
                    throw new IllegalArgumentException("Bad protected target: " + t);

                builder.with(t, ProtectedTargetType.EXACT);
                builder.with(t + "/", ProtectedTargetType.PREFIX);
                builder.with(t + "?", ProtectedTargetType.PREFIX);
                builder.with(t + "#", ProtectedTargetType.PREFIX);
                builder.with(t + ";", ProtectedTargetType.PREFIX);
            }
        }
        _protectedTargets = builder.caseSensitive(false).build();
    }

    public String[] getProtectedTargets()
    {
        if (_protectedTargets == null)
            return null;

        return _protectedTargets.keySet().stream()
            .filter(s -> _protectedTargets.get(s) == ProtectedTargetType.EXACT)
            .toArray(String[]::new);
    }

    /**
     * Add an AliasCheck instance to possibly permit aliased resources
     *
     * @param check The alias checker
     */
    public void addAliasCheck(AliasCheck check)
    {
        _aliasChecks.add(check);
        if (check instanceof LifeCycle)
            addManaged((LifeCycle)check);
        else
            addBean(check);
    }

    /**
     * @return Immutable list of Alias checks
     */
    public List<AliasCheck> getAliasChecks()
    {
        return Collections.unmodifiableList(_aliasChecks);
    }

    /**
     * @param checks list of AliasCheck instances
     */
    public void setAliasChecks(List<AliasCheck> checks)
    {
        clearAliasChecks();
        checks.forEach(this::addAliasCheck);
    }

    /**
     * clear the list of AliasChecks
     */
    public void clearAliasChecks()
    {
        _aliasChecks.forEach(this::removeBean);
        _aliasChecks.clear();
    }

    @Override
    public boolean checkAlias(String pathInContext, Resource resource)
    {
        // Is the resource aliased?
        if (resource.isAlias())
        {
            if (LOG.isDebugEnabled())
                LOG.debug("Aliased resource: {} -> {}", resource, resource.getRealURI());

            // alias checks
            for (AliasCheck check : _aliasChecks)
            {
                if (check.checkAlias(pathInContext, resource))
                {
                    if (LOG.isDebugEnabled())
                        LOG.debug("Aliased resource: {} approved by {}", resource, check);
                    return true;
                }
            }
            return false;
        }
        return true;
    }

    @Override
    public String toString()
    {
        List<String> vhosts = getVirtualHosts();
        StringBuilder b = new StringBuilder();

        b.append(TypeUtil.toShortName(getClass())).append('@').append(Integer.toString(hashCode(), 16));
        b.append('{');
        if (getDisplayName() != null)
            b.append(getDisplayName()).append(',');
        b.append(getContextPath());
        b.append(",b=").append(getBaseResource());
        b.append(",a=").append(_availability.get());

        if (!vhosts.isEmpty())
        {
            b.append(",vh=[");
            b.append(String.join(",", vhosts));
            b.append(']');
        }
        Handler nestedHandler = getHandler();
        if (nestedHandler != null)
        {
            b.append(",h=");
            b.append(nestedHandler);
        }
        b.append('}');

        return b.toString();
    }

    private String normalizeHostname(String host)
    {
        // TODO is this needed? if so, should be it somewhere eles?
        if (host == null)
            return null;
        int connectorIndex = host.indexOf('@');
        String connector = null;
        if (connectorIndex > 0)
        {
            host = host.substring(0, connectorIndex);
            connector = host.substring(connectorIndex);
        }

        if (host.endsWith("."))
            host = host.substring(0, host.length() - 1);
        if (connector != null)
            host += connector;

        return host;
    }

    public class ScopedContext extends Attributes.Layer implements Context
    {
        public ScopedContext()
        {
            // TODO Should the ScopedContext attributes be a layer over the ServerContext attributes?
            super(_persistentAttributes);
        }

        @SuppressWarnings("unchecked")
        public <H extends ContextHandler> H getContextHandler()
        {
            return (H)ContextHandler.this;
        }

        @Override
        public Object getAttribute(String name)
        {
            // TODO the Attributes.Layer is a little different to previous
            //      behaviour.  We need to verify if that is OK
            return super.getAttribute(name);
        }

        @Override
        public Request.Processor getErrorProcessor()
        {
            Request.Processor processor = ContextHandler.this.getErrorProcessor();
            if (processor == null)
                processor = getServer().getErrorProcessor();
            return processor;
        }

        @Override
        public String getContextPath()
        {
            return _contextPath;
        }

        @Override
        public MimeTypes getMimeTypes()
        {
            return _mimeTypes;
        }

        @Override
        public String toString()
        {
            return "%s@%x".formatted(getClass().getSimpleName(), hashCode());
        }

        @Override
        public ClassLoader getClassLoader()
        {
            return _classLoader;
        }

        @Override
        public Resource getBaseResource()
        {
            return _baseResource;
        }

        @Override
        public List<String> getVirtualHosts()
        {
            return ContextHandler.this.getVirtualHosts();
        }

        public void call(Invocable.Callable callable, Request request) throws Exception
        {
            Context lastContext = __context.get();
            if (lastContext == this)
                callable.call();
            else
            {
                ClassLoader lastLoader = enterScope(request);
                try
                {
                    callable.call();
                }
                finally
                {
                    exitScope(request, lastContext, lastLoader);
                }
            }
        }

        public void accept(Consumer<Throwable> consumer, Throwable t, Request request)
        {
            Context lastContext = __context.get();
            if (lastContext == this)
                consumer.accept(t);
            else
            {
                ClassLoader lastLoader = enterScope(request);
                try
                {
                    consumer.accept(t);
                }
                finally
                {
                    exitScope(request, lastContext, lastLoader);
                }
            }
        }

        @Override
        public void run(Runnable runnable)
        {
            run(runnable, null);
        }

        public void run(Runnable runnable, Request request)
        {
            Context lastContext = __context.get();
            if (lastContext == this)
                runnable.run();
            else
            {
                ClassLoader lastLoader = enterScope(request);
                try
                {
                    runnable.run();
                }
                finally
                {
                    exitScope(request, lastContext, lastLoader);
                }
            }
        }

        @Override
        public void execute(Runnable runnable)
        {
            getServer().getContext().execute(() -> run(runnable));
        }

        protected DecoratedObjectFactory getDecoratedObjectFactory()
        {
            DecoratedObjectFactory factory = ContextHandler.this.getBean(DecoratedObjectFactory.class);
            if (factory != null)
                return factory;
            return getServer().getBean(DecoratedObjectFactory.class);
        }

        @Override
        public <T> T decorate(T o)
        {
            DecoratedObjectFactory factory = getDecoratedObjectFactory();
            if (factory != null)
                return factory.decorate(o);
            return o;
        }

        @Override
        public void destroy(Object o)
        {
            DecoratedObjectFactory factory = getDecoratedObjectFactory();
            if (factory != null)
                factory.destroy(o);
        }

        @Override
        public String getPathInContext(String fullPath)
        {
            if (_rootContext)
                return fullPath;
            if (!fullPath.startsWith(_contextPath))
                return null;
            if (fullPath.length() == _contextPath.length())
                return "";
            if (fullPath.charAt(_contextPath.length()) != '/')
                return null;
            return fullPath.substring(_contextPath.length());
        }
    }

    /**
     * Listener for all threads entering context scope, including async IO callbacks
     */
    public interface ContextScopeListener extends EventListener
    {
        /**
         * @param context The context being entered
         * @param request A request that is applicable to the scope, or null
         */
        default void enterScope(Context context, Request request) {}

        /**
         * @param context The context being exited
         * @param request A request that is applicable to the scope, or null
         */
        default void exitScope(Context context, Request request) {}
    }

    private static class VHost
    {
        private final String _vHost;
        private final boolean _wild;
        private final String _vConnector;

        private VHost(String vHost, boolean wild, String vConnector)
        {
            _vHost = vHost;
            _wild = wild;
            _vConnector = vConnector;
        }

        String getVHost()
        {
            return _vHost;
        }

        String getName()
        {
            if (_vConnector != null)
                return '@' + _vConnector;
            else
                return _vHost;
        }

        @Override
        public String toString()
        {
            return "VHost{" +
                "_vHost='" + _vHost + '\'' +
                ", _wild=" + _wild +
                ", _vConnector='" + _vConnector + '\'' +
                '}';
        }
    }
}<|MERGE_RESOLUTION|>--- conflicted
+++ resolved
@@ -167,18 +167,14 @@
             addAliasCheck(new SymlinkAllowedResourceAliasChecker(this));
     }
 
-<<<<<<< HEAD
-    protected ScopedContext newContext()
-=======
     @Override
     public void setServer(Server server)
     {
         super.setServer(server);
         _mimeTypes.setWrapped(server.getMimeTypes());
     }
-
-    protected Context newContext()
->>>>>>> ca305542
+    
+    protected ScopedContext newContext()
     {
         return new ScopedContext();
     }
