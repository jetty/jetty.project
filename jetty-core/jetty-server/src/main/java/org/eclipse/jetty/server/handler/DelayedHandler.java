--- conflicted
+++ resolved
@@ -21,11 +21,8 @@
 
 import org.eclipse.jetty.http.HttpField;
 import org.eclipse.jetty.http.HttpHeader;
-<<<<<<< HEAD
 import org.eclipse.jetty.http.HttpHeaderValue;
-=======
 import org.eclipse.jetty.http.HttpStatus;
->>>>>>> 5d319009
 import org.eclipse.jetty.http.MimeTypes;
 import org.eclipse.jetty.http.MultiPart;
 import org.eclipse.jetty.http.MultiPartFormData;
@@ -146,13 +143,8 @@
         {
             try
             {
-<<<<<<< HEAD
                 if (!getHandler().process(getRequest(), getResponse(), getCallback()))
-                    Response.writeError(getRequest(), getResponse(), getCallback(), 404);
-=======
-                if (!process())
                     Response.writeError(getRequest(), getResponse(), getCallback(), HttpStatus.NOT_FOUND_404);
->>>>>>> 5d319009
             }
             catch (Throwable t)
             {
