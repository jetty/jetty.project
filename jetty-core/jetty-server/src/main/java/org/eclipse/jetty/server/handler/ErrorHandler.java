//
// ========================================================================
// Copyright (c) 1995 Mort Bay Consulting Pty Ltd and others.
//
// This program and the accompanying materials are made available under the
// terms of the Eclipse Public License v. 2.0 which is available at
// https://www.eclipse.org/legal/epl-2.0, or the Apache License, Version 2.0
// which is available at https://www.apache.org/licenses/LICENSE-2.0.
//
// SPDX-License-Identifier: EPL-2.0 OR Apache-2.0
// ========================================================================
//

package org.eclipse.jetty.server.handler;

import java.io.IOException;
import java.io.OutputStreamWriter;
import java.io.PrintWriter;
import java.io.StringWriter;
import java.io.UncheckedIOException;
import java.io.Writer;
import java.nio.BufferOverflowException;
import java.nio.ByteBuffer;
import java.nio.charset.Charset;
import java.nio.charset.StandardCharsets;
import java.util.Collections;
import java.util.HashMap;
import java.util.List;
import java.util.Map;
import java.util.Objects;
import java.util.Set;
<<<<<<< HEAD
import java.util.function.Consumer;
=======
import java.util.concurrent.atomic.AtomicReference;
>>>>>>> 9fb8929e
import java.util.stream.Collectors;

import org.eclipse.jetty.http.HttpException;
import org.eclipse.jetty.http.HttpField;
import org.eclipse.jetty.http.HttpFields;
import org.eclipse.jetty.http.HttpHeader;
import org.eclipse.jetty.http.HttpStatus;
import org.eclipse.jetty.http.MimeTypes.Type;
import org.eclipse.jetty.http.PreEncodedHttpField;
import org.eclipse.jetty.http.QuotedQualityCSV;
import org.eclipse.jetty.io.ByteBufferOutputStream;
import org.eclipse.jetty.io.ByteBufferPool;
import org.eclipse.jetty.io.Content;
import org.eclipse.jetty.io.RetainableByteBuffer;
import org.eclipse.jetty.server.Request;
import org.eclipse.jetty.server.Response;
import org.eclipse.jetty.server.Server;
import org.eclipse.jetty.util.Attributes;
import org.eclipse.jetty.util.Callback;
import org.eclipse.jetty.util.ExceptionUtil;
import org.eclipse.jetty.util.StringUtil;
import org.eclipse.jetty.util.annotation.ManagedAttribute;
import org.eclipse.jetty.util.annotation.ManagedObject;
import org.slf4j.Logger;
import org.slf4j.LoggerFactory;

/**
 * Handler for Error pages
 * An ErrorHandler is registered with {@link Server#setErrorHandler(Request.Handler)}.
 * It is called by the {@link Response#writeError(Request, Response, Callback, int, String)}
 * to generate an error page.
 */
@ManagedObject
public class ErrorHandler implements Request.Handler
{
    private static final Logger LOG = LoggerFactory.getLogger(ErrorHandler.class);
    public static final String ERROR_STATUS = "org.eclipse.jetty.server.error_status";
    public static final String ERROR_MESSAGE = "org.eclipse.jetty.server.error_message";
    public static final String ERROR_EXCEPTION = "org.eclipse.jetty.server.error_exception";
    public static final String ERROR_CONTEXT = "org.eclipse.jetty.server.error_context";
    public static final String ERROR_ORIGIN = "org.eclipse.jetty.server.error_origin";
    public static final Set<String> ERROR_METHODS = Set.of("GET", "POST", "HEAD");
    public static final HttpField ERROR_CACHE_CONTROL = new PreEncodedHttpField(HttpHeader.CACHE_CONTROL, "must-revalidate,no-cache,no-store");

    boolean _showStacks = false;
    boolean _showCauses = false;
    boolean _showMessageInTitle = true;
<<<<<<< HEAD
    boolean _showOrigin = false;
=======
    int _bufferSize = -1;
>>>>>>> 9fb8929e
    String _defaultResponseMimeType = Type.TEXT_HTML.asString();
    HttpField _cacheControl = new PreEncodedHttpField(HttpHeader.CACHE_CONTROL, "must-revalidate,no-cache,no-store");

    public ErrorHandler()
    {
    }

    public boolean errorPageForMethod(String method)
    {
        return ERROR_METHODS.contains(method);
    }

    @Override
    public boolean handle(Request request, Response response, Callback callback) throws Exception
    {
        if (LOG.isDebugEnabled())
            LOG.debug("handle({}, {}, {})", request, response, callback);

        generateCacheControl(response);

        int code = response.getStatus();
        String message = (String)request.getAttribute(ERROR_MESSAGE);
        Throwable cause = (Throwable)request.getAttribute(ERROR_EXCEPTION);
        if (cause instanceof HttpException httpException)
        {
            code = httpException.getCode();
            response.setStatus(code);
            if (message == null)
                message = httpException.getReason();
        }

        if (!errorPageForMethod(request.getMethod()) || HttpStatus.hasNoBody(code))
        {
            callback.succeeded();
        }
        else
        {
            if (message == null)
                message = cause == null ? HttpStatus.getMessage(code) : cause.toString();
            generateResponse(request, response, code, message, cause, callback);
        }
        return true;
    }

    protected void generateCacheControl(Response response)
    {
        if (_cacheControl != null && response != null)
            response.getHeaders().put(_cacheControl);
    }

    protected void generateResponse(Request request, Response response, int code, String message, Throwable cause, Callback callback) throws IOException
    {
        List<String> acceptable = request.getHeaders().getQualityCSV(HttpHeader.ACCEPT, QuotedQualityCSV.MOST_SPECIFIC_MIME_ORDERING);
        if (acceptable.isEmpty())
        {
            if (request.getHeaders().contains(HttpHeader.ACCEPT))
            {
                callback.succeeded();
                return;
            }
            acceptable = Collections.singletonList(_defaultResponseMimeType);
        }
        List<Charset> charsets = request.getHeaders().getQualityCSV(HttpHeader.ACCEPT_CHARSET).stream()
            .map(s ->
            {
                try
                {
                    if ("*".equals(s))
                        return StandardCharsets.UTF_8;
                    return Charset.forName(s);
                }
                catch (Throwable t)
                {
                    return null;
                }
            })
            .filter(Objects::nonNull)
            .collect(Collectors.toList());
        if (charsets.isEmpty())
        {
            charsets = List.of(StandardCharsets.ISO_8859_1, StandardCharsets.UTF_8);
            if (request.getHeaders().contains(HttpHeader.ACCEPT_CHARSET))
            {
                callback.succeeded();
                return;
            }
        }

        for (String mimeType : acceptable)
        {
            if (generateAcceptableResponse(request, response, callback, mimeType, charsets, code, message, cause))
                return;
        }
        callback.succeeded();
    }

    protected boolean generateAcceptableResponse(Request request, Response response, Callback callback, String contentType, List<Charset> charsets, int code, String message, Throwable cause) throws IOException
    {
        Type type;
        Charset charset;
        switch (contentType)
        {
            case "text/html":
            case "text/*":
            case "*/*":
                type = Type.TEXT_HTML;
                charset = charsets.stream().findFirst().orElse(StandardCharsets.ISO_8859_1);
                break;

            case "text/json":
            case "application/json":
                if (charsets.contains(StandardCharsets.UTF_8))
                    charset = StandardCharsets.UTF_8;
                else if (charsets.contains(StandardCharsets.ISO_8859_1))
                    charset = StandardCharsets.ISO_8859_1;
                else
                    return false;
                type = Type.TEXT_JSON.is(contentType) ? Type.TEXT_JSON : Type.APPLICATION_JSON;
                break;

            case "text/plain":
                type = Type.TEXT_PLAIN;
                charset = charsets.stream().findFirst().orElse(StandardCharsets.ISO_8859_1);
                break;

            default:
                return false;
        }

        int bufferSize = getBufferSize() <= 0 ? computeBufferSize(request) : getBufferSize();
        ByteBufferPool byteBufferPool = request.getComponents().getByteBufferPool();
        RetainableByteBuffer buffer = byteBufferPool.acquire(bufferSize, false);

        try
        {
            // write into the response aggregate buffer and flush it asynchronously.
            // Looping to reduce size if buffer overflows
            boolean showStacks = isShowStacks();
            while (true)
            {
                try
                {
                    buffer.clear();
                    ByteBufferOutputStream out = new ByteBufferOutputStream(buffer.getByteBuffer());
                    PrintWriter writer = new PrintWriter(new OutputStreamWriter(out, charset));

                    switch (type)
                    {
                        case TEXT_HTML -> writeErrorHtml(request, writer, charset, code, message, cause);
                        case TEXT_JSON, APPLICATION_JSON -> writeErrorJson(request, writer, code, message, cause);
                        case TEXT_PLAIN -> writeErrorPlain(request, writer, code, message, cause);
                        default -> throw new IllegalStateException();
                    }

                    writer.flush();
                    break;
                }
                catch (BufferOverflowException e)
                {
                    if (showStacks)
                    {
                        if (LOG.isDebugEnabled())
                            LOG.debug("Disable stacks for " + e);

                        showStacks = false;
                        continue;
                    }
                    if (LOG.isDebugEnabled())
                        LOG.warn("Error page too large: >{} {} {} {}", bufferSize, code, message, request, e);
                    else
                        LOG.warn("Error page too large: >{} {} {} {}", bufferSize, code, message, request);

                    break;
                }
            }

            if (!buffer.hasRemaining())
            {
                buffer.release();
                callback.succeeded();
                return true;
            }

            response.getHeaders().put(type.getContentTypeField(charset));
            response.write(true, buffer.getByteBuffer(), new WriteErrorCallback(callback, buffer));

            return true;
        }
        catch (Throwable x)
        {
            if (buffer != null)
                buffer.releaseAndRemove();
            throw x;
        }
    }

<<<<<<< HEAD
    protected void writeErrorHtml(Request request, Writer writer, Charset charset, int code, String message, Throwable cause) throws IOException
=======
    protected int computeBufferSize(Request request)
    {
        int bufferSize = request.getConnectionMetaData().getHttpConfiguration().getOutputBufferSize();
        bufferSize = Math.min(8192, bufferSize);
        return bufferSize;
    }

    protected void writeErrorHtml(Request request, Writer writer, Charset charset, int code, String message, Throwable cause, boolean showStacks) throws IOException
>>>>>>> 9fb8929e
    {
        if (message == null)
            message = HttpStatus.getMessage(code);

        writer.write("<html>\n<head>\n");
        writeErrorHtmlMeta(request, writer, charset);
        writeErrorHtmlHead(request, writer, code, message);
        writer.write("</head>\n<body>\n");
        writeErrorHtmlBody(request, writer, code, message, cause);
        writer.write("\n</body>\n</html>\n");
    }

    protected void writeErrorHtmlMeta(Request request, Writer writer, Charset charset) throws IOException
    {
        writer.write("<meta http-equiv=\"Content-Type\" content=\"text/html;charset=");
        writer.write(charset.name());
        writer.write("\"/>\n");
    }

    protected void writeErrorHtmlHead(Request request, Writer writer, int code, String message) throws IOException
    {
        writer.write("<title>Error ");
        String status = Integer.toString(code);
        writer.write(status);
        if (isShowMessageInTitle() && message != null && !message.equals(status))
        {
            writer.write(' ');
            writer.write(StringUtil.sanitizeXmlString(message));
        }
        writer.write("</title>\n");
    }

    protected void writeErrorHtmlBody(Request request, Writer writer, int code, String message, Throwable cause) throws IOException
    {
        String uri = request.getHttpURI().toString();

        writeErrorHtmlMessage(request, writer, code, message, cause, uri);
        if (isShowStacks())
            writeErrorHtmlStacks(request, writer);

        request.getConnectionMetaData().getHttpConfiguration()
            .writePoweredBy(writer, "<hr/>", "<hr/>\n");
    }

    protected void writeErrorHtmlMessage(Request request, Writer writer, int code, String message, Throwable cause, String uri) throws IOException
    {
        writer.write("<h2>HTTP ERROR ");
        String status = Integer.toString(code);
        writer.write(status);
        if (message != null && !message.equals(status))
        {
            writer.write(' ');
            writer.write(StringUtil.sanitizeXmlString(message));
        }
        writer.write("</h2>\n");
        writer.write("<table>\n");
        htmlRow(writer, "URI", uri);
        htmlRow(writer, "STATUS", status);
        htmlRow(writer, "MESSAGE", message);
        writeErrorOrigin((String)request.getAttribute(ERROR_ORIGIN), (o) ->
        {
            try
            {
                htmlRow(writer, "ORIGIN", o);
            }
            catch (IOException x)
            {
                throw new UncheckedIOException(x);
            }
        });

        while (_showCauses && cause != null)
        {
            htmlRow(writer, "CAUSED BY", cause);
            cause = cause.getCause();
        }
        writer.write("</table>\n");
    }

    protected void htmlRow(Writer writer, String tag, Object value) throws IOException
    {
        writer.write("<tr><th>");
        writer.write(tag);
        writer.write(":</th><td>");
        if (value == null)
            writer.write("-");
        else
            writer.write(StringUtil.sanitizeXmlString(value.toString()));
        writer.write("</td></tr>\n");
    }

    protected void writeErrorPlain(Request request, PrintWriter writer, int code, String message, Throwable cause)
    {
        writer.write("HTTP ERROR ");
        writer.write(Integer.toString(code));
        if (isShowMessageInTitle())
        {
            writer.write(' ');
            writer.write(StringUtil.sanitizeXmlString(message));
        }
        writer.write("\n");
        writer.printf("URI: %s%n", request.getHttpURI());
        writer.printf("STATUS: %s%n", code);
        writer.printf("MESSAGE: %s%n", message);

        writeErrorOrigin((String)request.getAttribute(ERROR_ORIGIN), (o) -> writer.printf("ORIGIN: %s%n", o));

        while (_showCauses && cause != null)
        {
            writer.printf("CAUSED BY %s%n", cause);
            if (isShowStacks())
                cause.printStackTrace(writer);
            cause = cause.getCause();
        }
    }

    protected void writeErrorOrigin(String origin, Consumer<String> consumer)
    {
        if (_showOrigin && origin != null)
            consumer.accept(origin);
    }

    protected void writeErrorJson(Request request, PrintWriter writer, int code, String message, Throwable cause)
    {
        Map<String, String> json = new HashMap<>();

        json.put("url", request.getHttpURI().toString());
        json.put("status", Integer.toString(code));
        json.put("message", message);
        writeErrorOrigin((String)request.getAttribute(ERROR_ORIGIN), (o) -> json.put("origin", o));
        int c = 0;
        while (_showCauses && cause != null)
        {
            json.put("cause" + c++, cause.toString());
            cause = cause.getCause();
        }

        writer.append(json.entrySet().stream()
            .map(e -> HttpField.NAME_VALUE_TOKENIZER.quote(e.getKey()) + ":" + HttpField.NAME_VALUE_TOKENIZER.quote(StringUtil.sanitizeXmlString((e.getValue()))))
            .collect(Collectors.joining(",\n", "{\n", "\n}")));
    }

    protected void writeErrorHtmlStacks(Request request, Writer writer) throws IOException
    {
        Throwable th = (Throwable)request.getAttribute(ERROR_EXCEPTION);
        if (th != null)
        {
            writer.write("<h3>Caused by:</h3><pre>");
            // You have to pre-generate and then use #write(writer, String)
            try (StringWriter sw = new StringWriter();
                 PrintWriter pw = new PrintWriter(sw))
            {
                th.printStackTrace(pw);
                pw.flush();
                write(writer, sw.getBuffer().toString()); // sanitize
            }
            writer.write("</pre>\n");
        }
    }

    /**
     * Bad Message Error body
     * <p>Generate an error response body to be sent for a bad message.
     * In this case there is something wrong with the request, so either
     * a request cannot be built, or it is not safe to build a request.
     * This method allows for a simple error page body to be returned
     * and some response headers to be set.
     *
     * @param status The error code that will be sent
     * @param reason The reason for the error code (may be null)
     * @param fields The header fields that will be sent with the response.
     * @return The content as a ByteBuffer, or null for no body.
     * @deprecated Do not override. No longer invoked by Jetty.
     */
    @Deprecated(since = "12.0.8", forRemoval = true)
    public ByteBuffer badMessageError(int status, String reason, HttpFields.Mutable fields)
    {
        return null;
    }

    /**
     * Get the cacheControl.
     *
     * @return the cacheControl header to set on error responses.
     */
    @ManagedAttribute("The value of the Cache-Control response header")
    public String getCacheControl()
    {
        return _cacheControl == null ? null : _cacheControl.getValue();
    }

    /**
     * Set the cacheControl.
     *
     * @param cacheControl the cacheControl header to set on error responses.
     */
    public void setCacheControl(String cacheControl)
    {
        _cacheControl = cacheControl == null ? null : new PreEncodedHttpField(HttpHeader.CACHE_CONTROL, cacheControl);
    }

    /**
     * @return True if stack traces are shown in the error pages
     */
    @ManagedAttribute("Whether the error page shows the stack trace")
    public boolean isShowStacks()
    {
        return _showStacks;
    }

    /**
     * @param showStacks True if stack traces are shown in the error pages
     */
    public void setShowStacks(boolean showStacks)
    {
        _showStacks = showStacks;
    }

    /**
     * @return True if exception causes are shown in the error pages
     */
    @ManagedAttribute("Whether the error page shows the exception causes")
    public boolean isShowCauses()
    {
        return _showCauses;
    }

    /**
     * @param showCauses True if exception causes are shown in the error pages
     */
    public void setShowCauses(boolean showCauses)
    {
        _showCauses = showCauses;
    }

    @ManagedAttribute("Whether the error message is shown in the error page title")
    public boolean isShowMessageInTitle()
    {
        return _showMessageInTitle;
    }

    /**
     * Set if true, the error message appears in page title.
     * @param showMessageInTitle if true, the error message appears in page title
     */
    public void setShowMessageInTitle(boolean showMessageInTitle)
    {
        _showMessageInTitle = showMessageInTitle;
    }

    public boolean isShowOrigin()
    {
        return _showOrigin;
    }

    public void setShowOrigin(boolean showOrigin)
    {
        _showOrigin = showOrigin;
    }

    /**
     * @return The mime type to be used when a client does not specify an Accept header, or the request did not fully parse
     */
    @ManagedAttribute("Mime type to be used when a client does not specify an Accept header, or the request did not fully parse")
    public String getDefaultResponseMimeType()
    {
        return _defaultResponseMimeType;
    }

    /**
     * @param defaultResponseMimeType The mime type to be used when a client does not specify an Accept header, or the request did not fully parse
     */
    public void setDefaultResponseMimeType(String defaultResponseMimeType)
    {
        _defaultResponseMimeType = Objects.requireNonNull(defaultResponseMimeType);
    }

    protected void write(Writer writer, String string) throws IOException
    {
        if (string == null)
            return;

        writer.write(StringUtil.sanitizeXmlString(string));
    }

    public static Request.Handler getErrorHandler(Server server, ContextHandler context)
    {
        Request.Handler errorHandler = null;
        if (context != null)
            errorHandler = context.getErrorHandler();
        if (errorHandler == null && server != null)
            errorHandler = server.getErrorHandler();
        return errorHandler;
    }

    /**
     * @return Buffer size for entire error response. If error page is bigger than buffer size, it will be truncated.
     * With a -1 meaning that a heuristic will be used (e.g. min(8K, httpConfig.bufferSize))
     */
    @ManagedAttribute("Buffer size for entire error response")
    public int getBufferSize()
    {
        return _bufferSize;
    }

    /**
     * @param bufferSize Buffer size for entire error response. If error page is bigger than buffer size, it will be truncated.
     * With a -1 meaning that a heuristic will be used (e.g. min(8K, httpConfig.bufferSize))
     */
    public void setBufferSize(int bufferSize)
    {
        this._bufferSize = bufferSize;
    }

    public static class ErrorRequest extends Request.AttributesWrapper
    {
        private static final Set<String> ATTRIBUTES = Set.of(ERROR_MESSAGE, ERROR_EXCEPTION, ERROR_STATUS);

        public ErrorRequest(Request request, int status, String message, Throwable cause)
        {
            super(request, new Attributes.Synthetic(request)
            {
                @Override
                protected Object getSyntheticAttribute(String name)
                {
                    return switch (name)
                    {
                        case ERROR_MESSAGE -> message;
                        case ERROR_EXCEPTION -> cause;
                        case ERROR_STATUS -> status;
                        default -> null;
                    };
                }

                @Override
                protected Set<String> getSyntheticNameSet()
                {
                    return ATTRIBUTES;
                }
            });
        }

        @Override
        public Content.Chunk read()
        {
            return Content.Chunk.EOF;
        }

        @Override
        public void demand(Runnable demandCallback)
        {
            demandCallback.run();
        }

        @Override
        public String toString()
        {
            return "%s@%x:%s".formatted(getClass().getSimpleName(), hashCode(), getWrapped());
        }
    }

    /**
     * The callback used by
     * {@link ErrorHandler#generateAcceptableResponse(Request, Response, Callback, String, List, int, String, Throwable)}
     * when calling {@link Response#write(boolean, ByteBuffer, Callback)} to wrap the passed in {@link Callback}
     * so that the {@link RetainableByteBuffer} used can be released.
     */
    private static class WriteErrorCallback implements Callback
    {
        private final AtomicReference<Callback>  _callback;
        private final RetainableByteBuffer _buffer;

        public WriteErrorCallback(Callback callback, RetainableByteBuffer retainable)
        {
            _callback = new AtomicReference<>(callback);
            _buffer = retainable;
        }

        @Override
        public void succeeded()
        {
            Callback callback = _callback.getAndSet(null);
            if (callback == null)
                _buffer.release();
            else
                ExceptionUtil.callAndThen(_buffer::release, callback::succeeded);
        }

        @Override
        public void failed(Throwable x)
        {
            Callback callback = _callback.getAndSet(null);
            if (callback == null)
                _buffer.releaseAndRemove();
            else
                ExceptionUtil.callAndThen(x, t -> _buffer.releaseAndRemove(), callback::failed);
        }
    }
}<|MERGE_RESOLUTION|>--- conflicted
+++ resolved
@@ -29,11 +29,8 @@
 import java.util.Map;
 import java.util.Objects;
 import java.util.Set;
-<<<<<<< HEAD
+import java.util.concurrent.atomic.AtomicReference;
 import java.util.function.Consumer;
-=======
-import java.util.concurrent.atomic.AtomicReference;
->>>>>>> 9fb8929e
 import java.util.stream.Collectors;
 
 import org.eclipse.jetty.http.HttpException;
@@ -81,11 +78,8 @@
     boolean _showStacks = false;
     boolean _showCauses = false;
     boolean _showMessageInTitle = true;
-<<<<<<< HEAD
+    int _bufferSize = -1;
     boolean _showOrigin = false;
-=======
-    int _bufferSize = -1;
->>>>>>> 9fb8929e
     String _defaultResponseMimeType = Type.TEXT_HTML.asString();
     HttpField _cacheControl = new PreEncodedHttpField(HttpHeader.CACHE_CONTROL, "must-revalidate,no-cache,no-store");
 
@@ -282,9 +276,6 @@
         }
     }
 
-<<<<<<< HEAD
-    protected void writeErrorHtml(Request request, Writer writer, Charset charset, int code, String message, Throwable cause) throws IOException
-=======
     protected int computeBufferSize(Request request)
     {
         int bufferSize = request.getConnectionMetaData().getHttpConfiguration().getOutputBufferSize();
@@ -292,8 +283,7 @@
         return bufferSize;
     }
 
-    protected void writeErrorHtml(Request request, Writer writer, Charset charset, int code, String message, Throwable cause, boolean showStacks) throws IOException
->>>>>>> 9fb8929e
+    protected void writeErrorHtml(Request request, Writer writer, Charset charset, int code, String message, Throwable cause) throws IOException
     {
         if (message == null)
             message = HttpStatus.getMessage(code);
