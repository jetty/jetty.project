--- conflicted
+++ resolved
@@ -199,15 +199,8 @@
                 return false;
         }
 
-<<<<<<< HEAD
         int bufferSize = getBufferSize() <= 0 ? computeBufferSize(request) : getBufferSize();
         RetainableByteBuffer buffer = request.getComponents().getByteBufferPool().acquire(bufferSize, false);
-=======
-        int bufferSize = request.getConnectionMetaData().getHttpConfiguration().getOutputBufferSize();
-        bufferSize = Math.min(8192, bufferSize); // TODO ?
-        ByteBufferPool byteBufferPool = request.getComponents().getByteBufferPool();
-        RetainableByteBuffer buffer = byteBufferPool.acquire(bufferSize, false);
->>>>>>> ed1cadc4
 
         try
         {
