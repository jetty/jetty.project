//
// ========================================================================
// Copyright (c) 1995 Mort Bay Consulting Pty Ltd and others.
//
// This program and the accompanying materials are made available under the
// terms of the Eclipse Public License v. 2.0 which is available at
// https://www.eclipse.org/legal/epl-2.0, or the Apache License, Version 2.0
// which is available at https://www.apache.org/licenses/LICENSE-2.0.
//
// SPDX-License-Identifier: EPL-2.0 OR Apache-2.0
// ========================================================================
//

package org.eclipse.jetty.server.handler;

import java.time.Duration;
import java.util.List;

import org.eclipse.jetty.http.CompressedContentFormat;
import org.eclipse.jetty.http.HttpMethod;
import org.eclipse.jetty.http.HttpURI;
import org.eclipse.jetty.http.MimeTypes;
import org.eclipse.jetty.http.content.FileMappingHttpContentFactory;
import org.eclipse.jetty.http.content.HttpContent;
import org.eclipse.jetty.http.content.PreCompressedHttpContentFactory;
import org.eclipse.jetty.http.content.ResourceHttpContentFactory;
import org.eclipse.jetty.http.content.ValidatingCachingHttpContentFactory;
import org.eclipse.jetty.http.content.VirtualHttpContentFactory;
import org.eclipse.jetty.io.ByteBufferPool;
import org.eclipse.jetty.server.Context;
import org.eclipse.jetty.server.Handler;
import org.eclipse.jetty.server.Request;
import org.eclipse.jetty.server.ResourceService;
import org.eclipse.jetty.server.Response;
import org.eclipse.jetty.server.Server;
import org.eclipse.jetty.util.Callback;
import org.eclipse.jetty.util.URIUtil;
import org.eclipse.jetty.util.resource.Resource;
import org.eclipse.jetty.util.resource.ResourceFactory;
import org.eclipse.jetty.util.resource.Resources;

/**
 * Resource Handler.
 *
 * This handle will serve static content and handle If-Modified-Since headers. No caching is done. Requests for resources that do not exist are let pass (Eg no
 * 404's).
 * TODO there is a lot of URI manipulation, this should be factored out in a utility class.
 *
 * TODO GW: Work out how this logic can be reused by the DefaultServlet... potentially for wrapped output streams
 *
 * Missing:
 *  - current context' mime types
 *  - Default stylesheet (needs Resource impl for classpath resources)
 *  - request ranges
 *  - a way to configure caching or not
 */
public class ResourceHandler extends Handler.Wrapper
{
    private final ResourceService _resourceService = newResourceService();
    private ByteBufferPool _byteBufferPool;
    private Resource _baseResource;
    private Resource _styleSheet;
    private MimeTypes _mimeTypes;
    private List<String> _welcomes = List.of("index.html");

    protected ResourceService newResourceService()
    {
        return new HandlerResourceService();
    }

    public ResourceService getResourceService()
    {
        return _resourceService;
    }

    @Override
    public void doStart() throws Exception
    {
<<<<<<< HEAD
        Context context = ContextHandler.getCurrentContext();
        if (_baseResource == null)
=======
        Context context = ContextHandler.getCurrentContext(getServer());
        if (_resourceBase == null)
>>>>>>> 110e092a
        {
            if (context != null)
                _baseResource = context.getBaseResource();
        }

        setMimeTypes(context == null ? MimeTypes.DEFAULTS : context.getMimeTypes());

        _byteBufferPool = getByteBufferPool(context);
        ResourceService resourceService = getResourceService();
        resourceService.setHttpContentFactory(newHttpContentFactory());
        resourceService.setWelcomeFactory(setupWelcomeFactory());
        if (getStyleSheet() == null)
            setStyleSheet(getServer().getDefaultStyleSheet());

        super.doStart();
    }

    private ByteBufferPool getByteBufferPool(Context context)
    {
        if (context == null)
            return new ByteBufferPool.NonPooling();
        Server server = getServer();
        if (server == null)
            return new ByteBufferPool.NonPooling();
        return server.getByteBufferPool();
    }

    public HttpContent.Factory getHttpContentFactory()
    {
        return _resourceService.getHttpContentFactory();
    }

    protected HttpContent.Factory newHttpContentFactory()
    {
        HttpContent.Factory contentFactory = new ResourceHttpContentFactory(ResourceFactory.of(getBaseResource()), getMimeTypes());
        contentFactory = new FileMappingHttpContentFactory(contentFactory);
        contentFactory = new VirtualHttpContentFactory(contentFactory, getStyleSheet(), "text/css");
        contentFactory = new PreCompressedHttpContentFactory(contentFactory, getPrecompressedFormats());
        contentFactory = new ValidatingCachingHttpContentFactory(contentFactory, Duration.ofSeconds(1).toMillis(), getByteBufferPool());
        return contentFactory;
    }

    protected ResourceService.WelcomeFactory setupWelcomeFactory()
    {
        return request ->
        {
            if (_welcomes == null)
                return null;

            for (String welcome : _welcomes)
            {
                String pathInContext = Request.getPathInContext(request);
                String welcomeInContext = URIUtil.addPaths(pathInContext, welcome);
                Resource welcomePath = _baseResource.resolve(pathInContext).resolve(welcome);
                if (Resources.isReadableFile(welcomePath))
                    return welcomeInContext;
            }
            // not found
            return null;
        };
    }

    @Override
    public boolean handle(Request request, Response response, Callback callback) throws Exception
    {
        if (!HttpMethod.GET.is(request.getMethod()) && !HttpMethod.HEAD.is(request.getMethod()))
        {
            // try another handler
            return super.handle(request, response, callback);
        }

        HttpContent content = _resourceService.getContent(Request.getPathInContext(request), request);
        if (content == null)
        {
            return super.handle(request, response, callback); // no content - try other handlers
        }

        _resourceService.doGet(request, response, callback, content);
        return true;
    }

    /**
     * @return Returns the resourceBase.
     */
    public Resource getBaseResource()
    {
        return _baseResource;
    }

    public ByteBufferPool getByteBufferPool()
    {
        return _byteBufferPool;
    }

    /**
     * @return the cacheControl header to set on all static content.
     */
    public String getCacheControl()
    {
        return _resourceService.getCacheControl();
    }

    /**
     * @return file extensions that signify that a file is gzip compressed. Eg ".svgz"
     */
    public List<String> getGzipEquivalentFileExtensions()
    {
        return _resourceService.getGzipEquivalentFileExtensions();
    }

    public MimeTypes getMimeTypes()
    {
        return _mimeTypes;
    }

    /**
     * @return Returns the stylesheet as a Resource.
     */
    public Resource getStyleSheet()
    {
        return (_styleSheet == null) ? getServer().getDefaultStyleSheet() : _styleSheet;
    }

    public List<String> getWelcomeFiles()
    {
        return _welcomes;
    }

    /**
     * @return If true, range requests and responses are supported
     */
    public boolean isAcceptRanges()
    {
        return _resourceService.isAcceptRanges();
    }

    /**
     * @return If true, directory listings are returned if no welcome file is found. Else 403 Forbidden.
     */
    public boolean isDirAllowed()
    {
        return _resourceService.isDirAllowed();
    }

    /**
     * @return True if ETag processing is done
     */
    public boolean isEtags()
    {
        return _resourceService.isEtags();
    }

    /**
     * @return Precompressed resources formats that can be used to serve compressed variant of resources.
     */
    public List<CompressedContentFormat> getPrecompressedFormats()
    {
        return _resourceService.getPrecompressedFormats();
    }

    public ResourceService.WelcomeMode getWelcomeMode()
    {
        return _resourceService.getWelcomeMode();
    }

    /**
     * @param acceptRanges If true, range requests and responses are supported
     */
    public void setAcceptRanges(boolean acceptRanges)
    {
        _resourceService.setAcceptRanges(acceptRanges);
    }

    /**
     * @param base The resourceBase to server content from. If null the
     * context resource base is used.
     */
    public void setBaseResource(Resource base)
    {
        if (isStarted())
            throw new IllegalStateException(getState());
        _baseResource = base;
    }

    /**
     * @param base The resourceBase to server content from. If null the
     * context resource base is used.  If non-null the {@link Resource} is created
     * from {@link ResourceFactory#of(org.eclipse.jetty.util.component.Container)} for
     * this context.
     */
    public void setBaseResourceAsString(String base)
    {
        setBaseResource(base == null ? null : ResourceFactory.of(this).newResource(base));
    }

    /**
     * @param cacheControl the cacheControl header to set on all static content.
     */
    public void setCacheControl(String cacheControl)
    {
        _resourceService.setCacheControl(cacheControl);
    }

    /**
     * @param dirAllowed If true, directory listings are returned if no welcome file is found. Else 403 Forbidden.
     */
    public void setDirAllowed(boolean dirAllowed)
    {
        _resourceService.setDirAllowed(dirAllowed);
    }

    /**
     * @param etags True if ETag processing is done
     */
    public void setEtags(boolean etags)
    {
        _resourceService.setEtags(etags);
    }

    /**
     * @param gzipEquivalentFileExtensions file extensions that signify that a file is gzip compressed. Eg ".svgz"
     */
    public void setGzipEquivalentFileExtensions(List<String> gzipEquivalentFileExtensions)
    {
        _resourceService.setGzipEquivalentFileExtensions(gzipEquivalentFileExtensions);
    }

    /**
     * @param precompressedFormats The list of precompresed formats to serve in encoded format if matching resource found.
     * For example serve gzip encoded file if ".gz" suffixed resource is found.
     */
    public void setPrecompressedFormats(CompressedContentFormat... precompressedFormats)
    {
        setPrecompressedFormats(List.of(precompressedFormats));
    }

    /**
     * @param precompressedFormats The list of precompresed formats to serve in encoded format if matching resource found.
     * For example serve gzip encoded file if ".gz" suffixed resource is found.
     */
    public void setPrecompressedFormats(List<CompressedContentFormat> precompressedFormats)
    {
        _resourceService.setPrecompressedFormats(precompressedFormats);
    }

    public void setEncodingCacheSize(int encodingCacheSize)
    {
        _resourceService.setEncodingCacheSize(encodingCacheSize);
    }

    public int getEncodingCacheSize()
    {
        return _resourceService.getEncodingCacheSize();
    }

    public void setMimeTypes(MimeTypes mimeTypes)
    {
        _mimeTypes = mimeTypes;
    }

    public void setWelcomeMode(ResourceService.WelcomeMode welcomeMode)
    {
        _resourceService.setWelcomeMode(welcomeMode);
    }

    /**
     * @param styleSheet The location of the style sheet to be used as a String.
     */
    public void setStyleSheet(Resource styleSheet)
    {
        _styleSheet = styleSheet;
    }

    public void setWelcomeFiles(String... welcomeFiles)
    {
        setWelcomeFiles(List.of(welcomeFiles));
    }

    public void setWelcomeFiles(List<String> welcomeFiles)
    {
        _welcomes = welcomeFiles;
    }

    /**
     * Utility class to create a ContextHandler containing a ResourceHandler.
     */
    public static class ResourceContext extends ContextHandler
    {
        public ResourceContext()
        {
            setHandler(new ResourceHandler());
        }
    }

    private class HandlerResourceService extends ResourceService
    {
        @Override
        protected void rehandleWelcome(Request request, Response response, Callback callback, String welcomeTarget) throws Exception
        {
            HttpURI newHttpURI = HttpURI.build(request.getHttpURI()).pathQuery(welcomeTarget);
            Request newRequest = new Request.Wrapper(request)
            {
                @Override
                public HttpURI getHttpURI()
                {
                    return newHttpURI;
                }
            };

            if (getServer().handle(newRequest, response, callback))
                return;

            super.rehandleWelcome(request, response, callback, welcomeTarget);
        }
    }
}<|MERGE_RESOLUTION|>--- conflicted
+++ resolved
@@ -76,13 +76,8 @@
     @Override
     public void doStart() throws Exception
     {
-<<<<<<< HEAD
-        Context context = ContextHandler.getCurrentContext();
+        Context context = ContextHandler.getCurrentContext(getServer());
         if (_baseResource == null)
-=======
-        Context context = ContextHandler.getCurrentContext(getServer());
-        if (_resourceBase == null)
->>>>>>> 110e092a
         {
             if (context != null)
                 _baseResource = context.getBaseResource();
