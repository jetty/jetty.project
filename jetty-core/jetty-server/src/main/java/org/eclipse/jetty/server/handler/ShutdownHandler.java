--- conflicted
+++ resolved
@@ -44,18 +44,11 @@
  *
  * <pre>{@code
  * Server server = new Server(8080);
-<<<<<<< HEAD
- * Handler.Collection handlers = new Handler.Collection();
- * handlers.addHandler(someOtherHandler);
  * String shutdownToken = "secret password";
  * boolean exitJvm = false;
- * handlers.addHandler(new ShutdownHandler(shutdownToken, exitJvm));
- * server.setHandler(handlers);
-=======
- * ShutdownHandler shutdown = new ShutdownHandler(&quot;secret password&quot;, false, true) });
- * server.setHandler(shutdown);
+ * ShutdownHandler shutdown = new ShutdownHandler(shutdownToken, exitJvm));
  * shutdown.setHandler(someOtherHandler);
->>>>>>> 7d8dd946
+ * server.setHandler(someOtherHandlers);
  * server.start();
  * }</pre>
  *
@@ -140,31 +133,7 @@
                 return super.process(request, response, callback);
             }
         }
-<<<<<<< HEAD
         else
-=======
-
-        if (connector == null)
-            return "http://localhost";
-
-        return "http://localhost:" + connector.getPort();
-    }
-
-    @Override
-    protected void doStart() throws Exception
-    {
-        super.doStart();
-        if (_sendShutdownAtStart)
-            sendShutdown();
-    }
-
-    @Override
-    public boolean process(Request request, Response response, Callback callback) throws Exception
-    {
-        return super.process(request, response, callback);
-        /* TODO
-        if (!target.equals("/shutdown"))
->>>>>>> 7d8dd946
         {
             // We are standalone
             if (!fullPath.startsWith(this._shutdownPath))
