--- conflicted
+++ resolved
@@ -58,67 +58,6 @@
 
         try
         {
-<<<<<<< HEAD
-            @Override
-            public void send(MetaData.Request request, MetaData.Response response, boolean last, Callback callback, ByteBuffer... content)
-            {
-                if (response != null)
-                {
-                    switch (response.getStatus() / 100)
-                    {
-                        case 1 -> _responses1xx.increment();
-                        case 2 -> _responses2xx.increment();
-                        case 3 -> _responses3xx.increment();
-                        case 4 -> _responses4xx.increment();
-                        case 5 -> _responses5xx.increment();
-                        default ->
-                        {
-                        }
-                    }
-                }
-
-                for (ByteBuffer b : content)
-                {
-                    statisticsRequest._bytesWritten.add(b.remaining());
-                }
-
-                super.send(request, response, last, callback, content);
-            }
-
-            @Override
-            public Content.Chunk read()
-            {
-                Content.Chunk chunk =  super.read();
-                if (chunk != null)
-                    statisticsRequest._bytesRead.add(chunk.getByteBuffer().remaining());
-                return chunk;
-            }
-
-            @Override
-            public void succeeded()
-            {
-                super.succeeded();
-                _processStats.decrement();
-                _requestStats.decrement();
-                _processTimeStats.record(System.nanoTime() - statisticsRequest._processStartTimeStamp);
-                _requestTimeStats.record(System.nanoTime() - getNanoTimeStamp());
-            }
-
-            @Override
-            public void failed(Throwable x)
-            {
-                super.failed(x);
-                _processStats.decrement();
-                _requestStats.decrement();
-                _processTimeStats.record(System.nanoTime() - statisticsRequest._processStartTimeStamp);
-                _requestTimeStats.record(System.nanoTime() - getNanoTimeStamp());
-            }
-        });
-
-        Request.Processor processor = super.handle(statisticsRequest);
-        _handleTimeStats.record(System.nanoTime() - beginTimeStamp);
-        return processor == null ? null : statisticsRequest.wrapProcessor(processor);
-=======
             return statisticsRequest.wrapProcessor(super.handle(statisticsRequest));
         }
         catch (Throwable t)
@@ -131,7 +70,6 @@
             _handleStats.decrement();
             _handleTimeStats.record(System.nanoTime() - beginTimeStamp);
         }
->>>>>>> 24e5b221
     }
 
     private class StatisticsRequest extends Request.WrapperProcessor
@@ -219,12 +157,12 @@
                 }
 
                 @Override
-                public Content readContent()
-                {
-                    Content content =  super.readContent();
-                    if (content != null)
-                        _bytesRead.add(content.remaining());
-                    return content;
+                public Content.Chunk read()
+                {
+                    Content.Chunk chunk =  super.read();
+                    if (chunk != null)
+                        _bytesRead.add(chunk.remaining());
+                    return chunk;
                 }
 
                 @Override
