//
// ========================================================================
// Copyright (c) 1995 Mort Bay Consulting Pty Ltd and others.
//
// This program and the accompanying materials are made available under the
// terms of the Eclipse Public License v. 2.0 which is available at
// https://www.eclipse.org/legal/epl-2.0, or the Apache License, Version 2.0
// which is available at https://www.apache.org/licenses/LICENSE-2.0.
//
// SPDX-License-Identifier: EPL-2.0 OR Apache-2.0
// ========================================================================
//

package org.eclipse.jetty.server.handler.gzip;

import java.nio.ByteBuffer;
import java.nio.ByteOrder;
import java.nio.channels.WritePendingException;
import java.util.concurrent.atomic.AtomicReference;
import java.util.zip.CRC32;
import java.util.zip.Deflater;

import org.eclipse.jetty.http.HttpField;
import org.eclipse.jetty.http.HttpFields;
import org.eclipse.jetty.http.HttpHeader;
import org.eclipse.jetty.http.HttpStatus;
import org.eclipse.jetty.io.RetainableByteBuffer;
import org.eclipse.jetty.server.Request;
import org.eclipse.jetty.server.Response;
import org.eclipse.jetty.util.BufferUtil;
import org.eclipse.jetty.util.Callback;
import org.eclipse.jetty.util.IteratingNestedCallback;
import org.eclipse.jetty.util.compression.DeflaterPool;
import org.eclipse.jetty.util.thread.Invocable;
import org.slf4j.Logger;
import org.slf4j.LoggerFactory;

import static org.eclipse.jetty.http.CompressedContentFormat.GZIP;

public class GzipResponseAndCallback extends Response.Wrapper implements Callback, Invocable
{
    private static final Logger LOG = LoggerFactory.getLogger(GzipResponseAndCallback.class);

    // Per RFC-1952 this is the "unknown" OS value byte.
    private static final byte OS_UNKNOWN = (byte)0xFF;
    private static final byte[] GZIP_HEADER = new byte[]{
        (byte)0x1f, (byte)0x8b, Deflater.DEFLATED, 0, 0, 0, 0, 0, 0, OS_UNKNOWN
    };
    // Per RFC-1952, the GZIP trailer is 8 bytes
    private static final int GZIP_TRAILER_SIZE = 8;

    private enum GZState
    {
        // first state, indicating that content might be compressed, pending the state of the response
        MIGHT_COMPRESS,
        // the response is not being compressed (this is a final state)
        NOT_COMPRESSING,
        // The response is being committed (no changes to compress state can be made at this point)
        COMMITTING,
        // The response is compressing its body content
        COMPRESSING,
        // The last content has is being compressed and deflater is being flushed
        FINISHING,
        // The content has finished compressing and trailers have been sent (this is a final state)
        FINISHED
    }

    private final AtomicReference<GZState> _state = new AtomicReference<>(GZState.MIGHT_COMPRESS);
    private final CRC32 _crc = new CRC32();
    private final Callback _callback;
    private final GzipFactory _factory;
    private final int _bufferSize;
    private final boolean _syncFlush;
    private DeflaterPool.Entry _deflaterEntry;
    private RetainableByteBuffer _buffer;
    private boolean _last;

    public GzipResponseAndCallback(GzipHandler handler, Request request, Response response, Callback callback)
    {
        super(request, response);
        _callback = callback;
        _factory = handler;
        _bufferSize = Math.max(GZIP_HEADER.length + GZIP_TRAILER_SIZE, request.getConnectionMetaData().getHttpConfiguration().getOutputBufferSize());
        _syncFlush = handler.isSyncFlush();
    }

    @Override
    public void succeeded()
    {
        try
        {
            // We need to write nothing here to intercept the committing of the
            // response and possibly change headers in case write is never called.
            if (_last)
                _callback.succeeded();
            else
                write(true, null, _callback);
        }
        finally
        {
            if (getRequest() instanceof GzipRequest gzipRequest)
                gzipRequest.destroy();
        }
    }

    @Override
    public void failed(Throwable x)
    {
        try
        {
            _callback.failed(x);
        }
        finally
        {
            if (getRequest() instanceof GzipRequest gzipRequest)
                gzipRequest.destroy();
        }
    }

    @Override
    public InvocationType getInvocationType()
    {
        return _callback.getInvocationType();
    }

    @Override
    public void write(boolean last, ByteBuffer content, Callback callback)
    {
        _last = last;
        switch (_state.get())
        {
            case MIGHT_COMPRESS -> commit(last, callback, content);
            case NOT_COMPRESSING -> super.write(last, content, callback);
            case COMMITTING -> callback.failed(new WritePendingException());
            case COMPRESSING -> gzip(last, callback, content);
            default ->
            {
                if (BufferUtil.isEmpty(content))
                    callback.succeeded();
                else
                    callback.failed(new IllegalStateException("state=" + _state.get()));
            }
        }
    }

    private void addTrailer(ByteBuffer outputBuffer)
    {
        if (LOG.isDebugEnabled())
            LOG.debug("addTrailer: _crc={}, _totalIn={})", _crc.getValue(), _deflaterEntry.get().getTotalIn());
        outputBuffer.putInt((int)_crc.getValue());
        outputBuffer.putInt(_deflaterEntry.get().getTotalIn());
    }

    private void gzip(boolean complete, final Callback callback, ByteBuffer content)
    {
        if (content != null || complete)
            new GzipBufferCB(complete, callback, content).iterate();
        else
            callback.succeeded();
    }

    protected void commit(boolean last, Callback callback, ByteBuffer content)
    {
        if (LOG.isDebugEnabled())
            LOG.debug("commit(last={}, callback={}, content={})", last, callback, BufferUtil.toDetailString(content));

        Request request = getRequest();
        Response response = this;
        HttpFields.Mutable fields = response.getHeaders();

        // Are we excluding because of status?
        int sc = response.getStatus();
        if (sc > 0 && (sc < 200 || sc == 204 || sc == 205 || sc >= 300))
        {
            if (LOG.isDebugEnabled())
                LOG.debug("{} exclude by status {}", this, sc);
            noCompression();

            if (sc == HttpStatus.NOT_MODIFIED_304)
            {
                String requestEtags = (String)request.getAttribute(GzipHandler.GZIP_HANDLER_ETAGS);
                String responseEtag = fields.get(HttpHeader.ETAG);
                if (requestEtags != null && responseEtag != null)
                {
                    String responseEtagGzip = etagGzip(responseEtag);
                    if (requestEtags.contains(responseEtagGzip))
                        fields.put(HttpHeader.ETAG, responseEtagGzip);
                }
            }

            super.write(last, content, callback);
            return;
        }

        // Are we excluding because of mime-type?
        String ct = fields.get(HttpHeader.CONTENT_TYPE);
        if (ct != null)
        {
            String baseType = HttpField.getValueParameters(ct, null);
            if (!_factory.isMimeTypeDeflatable(baseType))
            {
                if (LOG.isDebugEnabled())
                    LOG.debug("{} exclude by mimeType {}", this, ct);
                noCompression();
                super.write(last, content, callback);
                return;
            }
        }

        // Has the Content-Encoding header already been set?
        String ce = fields.get(HttpHeader.CONTENT_ENCODING);
        if (ce != null)
        {
            if (LOG.isDebugEnabled())
                LOG.debug("{} exclude by content-encoding {}", this, ce);
            noCompression();
            super.write(last, content, callback);
            return;
        }

        // If there is nothing to write, don't compress.
        if (last && BufferUtil.isEmpty(content))
        {
            if (LOG.isDebugEnabled())
                LOG.debug("{} exclude by nothing to write", this);
            noCompression();
            super.write(true, content, callback);
            return;
        }

        // Are we the thread that commits?
        if (_state.compareAndSet(GZState.MIGHT_COMPRESS, GZState.COMMITTING))
        {
            long contentLength = fields.getLongField(HttpHeader.CONTENT_LENGTH);
            if (contentLength < 0 && last)
                contentLength = BufferUtil.length(content);

            _deflaterEntry = _factory.getDeflaterEntry(request, contentLength);
            if (_deflaterEntry == null)
            {
                if (LOG.isDebugEnabled())
                    LOG.debug("{} exclude no deflater", this);
                _state.set(GZState.NOT_COMPRESSING);
                super.write(last, content, callback);
                return;
            }

            fields.put(GZIP.getContentEncoding());
            _crc.reset();

            // Adjust headers
            fields.remove(HttpHeader.CONTENT_LENGTH);
            String etag = fields.get(HttpHeader.ETAG);
            if (etag != null)
                fields.put(HttpHeader.ETAG, etagGzip(etag));

            if (LOG.isDebugEnabled())
                LOG.debug("{} compressing {}", this, _deflaterEntry);
            _state.set(GZState.COMPRESSING);

            if (BufferUtil.isEmpty(content))
            {
                // We are committing, but have no content to compress, so flush empty buffer to write headers.
                super.write(last, content, callback);
            }
            else
            {
                gzip(last, callback, content);
            }
        }
        else
        {
            callback.failed(new WritePendingException());
        }
    }

    private String etagGzip(String etag)
    {
        return GZIP.etag(etag);
    }

    public void noCompression()
    {
        while (true)
        {
            switch (_state.get())
            {
                case NOT_COMPRESSING:
                    return;

                case MIGHT_COMPRESS:
                    if (_state.compareAndSet(GZState.MIGHT_COMPRESS, GZState.NOT_COMPRESSING))
                        return;
                    break;

                default:
                    throw new IllegalStateException(_state.get().toString());
            }
        }
    }

    private class GzipBufferCB extends IteratingNestedCallback
    {
        private final ByteBuffer _content;
        private final boolean _last;

        public GzipBufferCB(boolean complete, Callback callback, ByteBuffer content)
        {
            super(callback);
            _content = content;
            _last = complete;

            if (_content != null)
            {
                _crc.update(_content.slice());
                Deflater deflater = _deflaterEntry.get();
                deflater.setInput(_content);
            }

            if (LOG.isDebugEnabled())
                LOG.debug("GzipBufferCB(complete={}, callback={}, content={})", complete, callback, BufferUtil.toDetailString(content));
        }

        @Override
<<<<<<< HEAD
        protected void onFailure(Throwable x)
        {
            cleanup();
            super.onFailure(x);
        }

        @Override
=======
>>>>>>> a6fa5bfc
        protected Action process() throws Exception
        {
            if (LOG.isDebugEnabled())
                LOG.debug("GzipBufferCB.process(): _last={}, _buffer={}, _content={}", _last, _buffer, BufferUtil.toDetailString(_content));

            GZState gzstate = _state.get();

            // Are we finished?
            if (gzstate == GZState.FINISHED)
            {
                // then the trailer has been generated and written below.
                // We have finished compressing the entire content, so
                // cleanup and succeed.
                cleanup();
                return Action.SUCCEEDED;
            }

            // If we have no buffer
            if (_buffer == null)
            {
                _buffer = getRequest().getComponents().getByteBufferPool().acquire(_bufferSize, false);
                ByteBuffer byteBuffer = _buffer.getByteBuffer();
                // Per RFC-1952, GZIP is LITTLE_ENDIAN
                byteBuffer.order(ByteOrder.LITTLE_ENDIAN);
                BufferUtil.flipToFill(byteBuffer);
                // Add GZIP Header
                byteBuffer.put(GZIP_HEADER, 0, GZIP_HEADER.length);
            }
            else
            {
                // otherwise clear the buffer as previous writes will always fully consume.
                BufferUtil.clearToFill(_buffer.getByteBuffer());
            }

            Deflater deflater = _deflaterEntry.get();

            return switch (gzstate)
            {
                case COMPRESSING -> compressing(deflater, _buffer.getByteBuffer());
                case FINISHING -> finishing(deflater, _buffer.getByteBuffer());
                default -> throw new IllegalStateException("Unexpected state [" + _state.get() + "]");
            };
        }

        @Override
        protected void onCompleteFailure(Throwable x)
        {
            if (_deflaterEntry != null)
            {
                _deflaterEntry.release();
                _deflaterEntry = null;
            }
            super.onCompleteFailure(x);
        }

        private void cleanup()
        {
            if (_deflaterEntry != null)
            {
                _state.set(GZState.FINISHED);
                _deflaterEntry.release();
                _deflaterEntry = null;
            }

            if (_buffer != null)
            {
                _buffer.release();
                _buffer = null;
            }
        }

        private int getFlushMode()
        {
            return _syncFlush ? Deflater.SYNC_FLUSH : Deflater.NO_FLUSH;
        }

        /**
         * This method is called directly from {@link #process()} to perform the compressing of
         * the content this {@link GzipBufferCB} represents.
         */
        private Action compressing(Deflater deflater, ByteBuffer outputBuffer)
        {
            if (LOG.isDebugEnabled())
                LOG.debug("compressing() deflater={}, outputBuffer={}", deflater, BufferUtil.toDetailString(outputBuffer));

            if (!deflater.finished())
            {
                if (!deflater.needsInput())
                {
                    int len = deflater.deflate(outputBuffer, getFlushMode());
                    if (len > 0)
                    {
                        BufferUtil.flipToFlush(outputBuffer, 0);
                        write(false, outputBuffer);
                        return Action.SCHEDULED;
                    }
                }
            }

            if (_last)
            {
                _state.set(GZState.FINISHING);
                deflater.finish();
                return finishing(deflater, outputBuffer);
            }

            BufferUtil.flipToFlush(outputBuffer, 0);
            if (outputBuffer.hasRemaining())
            {
                write(false, outputBuffer);
                return Action.SCHEDULED;
            }

            // the content held by GzipBufferCB is fully consumed as input to the Deflater instance, we are done
            if (BufferUtil.isEmpty(_content))
                return Action.SUCCEEDED;

            // No progress made on deflate, but the _content wasn't consumed, we shouldn't be able to reach this.
            throw new AssertionError("No progress on deflate made for " + this);
        }

        /**
         * This method is called by {@link #compressing(Deflater, ByteBuffer)}, once the last chunk is compressed;
         * or directly from {@link #process()} if an earlier call to this method was unable to complete.
         */
        private Action finishing(Deflater deflater, ByteBuffer outputBuffer)
        {
            if (LOG.isDebugEnabled())
                LOG.debug("finishing() deflater={}, outputBuffer={}", deflater, BufferUtil.toDetailString(outputBuffer));
            if (!deflater.finished())
            {
                int len = deflater.deflate(outputBuffer, getFlushMode());
                // try to preserve single write if possible (header + compressed content + trailer)
                if (deflater.finished() && outputBuffer.remaining() >= GZIP_TRAILER_SIZE)
                {
                    _state.set(GZState.FINISHED);
                    addTrailer(outputBuffer);
                    BufferUtil.flipToFlush(outputBuffer, 0);
                    write(true, outputBuffer);
                    return Action.SCHEDULED;
                }

                if (len > 0)
                {
                    BufferUtil.flipToFlush(outputBuffer, 0);
                    write(false, outputBuffer);
                    return Action.SCHEDULED;
                }

                // No progress made on deflate, deflater not finished, we shouldn't be able to reach this.
                throw new AssertionError("No progress on deflate made for " + this);
            }
            else
            {
                _state.set(GZState.FINISHED);
                addTrailer(outputBuffer);
                BufferUtil.flipToFlush(outputBuffer, 0);
                write(true, outputBuffer);
                return Action.SCHEDULED;
            }
        }

        private void write(boolean last, ByteBuffer outputBuffer)
        {
            if (LOG.isDebugEnabled())
                LOG.debug("write() last={}, outputBuffer={}", last, BufferUtil.toDetailString(outputBuffer));
            GzipResponseAndCallback.super.write(last, outputBuffer, this);
        }

        @Override
        public String toString()
        {
            return String.format("%s[content=%s last=%b buffer=%s deflate=%s %s]",
                super.toString(),
                BufferUtil.toDetailString(_content),
                _last,
                _buffer,
                _deflaterEntry,
                _state.get());
        }
    }
}<|MERGE_RESOLUTION|>--- conflicted
+++ resolved
@@ -322,16 +322,6 @@
         }
 
         @Override
-<<<<<<< HEAD
-        protected void onFailure(Throwable x)
-        {
-            cleanup();
-            super.onFailure(x);
-        }
-
-        @Override
-=======
->>>>>>> a6fa5bfc
         protected Action process() throws Exception
         {
             if (LOG.isDebugEnabled())
@@ -379,11 +369,7 @@
         @Override
         protected void onCompleteFailure(Throwable x)
         {
-            if (_deflaterEntry != null)
-            {
-                _deflaterEntry.release();
-                _deflaterEntry = null;
-            }
+            cleanup();
             super.onCompleteFailure(x);
         }
 
