//
// ========================================================================
// Copyright (c) 1995 Mort Bay Consulting Pty Ltd and others.
//
// This program and the accompanying materials are made available under the
// terms of the Eclipse Public License v. 2.0 which is available at
// https://www.eclipse.org/legal/epl-2.0, or the Apache License, Version 2.0
// which is available at https://www.apache.org/licenses/LICENSE-2.0.
//
// SPDX-License-Identifier: EPL-2.0 OR Apache-2.0
// ========================================================================
//

package org.eclipse.jetty.server.internal;

import java.io.IOException;
import java.nio.ByteBuffer;
import java.util.HashMap;
import java.util.Objects;
import java.util.Set;
import java.util.concurrent.CompletableFuture;
import java.util.concurrent.TimeoutException;
import java.util.concurrent.atomic.LongAdder;
import java.util.function.Consumer;
import java.util.function.Function;
import java.util.function.Predicate;
import java.util.function.Supplier;

import org.eclipse.jetty.http.BadMessageException;
import org.eclipse.jetty.http.HttpField;
import org.eclipse.jetty.http.HttpFields;
import org.eclipse.jetty.http.HttpHeader;
import org.eclipse.jetty.http.HttpMethod;
import org.eclipse.jetty.http.HttpScheme;
import org.eclipse.jetty.http.HttpStatus;
import org.eclipse.jetty.http.HttpURI;
import org.eclipse.jetty.http.HttpVersion;
import org.eclipse.jetty.http.MetaData;
import org.eclipse.jetty.http.MultiPartFormData.Parts;
import org.eclipse.jetty.http.Trailers;
import org.eclipse.jetty.http.UriCompliance;
import org.eclipse.jetty.io.ByteBufferPool;
import org.eclipse.jetty.io.Connection;
import org.eclipse.jetty.io.Content;
import org.eclipse.jetty.io.EndPoint;
import org.eclipse.jetty.server.Components;
import org.eclipse.jetty.server.ConnectionMetaData;
import org.eclipse.jetty.server.Connector;
import org.eclipse.jetty.server.Context;
import org.eclipse.jetty.server.Handler;
import org.eclipse.jetty.server.HttpChannel;
import org.eclipse.jetty.server.HttpConfiguration;
import org.eclipse.jetty.server.HttpStream;
import org.eclipse.jetty.server.Request;
import org.eclipse.jetty.server.RequestLog;
import org.eclipse.jetty.server.Response;
import org.eclipse.jetty.server.Server;
import org.eclipse.jetty.server.Session;
import org.eclipse.jetty.server.TunnelSupport;
import org.eclipse.jetty.util.Attributes;
import org.eclipse.jetty.util.BufferUtil;
import org.eclipse.jetty.util.Callback;
import org.eclipse.jetty.util.ExceptionUtil;
import org.eclipse.jetty.util.NanoTime;
import org.eclipse.jetty.util.thread.AutoLock;
import org.eclipse.jetty.util.thread.Invocable;
import org.eclipse.jetty.util.thread.Scheduler;
import org.eclipse.jetty.util.thread.SerializedInvoker;
import org.eclipse.jetty.util.thread.ThreadPool;
import org.slf4j.Logger;
import org.slf4j.LoggerFactory;

/**
 * A Channel represents a sequence of request cycles from the same connection with only a single
 * request cycle may be active at once for each channel.
 * <p>
 * Many methods return {@link Runnable}s to indicate that further work is needed. These
 * can be given to an ExecutionStrategy instead of calling known methods like HttpChannel.handle().
 */
public class HttpChannelState implements HttpChannel, Components
{
    /**
     * The state of the written response
     */
    private enum StreamSendState
    {
        /** Last content not yet sent */
        SENDING,

        /** Last content sent, but send not yet completed */
        LAST_SENDING,

        /** Last content sent and completed */
        LAST_COMPLETE
    }

    private static final Logger LOG = LoggerFactory.getLogger(HttpChannelState.class);
    private static final Throwable DO_NOT_SEND = new Throwable("No Send");
    private static final HttpField SERVER_VERSION = new ResponseHttpFields.PersistentPreEncodedHttpField(HttpHeader.SERVER, HttpConfiguration.SERVER_VERSION);
    private static final HttpField POWERED_BY = new ResponseHttpFields.PersistentPreEncodedHttpField(HttpHeader.X_POWERED_BY, HttpConfiguration.SERVER_VERSION);

    private final AutoLock _lock = new AutoLock();
    private final HandlerInvoker _handlerInvoker = new HandlerInvoker();
    private final ConnectionMetaData _connectionMetaData;
    private final SerializedInvoker _serializedInvoker;
    private final ResponseHttpFields _responseHeaders = new ResponseHttpFields();
    private Thread _handling;
    private boolean _handled;
    private StreamSendState _streamSendState = StreamSendState.SENDING;
    private boolean _callbackCompleted = false;
    private ChannelRequest _request;
    private ChannelResponse _response;
    private long _oldIdleTimeout;
    private HttpStream _stream;
    private long _committedContentLength = -1;
    private Runnable _onContentAvailable;
    private Predicate<TimeoutException> _onIdleTimeout;
    /**
     * Failure passed to {@link #onFailure(Throwable)}
     */
    private Content.Chunk _failure;
    /**
     * Listener for {@link #onFailure(Throwable)} events
     */
    private Consumer<Throwable> _onFailure;
    /**
     * Failure passed to {@link ChannelCallback#failed(Throwable)}
     */
    private Throwable _callbackFailure;
    private Attributes _cache;

    public HttpChannelState(ConnectionMetaData connectionMetaData)
    {
        _connectionMetaData = connectionMetaData;
        // The SerializedInvoker is used to prevent infinite recursion of callbacks calling methods calling callbacks etc.
        _serializedInvoker = new HttpChannelSerializedInvoker();
    }

    @Override
    public void recycle()
    {
        try (AutoLock ignored = _lock.lock())
        {
            if (LOG.isDebugEnabled())
                LOG.debug("recycling {}", this);

            // Break the link between request and channel, so that
            // applications cannot use request/response/callback anymore.
            _request._httpChannelState = null;

            // Recycle.
            _responseHeaders.reset();
            _handling = null;
            _handled = false;
            _streamSendState = StreamSendState.SENDING;
            _callbackCompleted = false;
            _request = null;
            _response = null;
            _oldIdleTimeout = 0;
            // Break the link between channel and stream.
            _stream = null;
            _committedContentLength = -1;
            _onContentAvailable = null;
            _onIdleTimeout = null;
            _failure = null;
            _onFailure = null;
            _callbackFailure = null;
        }
    }

    public HttpConfiguration getHttpConfiguration()
    {
        return _connectionMetaData.getHttpConfiguration();
    }

    public HttpStream getHttpStream()
    {
        try (AutoLock ignored = _lock.lock())
        {
            return _stream;
        }
    }

    public void setHttpStream(HttpStream stream)
    {
        try (AutoLock ignored = _lock.lock())
        {
            _stream = stream;
        }
    }

    public Server getServer()
    {
        return _connectionMetaData.getConnector().getServer();
    }

    @Override
    public ConnectionMetaData getConnectionMetaData()
    {
        return _connectionMetaData;
    }

    // TODO: remove this
    public Connection getConnection()
    {
        return _connectionMetaData.getConnection();
    }

    // TODO: remove this
    public Connector getConnector()
    {
        return _connectionMetaData.getConnector();
    }

    // TODO: remove this
    public EndPoint getEndPoint()
    {
        return getConnection().getEndPoint();
    }

    @Override
    public ByteBufferPool getByteBufferPool()
    {
        return getConnectionMetaData().getConnector().getByteBufferPool();
    }

    @Override
    public Scheduler getScheduler()
    {
        return getServer().getScheduler();
    }

    @Override
    public ThreadPool getThreadPool()
    {
        return getServer().getThreadPool();
    }

    @Override
    public Attributes getCache()
    {
        if (_cache == null)
        {
            if (getConnectionMetaData().isPersistent())
                _cache = new Attributes.Mapped(new HashMap<>());
            else
                _cache = Attributes.NULL;
        }
        return _cache;
    }

    /**
     * Start request handling by returning a Runnable that will call {@link Handler#handle(Request, Response, Callback)}.
     *
     * @param request The request metadata to handle.
     * @return A Runnable that will call {@link Handler#handle(Request, Response, Callback)}.  Unlike all other {@link Runnable}s
     * returned by HttpChannel methods, this runnable should not be mutually excluded or serialized. Specifically
     * other {@link Runnable}s returned by methods on this class can be run concurrently with the {@link Runnable}
     * returned from this method.
     */
    public Runnable onRequest(MetaData.Request request)
    {
        if (LOG.isDebugEnabled())
            LOG.debug("onRequest {} {}", request, this);

        try (AutoLock ignored = _lock.lock())
        {
            if (_stream == null)
                throw new IllegalStateException("No HttpStream");
            if (_request != null)
                throw new IllegalStateException("duplicate request");
            _request = new ChannelRequest(this, request);
            _response = new ChannelResponse(_request);

            HttpConfiguration httpConfiguration = getHttpConfiguration();
<<<<<<< HEAD
            ResponseHttpFields responseHeaders = _response.getHeaders();
=======
            HttpFields.Mutable responseHeaders = _response.getHeaders();
>>>>>>> c2f67172
            if (httpConfiguration.getSendServerVersion())
                responseHeaders.add(SERVER_VERSION);
            if (httpConfiguration.getSendXPoweredBy())
                responseHeaders.add(POWERED_BY);
            if (httpConfiguration.getSendDateHeader())
                responseHeaders.add(getConnectionMetaData().getConnector().getServer().getDateField());

            long idleTO = httpConfiguration.getIdleTimeout();
            _oldIdleTimeout = _stream.getIdleTimeout();
            if (idleTO >= 0 && _oldIdleTimeout != idleTO)
                _stream.setIdleTimeout(idleTO);

            // This is deliberately not serialized to allow a handler to block.
            return _handlerInvoker;
        }
    }

    public Request getRequest()
    {
        try (AutoLock ignored = _lock.lock())
        {
            return _request;
        }
    }

    public Response getResponse()
    {
        try (AutoLock ignored = _lock.lock())
        {
            return _response;
        }
    }

    public boolean isRequestHandled()
    {
        try (AutoLock ignored = _lock.lock())
        {
            return _handling != null || _handled;
        }
    }

    public Runnable onContentAvailable()
    {
        Runnable onContent;
        try (AutoLock ignored = _lock.lock())
        {
            if (_request == null)
                return null;
            onContent = _onContentAvailable;
            _onContentAvailable = null;
        }
        return _serializedInvoker.offer(onContent);
    }

    @Override
    public Invocable.InvocationType getInvocationType()
    {
        // TODO Can this actually be done, as we may need to invoke other Runnables after onContent?
        //      Could we at least avoid the lock???
        Runnable onContent;
        try (AutoLock ignored = _lock.lock())
        {
            if (_request == null)
                return null;
            onContent = _onContentAvailable;
        }
        return Invocable.getInvocationType(onContent);
    }

    @Override
    public Runnable onIdleTimeout(TimeoutException t)
    {
        Predicate<TimeoutException> onIdleTimeout;
        try (AutoLock ignored = _lock.lock())
        {
            if (LOG.isDebugEnabled())
                LOG.debug("onIdleTimeout {}", this, t);

            // if not already a failure,
            if (_failure == null)
            {
                // if we are currently demanding, take the onContentAvailable runnable to invoke below.
                Runnable invokeOnContentAvailable = _onContentAvailable;
                _onContentAvailable = null;

                // If a write call is in progress, take the writeCallback to fail below
                Runnable invokeWriteFailure = _response.lockedFailWrite(t);

                // If demand was in process, then arrange for the next read to return the idle timeout, if no other error
                // TODO to make IO timeouts transient, remove the invokeWriteFailure test below.
                //      Probably writes cannot be made transient as it will be unclear how much of the buffer has actually
                //      been written.  So write timeouts might always be persistent... but then we should call the listener
                //      before calling lockedFailedWrite above.
                if (invokeOnContentAvailable != null || invokeWriteFailure != null)
                {
                    // TODO The chunk here should be last==false, so that IO timeout is a transient failure.
                    //      However AsyncContentProducer has been written on the assumption of no transient
                    //      failures, so it needs to be updated before we can make timeouts transients.
                    //      See ServerTimeoutTest.testAsyncReadHttpIdleTimeoutOverridesIdleTimeout
                    _failure = Content.Chunk.from(t, true);
                }

                // If there was an IO operation, just deliver the idle timeout via them
                if (invokeOnContentAvailable != null || invokeWriteFailure != null)
                    return _serializedInvoker.offer(invokeOnContentAvailable, invokeWriteFailure);

                // Otherwise We ask any idle timeout listeners if we should call onFailure or not
                onIdleTimeout = _onIdleTimeout;
            }
            else
            {
                onIdleTimeout = null;
            }
        }

        // Ask any listener what to do
        if (onIdleTimeout != null)
        {
            Runnable onIdle = () ->
            {
                if (onIdleTimeout.test(t))
                {
                    // If the idle timeout listener(s) return true, then we call onFailure and any task it returns.
                    Runnable task = onFailure(t);
                    if (task != null)
                        task.run();
                }
            };
            return _serializedInvoker.offer(onIdle);
        }

        // otherwise treat as a failure
        return onFailure(t);
    }

    @Override
    public Runnable onFailure(Throwable x)
    {
        HttpStream stream;
        Runnable task;
        try (AutoLock ignored = _lock.lock())
        {
            if (LOG.isDebugEnabled())
                LOG.debug("onFailure {}", this, x);

            // If the channel doesn't have a stream, then the error is ignored.
            if (_stream == null)
                return null;
            stream = _stream;

            if (_request == null)
            {
                // If the channel doesn't have a request, then the error must have occurred during the parsing of
                // the request line / headers, so make a temp request for logging and producing an error response.
                MetaData.Request errorRequest = new MetaData.Request("GET", HttpURI.from("/"), HttpVersion.HTTP_1_0, HttpFields.EMPTY);
                _request = new ChannelRequest(this, errorRequest);
                _response = new ChannelResponse(_request);
            }

            // Set the error to arrange for any subsequent reads, demands or writes to fail.
            if (_failure == null)
                _failure = Content.Chunk.from(x, true);
            else if (ExceptionUtil.areNotAssociated(_failure.getFailure(), x) && _failure.getFailure().getClass() != x.getClass())
                _failure.getFailure().addSuppressed(x);

            // If not handled, then we just fail the request callback
            if (!_handled && _handling == null)
            {
                task = () -> _request._callback.failed(x);
            }
            else
            {
                // if we are currently demanding, take the onContentAvailable runnable to invoke below.
                Runnable invokeOnContentAvailable = _onContentAvailable;
                _onContentAvailable = null;

                // If a write call is in progress, take the writeCallback to fail below
                Runnable invokeWriteFailure = _response.lockedFailWrite(x);

                // Create runnable to invoke any onError listeners
                ChannelRequest request = _request;
                Runnable invokeOnFailureListeners = () ->
                {
                    Consumer<Throwable> onFailure;
                    try (AutoLock ignore = _lock.lock())
                    {
                        onFailure = _onFailure;
                    }

                    try
                    {
                        if (LOG.isDebugEnabled())
                            LOG.debug("invokeListeners {} {}", HttpChannelState.this, onFailure, x);
                        if (onFailure != null)
                            onFailure.accept(x);
                    }
                    catch (Throwable throwable)
                    {
                        ExceptionUtil.addSuppressedIfNotAssociated(x, throwable);
                    }

                    // If the application has not been otherwise informed of the failure
                    if (invokeOnContentAvailable == null && invokeWriteFailure == null)
                    {
                        if (LOG.isDebugEnabled())
                            LOG.debug("failing callback in {}", this, x);
                        request._callback.failed(x);
                    }
                };

                // Serialize all the error actions.
                task = _serializedInvoker.offer(invokeOnContentAvailable, invokeWriteFailure, invokeOnFailureListeners);
            }
        }

        // Consume content as soon as possible to open any flow control window.
        Throwable unconsumed = stream.consumeAvailable();
        if (unconsumed != null && LOG.isDebugEnabled())
            LOG.debug("consuming content during error {}", unconsumed.toString());

        return task;
    }

    public void addHttpStreamWrapper(Function<HttpStream, HttpStream> onStreamEvent)
    {
        while (true)
        {
            HttpStream stream;
            try (AutoLock ignored = _lock.lock())
            {
                stream = _stream;
            }
            if (_stream == null)
                throw new IllegalStateException("No active stream");
            HttpStream combined = onStreamEvent.apply(stream);
            if (combined == null)
                throw new IllegalArgumentException("Cannot remove stream");
            try (AutoLock ignored = _lock.lock())
            {
                if (_stream != stream)
                    continue;
                _stream = combined;
                break;
            }
        }
    }

    private void resetResponse()
    {
        try (AutoLock ignored = _lock.lock())
        {
            if (_responseHeaders.isCommitted())
                throw new IllegalStateException("response committed");
            _responseHeaders.clear();
        }
    }

    private Throwable lockedStreamSend(boolean last, long length)
    {
        assert _lock.isHeldByCurrentThread();

        return switch (_streamSendState)
        {
            case SENDING ->
            {
                _streamSendState = last ? StreamSendState.LAST_SENDING : StreamSendState.SENDING;
                yield null;
            }

            // There are many instances of code that wants to ensure the output is closed, so
            // it does a redundant write(true, callback). Other code may do a write(false, callback) to ensure
            // they are flushed. The DO_NOT_SEND option supports these by turning such writes into a NOOP.
            case LAST_SENDING, LAST_COMPLETE -> (length > 0)
                ? new IllegalStateException("last already written")
                : DO_NOT_SEND;
        };
    }

    private void lockedStreamSendCompleted(boolean success)
    {
        assert _lock.isHeldByCurrentThread();
        if (_streamSendState == StreamSendState.LAST_SENDING)
            _streamSendState = success ? StreamSendState.LAST_COMPLETE : StreamSendState.SENDING;
    }

    private boolean lockedIsLastStreamSendCompleted()
    {
        assert _lock.isHeldByCurrentThread();
        return _streamSendState == StreamSendState.LAST_COMPLETE;
    }

    private boolean lockedLastStreamSend()
    {
        assert _lock.isHeldByCurrentThread();
        if (_streamSendState != StreamSendState.SENDING)
            return false;

        _streamSendState = StreamSendState.LAST_SENDING;
        return true;
    }

    @Override
    public String toString()
    {
        try (AutoLock ignored = _lock.lock())
        {
            return String.format("%s@%x{handling=%s, handled=%b, send=%s, completed=%b, request=%s}",
                this.getClass().getSimpleName(),
                hashCode(),
                _handling,
                _handled,
                _streamSendState,
                _callbackCompleted,
                _request);
        }
    }

    private class HandlerInvoker implements Invocable.Task, Callback
    {
        @Override
        public void run()
        {
            // Once we switch to HANDLING state and beyond, then we assume that the
            // application will call the callback, and thus any onFailure reports will not.
            // However, if a thread calling the application throws, then that exception will be reported
            // to the callback.
            ChannelRequest request;
            ChannelResponse response;
            try (AutoLock ignored = _lock.lock())
            {
                assert _handling == null && !_handled;
                _handling = Thread.currentThread();
                request = _request;
                response = _response;
            }

            if (LOG.isDebugEnabled())
                LOG.debug("invoking handler in {}", HttpChannelState.this);
            Server server = _connectionMetaData.getConnector().getServer();

            try
            {
                if (!HttpMethod.PRI.is(request.getMethod()) &&
                    !HttpMethod.CONNECT.is(request.getMethod()) &&
                    !Request.getPathInContext(_request).startsWith("/") &&
                    !HttpMethod.OPTIONS.is(request.getMethod()))
                {
                    throw new BadMessageException("Bad URI path");
                }

                HttpURI uri = request.getHttpURI();
                if (uri.hasViolations())
                {
                    String badMessage = UriCompliance.checkUriCompliance(getConnectionMetaData().getHttpConfiguration().getUriCompliance(), uri);
                    if (badMessage != null)
                        throw new BadMessageException(badMessage);
                }

                // Customize before processing.
                HttpConfiguration configuration = getHttpConfiguration();

                Request customized = request;
                HttpFields.Mutable responseHeaders = response.getHeaders();
                for (HttpConfiguration.Customizer customizer : configuration.getCustomizers())
                {
                    Request next = customizer.customize(customized, responseHeaders);
                    customized = next == null ? customized : next;
                }

                if (customized != request && server.getRequestLog() != null)
                    request.setLoggedRequest(customized);

                if (!server.handle(customized, response, request._callback))
                    Response.writeError(customized, response, request._callback, HttpStatus.NOT_FOUND_404);
            }
            catch (Throwable t)
            {
                request._callback.failed(t);
            }

            HttpStream stream;
            Throwable failure;
            boolean completeStream;
            boolean callbackCompleted;
            boolean lastStreamSendComplete;

            try (AutoLock ignored = _lock.lock())
            {
                stream = _stream;
                _handling = null;
                _handled = true;
                failure = _callbackFailure;
                callbackCompleted = _callbackCompleted;
                lastStreamSendComplete = lockedIsLastStreamSendCompleted();
                completeStream = callbackCompleted && lastStreamSendComplete;

                if (LOG.isDebugEnabled())
                    LOG.debug("handler invoked: completeStream={} failure={} callbackCompleted={} {}", completeStream, failure, callbackCompleted, HttpChannelState.this);
            }

            if (LOG.isDebugEnabled())
                LOG.debug("stream={}, failure={}, callbackCompleted={}, completeStream={}", stream, failure, callbackCompleted, completeStream);

            if (completeStream)
            {
                if (LOG.isDebugEnabled())
                    LOG.debug("completeStream({}, {})", stream, Objects.toString(failure));
                completeStream(stream, failure);
            }
        }

        /**
         * Called only as {@link Callback} by last write from {@link ChannelCallback#succeeded}
         */
        @Override
        public void succeeded()
        {
            HttpStream stream;
            boolean completeStream;
            try (AutoLock ignored = _lock.lock())
            {
                assert _callbackCompleted;
                _streamSendState = StreamSendState.LAST_COMPLETE;
                completeStream = _handling == null;
                stream = _stream;
            }

            if (completeStream)
                completeStream(stream, null);
        }

        /**
         * Called only as {@link Callback} by last send from {@link ChannelCallback#succeeded}
         */
        @Override
        public void failed(Throwable failure)
        {
            HttpStream stream;
            boolean completeStream;
            try (AutoLock ignored = _lock.lock())
            {
                assert _callbackCompleted;
                _streamSendState = StreamSendState.LAST_COMPLETE;
                completeStream = _handling == null;
                stream = _stream;
                failure = _callbackFailure = ExceptionUtil.combine(_callbackFailure, failure);
            }
            if (completeStream)
                completeStream(stream, failure);
        }

        private void completeStream(HttpStream stream, Throwable failure)
        {
            try
            {
                RequestLog requestLog = getServer().getRequestLog();
                if (requestLog != null)
                {
                    if (LOG.isDebugEnabled())
                        LOG.debug("logging {}", HttpChannelState.this);

                    requestLog.log(_request.getLoggedRequest(), _response);
                }

                // Clean up any multipart tmp files and release any associated resources.
                Parts parts = (Parts)_request.getAttribute(Parts.class.getName());
                if (parts != null)
                    parts.close();

                long idleTO = getHttpConfiguration().getIdleTimeout();
                if (idleTO > 0 && _oldIdleTimeout != idleTO)
                    stream.setIdleTimeout(_oldIdleTimeout);
            }
            finally
            {
                // This is THE ONLY PLACE the stream is succeeded or failed.
                if (failure == null)
                    stream.succeeded();
                else
                    stream.failed(failure);
            }
        }

        @Override
        public InvocationType getInvocationType()
        {
            return getConnectionMetaData().getConnector().getServer().getInvocationType();
        }
    }

    public static class ChannelRequest implements Attributes, Request
    {
        private final long _headersNanoTime = NanoTime.now();
        private final ChannelCallback _callback = new ChannelCallback(this);
        private final String _id;
        private final ConnectionMetaData _connectionMetaData;
        private final MetaData.Request _metaData;
        private final AutoLock _lock;
        private final LongAdder _contentBytesRead = new LongAdder();
        private final Attributes _attributes = new Attributes.Lazy();
        private HttpChannelState _httpChannelState;
        private Request _loggedRequest;
        private HttpFields _trailers;

        ChannelRequest(HttpChannelState httpChannelState, MetaData.Request metaData)
        {
            _httpChannelState = Objects.requireNonNull(httpChannelState);
            _id = httpChannelState.getHttpStream().getId(); // Copy ID now, as stream will ultimately be nulled
            _connectionMetaData = httpChannelState.getConnectionMetaData();
            _metaData = Objects.requireNonNull(metaData);
            _lock = httpChannelState._lock;
        }

        public void setLoggedRequest(Request request)
        {
            _loggedRequest = request;
        }

        public Request getLoggedRequest()
        {
            return _loggedRequest == null ? this : _loggedRequest;
        }

        HttpStream getHttpStream()
        {
            return getHttpChannelState()._stream;
        }

        public long getContentBytesRead()
        {
            return _contentBytesRead.longValue();
        }

        @Override
        public Object getAttribute(String name)
        {
            if (name.startsWith("org.eclipse.jetty"))
            {
                if (Server.class.getName().equals(name))
                    return getConnectionMetaData().getConnector().getServer();
                if (HttpChannelState.class.getName().equals(name))
                    return getHttpChannelState();
                // TODO: is the instanceof needed?
                // TODO: possibly remove this if statement or move to Servlet.
                if (HttpConnection.class.getName().equals(name) &&
                    getConnectionMetaData().getConnection() instanceof HttpConnection)
                    return getConnectionMetaData().getConnection();
            }
            return _attributes.getAttribute(name);
        }

        @Override
        public Object removeAttribute(String name)
        {
            return _attributes.removeAttribute(name);
        }

        @Override
        public Object setAttribute(String name, Object attribute)
        {
            if (Server.class.getName().equals(name) || HttpChannelState.class.getName().equals(name) || HttpConnection.class.getName().equals(name))
                return null;
            return _attributes.setAttribute(name, attribute);
        }

        @Override
        public Set<String> getAttributeNameSet()
        {
            return _attributes.getAttributeNameSet();
        }

        @Override
        public void clearAttributes()
        {
            _attributes.clearAttributes();
        }

        @Override
        public String getId()
        {
            return _id;
        }

        @Override
        public Components getComponents()
        {
            return getHttpChannelState();
        }

        @Override
        public ConnectionMetaData getConnectionMetaData()
        {
            return _connectionMetaData;
        }

        private HttpChannelState getHttpChannelState()
        {
            try (AutoLock ignore = _lock.lock())
            {
                return lockedGetHttpChannelState();
            }
        }

        private HttpChannelState lockedGetHttpChannelState()
        {
            assert _lock.isHeldByCurrentThread();
            if (_httpChannelState == null)
                throw new IllegalStateException("channel already completed");
            return _httpChannelState;
        }

        @Override
        public String getMethod()
        {
            return _metaData.getMethod();
        }

        @Override
        public HttpURI getHttpURI()
        {
            return _metaData.getHttpURI();
        }

        @Override
        public Context getContext()
        {
            return getConnectionMetaData().getConnector().getServer().getContext();
        }

        @Override
        public HttpFields getHeaders()
        {
            return _metaData.getHttpFields();
        }

        @Override
        public HttpFields getTrailers()
        {
            return _trailers;
        }

        @Override
        public long getBeginNanoTime()
        {
            return _metaData.getBeginNanoTime();
        }

        @Override
        public long getHeadersNanoTime()
        {
            return _headersNanoTime;
        }

        @Override
        public boolean isSecure()
        {
            return HttpScheme.HTTPS.is(getHttpURI().getScheme());
        }

        @Override
        public long getLength()
        {
            return _metaData.getContentLength();
        }

        @Override
        public Content.Chunk read()
        {
            HttpStream stream;
            try (AutoLock ignored = _lock.lock())
            {
                HttpChannelState httpChannel = lockedGetHttpChannelState();

                Content.Chunk error = httpChannel._failure;
                httpChannel._failure = Content.Chunk.next(error);
                if (error != null)
                    return error;

                stream = httpChannel._stream;
            }

            Content.Chunk chunk = stream.read();

            if (LOG.isDebugEnabled())
                LOG.debug("read {}", chunk);

            if (chunk != null && chunk.hasRemaining())
                _contentBytesRead.add(chunk.getByteBuffer().remaining());

            if (chunk instanceof Trailers trailers)
                _trailers = trailers.getTrailers();

            return chunk;
        }

        @Override
        public boolean consumeAvailable()
        {
            HttpStream stream;
            try (AutoLock ignored = _lock.lock())
            {
                HttpChannelState httpChannel = lockedGetHttpChannelState();
                stream = httpChannel._stream;
            }

            return stream.consumeAvailable() == null;
        }

        @Override
        public void demand(Runnable demandCallback)
        {
            boolean error;
            HttpStream stream;
            try (AutoLock ignored = _lock.lock())
            {
                HttpChannelState httpChannel = lockedGetHttpChannelState();

                if (LOG.isDebugEnabled())
                    LOG.debug("demand {}", httpChannel);

                error = httpChannel._failure != null;
                if (!error)
                {
                    if (httpChannel._onContentAvailable != null)
                        throw new IllegalArgumentException("demand pending");
                    httpChannel._onContentAvailable = demandCallback;
                }

                stream = httpChannel._stream;
            }

            if (error)
                // TODO: can we avoid re-grabbing the lock to get the HttpChannel?
                getHttpChannelState()._serializedInvoker.run(demandCallback);
            else
                stream.demand();
        }

        @Override
        public void fail(Throwable failure)
        {
            Runnable runnable = _httpChannelState.onFailure(failure);
            if (runnable != null)
                getContext().execute(runnable);
        }

        @Override
        public void push(MetaData.Request resource)
        {
            getHttpStream().push(resource);
        }

        @Override
        public void addIdleTimeoutListener(Predicate<TimeoutException> onIdleTimeout)
        {
            try (AutoLock ignored = _lock.lock())
            {
                HttpChannelState httpChannel = lockedGetHttpChannelState();

                if (httpChannel._failure != null)
                    return;

                if (httpChannel._onIdleTimeout == null)
                {
                    httpChannel._onIdleTimeout = onIdleTimeout;
                }
                else
                {
                    Predicate<TimeoutException> previous = httpChannel._onIdleTimeout;
                    httpChannel._onIdleTimeout = throwable ->
                    {
                        if (!previous.test(throwable))
                            return onIdleTimeout.test(throwable);
                        return true;
                    };
                }
            }
        }

        @Override
        public void addFailureListener(Consumer<Throwable> onFailure)
        {
            try (AutoLock ignored = _lock.lock())
            {
                HttpChannelState httpChannel = lockedGetHttpChannelState();

                if (httpChannel._failure != null)
                    return;

                if (httpChannel._onFailure == null)
                {
                    httpChannel._onFailure = onFailure;
                }
                else
                {
                    Consumer<Throwable> previous = httpChannel._onFailure;
                    httpChannel._onFailure = throwable ->
                    {
                        try
                        {
                            previous.accept(throwable);
                        }
                        catch (Throwable t)
                        {
                            ExceptionUtil.addSuppressedIfNotAssociated(throwable, t);
                        }
                        finally
                        {
                            onFailure.accept(throwable);
                        }
                    };
                }
            }
        }

        @Override
        public TunnelSupport getTunnelSupport()
        {
            return getHttpStream().getTunnelSupport();
        }

        @Override
        public void addHttpStreamWrapper(Function<HttpStream, HttpStream> wrapper)
        {
            getHttpChannelState().addHttpStreamWrapper(wrapper);
        }

        @Override
        public Session getSession(boolean create)
        {
            return null;
        }

        @Override
        public String toString()
        {
            return String.format("%s@%x %s %s", getMethod(), hashCode(), getHttpURI(), _metaData.getHttpVersion());
        }
    }

    /**
     * The Channel's implementation of the {@link Response} API.
     * Also is a {@link Callback} used by the {@link #write(boolean, ByteBuffer, Callback)}
     * method when calling
     * {@link HttpStream#send(MetaData.Request, MetaData.Response, boolean, ByteBuffer, Callback)}
     */
    public static class ChannelResponse implements Response, Callback
    {
        private final ChannelRequest _request;
        private final ResponseHttpFields _httpFields;
        protected int _status;
        private long _contentBytesWritten;
        private Supplier<HttpFields> _trailers;
        private Callback _writeCallback;

        private ChannelResponse(ChannelRequest request)
        {
            _request = request;
            _httpFields = getResponseHttpFields(_request.lockedGetHttpChannelState());
        }

        protected ResponseHttpFields getResponseHttpFields(HttpChannelState httpChannelState)
        {
            return httpChannelState._responseHeaders;
        }

        protected ResponseHttpFields getResponseHttpFields()
        {
            return _httpFields;
        }

        private boolean lockedIsWriting()
        {
            assert _request._lock.isHeldByCurrentThread();
            return _writeCallback != null;
        }

        private Runnable lockedFailWrite(Throwable x)
        {
            assert _request._lock.isHeldByCurrentThread();
            Callback writeCallback = _writeCallback;
            _writeCallback = null;
            return writeCallback == null ? null : () -> writeCallback.failed(x);
        }

        public long getContentBytesWritten()
        {
            return _contentBytesWritten;
        }

        @Override
        public Request getRequest()
        {
            return _request;
        }

        @Override
        public int getStatus()
        {
            return _status;
        }

        @Override
        public void setStatus(int code)
        {
            if (!isCommitted())
                _status = code;
        }

        @Override
        public ResponseHttpFields getHeaders()
        {
            return _httpFields;
        }

        @Override
        public Supplier<HttpFields> getTrailersSupplier()
        {
            try (AutoLock ignored = _request._lock.lock())
            {
                return _trailers;
            }
        }

        @Override
        public void setTrailersSupplier(Supplier<HttpFields> trailers)
        {
            try (AutoLock ignored = _request._lock.lock())
            {
                _trailers = trailers;
            }
        }

        @Override
        public void write(boolean last, ByteBuffer content, Callback callback)
        {
            long length = BufferUtil.length(content);

            HttpChannelState httpChannelState;
            HttpStream stream = null;
            Throwable failure;
            MetaData.Response responseMetaData = null;
            try (AutoLock ignored = _request._lock.lock())
            {
                httpChannelState = _request.lockedGetHttpChannelState();
                long committedContentLength = httpChannelState._committedContentLength;
                long totalWritten = _contentBytesWritten + length;
                long contentLength = committedContentLength >= 0 ? committedContentLength : getHeaders().getLongField(HttpHeader.CONTENT_LENGTH);

                if (_writeCallback != null)
                    failure = new IllegalStateException("write pending");
                else
                {
                    failure = getFailure(httpChannelState);
                    if (failure == null && contentLength >= 0 && totalWritten != contentLength)
                    {
                        // If the content length were not compatible with what was written, then we need to abort.
                        String lengthError = null;
                        if (totalWritten > contentLength)
                            lengthError = "written %d > %d content-length";
                        else if (last && !(totalWritten == 0 && HttpMethod.HEAD.is(_request.getMethod())))
                            lengthError = "written %d < %d content-length";
                        if (lengthError != null)
                        {
                            String message = lengthError.formatted(totalWritten, contentLength);
                            if (LOG.isDebugEnabled())
                                LOG.debug("fail {} {}", callback, message);
                            failure = new IOException(message);
                        }
                    }
                }

                // If no failure by this point, we can try to send
                if (failure == null)
                    failure = httpChannelState.lockedStreamSend(last, length);

                // Have we failed in some way?
                if (failure == DO_NOT_SEND)
                {
                    httpChannelState._serializedInvoker.run(callback::succeeded);
                }
                else if (failure != null)
                {
                    Throwable throwable = failure;
                    httpChannelState._serializedInvoker.run(() -> callback.failed(throwable));
                }
                else
                {
                    // We have not failed, so we will do a stream send
                    _writeCallback = callback;
                    _contentBytesWritten = totalWritten;
                    stream = httpChannelState._stream;
                    if (_httpFields.commit())
                        responseMetaData = lockedPrepareResponse(httpChannelState, last);
                }
            }

            if (failure == null)
            {
                if (LOG.isDebugEnabled())
                    LOG.debug("writing last={} {} {}", last, BufferUtil.toDetailString(content), this);
                stream.send(_request._metaData, responseMetaData, last, content, this);
            }
        }

        protected Throwable getFailure(HttpChannelState httpChannelState)
        {
            Content.Chunk failure = httpChannelState._failure;
            return failure == null ? null : failure.getFailure();
        }

        /**
         * Called when the call to
         * {@link HttpStream#send(MetaData.Request, MetaData.Response, boolean, ByteBuffer, Callback)}
         * made by {@link ChannelResponse#write(boolean, ByteBuffer, Callback)} succeeds.
         * The implementation maintains the {@link #_streamSendState} before taking
         * and serializing the call to the {@link #_writeCallback}, which was set by the call to {@code write}.
         */
        @Override
        public void succeeded()
        {
            if (LOG.isDebugEnabled())
                LOG.debug("write succeeded {}", this);
            // Called when an individual write succeeds.
            Callback callback;
            HttpChannelState httpChannel;
            try (AutoLock ignored = _request._lock.lock())
            {
                httpChannel = _request.lockedGetHttpChannelState();
                callback = _writeCallback;
                _writeCallback = null;
                httpChannel.lockedStreamSendCompleted(true);
            }
            if (callback != null)
                httpChannel._serializedInvoker.run(callback::succeeded);
        }

        /**
         * Called when the call to
         * {@link HttpStream#send(MetaData.Request, MetaData.Response, boolean, ByteBuffer, Callback)}
         * made by {@link ChannelResponse#write(boolean, ByteBuffer, Callback)} fails.
         * <p>
         * The implementation maintains the {@link #_streamSendState} before taking
         * and serializing the call to the {@link #_writeCallback}, which was set by the call to {@code write}.
         * @param x The reason for the failure.
         */
        @Override
        public void failed(Throwable x)
        {
            if (LOG.isDebugEnabled())
                LOG.debug("write failed {}", this, x);
            // Called when an individual write succeeds.
            Callback callback;
            HttpChannelState httpChannel;
            try (AutoLock ignored = _request._lock.lock())
            {
                httpChannel = _request.lockedGetHttpChannelState();
                callback = _writeCallback;
                _writeCallback = null;
                httpChannel.lockedStreamSendCompleted(false);
            }
            if (callback != null)
                httpChannel._serializedInvoker.run(() -> callback.failed(x));
        }

        @Override
        public InvocationType getInvocationType()
        {
            return Invocable.getInvocationType(_writeCallback);
        }

        @Override
        public boolean isCommitted()
        {
            return _httpFields.isCommitted();
        }

        @Override
        public boolean hasLastWrite()
        {
            try (AutoLock ignored = _request._lock.lock())
            {
                if (_request._httpChannelState == null)
                    return true;

                return _request._httpChannelState._streamSendState != StreamSendState.SENDING;
            }
        }

        @Override
        public boolean isCompletedSuccessfully()
        {
            try (AutoLock ignored = _request._lock.lock())
            {
                if (_request._httpChannelState == null)
                    return false;

                return _request._httpChannelState._callbackCompleted && _request._httpChannelState._callbackFailure == null;
            }
        }

        @Override
        public void reset()
        {
            _status = 0;
            _trailers = null;
            _contentBytesWritten = 0;
            _request.getHttpChannelState().resetResponse();
        }

        @Override
        public CompletableFuture<Void> writeInterim(int status, HttpFields headers)
        {
            Completable completable = new Completable();
            if (HttpStatus.isInterim(status))
            {
                HttpChannelState channel = _request.getHttpChannelState();
                HttpVersion version = channel.getConnectionMetaData().getHttpVersion();
                MetaData.Response response = new MetaData.Response(status, null, version, headers);
                channel._stream.send(_request._metaData, response, false, null, completable);
            }
            else
            {
                completable.failed(new IllegalArgumentException("Invalid interim status code: " + status));
            }
            return completable;
        }

        MetaData.Response lockedPrepareResponse(HttpChannelState httpChannel, boolean last)
        {
            // Assume 200 unless told otherwise.
            if (_status == 0)
                _status = HttpStatus.OK_200;

            // Can we set the content length?
            HttpFields.Mutable mutableHeaders = _httpFields.getMutableHttpFields();
            httpChannel._committedContentLength = mutableHeaders.getLongField(HttpHeader.CONTENT_LENGTH);
            if (last && httpChannel._committedContentLength < 0L)
            {
                httpChannel._committedContentLength = _contentBytesWritten;
                mutableHeaders.put(HttpHeader.CONTENT_LENGTH, httpChannel._committedContentLength);
            }

            httpChannel._stream.prepareResponse(mutableHeaders);

            return new MetaData.Response(
                _status, null, httpChannel.getConnectionMetaData().getHttpVersion(),
                _httpFields,
                httpChannel._committedContentLength,
                getTrailersSupplier()
            );
        }

        @Override
        public String toString()
        {
            return "%s@%x{%s,%s}".formatted(this.getClass().getSimpleName(), hashCode(), getStatus(), getRequest());
        }
    }

    private static class ChannelCallback implements Callback
    {
        private final ChannelRequest _request;
        private Throwable _completedBy;

        private ChannelCallback(ChannelRequest request)
        {
            _request = request;
        }

        /**
         * Called when the {@link Handler} (or it's delegates) succeeds the request handling.
         */
        @Override
        public void succeeded()
        {
            // Called when the request/response cycle is completing successfully.
            HttpStream stream;
            boolean needLastStreamSend;
            HttpChannelState httpChannelState;
            Throwable failure = null;
            ChannelRequest request;
            ChannelResponse response;
            MetaData.Response responseMetaData = null;
            boolean completeStream;
            ErrorResponse errorResponse = null;

            try (AutoLock ignored = _request._lock.lock())
            {
                request = _request;
                httpChannelState = _request._httpChannelState;
                response = httpChannelState._response;
                stream = httpChannelState._stream;

                // We are being tough on handler implementations and expect them
                // to not have pending operations when calling succeeded or failed.
                if (httpChannelState._onContentAvailable != null)
                    throw new IllegalStateException("demand pending");
                if (response.lockedIsWriting())
                    throw new IllegalStateException("write pending");

                if (lockedCompleteCallback())
                    return;

                assert httpChannelState._callbackFailure == null;

                needLastStreamSend = httpChannelState.lockedLastStreamSend();
                completeStream = !needLastStreamSend && httpChannelState._handling == null && httpChannelState.lockedIsLastStreamSendCompleted();

                if (httpChannelState._responseHeaders.commit())
                    responseMetaData = response.lockedPrepareResponse(httpChannelState, true);

                long totalWritten = response._contentBytesWritten;
                long committedContentLength = httpChannelState._committedContentLength;

                if (committedContentLength >= 0 && committedContentLength != totalWritten && !(totalWritten == 0 && HttpMethod.HEAD.is(_request.getMethod())))
                    failure = new IOException("content-length %d != %d written".formatted(committedContentLength, totalWritten));

                // is the request fully consumed?
                Throwable unconsumed = stream.consumeAvailable();
                if (LOG.isDebugEnabled())
                    LOG.debug("consumeAvailable: {} {} ", unconsumed == null, httpChannelState);

                if (unconsumed != null && httpChannelState.getConnectionMetaData().isPersistent())
                    failure = ExceptionUtil.combine(failure, unconsumed);

                if (failure != null)
                {
                    httpChannelState._callbackFailure = failure;
                    if (!stream.isCommitted())
                        errorResponse = new ErrorResponse(request);
                    else
                        completeStream = true;
                }
            }

            if (LOG.isDebugEnabled())
                LOG.debug("succeeded: failure={} needLastStreamSend={} {}", failure, needLastStreamSend, this);

            if (errorResponse != null)
                Response.writeError(request, errorResponse, new ErrorCallback(request, errorResponse, stream, failure), failure);
            else if (needLastStreamSend)
                stream.send(_request._metaData, responseMetaData, true, null, httpChannelState._handlerInvoker);
            else if (completeStream)
                httpChannelState._handlerInvoker.completeStream(stream, failure);
            else if (LOG.isDebugEnabled())
                LOG.debug("No action on succeeded {}", this);
        }

        /**
         * Called when the {@link Handler} (or it's delegates) fail the request handling.
         * @param failure The reason for the failure.
         */
        @Override
        public void failed(Throwable failure)
        {
            // Called when the request/response cycle is completing with a failure.
            HttpStream stream;
            ChannelRequest request;
            HttpChannelState httpChannelState;
            ErrorResponse errorResponse = null;
            try (AutoLock ignored = _request._lock.lock())
            {
                httpChannelState = _request._httpChannelState;
                stream = httpChannelState._stream;
                request = _request;

                if (lockedCompleteCallback())
                    return;
                assert httpChannelState._callbackFailure == null;

                httpChannelState._callbackFailure = failure;

                // Consume any input.
                Throwable unconsumed = stream.consumeAvailable();
                ExceptionUtil.addSuppressedIfNotAssociated(failure, unconsumed);

                if (LOG.isDebugEnabled())
                    LOG.debug("failed stream.isCommitted={}, response.isCommitted={} {}", httpChannelState._stream.isCommitted(), httpChannelState._response.isCommitted(), this);

                if (!stream.isCommitted())
                    errorResponse = new ErrorResponse(request);
            }

            if (errorResponse != null)
                Response.writeError(request, errorResponse, new ErrorCallback(request, errorResponse, stream, failure), failure);
            else
                _request.getHttpChannelState()._handlerInvoker.failed(failure);
        }

        private boolean lockedCompleteCallback()
        {
            assert _request._lock.isHeldByCurrentThread();

            HttpChannelState httpChannelState = _request._httpChannelState;
            if (httpChannelState == null)
            {
                if (LOG.isDebugEnabled())
                    LOG.debug("already recycled after completion {} by", _request, _completedBy);
                return true;
            }

            if (httpChannelState._callbackCompleted)
            {
                if (LOG.isDebugEnabled())
                {
                    LOG.debug("already completed {} by", _request, _completedBy);
                    LOG.debug("Second complete", new Throwable("second complete"));
                }
                return true;
            }

            if (LOG.isDebugEnabled())
                _completedBy = new Throwable(Thread.currentThread().getName());

            httpChannelState._callbackCompleted = true;

            return false;
        }

        @Override
        public InvocationType getInvocationType()
        {
            // TODO review this as it is probably not correct
            return _request.getHttpStream().getInvocationType();
        }
    }

    /**
     * Used as the {@link Response} when writing the error response
     * from {@link HttpChannelState.ChannelCallback#failed(Throwable)}.
     */
    private static class ErrorResponse extends ChannelResponse
    {
        public ErrorResponse(ChannelRequest request)
        {
            super(request);
            _status = HttpStatus.INTERNAL_SERVER_ERROR_500;
        }

        @Override
        protected Throwable getFailure(HttpChannelState httpChannelState)
        {
            // we ignore channel failures so we can try to generate an error response.
            return null;
        }

        @Override
        protected ResponseHttpFields getResponseHttpFields(HttpChannelState httpChannelState)
        {
            httpChannelState._committedContentLength = -1;
            HttpFields original = super.getResponseHttpFields(httpChannelState);
            ResponseHttpFields httpFields = new ResponseHttpFields();

            for (HttpField field : original)
            {
                HttpHeader header = field.getHeader();
                if (header == HttpHeader.SERVER || header == HttpHeader.DATE)
                    httpFields.add(field);
            }
            return httpFields;
        }

        @Override
        MetaData.Response lockedPrepareResponse(HttpChannelState httpChannelState, boolean last)
        {
            MetaData.Response httpFields = super.lockedPrepareResponse(httpChannelState, last);
            httpChannelState._response._status = _status;
            HttpFields.Mutable originalResponseFields = httpChannelState._responseHeaders.getMutableHttpFields();
            originalResponseFields.clear();
            originalResponseFields.add(getResponseHttpFields());
            return httpFields;
        }
    }

    /**
     * Used as the {@link Response} and {@link Callback} when writing the error response
     * from {@link HttpChannelState.ChannelCallback#failed(Throwable)}.
     */
    private static class ErrorCallback implements Callback
    {
        private final ChannelRequest _request;
        private final ErrorResponse _errorResponse;
        private final HttpStream _stream;
        private final Throwable _failure;

        public ErrorCallback(ChannelRequest request, ErrorResponse response, HttpStream stream, Throwable failure)
        {
            _request = request;
            _errorResponse = response;
            _stream = stream;
            _failure = failure;
        }

        /**
         * Called when the error write in {@link HttpChannelState.ChannelCallback#failed(Throwable)} succeeds.
         */
        @Override
        public void succeeded()
        {
            if (LOG.isDebugEnabled())
                LOG.debug("ErrorWrite succeeded: {}", this);
            boolean needLastWrite;
            MetaData.Response responseMetaData = null;
            HttpChannelState httpChannelState;
            Throwable failure;
            try (AutoLock ignored = _request._lock.lock())
            {
                httpChannelState = _request.getHttpChannelState();
                failure = _failure;

                // Did the ErrorHandler do the last write?
                needLastWrite = httpChannelState.lockedLastStreamSend();
                if (needLastWrite && _errorResponse.getResponseHttpFields().commit())
                    responseMetaData = _errorResponse.lockedPrepareResponse(httpChannelState, true);
            }

            if (needLastWrite)
            {
                _stream.send(_request._metaData, responseMetaData, true, null,
                    Callback.from(() -> httpChannelState._handlerInvoker.failed(failure),
                        x ->
                        {
                            ExceptionUtil.addSuppressedIfNotAssociated(failure, x);
                            httpChannelState._handlerInvoker.failed(failure);
                        }));
            }
            else
            {
                httpChannelState._handlerInvoker.failed(failure);
            }
        }

        /**
         * Called when the error write in {@link HttpChannelState.ChannelCallback#failed(Throwable)} fails.
         * @param x The reason for the failure.
         */
        @Override
        public void failed(Throwable x)
        {
            if (LOG.isDebugEnabled())
                LOG.debug("ErrorWrite failed: {}", this, x);
            Throwable failure;
            HttpChannelState httpChannelState;
            try (AutoLock ignored = _request._lock.lock())
            {
                failure = _failure;
                httpChannelState = _request.lockedGetHttpChannelState();
                httpChannelState._response._status = _errorResponse._status;
            }
            if (ExceptionUtil.areNotAssociated(failure, x))
                failure.addSuppressed(x);
            httpChannelState._handlerInvoker.failed(failure);
        }

        @Override
        public String toString()
        {
            return "%s@%x".formatted(getClass().getSimpleName(), hashCode());
        }
    }

    private class HttpChannelSerializedInvoker extends SerializedInvoker
    {
        @Override
        protected void onError(Runnable task, Throwable failure)
        {
            ChannelRequest request;
            Content.Chunk error;
            boolean callbackCompleted;
            try (AutoLock ignore = _lock.lock())
            {
                callbackCompleted = _callbackCompleted;
                request = _request;
                error = _request == null ? null : _failure;
            }

            if (request == null || callbackCompleted)
            {
                // It is too late to handle error, so just log it
                super.onError(task, failure);
            }
            else if (error == null)
            {
                // Try to fail the request, but we might lose a race.
                try
                {
                    request._callback.failed(failure);
                }
                catch (Throwable t)
                {
                    ExceptionUtil.addSuppressedIfNotAssociated(failure, t);
                    super.onError(task, failure);
                }
            }
            else
            {
                // We are already in error, so we will not handle this one,
                // but we will add as suppressed if we have not seen it already.
                Throwable cause = error.getFailure();
                if (ExceptionUtil.areNotAssociated(cause, failure))
                    error.getFailure().addSuppressed(failure);
            }
        }
    }
}<|MERGE_RESOLUTION|>--- conflicted
+++ resolved
@@ -273,11 +273,7 @@
             _response = new ChannelResponse(_request);
 
             HttpConfiguration httpConfiguration = getHttpConfiguration();
-<<<<<<< HEAD
-            ResponseHttpFields responseHeaders = _response.getHeaders();
-=======
             HttpFields.Mutable responseHeaders = _response.getHeaders();
->>>>>>> c2f67172
             if (httpConfiguration.getSendServerVersion())
                 responseHeaders.add(SERVER_VERSION);
             if (httpConfiguration.getSendXPoweredBy())
@@ -1188,7 +1184,7 @@
         }
 
         @Override
-        public ResponseHttpFields getHeaders()
+        public HttpFields.Mutable getHeaders()
         {
             return _httpFields;
         }
