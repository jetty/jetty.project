//
// ========================================================================
// Copyright (c) 1995-2022 Mort Bay Consulting Pty Ltd and others.
//
// This program and the accompanying materials are made available under the
// terms of the Eclipse Public License v. 2.0 which is available at
// https://www.eclipse.org/legal/epl-2.0, or the Apache License, Version 2.0
// which is available at https://www.apache.org/licenses/LICENSE-2.0.
//
// SPDX-License-Identifier: EPL-2.0 OR Apache-2.0
// ========================================================================
//

package org.eclipse.jetty.server.internal;

import java.io.IOException;
import java.nio.ByteBuffer;
import java.util.AbstractMap;
import java.util.Collections;
import java.util.HashMap;
import java.util.Map;
import java.util.Objects;
import java.util.Set;
import java.util.concurrent.atomic.LongAdder;
import java.util.function.Function;
import java.util.function.Predicate;
import java.util.function.Supplier;

import org.eclipse.jetty.http.BadMessageException;
import org.eclipse.jetty.http.HttpField;
import org.eclipse.jetty.http.HttpFields;
import org.eclipse.jetty.http.HttpHeader;
import org.eclipse.jetty.http.HttpMethod;
import org.eclipse.jetty.http.HttpScheme;
import org.eclipse.jetty.http.HttpStatus;
import org.eclipse.jetty.http.HttpURI;
import org.eclipse.jetty.http.HttpVersion;
import org.eclipse.jetty.http.MetaData;
import org.eclipse.jetty.http.PreEncodedHttpField;
import org.eclipse.jetty.http.Trailers;
import org.eclipse.jetty.http.UriCompliance;
import org.eclipse.jetty.io.ByteBufferPool;
import org.eclipse.jetty.io.Connection;
import org.eclipse.jetty.io.Content;
import org.eclipse.jetty.io.EndPoint;
import org.eclipse.jetty.server.Components;
import org.eclipse.jetty.server.ConnectionMetaData;
import org.eclipse.jetty.server.Connector;
import org.eclipse.jetty.server.Context;
import org.eclipse.jetty.server.Handler;
import org.eclipse.jetty.server.HttpChannel;
import org.eclipse.jetty.server.HttpConfiguration;
import org.eclipse.jetty.server.HttpStream;
import org.eclipse.jetty.server.Request;
import org.eclipse.jetty.server.RequestLog;
import org.eclipse.jetty.server.Response;
import org.eclipse.jetty.server.Server;
import org.eclipse.jetty.util.Attributes;
import org.eclipse.jetty.util.Callback;
import org.eclipse.jetty.util.TypeUtil;
import org.eclipse.jetty.util.thread.AutoLock;
import org.eclipse.jetty.util.thread.Invocable;
import org.eclipse.jetty.util.thread.Scheduler;
import org.eclipse.jetty.util.thread.SerializedInvoker;
import org.eclipse.jetty.util.thread.ThreadPool;
import org.slf4j.Logger;
import org.slf4j.LoggerFactory;

/**
 * A Channel represents a sequence of request cycles from the same connection with only a single
 * request cycle may be active at once for each channel.
 * <p>
 * Many methods return {@link Runnable}s to indicate that further work is needed. These
 * can be given to an ExecutionStrategy instead of calling known methods like HttpChannel.handle().
 */
public class HttpChannelState implements HttpChannel, Components
{
    private static final Logger LOG = LoggerFactory.getLogger(HttpChannelState.class);
    private static final Throwable DO_NOT_SEND = new Throwable("No Send");
    private static final HttpField CONTENT_LENGTH_0 = new PreEncodedHttpField(HttpHeader.CONTENT_LENGTH, "0")
    {
        @Override
        public int getIntValue()
        {
            return 0;
        }

        @Override
        public long getLongValue()
        {
            return 0L;
        }
    };
    private static final MetaData.Request ERROR_REQUEST = new MetaData.Request("GET", HttpURI.from("/"), HttpVersion.HTTP_1_0, HttpFields.EMPTY);
    private static final HttpField SERVER_VERSION = new PreEncodedHttpField(HttpHeader.SERVER, HttpConfiguration.SERVER_VERSION);
    private static final HttpField POWERED_BY = new PreEncodedHttpField(HttpHeader.X_POWERED_BY, HttpConfiguration.SERVER_VERSION);
    private static final Map<String, Object> NULL_CACHE = new AbstractMap<>()
    {
        @Override
        public Set<Entry<String, Object>> entrySet()
        {
            return Collections.emptySet();
        }

        @Override
        public Object put(String key, Object value)
        {
            return null;
        }

        @Override
        public void putAll(Map<? extends String, ?> m)
        {
        }
    };

    /**
     * State of the processing of the request
     */
    enum ProcessState
    {
        /** Idle state */
        IDLE,

        /** The HandlerInvoker Runnable has been executed */
        HANDLING,

        /** A Request.Processor has been called.
         * Any calls to {@link #onFailure(Throwable)} will fail the callback. */
        PROCESSING,

        /** The Request.Processor call has returned prior to callback completion.
         * The Content APIs are enabled. */
        PROCESSED,
    }

    /**
     * The state of the written response
     */
    enum WriteState
    {
        /** Not yet written */
        NOT_LAST,

        /** Last content written, but write not yet completed */
        LAST_WRITTEN,

        /** Last content written and completed */
        LAST_WRITE_COMPLETED,
    }

    private final AutoLock _lock = new AutoLock();
    private final HandlerInvoker _handlerInvoker = new HandlerInvoker();
    private final ConnectionMetaData _connectionMetaData;
    private final SerializedInvoker _serializedInvoker;
    private final Attributes _requestAttributes = new Attributes.Lazy();
    private final ResponseHttpFields _responseHeaders = new ResponseHttpFields();
    private ProcessState _processState = ProcessState.IDLE;
    private WriteState _writeState = WriteState.NOT_LAST;
    private boolean _completed = false;
    private Throwable _failure;
    private ChannelRequest _request;
    private HttpStream _stream;
    private long _committedContentLength = -1;
    private ResponseHttpFields _responseTrailers;
    private Runnable _onContentAvailable;
    private Callback _writeCallback;
    private Content.Chunk.Error _error;
    private Predicate<Throwable> _onError;
    private Map<String, Object> _cache;

    public HttpChannelState(ConnectionMetaData connectionMetaData)
    {
        _connectionMetaData = connectionMetaData;
        // The SerializedInvoker is used to prevent infinite recursion of callbacks calling methods calling callbacks etc.
        _serializedInvoker = new SerializedInvoker()
        {
            @Override
            protected void onError(Runnable task, Throwable failure)
            {
                ChannelRequest request;
                Content.Chunk.Error error;
                boolean completed;
                try (AutoLock ignore = _lock.lock())
                {
                    completed = _completed;
                    request = _request;
                    error = _request == null ? null : _error;
                }

                if (request == null || completed)
                {
                    // It is too late to handle error, so just log it
                    super.onError(task, failure);
                }
                else if (error == null)
                {
                    // Try to fail the request, but we might lose a race.
                    try
                    {
                        request._callback.failed(failure);
                    }
                    catch (Throwable t)
                    {
                        if (!TypeUtil.isAssociated(failure, t))
                            failure.addSuppressed(t);
                        super.onError(task, failure);
                    }
                }
                else
                {
                    // We are already in error, so we will not handle this one,
                    // but we will add as suppressed if we have not seen it already.
                    Throwable cause = error.getCause();
                    if (cause != null && !TypeUtil.isAssociated(cause, failure))
                        error.getCause().addSuppressed(failure);
                }
            }
        };
    }

    @Override
    public void recycle()
    {
        try (AutoLock ignored = _lock.lock())
        {
            if (LOG.isDebugEnabled())
                LOG.debug("recycling {}", this);

            // Break the link between request and channel, so that
            // applications cannot use request/response/callback anymore.
            _request._httpChannel = null;

            // Break the links with the upper and lower layers.
            _request = null;
            _stream = null;

            // Recycle.
            _requestAttributes.clearAttributes();
            _responseHeaders.reset();
            _processState = ProcessState.IDLE;
            _writeState = WriteState.NOT_LAST;
            _completed = false;
            _failure = null;
            _committedContentLength = -1;
            if (_responseTrailers != null)
                _responseTrailers.reset();
            _onContentAvailable = null;
            _writeCallback = null;
            _error = null;
            _onError = null;
        }
    }

    public HttpConfiguration getHttpConfiguration()
    {
        return _connectionMetaData.getHttpConfiguration();
    }

    public HttpStream getHttpStream()
    {
        try (AutoLock ignored = _lock.lock())
        {
            return _stream;
        }
    }

    public void setHttpStream(HttpStream stream)
    {
        try (AutoLock ignored = _lock.lock())
        {
            _stream = stream;
        }
    }

    public Server getServer()
    {
        return _connectionMetaData.getConnector().getServer();
    }

    @Override
    public ConnectionMetaData getConnectionMetaData()
    {
        return _connectionMetaData;
    }

    // TODO: remove this
    public Connection getConnection()
    {
        return _connectionMetaData.getConnection();
    }

    // TODO: remove this
    public Connector getConnector()
    {
        return _connectionMetaData.getConnector();
    }

    // TODO: remove this
    public EndPoint getEndPoint()
    {
        return getConnection().getEndPoint();
    }

    @Override
    public ByteBufferPool getByteBufferPool()
    {
        return getConnectionMetaData().getConnector().getByteBufferPool();
    }

    @Override
    public Scheduler getScheduler()
    {
        return getServer().getBean(Scheduler.class);
    }

    @Override
    public ThreadPool getThreadPool()
    {
        return getServer().getThreadPool();
    }

    @Override
    public Map<String, Object> getCache()
    {
        if (_cache == null)
        {
            if (getConnectionMetaData().isPersistent())
                _cache = new HashMap<>();
            else
                _cache = NULL_CACHE;
        }
        return _cache;
    }

    /**
     * Start request handling by returning a Runnable that will call {@link Handler#handle(Request)}.
     *
     * @param request The request metadata to handle.
     * @return A Runnable that will call {@link Handler#handle(Request)}.  Unlike all other {@link Runnable}s
     * returned by HttpChannel methods, this runnable should not be mutually excluded or serialized. Specifically
     * other {@link Runnable}s returned by methods on this class can be run concurrently with the {@link Runnable}
     * returned from this method.
     */
    public Runnable onRequest(MetaData.Request request)
    {
        if (LOG.isDebugEnabled())
            LOG.debug("onRequest {} {}", request, this);

        try (AutoLock ignored = _lock.lock())
        {
            if (_stream == null)
                throw new IllegalStateException("No HttpStream");
            if (_request != null)
                throw new IllegalStateException("duplicate request");
            _request = new ChannelRequest(this, request);

            HttpFields.Mutable responseHeaders = _request._response.getHeaders();
            if (getHttpConfiguration().getSendServerVersion())
                responseHeaders.add(SERVER_VERSION);
            if (getHttpConfiguration().getSendXPoweredBy())
                responseHeaders.add(POWERED_BY);
            if (getHttpConfiguration().getSendDateHeader())
                responseHeaders.add(getConnectionMetaData().getConnector().getServer().getDateField());

            if (!HttpMethod.PRI.is(request.getMethod()) &&
                !HttpMethod.CONNECT.is(request.getMethod()) &&
                !_request.getPathInContext().startsWith("/") &&
                !HttpMethod.OPTIONS.is(request.getMethod()))
                throw new BadMessageException("Bad URI path");

            HttpURI uri = request.getURI();
            if (uri.hasViolations())
            {
                String badMessage = UriCompliance.checkUriCompliance(getConnectionMetaData().getHttpConfiguration().getUriCompliance(), uri);
                if (badMessage != null)
                    return onFailure(new BadMessageException(badMessage));
            }

            // This is deliberately not serialized to allow a handler to block.
            return _handlerInvoker;
        }
    }

    public Request getRequest()
    {
        try (AutoLock ignored = _lock.lock())
        {
            return _request;
        }
    }

    public Response getResponse()
    {
        try (AutoLock ignored = _lock.lock())
        {
            return _request == null ? null : _request._response;
        }
    }

    public boolean isRequestHandled()
    {
        try (AutoLock ignored = _lock.lock())
        {
            return _processState.ordinal() >= ProcessState.HANDLING.ordinal();
        }
    }

    public Runnable onContentAvailable()
    {
        Runnable onContent;
        try (AutoLock ignored = _lock.lock())
        {
            if (_request == null)
                return null;
            onContent = _onContentAvailable;
            _onContentAvailable = null;
        }
        return _serializedInvoker.offer(onContent);
    }

    @Override
    public Invocable.InvocationType getInvocationType()
    {
        // TODO Can this actually be done, as we may need to invoke other Runnables after onContent?
        //      Could we at least avoid the lock???
        Runnable onContent;
        try (AutoLock ignored = _lock.lock())
        {
            if (_request == null)
                return null;
            onContent = _onContentAvailable;
        }
        return Invocable.getInvocationType(onContent);
    }

    public Runnable onFailure(Throwable x)
    {
        if (LOG.isDebugEnabled())
            LOG.debug("onError {}", this, x);

        HttpStream stream;
        Runnable task;
        try (AutoLock ignored = _lock.lock())
        {
            // If the channel doesn't have a stream, then the error is ignored.
            if (_stream == null)
                return null;
            stream = _stream;

            if (_request == null)
            {
                // If the channel doesn't have a request, then the error must have occurred during the parsing of
                // the request line / headers, so make a temp request for logging and producing an error response.
                _request = new ChannelRequest(this, ERROR_REQUEST);
            }

            // Remember the error and arrange for any subsequent reads, demands or writes to fail with this error.
            if (_error == null)
            {
                _error = new Content.Chunk.Error(x);
            }
            else if (_error.getCause() != x)
            {
                _error.getCause().addSuppressed(x);
                return null;
            }

            // Invoke onContentAvailable() if we are currently demanding.
            Runnable invokeOnContentAvailable = _onContentAvailable;
            _onContentAvailable = null;

            // If a write() is in progress, fail the write callback.
            Callback writeCallback = _writeCallback;
            _writeCallback = null;
            Runnable invokeWriteFailure = writeCallback == null ? null : () -> writeCallback.failed(x);

            ChannelRequest request = _request;
            Runnable invokeCallback = () ->
            {
                // Only fail the callback if the application was not invoked.
                boolean handled;
                try (AutoLock ignore = _lock.lock())
                {
                    handled = _processState.ordinal() >= ProcessState.HANDLING.ordinal();
                    if (!handled)
                        _processState = ProcessState.PROCESSED;
                }
                if (handled)
                {
                    if (LOG.isDebugEnabled())
                        LOG.debug("already handled, skipping failing callback in {}", HttpChannelState.this);
                }
                else
                {
                    if (LOG.isDebugEnabled())
                        LOG.debug("failing callback in {}", this, x);
                    request._callback.failed(x);
                }
            };

            // Invoke error listeners.
            Predicate<Throwable> onError = _onError;
            _onError = null;
            Runnable invokeOnErrorAndCallback = onError == null ? invokeCallback : () ->
            {
                if (!onError.test(x))
                    invokeCallback.run();
            };

            // Serialize all the error actions.
            task = _serializedInvoker.offer(invokeOnContentAvailable, invokeWriteFailure, invokeOnErrorAndCallback);
        }

        // Consume content as soon as possible to open any flow control window.
        Throwable unconsumed = stream.consumeAll();
        if (unconsumed != null && LOG.isDebugEnabled())
            LOG.debug("consuming content during error {}", unconsumed.toString());

        return task;
    }

    public void addHttpStreamWrapper(Function<HttpStream, HttpStream.Wrapper> onStreamEvent)
    {
        while (true)
        {
            HttpStream stream;
            try (AutoLock ignored = _lock.lock())
            {
                stream = _stream;
            }
            if (_stream == null)
                throw new IllegalStateException("No active stream");
            HttpStream.Wrapper combined = onStreamEvent.apply(stream);
            if (combined == null || combined.getWrapped() != stream)
                throw new IllegalArgumentException("Cannot remove stream");
            try (AutoLock ignored = _lock.lock())
            {
                if (_stream != stream)
                    continue;
                _stream = combined;
                break;
            }
        }
    }

    private void resetResponse()
    {
        try (AutoLock ignored = _lock.lock())
        {
            if (_responseHeaders.isCommitted())
                throw new IllegalStateException("response committed");

            _request._response._status = 0;

            _responseHeaders.clear();

            if (_responseTrailers != null)
                _responseTrailers.clear();
        }
    }

    private Throwable lockedCheckWrite(boolean last, long length)
    {
        assert _request._lock.isHeldByCurrentThread();

        return switch (_writeState)
        {
            case NOT_LAST ->
            {
                _writeState = last ? WriteState.LAST_WRITTEN : WriteState.NOT_LAST;
                _request._response._contentBytesWritten += length;
                yield null;
            }

            // There are many instances of code that wants to ensure the output is closed, so
            // it does a redundant write(true, callback).  The DO_NOT_SEND option supports this by
            // turning such writes into a NOOP.
            case LAST_WRITTEN, LAST_WRITE_COMPLETED -> (length > 0)
                ? new IllegalStateException("last already written")
                : DO_NOT_SEND;
        };
    }

    @Override
    public String toString()
    {
        try (AutoLock ignored = _lock.lock())
        {
            return String.format("%s@%x{processState=%s, writeState=%s, completed=%b, writeCallback=%s, request=%s}",
                this.getClass().getSimpleName(),
                hashCode(),
                _processState,
                _writeState,
                _completed,
                _writeCallback,
                _request);
        }
    }

    private class HandlerInvoker implements Invocable.Task, Callback
    {
        @Override
        public void run()
        {
            // Once we switch to HANDLING state and beyond, then we assume that the
            // application will call the callback, and thus any onFailure reports will not.
            // However, if a thread calling the application throws, then that exception will be reported
            // to the callback.
            ChannelRequest request;
            try (AutoLock ignored = _lock.lock())
            {
                _processState = ProcessState.HANDLING;
                request = _request;
            }

            if (LOG.isDebugEnabled())
                LOG.debug("invoking handler in {}", HttpChannelState.this);
            Server server = _connectionMetaData.getConnector().getServer();

            Request.Processor processor;
            Request customized = request;
            Throwable failure = null;
            try
            {
                // Customize before accepting.
                HttpConfiguration configuration = getHttpConfiguration();

                for (HttpConfiguration.Customizer customizer : configuration.getCustomizers())
                {
                    Request next = customizer.customize(request, ((Response)request._response).getHeaders());
                    customized = next == null ? customized : next;
                }

                if (customized != request && server.getRequestLog() != null)
                    request.setLoggedRequest(customized);

                processor = server.handle(customized);
                if (processor == null)
                    processor = (req, res, cb) -> Response.writeError(req, res, cb, HttpStatus.NOT_FOUND_404);
            }
            catch (Throwable t)
            {
                processor = null;
                failure = t;
            }

            try (AutoLock ignored1 = _lock.lock())
            {
                _processState = ProcessState.PROCESSING;
            }

            try
            {
                if (processor != null)
                    processor.process(customized, request._response, request._callback);
            }
            catch (Throwable x)
            {
                failure = x;
            }
            if (failure != null)
                request._callback.failed(failure);

            HttpStream stream;
            boolean completeStream;
            try (AutoLock ignored = _lock.lock())
            {
                _processState = ProcessState.PROCESSED;

                if (_failure != null)
                {
                    if (failure != null)
                    {
                        if (!TypeUtil.isAssociated(failure, _failure))
                            _failure.addSuppressed(failure);
                    }
                    failure = _failure;
                }

                completeStream = _completed && (failure != null || _writeState == WriteState.LAST_WRITE_COMPLETED);
                stream = _stream;
            }
            if (completeStream)
                completeStream(stream, failure);
        }

        /**
         * Called only as {@link Callback} by last write from {@link ChannelCallback#succeeded}
         */
        @Override
        public void succeeded()
        {
            HttpStream stream;
            boolean completeStream;
            try (AutoLock ignored = _lock.lock())
            {
                _writeState = WriteState.LAST_WRITE_COMPLETED;
                assert _completed;
                completeStream = _processState == ProcessState.PROCESSED;
                stream = _stream;
            }

            if (completeStream)
                completeStream(stream, null);
        }

        /**
         * Called only as {@link Callback} by last write from {@link ChannelCallback#succeeded}
         */
        @Override
        public void failed(Throwable failure)
        {
            HttpStream stream;
            boolean completeStream;
            try (AutoLock ignored = _lock.lock())
            {
                _writeState = WriteState.LAST_WRITE_COMPLETED;
                assert _completed;
                completeStream = _processState == ProcessState.PROCESSED;
                stream = _stream;
                if (_failure == null)
                    _failure = failure;
                else if (!TypeUtil.isAssociated(_failure, failure))
                {
                    _failure.addSuppressed(failure);
                    failure = _failure;
                }
            }
            if (completeStream)
                completeStream(stream, failure);
        }

        private void completeStream(HttpStream stream, Throwable failure)
        {
            try
            {
                RequestLog requestLog = getServer().getRequestLog();
                if (requestLog != null)
                {
                    if (LOG.isDebugEnabled())
                        LOG.debug("logging {}", HttpChannelState.this);

                    requestLog.log(_request.getLoggedRequest(), _request._response);
                }
            }
            finally
            {
                // This is THE ONLY PLACE the stream is succeeded or failed.
                if (failure == null)
                    stream.succeeded();
                else
                    stream.failed(failure);
            }
        }

        @Override
        public InvocationType getInvocationType()
        {
            return getConnectionMetaData().getConnector().getServer().getInvocationType();
        }
    }

    public static class ChannelRequest implements Attributes, Request
    {
        private final long _timeStamp = System.currentTimeMillis();
        private final ChannelCallback _callback = new ChannelCallback(this);
        private final String _id;
        private final ConnectionMetaData _connectionMetaData;
        private final MetaData.Request _metaData;
        private final ChannelResponse _response;
        private final AutoLock _lock;
        private final LongAdder _contentBytesRead = new LongAdder();
        private HttpChannelState _httpChannel;
        private Request _loggedRequest;

        ChannelRequest(HttpChannelState httpChannel, MetaData.Request metaData)
        {
            _httpChannel = Objects.requireNonNull(httpChannel);
            _id = httpChannel.getHttpStream().getId();
            _connectionMetaData = httpChannel.getConnectionMetaData();
            _metaData = Objects.requireNonNull(metaData);
            _response = new ChannelResponse(this);
            _lock = httpChannel._lock;
        }

        public void setLoggedRequest(Request request)
        {
            _loggedRequest = request;
        }

        public Request getLoggedRequest()
        {
            return _loggedRequest == null ? this : _loggedRequest;
        }

        HttpStream getStream()
        {
            return getHttpChannel()._stream;
        }

        public long getContentBytesRead()
        {
            return _contentBytesRead.longValue();
        }

        @Override
        public Object getAttribute(String name)
        {
            HttpChannelState httpChannel = getHttpChannel();
            if (name.startsWith("org.eclipse.jetty"))
            {
                if (Server.class.getName().equals(name))
                    return httpChannel.getConnectionMetaData().getConnector().getServer();
                if (HttpChannelState.class.getName().equals(name))
                    return httpChannel;
                // TODO: is the instanceof needed?
                // TODO: possibly remove this if statement or move to Servlet.
                if (HttpConnection.class.getName().equals(name) &&
                    getConnectionMetaData().getConnection() instanceof HttpConnection)
                    return getConnectionMetaData().getConnection();
            }
            return httpChannel._requestAttributes.getAttribute(name);
        }

        @Override
        public Object removeAttribute(String name)
        {
            return getHttpChannel()._requestAttributes.removeAttribute(name);
        }

        @Override
        public Object setAttribute(String name, Object attribute)
        {
            if (Server.class.getName().equals(name) || HttpChannelState.class.getName().equals(name) || HttpConnection.class.getName().equals(name))
                return null;
            return getHttpChannel()._requestAttributes.setAttribute(name, attribute);
        }

        @Override
        public Set<String> getAttributeNameSet()
        {
            return getHttpChannel()._requestAttributes.getAttributeNameSet();
        }

        @Override
        public void clearAttributes()
        {
            getHttpChannel()._requestAttributes.clearAttributes();
        }

        @Override
        public String getId()
        {
            return _id;
        }

        @Override
        public Components getComponents()
        {
            return getHttpChannel();
        }

        @Override
        public ConnectionMetaData getConnectionMetaData()
        {
            return _connectionMetaData;
        }

        HttpChannelState getHttpChannel()
        {
            try (AutoLock ignore = _lock.lock())
            {
                return lockedGetHttpChannel();
            }
        }

        private HttpChannelState lockedGetHttpChannel()
        {
            if (_httpChannel == null)
                throw new IllegalStateException("channel already completed");
            return _httpChannel;
        }

        @Override
        public String getMethod()
        {
            return _metaData.getMethod();
        }

        @Override
        public HttpURI getHttpURI()
        {
            return _metaData.getURI();
        }

        @Override
        public Context getContext()
        {
            return getConnectionMetaData().getConnector().getServer().getContext();
        }

        @Override
        public String getPathInContext()
        {
            return _metaData.getURI().getCanonicalPath();
        }

        @Override
        public HttpFields getHeaders()
        {
            return _metaData.getFields();
        }

        @Override
        public long getTimeStamp()
        {
            return _timeStamp;
        }

        @Override
        public boolean isSecure()
        {
            return HttpScheme.HTTPS.is(getHttpURI().getScheme());
        }

        @Override
        public long getContentLength()
        {
            return _metaData.getContentLength();
        }

        @Override
        public Content.Chunk read()
        {
            HttpStream stream;
            try (AutoLock ignored = _lock.lock())
            {
                HttpChannelState httpChannel = lockedGetHttpChannel();

                Content.Chunk error = httpChannel._error;
                if (error != null)
                    return error;

<<<<<<< HEAD
                if (httpChannel._state.ordinal() < State.PROCESSING.ordinal())
                    return new Content.Chunk.Error(new IllegalStateException("not processing"));
=======
                if (httpChannel._processState.ordinal() < ProcessState.PROCESSING.ordinal())
                    return new Content.Error(new IllegalStateException("not processing"));
>>>>>>> 63fd8a1a

                stream = httpChannel._stream;
            }

            Content.Chunk chunk = stream.readContent();
            if (chunk != null && chunk.hasRemaining())
                _contentBytesRead.add(chunk.getByteBuffer().remaining());

            return chunk;
        }

        @Override
        public void demand(Runnable demandCallback)
        {
            boolean error;
            HttpStream stream;
            try (AutoLock ignored = _lock.lock())
            {
                HttpChannelState httpChannel = lockedGetHttpChannel();

                error = httpChannel._error != null || httpChannel._processState.ordinal() < ProcessState.PROCESSING.ordinal();
                if (!error)
                {
                    if (httpChannel._onContentAvailable != null)
                        throw new IllegalArgumentException("demand pending");
                    httpChannel._onContentAvailable = demandCallback;
                }

                stream = httpChannel._stream;
            }

            if (error)
                // TODO: can we avoid re-grabbing the lock to get the HttpChannel?
                getHttpChannel()._serializedInvoker.run(demandCallback);
            else
                stream.demandContent();
        }

        @Override
        public void fail(Throwable failure)
        {
            // TODO
        }

        @Override
        public void push(MetaData.Request request)
        {
            getStream().push(request);
        }

        @Override
        public boolean addErrorListener(Predicate<Throwable> onError)
        {
            try (AutoLock ignored = _lock.lock())
            {
                HttpChannelState httpChannel = lockedGetHttpChannel();

                if (httpChannel._error != null)
                    return false;

                if (httpChannel._onError == null)
                {
                    httpChannel._onError = onError;
                }
                else
                {
                    Predicate<Throwable> previous = httpChannel._onError;
                    httpChannel._onError = throwable ->
                    {
                        if (!previous.test(throwable))
                            return onError.test(throwable);
                        return true;
                    };
                }
                return true;
            }
        }

        @Override
        public void addHttpStreamWrapper(Function<HttpStream, HttpStream.Wrapper> wrapper)
        {
            getHttpChannel().addHttpStreamWrapper(wrapper);
        }

        @Override
        public String toString()
        {
            return String.format("%s@%x %s %s", getMethod(), hashCode(), getHttpURI(), _metaData.getHttpVersion());
        }
    }

    public static class ChannelResponse implements Response, Callback
    {
        private final ChannelRequest _request;
        private int _status;
        private long _contentBytesWritten;

        private ChannelResponse(ChannelRequest request)
        {
            _request = request;
        }

        public long getContentBytesWritten()
        {
            return _contentBytesWritten;
        }

        @Override
        public Request getRequest()
        {
            return _request;
        }

        @Override
        public int getStatus()
        {
            return _status;
        }

        @Override
        public void setStatus(int code)
        {
            if (!isCommitted())
                _status = code;
        }

        @Override
        public HttpFields.Mutable getHeaders()
        {
            return _request.getHttpChannel()._responseHeaders;
        }

        @Override
        public HttpFields.Mutable getOrCreateTrailers()
        {
            try (AutoLock ignored = _request._lock.lock())
            {
                HttpChannelState httpChannel = _request.lockedGetHttpChannel();

                // TODO check if trailers allowed in version and transport?
                HttpFields.Mutable trailers = httpChannel._responseTrailers;
                if (trailers == null)
                    trailers = httpChannel._responseTrailers = new ResponseHttpFields();
                return trailers;
            }
        }

        private HttpFields takeTrailers()
        {
            ResponseHttpFields trailers = _request.getHttpChannel()._responseTrailers;
            if (trailers != null)
                trailers.commit();
            return trailers;
        }

        @Override
        public void write(Content.Chunk chunk, Callback callback)
        {
            if (chunk instanceof Trailers trailersChunk)
            {
                ResponseHttpFields trailers = _request.getHttpChannel()._responseTrailers;
                if (trailers != null)
                    trailers.add(trailersChunk.getTrailers());
                callback.succeeded();
            }
            else
            {
                Response.super.write(chunk, callback);
            }
        }

        @Override
        public void write(boolean last, Callback callback, ByteBuffer... content)
        {
            long length = 0;
            for (ByteBuffer b : content)
                length += b.remaining();

            long totalWritten;
            HttpChannelState httpChannel;
            HttpStream stream = null;
            Throwable failure;
            MetaData.Response responseMetaData = null;
            try (AutoLock ignored = _request._lock.lock())
            {
                httpChannel = _request.lockedGetHttpChannel();

                if (httpChannel._writeCallback != null)
                    failure = new IllegalStateException("write pending");
                else if (httpChannel._processState.ordinal() < ProcessState.PROCESSING.ordinal())
                    failure = new IllegalStateException("not processing");
                else if (httpChannel._error != null)
                    failure = httpChannel._error.getCause();
                else
                    failure = httpChannel.lockedCheckWrite(last, length);

                if (failure == null)
                {
                    httpChannel._writeCallback = callback;

                    stream = httpChannel._stream;
                    totalWritten = _contentBytesWritten;

                    if (httpChannel._responseHeaders.commit())
                        responseMetaData = lockedPrepareResponse(httpChannel, last);

                    // If the content length were not compatible with what was written, then we need to abort.
                    long committedContentLength = httpChannel._committedContentLength;
                    if (committedContentLength >= 0)
                    {
                        String lengthError = (totalWritten > committedContentLength) ? "written %d > %d content-length"
                            : (last && totalWritten < committedContentLength) ? "written %d < %d content-length" : null;
                        if (lengthError != null)
                        {
                            String message = lengthError.formatted(totalWritten, committedContentLength);
                            if (LOG.isDebugEnabled())
                                LOG.debug("fail {} {}", callback, message);
                            failure = new IOException(message);
                        }
                    }
                }
            }

            if (failure == null)
            {
                stream.send(_request._metaData, responseMetaData, last, this, content);
            }
            else if (failure == DO_NOT_SEND)
            {
                httpChannel._serializedInvoker.run(callback::succeeded);
            }
            else
            {
                Throwable t = failure;
                httpChannel._serializedInvoker.run(() -> callback.failed(t));
            }
        }

        @Override
        public void succeeded()
        {
            // Called when an individual write succeeds.
            Callback callback;
            HttpChannelState httpChannel;
            try (AutoLock ignored = _request._lock.lock())
            {
                httpChannel = _request.lockedGetHttpChannel();
                callback = httpChannel._writeCallback;
                httpChannel._writeCallback = null;
                if (httpChannel._writeState == WriteState.LAST_WRITTEN)
                    httpChannel._writeState = WriteState.LAST_WRITE_COMPLETED;
            }
            if (LOG.isDebugEnabled())
                LOG.debug("write succeeded {}", callback);
            if (callback != null)
                httpChannel._serializedInvoker.run(callback::succeeded);
        }

        @Override
        public void failed(Throwable x)
        {
            // Called when an individual write fails.
            Callback callback;
            HttpChannelState httpChannel;
            try (AutoLock ignored = _request._lock.lock())
            {
                httpChannel = _request.lockedGetHttpChannel();
                callback = httpChannel._writeCallback;
                httpChannel._writeCallback = null;
            }
            if (LOG.isDebugEnabled())
                LOG.debug("write failed {}", callback, x);
            if (callback != null)
                httpChannel._serializedInvoker.run(() -> callback.failed(x));
        }

        @Override
        public InvocationType getInvocationType()
        {
            return Invocable.getInvocationType(_request.getHttpChannel()._writeCallback);
        }

        @Override
        public boolean isCommitted()
        {
            return _request.getHttpChannel()._responseHeaders.isCommitted();
        }

        @Override
        public boolean isCompletedSuccessfully()
        {
            try (AutoLock ignored = _request._lock.lock())
            {
                if (_request._httpChannel == null)
                    return false;

                return _request._httpChannel._completed && _request._httpChannel._failure == null;
            }
        }

        @Override
        public void reset()
        {
            _request.getHttpChannel().resetResponse();
        }

        private MetaData.Response lockedPrepareResponse(HttpChannelState httpChannel, boolean last)
        {
            // Assume 200 unless told otherwise.
            if (_status == 0)
                _status = HttpStatus.OK_200;

            // Can we set the content length?
            HttpFields.Mutable mutableHeaders = httpChannel._responseHeaders.getMutableHttpFields();
            httpChannel._committedContentLength = mutableHeaders.getLongField(HttpHeader.CONTENT_LENGTH);
            if (last && httpChannel._committedContentLength < 0L)
            {
                httpChannel._committedContentLength = _contentBytesWritten;
                if (httpChannel._committedContentLength == 0)
                    mutableHeaders.put(CONTENT_LENGTH_0);
                else
                    mutableHeaders.putLongField(HttpHeader.CONTENT_LENGTH, httpChannel._committedContentLength);
            }

            httpChannel._stream.prepareResponse(mutableHeaders);

            // Provide trailers if they exist
            Supplier<HttpFields> trailers = httpChannel._responseTrailers == null ? null : this::takeTrailers;

            return new MetaData.Response(
                httpChannel.getConnectionMetaData().getHttpVersion(),
                _status,
                null,
                httpChannel._responseHeaders,
                httpChannel._committedContentLength,
                trailers
            );
        }
    }

    private static class ChannelCallback implements Callback
    {
        private final ChannelRequest _request;
        private Throwable _completedBy;

        private ChannelCallback(ChannelRequest request)
        {
            _request = request;
        }

        @Override
        public void succeeded()
        {
            // Called when the request/response cycle is completing successfully.
            HttpStream stream;
            boolean needLastWrite;
            HttpChannelState httpChannelState;
            Throwable failure = null;
            MetaData.Response responseMetaData = null;
            boolean completeStream;
            try (AutoLock ignored = _request._lock.lock())
            {
                lockedOnComplete();
                httpChannelState = _request._httpChannel;
                completeStream = httpChannelState._processState == ProcessState.PROCESSED && httpChannelState._writeState == WriteState.LAST_WRITE_COMPLETED;

                // We are being tough on handler implementations and expect them
                // to not have pending operations when calling succeeded or failed.
                if (httpChannelState._onContentAvailable != null)
                    throw new IllegalStateException("demand pending");
                if (httpChannelState._writeCallback != null)
                    throw new IllegalStateException("write pending");
                if (httpChannelState._error != null)
                    throw new IllegalStateException("error " + httpChannelState._error, httpChannelState._error.getCause());

                needLastWrite = switch (httpChannelState._writeState)
                {
                    case NOT_LAST -> true;
                    case LAST_WRITTEN, LAST_WRITE_COMPLETED -> false;
                };
                stream = httpChannelState._stream;

                if (httpChannelState._responseHeaders.commit())
                    responseMetaData = _request._response.lockedPrepareResponse(httpChannelState, true);

                long totalWritten = _request._response._contentBytesWritten;
                long committedContentLength = httpChannelState._committedContentLength;

                if (committedContentLength >= 0 && committedContentLength != totalWritten)
                    failure = httpChannelState._failure = new IOException("content-length %d != %d written".formatted(committedContentLength, totalWritten));

                // is the request fully consumed?
                Throwable unconsumed = stream.consumeAll();
                if (LOG.isDebugEnabled())
                    LOG.debug("consumeAll: {} {} ", unconsumed == null, httpChannelState);

                if (unconsumed != null && httpChannelState.getConnectionMetaData().isPersistent())
                {
                    if (failure == null)
                        failure = httpChannelState._failure = unconsumed;
                    else if (!TypeUtil.isAssociated(failure, unconsumed))
                        failure.addSuppressed(unconsumed);
                }
            }

            if (failure == null && needLastWrite)
                stream.send(_request._metaData, responseMetaData, true, httpChannelState._handlerInvoker);
            else if (completeStream)
                httpChannelState._handlerInvoker.completeStream(stream, failure);
        }

        @Override
        public void failed(Throwable failure)
        {
            // Called when the request/response cycle is completing with a failure.
            HttpStream stream;
            boolean writeErrorResponse;
            ChannelRequest request;
            HttpChannelState httpChannelState;
            boolean completeStream;
            try (AutoLock ignored = _request._lock.lock())
            {
                lockedOnComplete();

                httpChannelState = _request._httpChannel;
                httpChannelState._failure = failure;
                completeStream = httpChannelState._processState == ProcessState.PROCESSED;

                // Verify whether we can write an error response.
                writeErrorResponse = !httpChannelState._stream.isCommitted();
                stream = httpChannelState._stream;
                request = _request;

                // Consume any input.
                Throwable unconsumed = stream.consumeAll();
                if (unconsumed != null && !TypeUtil.isAssociated(unconsumed, failure))
                    failure.addSuppressed(unconsumed);

                if (writeErrorResponse)
                {
                    // Cannot log or recycle just yet, since we need to generate the error response.
                    _request._response._status = HttpStatus.INTERNAL_SERVER_ERROR_500;
                    httpChannelState._responseHeaders.reset();
                    httpChannelState._writeState = WriteState.NOT_LAST;
                }
            }

            if (LOG.isDebugEnabled())
                LOG.debug("failed {}", httpChannelState, failure);

            if (writeErrorResponse)
            {
                ErrorResponse response = new ErrorResponse(request, stream, failure);
                Response.writeError(request, response, response, failure);
            }
            else if (completeStream)
            {
                httpChannelState._handlerInvoker.completeStream(stream, failure);
            }
        }

        private void lockedOnComplete()
        {
            assert _request._lock.isHeldByCurrentThread();

            HttpChannelState httpChannelState = _request._httpChannel;
            if (httpChannelState == null)
            {
                if (LOG.isDebugEnabled())
                    LOG.warn("already recycled after completion {} by", _request, _completedBy);
                throw new IllegalStateException("channel already completed");
            }

            if (httpChannelState._completed)
            {
                if (LOG.isDebugEnabled())
                    LOG.warn("already completed {} by", _request, _completedBy);
                throw new IllegalStateException("already completed");
            }
            if (LOG.isDebugEnabled())
                _completedBy = new Throwable(Thread.currentThread().getName());
            httpChannelState._completed = true;
        }

        @Override
        public InvocationType getInvocationType()
        {
            // TODO review this as it is probably not correct
            return _request.getStream().getInvocationType();
        }
    }

    private static class ErrorResponse extends Response.Wrapper implements Callback
    {
        private final ChannelRequest _request;
        private final HttpStream _stream;
        private final Throwable _failure;

        public ErrorResponse(ChannelRequest request, HttpStream stream, Throwable failure)
        {
            super(request, request._response);
            _request = request;
            _stream = stream;
            _failure = failure;
        }

        @Override
        public void write(boolean last, Callback callback, ByteBuffer... content)
        {
            long length = 0;
            for (ByteBuffer b : content)
                length += b.remaining();

            HttpChannelState httpChannel;
            Throwable failure;
            MetaData.Response responseMetaData = null;
            try (AutoLock ignored = _request._lock.lock())
            {
                httpChannel = _request.lockedGetHttpChannel();
                httpChannel._writeCallback = callback;
                failure = httpChannel.lockedCheckWrite(last, length);
                if (httpChannel._responseHeaders.commit())
                    responseMetaData = _request._response.lockedPrepareResponse(httpChannel, last);
            }

            if (failure == null)
                _stream.send(_request._metaData, responseMetaData, last, last ? Callback.from(this::lastWriteCompleted, callback) : callback, content);
            else if (failure == DO_NOT_SEND)
                httpChannel._serializedInvoker.run(callback::succeeded);
            else
                httpChannel._serializedInvoker.run(() -> callback.failed(failure));
        }

        private void lastWriteCompleted()
        {
            try (AutoLock ignored = _request._lock.lock())
            {
                _request.lockedGetHttpChannel()._writeState = WriteState.LAST_WRITE_COMPLETED;
            }
        }

        @Override
        public void succeeded()
        {
            boolean needLastWrite;
            MetaData.Response responseMetaData = null;
            HttpChannelState httpChannel;
            try (AutoLock ignored = _request._lock.lock())
            {
                httpChannel = _request.getHttpChannel();

                // Did the errorProcessor do the last write?
                needLastWrite = httpChannel._writeState.ordinal() <= WriteState.LAST_WRITTEN.ordinal();
                if (needLastWrite && httpChannel._responseHeaders.commit())
                    responseMetaData = _request._response.lockedPrepareResponse(httpChannel, true);
            }

            if (needLastWrite)
                _stream.send(_request._metaData, responseMetaData, true,
                    Callback.from(() -> httpChannel._handlerInvoker.failed(_failure),
                        x ->
                        {
                            if (!TypeUtil.isAssociated(_failure, x))
                                _failure.addSuppressed(x);
                            httpChannel._handlerInvoker.failed(_failure);
                        }));
            else
                httpChannel._handlerInvoker.failed(_failure);
        }

        @Override
        public void failed(Throwable x)
        {
            if (!TypeUtil.isAssociated(_failure, x))
                _failure.addSuppressed(x);
            _request.getHttpChannel()._handlerInvoker.failed(_failure);
        }
    }
}<|MERGE_RESOLUTION|>--- conflicted
+++ resolved
@@ -942,13 +942,8 @@
                 if (error != null)
                     return error;
 
-<<<<<<< HEAD
-                if (httpChannel._state.ordinal() < State.PROCESSING.ordinal())
+                if (httpChannel._processState.ordinal() < ProcessState.PROCESSING.ordinal())
                     return new Content.Chunk.Error(new IllegalStateException("not processing"));
-=======
-                if (httpChannel._processState.ordinal() < ProcessState.PROCESSING.ordinal())
-                    return new Content.Error(new IllegalStateException("not processing"));
->>>>>>> 63fd8a1a
 
                 stream = httpChannel._stream;
             }
