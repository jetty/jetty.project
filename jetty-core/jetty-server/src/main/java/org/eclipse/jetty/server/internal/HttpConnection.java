//
// ========================================================================
// Copyright (c) 1995 Mort Bay Consulting Pty Ltd and others.
//
// This program and the accompanying materials are made available under the
// terms of the Eclipse Public License v. 2.0 which is available at
// https://www.eclipse.org/legal/epl-2.0, or the Apache License, Version 2.0
// which is available at https://www.apache.org/licenses/LICENSE-2.0.
//
// SPDX-License-Identifier: EPL-2.0 OR Apache-2.0
// ========================================================================
//

package org.eclipse.jetty.server.internal;

import java.io.IOException;
import java.nio.ByteBuffer;
import java.nio.channels.WritePendingException;
import java.util.List;
import java.util.Objects;
import java.util.Set;
import java.util.concurrent.Executor;
import java.util.concurrent.RejectedExecutionException;
import java.util.concurrent.TimeoutException;
import java.util.concurrent.atomic.AtomicBoolean;
import java.util.concurrent.atomic.AtomicLong;
import java.util.concurrent.atomic.AtomicReference;
import java.util.concurrent.atomic.LongAdder;

import org.eclipse.jetty.http.BadMessageException;
import org.eclipse.jetty.http.ComplianceViolation;
import org.eclipse.jetty.http.HostPortHttpField;
import org.eclipse.jetty.http.HttpCompliance;
import org.eclipse.jetty.http.HttpException;
import org.eclipse.jetty.http.HttpField;
import org.eclipse.jetty.http.HttpFields;
import org.eclipse.jetty.http.HttpGenerator;
import org.eclipse.jetty.http.HttpHeader;
import org.eclipse.jetty.http.HttpHeaderValue;
import org.eclipse.jetty.http.HttpMethod;
import org.eclipse.jetty.http.HttpParser;
import org.eclipse.jetty.http.HttpScheme;
import org.eclipse.jetty.http.HttpStatus;
import org.eclipse.jetty.http.HttpURI;
import org.eclipse.jetty.http.HttpVersion;
import org.eclipse.jetty.http.MetaData;
import org.eclipse.jetty.http.Trailers;
import org.eclipse.jetty.http.UriCompliance;
import org.eclipse.jetty.io.ByteBufferPool;
import org.eclipse.jetty.io.Connection;
import org.eclipse.jetty.io.Content;
import org.eclipse.jetty.io.EndPoint;
import org.eclipse.jetty.io.EofException;
import org.eclipse.jetty.io.RetainableByteBuffer;
import org.eclipse.jetty.io.RuntimeIOException;
import org.eclipse.jetty.io.ssl.SslConnection;
import org.eclipse.jetty.server.AbstractMetaDataConnection;
import org.eclipse.jetty.server.ConnectionFactory;
import org.eclipse.jetty.server.ConnectionMetaData;
import org.eclipse.jetty.server.Connector;
import org.eclipse.jetty.server.HttpChannel;
import org.eclipse.jetty.server.HttpConfiguration;
import org.eclipse.jetty.server.HttpStream;
import org.eclipse.jetty.server.Request;
import org.eclipse.jetty.server.Server;
import org.eclipse.jetty.server.TunnelSupport;
import org.eclipse.jetty.util.BufferUtil;
import org.eclipse.jetty.util.Callback;
import org.eclipse.jetty.util.HostPort;
import org.eclipse.jetty.util.IteratingCallback;
import org.eclipse.jetty.util.StringUtil;
import org.eclipse.jetty.util.TypeUtil;
import org.eclipse.jetty.util.URIUtil;
import org.eclipse.jetty.util.thread.Invocable;
import org.slf4j.Logger;
import org.slf4j.LoggerFactory;

import static org.eclipse.jetty.http.HttpCompliance.Violation.MISMATCHED_AUTHORITY;
import static org.eclipse.jetty.http.HttpStatus.INTERNAL_SERVER_ERROR_500;

/**
 * <p>A {@link Connection} that handles the HTTP protocol.</p>
 */
public class HttpConnection extends AbstractMetaDataConnection implements Runnable, Connection.UpgradeFrom, Connection.UpgradeTo, Connection.Tunnel, ConnectionMetaData
{
    private static final Logger LOG = LoggerFactory.getLogger(HttpConnection.class);
    private static final HttpField PREAMBLE_UPGRADE_H2C = new HttpField(HttpHeader.UPGRADE, "h2c");
    private static final ThreadLocal<HttpConnection> __currentConnection = new ThreadLocal<>();
    private static final AtomicLong __connectionIdGenerator = new AtomicLong();

    private final TunnelSupport _tunnelSupport = new TunnelSupportOverHTTP1();
    private final AtomicLong _streamIdGenerator = new AtomicLong();
    private final long _id;
    private final HttpChannel _httpChannel;
    private final RequestHandler _requestHandler;
    private final HttpParser _parser;
    private final HttpGenerator _generator;
    private final ByteBufferPool _bufferPool;
    private final AtomicReference<HttpStreamOverHTTP1> _stream = new AtomicReference<>();
    private final Lazy _attributes = new Lazy();
    private final DemandContentCallback _demandContentCallback = new DemandContentCallback();
    private final SendCallback _sendCallback = new SendCallback();
    private final LongAdder bytesIn = new LongAdder();
    private final LongAdder bytesOut = new LongAdder();
    private final AtomicBoolean _handling = new AtomicBoolean(false);
    private final HttpFields.Mutable _headerBuilder = HttpFields.build();
    private volatile RetainableByteBuffer _requestBuffer;
    private HttpFields.Mutable _trailers;
    private Runnable _onRequest;
    private long _requests;
    // TODO why is this not on HttpConfiguration?
    private boolean _useInputDirectByteBuffers;
    private boolean _useOutputDirectByteBuffers;

    /**
     * Get the current connection that this thread is dispatched to.
     * Note that a thread may be processing a request asynchronously and
     * thus not be dispatched to the connection.
     *
     * @return the current HttpConnection or null
     * @see Request#getAttribute(String) for a more general way to access the HttpConnection
     */
    public static HttpConnection getCurrentConnection()
    {
        return __currentConnection.get();
    }

    protected static HttpConnection setCurrentConnection(HttpConnection connection)
    {
        HttpConnection last = __currentConnection.get();
        __currentConnection.set(connection);
        return last;
    }

    /**
     * @deprecated use {@link #HttpConnection(HttpConfiguration, Connector, EndPoint)} instead.  Will be removed in Jetty 12.1.0
     */
    @Deprecated(since = "12.0.6", forRemoval = true)
    public HttpConnection(HttpConfiguration configuration, Connector connector, EndPoint endPoint, boolean recordComplianceViolations)
    {
        this(configuration, connector, endPoint);
    }

    public HttpConnection(HttpConfiguration configuration, Connector connector, EndPoint endPoint)
    {
        super(connector, configuration, endPoint);
        _id = __connectionIdGenerator.getAndIncrement();
        _bufferPool = connector.getByteBufferPool();
        _generator = newHttpGenerator();
        _httpChannel = newHttpChannel(connector.getServer(), configuration);
        _requestHandler = newRequestHandler();
        _parser = newHttpParser(configuration.getHttpCompliance());
        if (LOG.isDebugEnabled())
            LOG.debug("New HTTP Connection {}", this);
    }

    @Override
    public InvocationType getInvocationType()
    {
        return getServer().getInvocationType();
    }

    /**
     * @deprecated No replacement, no longer used within {@link HttpConnection}, will be removed in Jetty 12.1.0
     */
    @Deprecated(since = "12.0.6", forRemoval = true)
    public boolean isRecordHttpComplianceViolations()
    {
        return false;
    }

    protected HttpGenerator newHttpGenerator()
    {
        return new HttpGenerator();
    }

    protected HttpParser newHttpParser(HttpCompliance compliance)
    {
        HttpParser parser = new HttpParser(_requestHandler, getHttpConfiguration().getRequestHeaderSize(), compliance);
        parser.setHeaderCacheSize(getHttpConfiguration().getHeaderCacheSize());
        parser.setHeaderCacheCaseSensitive(getHttpConfiguration().isHeaderCacheCaseSensitive());
        return parser;
    }

    protected HttpChannel newHttpChannel(Server server, HttpConfiguration configuration)
    {
        return new HttpChannelState(this);
    }

    protected HttpStreamOverHTTP1 newHttpStream(String method, String uri, HttpVersion version)
    {
        return new HttpStreamOverHTTP1(method, uri, version);
    }

    protected RequestHandler newRequestHandler()
    {
        return new RequestHandler();
    }

    public Server getServer()
    {
        return getConnector().getServer();
    }

    public HttpChannel getHttpChannel()
    {
        return _httpChannel;
    }

    public HttpParser getParser()
    {
        return _parser;
    }

    public HttpGenerator getGenerator()
    {
        return _generator;
    }

    @Override
    public String getId()
    {
        StringBuilder builder = new StringBuilder();
        builder.append(getRemoteSocketAddress()).append('@');
        try
        {
            TypeUtil.toHex(hashCode(), builder);
        }
        catch (IOException ignored)
        {
        }
        builder.append('#').append(_id);
        return builder.toString();
    }

    @Override
    public HttpVersion getHttpVersion()
    {
        HttpStreamOverHTTP1 stream = _stream.get();
        return (stream != null) ? stream._version : HttpVersion.HTTP_1_1;
    }

    @Override
    public String getProtocol()
    {
        return getHttpVersion().asString();
    }

    @Override
    public boolean isPersistent()
    {
        return _generator.isPersistent(getHttpVersion());
    }

    @Override
    public Object removeAttribute(String name)
    {
        return _attributes.removeAttribute(name);
    }

    @Override
    public Object setAttribute(String name, Object attribute)
    {
        return _attributes.setAttribute(name, attribute);
    }

    @Override
    public Object getAttribute(String name)
    {
        return _attributes.getAttribute(name);
    }

    @Override
    public Set<String> getAttributeNameSet()
    {
        return _attributes.getAttributeNameSet();
    }

    @Override
    public void clearAttributes()
    {
        _attributes.clearAttributes();
    }

    @Override
    public long getMessagesIn()
    {
        return _requests;
    }

    @Override
    public long getMessagesOut()
    {
        return _requests; // TODO not strictly correct
    }

    public boolean isUseInputDirectByteBuffers()
    {
        return _useInputDirectByteBuffers;
    }

    public void setUseInputDirectByteBuffers(boolean useInputDirectByteBuffers)
    {
        // TODO why is this not on HttpConfiguration?
        _useInputDirectByteBuffers = useInputDirectByteBuffers;
    }

    public boolean isUseOutputDirectByteBuffers()
    {
        return _useOutputDirectByteBuffers;
    }

    public void setUseOutputDirectByteBuffers(boolean useOutputDirectByteBuffers)
    {
        // TODO why is this not on HttpConfiguration?
        _useOutputDirectByteBuffers = useOutputDirectByteBuffers;
    }

    @Override
    public ByteBuffer onUpgradeFrom()
    {
        if (isRequestBufferEmpty())
            return null;
        ByteBuffer unconsumed = ByteBuffer.allocateDirect(_requestBuffer.remaining());
        unconsumed.put(_requestBuffer.getByteBuffer());
        unconsumed.flip();
        return unconsumed;
    }

    @Override
    public void onUpgradeTo(ByteBuffer buffer)
    {
        ensureRequestBuffer();
        BufferUtil.append(_requestBuffer.getByteBuffer(), buffer);
    }

    @Override
    public void startTunnel()
    {
        getParser().startTunnel();
        getGenerator().startTunnel();
    }

    void releaseRequestBuffer()
    {
        if (LOG.isDebugEnabled())
            LOG.debug("releasing request buffer {} {}", _requestBuffer, this);
        if (_requestBuffer != null)
            _requestBuffer.release();
        _requestBuffer = null;
    }

    private void ensureRequestBuffer()
    {
        if (_requestBuffer == null)
        {
            _requestBuffer = _bufferPool.acquire(getInputBufferSize(), isUseInputDirectByteBuffers());
            if (LOG.isDebugEnabled())
                LOG.debug("request buffer acquired {} {}", _requestBuffer, this);
        }
    }

    public boolean isRequestBufferEmpty()
    {
        return _requestBuffer == null || !_requestBuffer.hasRemaining();
    }

    @Override
    public void onFillable()
    {
        if (LOG.isDebugEnabled())
            LOG.debug("onFillable enter {} {} {}", _httpChannel, _requestBuffer, this);

        HttpConnection last = setCurrentConnection(this);
        try
        {
            ensureRequestBuffer();

            // We must loop until we fill -1 or there is an async pause in handling.
            // Note that the endpoint might already be closed in some special circumstances.
            while (true)
            {
                int filled = fillRequestBuffer();
                if (LOG.isDebugEnabled())
                    LOG.debug("onFillable filled {} {} {} {}", filled, _httpChannel, _requestBuffer, this);

                if (filled < 0 && getEndPoint().isOutputShutdown())
                    close();

                boolean handle = parseRequestBuffer();

                // There could be a connection upgrade before handling
                // the HTTP/1.1 request, for example PRI * HTTP/2.
                // If there was a connection upgrade, the other
                // connection took over, nothing more to do here.
                if (getEndPoint().getConnection() != this)
                {
                    releaseRequestBuffer();
                    break;
                }

                // The headers of a request have been received.
                if (handle)
                {
                    Request request = _httpChannel.getRequest();
                    if (LOG.isDebugEnabled())
                        LOG.debug("HANDLE {} {}", request, this);

                    // If the buffer is empty and no body is expected, then release the buffer
                    if (isRequestBufferEmpty() && !_parser.hasContent())
                    {
                        // try parsing now to the end of the message
                        parseRequestBuffer();
                        if (_parser.isComplete())
                            releaseRequestBuffer();
                    }

                    // Handle the request by running the task.
                    _handling.set(true);
                    Runnable onRequest = _onRequest;
                    _onRequest = null;
                    onRequest.run();

                    // If the CaS succeeds, then some thread is still handling the request.
                    // If the CaS fails, then stream is completed, we are no longer handling,
                    // so the caller can continue to fill and parse more connections.
                    if (_handling.compareAndSet(true, false))
                    {
                        if (LOG.isDebugEnabled())
                            LOG.debug("request !complete {} {} {}", request, _requestBuffer, this);
                        // Cannot release the request buffer here, because the
                        // application may read concurrently from another thread.
                        // The request buffer will be released by the application
                        // reading the request content, or by the implementation
                        // trying to consume the request content.
                        break;
                    }

                    // If there was an upgrade, release and return.
                    if (getEndPoint().getConnection() != this)
                    {
                        if (LOG.isDebugEnabled())
                            LOG.debug("upgraded {} -> {}", this, getEndPoint().getConnection());
                        if (_requestBuffer != null)
                            releaseRequestBuffer();
                        break;
                    }

                    // If we have already released the request buffer, then use fill interest before allocating another
                    if (_requestBuffer == null)
                    {
                        fillInterested();
                        break;
                    }
                }
                else if (filled == 0)
                {
                    assert isRequestBufferEmpty();
                    releaseRequestBuffer();
                    fillInterested();
                    break;
                }
                else if (filled < 0)
                {
                    assert isRequestBufferEmpty();
                    releaseRequestBuffer();
                    getEndPoint().shutdownOutput();
                    break;
                }
                else if (_requestHandler._failure != null)
                {
                    // There was an error, don't fill more.
                    releaseRequestBuffer();
                    break;
                }
            }
        }
        catch (Throwable x)
        {
            try
            {
                if (LOG.isDebugEnabled())
                    LOG.debug("caught exception {} {}", this, _httpChannel, x);
                if (_requestBuffer != null)
                    releaseRequestBuffer();
            }
            finally
            {
                getEndPoint().close(x);
            }
        }
        finally
        {
            setCurrentConnection(last);
            if (LOG.isDebugEnabled())
                LOG.debug("onFillable exit {} {} {}", _httpChannel, _requestBuffer, this);
        }
    }

    /**
     * Parse and fill data, looking for content.
     * We do parse first, and only fill if we're out of bytes to avoid unnecessary system calls.
     */
    void parseAndFillForContent()
    {
        ensureRequestBuffer();

        while (_parser.inContentState())
        {
            if (parseRequestBuffer())
                break;

            if (!_parser.inContentState())
            {
                // The request is complete, and we are going to re-enter onFillable(),
                // because either A: the request/response was completed synchronously
                // so the onFillable() thread will loop, or B: the request/response
                // was completed asynchronously, and the HttpStreamOverHTTP1 dispatches
                // a call to onFillable() to process the next request.
                // Therefore, there is no need to release the request buffer here,
                // also because the buffer may contain pipelined requests.
                break;
            }

            assert !_requestBuffer.hasRemaining();

            if (_requestBuffer.isRetained())
            {
                // The application has retained the content chunks,
                // reacquire the buffer to avoid overwriting the content.
                releaseRequestBuffer();
                ensureRequestBuffer();
            }

            int filled = fillRequestBuffer();
            if (filled <= 0)
            {
                releaseRequestBuffer();
                break;
            }
        }
    }

    private int fillRequestBuffer()
    {
        if (!isRequestBufferEmpty())
            return _requestBuffer.remaining();

        try
        {
            ByteBuffer requestBuffer = _requestBuffer.getByteBuffer();
            int filled = getEndPoint().fill(requestBuffer);
            if (filled == 0) // Do a retry on fill 0 (optimization for SSL connections)
                filled = getEndPoint().fill(requestBuffer);

            if (LOG.isDebugEnabled())
                LOG.debug("filled {} {} {}", filled, _requestBuffer, this);

            if (filled > 0)
                bytesIn.add(filled);
            else if (filled < 0)
                _parser.atEOF();

            return filled;
        }
        catch (Throwable x)
        {
            if (LOG.isDebugEnabled())
                LOG.debug("Unable to fill from endpoint {}", getEndPoint(), x);
            _parser.atEOF();
            return -1;
        }
    }

    private boolean parseRequestBuffer()
    {
        if (LOG.isDebugEnabled())
            LOG.debug("parse {} {}", _requestBuffer, this);

        if (_parser.isTerminated())
            throw new RuntimeIOException("Parser is terminated");

        boolean handle = _parser.parseNext(_requestBuffer.getByteBuffer());

        if (LOG.isDebugEnabled())
            LOG.debug("parsed {} {} {} {}", handle, _parser, _requestBuffer, this);

        return handle;
    }

    private boolean upgrade(HttpStreamOverHTTP1 stream)
    {
        if (stream.upgrade())
        {
            _httpChannel.recycle();
            _parser.close();
            _generator.reset();
            return true;
        }
        else
        {
            return false;
        }
    }

    @Override
    protected void onFillInterestedFailed(Throwable cause)
    {
        _parser.close();
        super.onFillInterestedFailed(cause);
    }

    @Override
    public boolean onIdleExpired(TimeoutException timeout)
    {
        if (_httpChannel.getRequest() == null)
            return true;
        Runnable task = _httpChannel.onIdleTimeout(timeout);
        if (task != null)
            getExecutor().execute(task);
        return false; // We've handle the exception
    }

    @Override
    public void close()
    {
        Runnable task = _httpChannel.onClose();
        if (task != null)
            task.run();
        super.close();
    }

    @Override
    public void onOpen()
    {
        super.onOpen();
        if (isRequestBufferEmpty())
            fillInterested();
        else
            getExecutor().execute(this);
    }

    @Override
    public void run()
    {
        onFillable();
    }

    public void asyncReadFillInterested()
    {
        getEndPoint().tryFillInterested(_demandContentCallback);
    }

    @Override
    public long getBytesIn()
    {
        return bytesIn.longValue();
    }

    @Override
    public long getBytesOut()
    {
        return bytesOut.longValue();
    }

    @Override
    public String toConnectionString()
    {
        return String.format("%s@%x[p=%s,g=%s]=>%s",
            getClass().getSimpleName(),
            hashCode(),
            _parser,
            _generator,
            _httpChannel);
    }

    private class DemandContentCallback implements Callback
    {
        @Override
        public void succeeded()
        {
            Runnable task = _httpChannel.onContentAvailable();
            if (LOG.isDebugEnabled())
                LOG.debug("demand succeeded {}", task);
            if (task != null)
                task.run();
        }

        @Override
        public void failed(Throwable x)
        {
            Runnable task = _httpChannel.onFailure(x);
            if (LOG.isDebugEnabled())
                LOG.debug("demand failed {}", task, x);
            if (task != null)
                // Execute error path as invocation type is probably wrong.
                getConnector().getExecutor().execute(task);
        }

        @Override
        public InvocationType getInvocationType()
        {
            return Invocable.getInvocationType(_httpChannel);
        }
    }

    private class SendCallback extends IteratingCallback
    {
        private MetaData.Response _info;
        private boolean _head;
        private ByteBuffer _content;
        private boolean _lastContent;
        private Callback _callback;
        private RetainableByteBuffer _header;
        private RetainableByteBuffer _chunk;
        private boolean _shutdownOut;

        private SendCallback()
        {
            super(true);
        }

        @Override
        public InvocationType getInvocationType()
        {
            return _callback.getInvocationType();
        }

        private boolean reset(MetaData.Request request, MetaData.Response response, ByteBuffer content, boolean last, Callback callback)
        {
            if (reset())
            {
                _info = response;
                _head = request != null && HttpMethod.HEAD.is(request.getMethod());
                _content = content;
                _lastContent = last;
                _callback = callback;
                _header = null;
                if (getConnector().isShutdown())
                    _generator.setPersistent(false);
                return true;
            }
            else
            {
                if (isClosed())
                    callback.failed(new EofException());
                else
                    callback.failed(new WritePendingException());
                return false;
            }
        }

        @Override
        public Action process() throws Exception
        {
            if (_callback == null)
                throw new IllegalStateException();

            boolean useDirectByteBuffers = isUseOutputDirectByteBuffers();
            while (true)
            {
                ByteBuffer headerByteBuffer = _header == null ? null : _header.getByteBuffer();
                ByteBuffer chunkByteBuffer = _chunk == null ? null : _chunk.getByteBuffer();
                HttpGenerator.Result result = _generator.generateResponse(_info, _head, headerByteBuffer, chunkByteBuffer, _content, _lastContent);
                if (LOG.isDebugEnabled())
                    LOG.debug("generate: {} for {} ({},{},{})@{}",
                        result,
                        this,
                        BufferUtil.toSummaryString(headerByteBuffer),
                        BufferUtil.toSummaryString(_content),
                        _lastContent,
                        _generator.getState());

                switch (result)
                {
                    case NEED_INFO:
                        throw new EofException("request lifecycle violation");

                    case NEED_HEADER:
                    {
                        _header = _bufferPool.acquire(Math.min(getHttpConfiguration().getResponseHeaderSize(), getHttpConfiguration().getOutputBufferSize()), useDirectByteBuffers);
                        continue;
                    }
                    case HEADER_OVERFLOW:
                    {
                        if (_header.capacity() >= getHttpConfiguration().getResponseHeaderSize())
                            throw new HttpException.RuntimeException(INTERNAL_SERVER_ERROR_500, "Response header too large");
                        releaseHeader();
                        _header = _bufferPool.acquire(getHttpConfiguration().getResponseHeaderSize(), useDirectByteBuffers);
                        continue;
                    }
                    case NEED_CHUNK:
                    {
                        _chunk = _bufferPool.acquire(HttpGenerator.CHUNK_SIZE, useDirectByteBuffers);
                        continue;
                    }
                    case NEED_CHUNK_TRAILER:
                    {
                        releaseChunk();
                        _chunk = _bufferPool.acquire(getHttpConfiguration().getResponseHeaderSize(), useDirectByteBuffers);
                        continue;
                    }
                    case FLUSH:
                    {
                        // Don't write the chunk or the content if this is a HEAD response, or any other type of response that should have no content
                        if (_head || _generator.isNoContent())
                        {
                            if (_chunk != null)
                                BufferUtil.clear(chunkByteBuffer);
                            BufferUtil.clear(_content);
                        }

                        int gatherWrite = 0;
                        long bytes = 0;
                        if (BufferUtil.hasContent(headerByteBuffer))
                        {
                            gatherWrite += 4;
                            bytes += _header.remaining();
                        }
                        if (BufferUtil.hasContent(chunkByteBuffer))
                        {
                            gatherWrite += 2;
                            bytes += _chunk.remaining();
                        }
                        if (BufferUtil.hasContent(_content))
                        {
                            gatherWrite += 1;
                            bytes += _content.remaining();
                        }
                        HttpConnection.this.bytesOut.add(bytes);
                        switch (gatherWrite)
                        {
                            case 7:
                                getEndPoint().write(this, headerByteBuffer, chunkByteBuffer, _content);
                                break;
                            case 6:
                                getEndPoint().write(this, headerByteBuffer, chunkByteBuffer);
                                break;
                            case 5:
                                getEndPoint().write(this, headerByteBuffer, _content);
                                break;
                            case 4:
                                getEndPoint().write(this, headerByteBuffer);
                                break;
                            case 3:
                                getEndPoint().write(this, chunkByteBuffer, _content);
                                break;
                            case 2:
                                getEndPoint().write(this, chunkByteBuffer);
                                break;
                            case 1:
                                getEndPoint().write(this, _content);
                                break;
                            default:
                                succeeded();
                        }

                        return Action.SCHEDULED;
                    }
                    case SHUTDOWN_OUT:
                    {
                        _shutdownOut = true;
                        continue;
                    }
                    case DONE:
                    {
                        // If this is the end of the response and the connector was shutdown after response was committed,
                        // we can't add the Connection:close header, but we are still allowed to close the connection
                        // by shutting down the output.
                        if (getConnector().isShutdown() && _generator.isEnd() && _generator.isPersistent())
                            _shutdownOut = true;

                        return Action.SUCCEEDED;
                    }
                    case CONTINUE:
                    {
                        break;
                    }
                    default:
                    {
                        throw new IllegalStateException("generateResponse=" + result);
                    }
                }
            }
        }

        private Callback resetCallback()
        {
            Callback complete = _callback;
            _callback = null;
            _info = null;
            _content = null;
            return complete;
        }

        private void release()
        {
            releaseHeader();
            releaseChunk();
        }

        private void releaseHeader()
        {
            if (_header != null)
                _header.release();
            _header = null;
        }

        private void releaseChunk()
        {
            if (_chunk != null)
                _chunk.release();
            _chunk = null;
        }

        @Override
        protected void onCompleteSuccess()
        {
            // If we are a non-persistent connection and have succeeded the last write...
            if (_shutdownOut && !(_httpChannel.getRequest().getAttribute(HttpStream.UPGRADE_CONNECTION_ATTRIBUTE) instanceof Connection))
            {
                // then we shutdown the output here so that the client sees the body termination ASAP and
                // cannot be delayed by any further server handling before the stream callback is completed.
                getEndPoint().shutdownOutput();
            }
            Callback callback = resetCallback();
            release();
            callback.succeeded();
<<<<<<< HEAD
        }

        @Override
        public void onFailure(final Throwable x)
        {
            Callback callback = resetCallback();
            failedCallback(callback, x);
        }

        @Override
        protected void onCompleteFailure(Throwable cause)
        {
=======
        }

        @Override
        public void onFailure(final Throwable x)
        {
            Callback callback = resetCallback();
            callback.failed(x);
        }

        @Override
        protected void onCompleteFailure(Throwable cause)
        {
>>>>>>> 1e9aca4c
            release();
        }

        @Override
        public String toString()
        {
            return String.format("%s[i=%s,cb=%s]", super.toString(), _info, _callback);
        }
    }

    protected class RequestHandler implements HttpParser.RequestHandler
    {
        private Throwable _failure;

        @Override
        public void messageBegin()
        {
            _httpChannel.initialize();
        }

        @Override
        public void startRequest(String method, String uri, HttpVersion version)
        {
            HttpStreamOverHTTP1 stream = newHttpStream(method, uri, version);
            if (!_stream.compareAndSet(null, stream))
                throw new IllegalStateException("Stream pending");
            _headerBuilder.clear();
            _httpChannel.setHttpStream(stream);
        }

        @Override
        public void parsedHeader(HttpField field)
        {
            _stream.get().parsedHeader(field);
        }

        @Override
        public boolean headerComplete()
        {
            _onRequest = _stream.get().headerComplete();
            return true;
        }

        @Override
        public boolean content(ByteBuffer buffer)
        {
            HttpStreamOverHTTP1 stream = _stream.get();
            if (stream == null || stream._chunk != null || _requestBuffer == null)
                throw new IllegalStateException();

            if (LOG.isDebugEnabled())
                LOG.debug("content {}/{} for {}", BufferUtil.toDetailString(buffer), _requestBuffer, HttpConnection.this);

            _requestBuffer.retain();
            stream._chunk = Content.Chunk.asChunk(buffer, false, _requestBuffer);
            return true;
        }

        @Override
        public boolean contentComplete()
        {
            // Do nothing at this point.
            // Wait for messageComplete so any trailers can be sent as special content
            return false;
        }

        @Override
        public void onViolation(ComplianceViolation.Event event)
        {
            getHttpChannel().getComplianceViolationListener().onComplianceViolation(event);
        }

        @Override
        public void parsedTrailer(HttpField field)
        {
            if (_trailers == null)
                _trailers = HttpFields.build();
            _trailers.add(field);
        }

        @Override
        public boolean messageComplete()
        {
            HttpStreamOverHTTP1 stream = _stream.get();
            if (stream._chunk != null)
                throw new IllegalStateException();
            if (_trailers != null)
                stream._chunk = new Trailers(_trailers.asImmutable());
            else
                stream._chunk = Content.Chunk.EOF;

            getHttpChannel().getComplianceViolationListener().onRequestBegin(getHttpChannel().getRequest());
            return false;
        }

        @Override
        public void badMessage(HttpException failure)
        {
            if (LOG.isDebugEnabled())
                LOG.debug("badMessage {} {}", HttpConnection.this, failure);

            _failure = (Throwable)failure;
            _generator.setPersistent(false);

            HttpStreamOverHTTP1 stream = _stream.get();
            if (stream == null)
            {
                stream = newHttpStream("BAD", "/badMessage", HttpVersion.HTTP_1_0);
                _stream.set(stream);
                _httpChannel.setHttpStream(stream);
            }

            // If there is no request, build one temporarily to handle the error.
            // This is also done by HttpChannel.onFailure(), but here we can build
            // a request with more information, such as the method, the URI, etc.
            if (_httpChannel.getRequest() == null)
                _httpChannel.onRequest(new MetaData.Request(_parser.getBeginNanoTime(), stream._method, stream._uri, stream._version, HttpFields.EMPTY));

            Runnable task = _httpChannel.onFailure(_failure);
            if (task != null)
                getServer().getThreadPool().execute(task);
        }

        @Override
        public void earlyEOF()
        {
            if (LOG.isDebugEnabled())
                LOG.debug("early EOF {}", HttpConnection.this);
            _generator.setPersistent(false);
            HttpStreamOverHTTP1 stream = _stream.get();
            if (stream != null)
            {
                HttpEofException bad = new HttpEofException();
                Content.Chunk chunk = stream._chunk;

                if (Content.Chunk.isFailure(chunk))
                {
                    if (chunk.isLast())
                    {
                        chunk.getFailure().addSuppressed(bad);
                    }
                    else
                    {
                        bad.addSuppressed(chunk.getFailure());
                        stream._chunk = Content.Chunk.from(bad);
                    }
                }
                else
                {
                    if (chunk != null)
                        chunk.release();
                    stream._chunk = Content.Chunk.from(bad);
                }

                Runnable todo = _httpChannel.onFailure(bad);
                if (todo != null)
                    getServer().getThreadPool().execute(todo);
            }
        }
    }

    protected class HttpStreamOverHTTP1 implements HttpStream
    {
        private final long _id;
        private final String _method;
        private final HttpURI.Mutable _uri;
        private final HttpVersion _version;
        private long _contentLength = -1;
        private HostPortHttpField _hostField;
        private MetaData.Request _request;
        private HttpField _upgrade = null;
        private Content.Chunk _chunk;
        private boolean _connectionClose = false;
        private boolean _connectionKeepAlive = false;
        private boolean _connectionUpgrade = false;
        private boolean _unknownExpectation = false;
        private boolean _expects100Continue = false;
        private List<String> _complianceViolations;

        protected HttpStreamOverHTTP1(String method, String uri, HttpVersion version)
        {
            _id = _streamIdGenerator.getAndIncrement();
            _method = method;
            _uri = uri == null ? null : HttpURI.build(method, uri);
            _version = Objects.requireNonNull(version);

            if (_uri != null && _uri.getPath() == null && _uri.getScheme() != null && _uri.hasAuthority())
                _uri.path("/");
        }

        @Override
        public Throwable consumeAvailable()
        {
            Throwable result = HttpStream.consumeAvailable(this, getHttpConfiguration());
            if (result != null)
            {
                _generator.setPersistent(false);
                if (_chunk != null)
                    _chunk.release();
                _chunk = Content.Chunk.from(result, true);
            }
            return result;
        }

        public void parsedHeader(HttpField field)
        {
            HttpHeader header = field.getHeader();
            String value = field.getValue();
            if (header != null)
            {
                switch (header)
                {
                    case CONNECTION:
                        _connectionClose |= field.contains(HttpHeaderValue.CLOSE.asString());
                        if (HttpVersion.HTTP_1_0.equals(_version))
                            _connectionKeepAlive |= field.contains(HttpHeader.KEEP_ALIVE.asString());
                        _connectionUpgrade |= field.contains(HttpHeaderValue.UPGRADE.asString());
                        break;

                    case HOST:
                        if (value == null)
                            value = "";
                        if (field instanceof HostPortHttpField)
                            _hostField = (HostPortHttpField)field;
                        else
                            field = _hostField = new HostPortHttpField(value);
                        break;

                    case EXPECT:
                    {
                        if (!HttpHeaderValue.parseCsvIndex(value, t ->
                        {
                            if (t == HttpHeaderValue.CONTINUE)
                            {
                                _expects100Continue = true;
                                return true;
                            }
                            return false;
                        }, s -> false))
                        {
                            _unknownExpectation = true;
                            _expects100Continue = false;
                        }
                        break;
                    }

                    case UPGRADE:
                        _upgrade = field;
                        break;

                    case CONTENT_LENGTH:
                        _contentLength = field.getLongValue();
                        break;

                    default:
                        break;
                }
            }
            _headerBuilder.add(field);
        }

        public Runnable headerComplete()
        {
            UriCompliance compliance;
            if (_uri.hasViolations())
            {
                compliance = getHttpConfiguration().getUriCompliance();
                String badMessage = UriCompliance.checkUriCompliance(compliance, _uri, getHttpChannel().getComplianceViolationListener());
                if (badMessage != null)
                    throw new BadMessageException(badMessage);
            }

            // Check host field matches the authority in the absolute URI or is not blank
            if (_hostField != null)
            {
                if (_uri.isAbsolute())
                {
                    if (!_hostField.getValue().equals(_uri.getAuthority()))
                    {
                        HttpCompliance httpCompliance = getHttpConfiguration().getHttpCompliance();
                        if (httpCompliance.allows(MISMATCHED_AUTHORITY))
                        {
                            getHttpChannel().getComplianceViolationListener().onComplianceViolation(new ComplianceViolation.Event(httpCompliance, MISMATCHED_AUTHORITY, _uri.asString()));
                        }
                        else
                            throw new BadMessageException("Authority!=Host");
                    }
                }
                else
                {
                    if (StringUtil.isBlank(_hostField.getHostPort().getHost()))
                        throw new BadMessageException("Blank Host");
                }
            }

            // Set the scheme in the URI
            if (!_uri.isAbsolute())
                _uri.scheme(getEndPoint() instanceof SslConnection.SslEndPoint ? HttpScheme.HTTPS : HttpScheme.HTTP);

            // Set the authority (if not already set) in the URI
            if (_uri.getAuthority() == null && !HttpMethod.CONNECT.is(_method))
            {
                HostPort hostPort = _hostField == null ? getServerAuthority() : _hostField.getHostPort();
                int port = hostPort.getPort();
                if (port == URIUtil.getDefaultPortForScheme(_uri.getScheme()))
                    port = -1;
                _uri.authority(hostPort.getHost(), port);
            }

            // Set path (if not already set)
            if (_uri.getPath() == null)
            {
                _uri.path("/");
            }

            _request = new MetaData.Request(_parser.getBeginNanoTime(), _method, _uri.asImmutable(), _version, _headerBuilder, _contentLength)
            {
                @Override
                public boolean is100ContinueExpected()
                {
                    return _expects100Continue;
                }
            };

            Runnable handle = _httpChannel.onRequest(_request);
            ++_requests;

            Request request = _httpChannel.getRequest();
            getHttpChannel().getComplianceViolationListener().onRequestBegin(request);

            if (_complianceViolations != null && !_complianceViolations.isEmpty())
            {
                _httpChannel.getRequest().setAttribute(ComplianceViolation.CapturingListener.VIOLATIONS_ATTR_KEY, _complianceViolations);
                _complianceViolations = null;
            }

            boolean persistent;

            switch (_request.getHttpVersion())
            {
                case HTTP_0_9:
                {
                    persistent = false;
                    break;
                }
                case HTTP_1_0:
                {
                    persistent = getHttpConfiguration().isPersistentConnectionsEnabled() &&
                        _connectionKeepAlive &&
                        !_connectionClose ||
                        HttpMethod.CONNECT.is(_method);

                    _generator.setPersistent(persistent);
                    if (!persistent)
                        _connectionKeepAlive = false;

                    break;
                }

                case HTTP_1_1:
                {
                    if (_unknownExpectation)
                    {
                        _requestHandler.badMessage(new BadMessageException(HttpStatus.EXPECTATION_FAILED_417));
                        return null;
                    }

                    persistent = getHttpConfiguration().isPersistentConnectionsEnabled() &&
                        !_connectionClose ||
                        HttpMethod.CONNECT.is(_method);

                    _generator.setPersistent(persistent);

                    // Try to upgrade before calling the application.
                    // In case of WebSocket, it is the application that performs the upgrade
                    // so upgrade(stream) will return false, and the upgrade will be finished
                    // in HttpStreamOverHTTP1.succeeded().
                    // In case of HTTP/2, the application is not called and the upgrade
                    // is finished here by upgrade(stream) which will return true.
                    if (_upgrade != null && HttpConnection.this.upgrade(_stream.get()))
                        return null;

                    break;
                }

                case HTTP_2:
                {
                    // Allow prior knowledge "upgrade" to HTTP/2 only if the connector supports h2c.
                    _upgrade = PREAMBLE_UPGRADE_H2C;

                    if (HttpMethod.PRI.is(_method) &&
                        "*".equals(_uri.getPath()) &&
                        _headerBuilder.size() == 0 &&
                        HttpConnection.this.upgrade(_stream.get()))
                        return null;

                    // TODO is this sufficient?
                    _parser.close();
                    throw new BadMessageException(HttpStatus.UPGRADE_REQUIRED_426, "Upgrade Required");
                }

                default:
                {
                    throw new IllegalStateException("unsupported version " + _version);
                }
            }

            if (!persistent)
                _generator.setPersistent(false);

            return handle;
        }

        @Override
        public String getId()
        {
            return Long.toString(_id);
        }

        @Override
        public Content.Chunk read()
        {
            if (_chunk == null)
            {
                if (_parser.isTerminated())
                    _chunk = Content.Chunk.EOF;
                else
                    parseAndFillForContent();
            }

            Content.Chunk content = _chunk;
            _chunk = Content.Chunk.next(content);

            // Some content is read, but the 100 Continue interim
            // response has not been sent yet, then don't bother
            // sending it later, as the client already sent the content.
            if (content != null && _expects100Continue && content.hasRemaining())
                _expects100Continue = false;

            return content;
        }

        @Override
        public void demand()
        {
            if (_chunk != null)
            {
                Runnable onContentAvailable = _httpChannel.onContentAvailable();
                if (onContentAvailable != null)
                    onContentAvailable.run();
                return;
            }
            parseAndFillForContent();
            if (_chunk != null)
            {
                Runnable onContentAvailable = _httpChannel.onContentAvailable();
                if (onContentAvailable != null)
                    onContentAvailable.run();
                return;
            }

            tryFillInterested(_demandContentCallback);
        }

        @Override
        public void prepareResponse(HttpFields.Mutable headers)
        {
            if (_connectionKeepAlive && _version == HttpVersion.HTTP_1_0 && !headers.contains(HttpHeader.CONNECTION, HttpHeaderValue.CLOSE.asString()))
                headers.add(HttpFields.CONNECTION_KEEPALIVE);
        }

        @Override
        public void send(MetaData.Request request, MetaData.Response response, boolean last, ByteBuffer content, Callback callback)
        {
            if (response == null)
            {
                if (!last && BufferUtil.isEmpty(content))
                {
                    callback.succeeded();
                    return;
                }
            }
            else if (_generator.isCommitted())
            {
                callback.failed(new IllegalStateException("Committed"));
            }
            else if (_expects100Continue)
            {
                if (response.getStatus() == HttpStatus.CONTINUE_100)
                {
                    _expects100Continue = false;
                }
                else
                {
                    // Expecting to send a 100 Continue response, but it's a different response,
                    // then cannot be persistent because likely the client did not send the content.
                    _generator.setPersistent(false);
                }
            }

            if (_sendCallback.reset(_request, response, content, last, callback))
                _sendCallback.iterate();
        }

        @Override
        public long getIdleTimeout()
        {
            return getEndPoint().getIdleTimeout();
        }

        @Override
        public void setIdleTimeout(long idleTimeoutMs)
        {
            getEndPoint().setIdleTimeout(idleTimeoutMs);
        }

        @Override
        public boolean isCommitted()
        {
            return _stream.get() != this || _generator.isCommitted();
        }

        private boolean upgrade()
        {
            if (LOG.isDebugEnabled())
                LOG.debug("upgrade {} {}", this, _upgrade);

            // If no upgrade headers then there is nothing to do.
            if (!_connectionUpgrade && _upgrade == null)
                return false;

            @SuppressWarnings("ReferenceEquality")
            boolean isPriorKnowledgeH2C = _upgrade == PREAMBLE_UPGRADE_H2C;
            if (!isPriorKnowledgeH2C  && !_connectionUpgrade)
                throw new BadMessageException(HttpStatus.BAD_REQUEST_400);

            // Find the upgrade factory.
            ConnectionFactory.Upgrading factory = getConnector().getConnectionFactories().stream()
                .filter(f -> f instanceof ConnectionFactory.Upgrading)
                .map(ConnectionFactory.Upgrading.class::cast)
                .filter(f -> f.getProtocols().contains(_upgrade.getValue()))
                .findAny()
                .orElse(null);

            if (factory == null)
            {
                if (LOG.isDebugEnabled())
                    LOG.debug("No factory for {} in {}", _upgrade, getConnector());
                return false;
            }

            HttpFields.Mutable response101 = HttpFields.build();
            Connection upgradeConnection = factory.upgradeConnection(getConnector(), getEndPoint(), _request, response101);
            if (upgradeConnection == null)
            {
                if (LOG.isDebugEnabled())
                    LOG.debug("Upgrade ignored for {} by {}", _upgrade, factory);
                return false;
            }

            // Prior knowledge HTTP/2 does not need a 101 response (it will directly be
            // in HTTP/2 format) while HTTP/1.1 to HTTP/2 upgrade needs a 101 response.
            if (!isPriorKnowledgeH2C)
                send(_request, new MetaData.Response(HttpStatus.SWITCHING_PROTOCOLS_101, null, HttpVersion.HTTP_1_1, response101, 0), false, null, Callback.NOOP);

            if (LOG.isDebugEnabled())
                LOG.debug("Upgrading from {} to {}", getEndPoint().getConnection(), upgradeConnection);
            getEndPoint().upgrade(upgradeConnection);

            return true;
        }

        @Override
        public TunnelSupport getTunnelSupport()
        {
            return _tunnelSupport;
        }

        @Override
        public void succeeded()
        {
            HttpStreamOverHTTP1 stream = _stream.getAndSet(null);
            if (stream == null)
                return;

            if (LOG.isDebugEnabled())
                LOG.debug("succeeded {}", HttpConnection.this);
            // If we are fill interested, then a read is pending and we must abort
            if (isFillInterested())
            {
                if (LOG.isDebugEnabled())
                    LOG.debug("abort due to pending read {} {} ", this, getEndPoint());
                abort(new IOException("Pending read in onCompleted"));
                _httpChannel.recycle();
                _parser.reset();
                _generator.reset();
                if (!_handling.compareAndSet(true, false))
                    resume();
                return;
            }

            if (_httpChannel.getRequest().getAttribute(HttpStream.UPGRADE_CONNECTION_ATTRIBUTE) instanceof Connection upgradeConnection)
            {
                getEndPoint().upgrade(upgradeConnection);
                _httpChannel.recycle();
                _parser.close();
                _generator.reset();
                if (!_handling.compareAndSet(true, false))
                    releaseRequestBuffer();
                return;
            }

            _httpChannel.recycle();

            // If a 100 Continue is still expected to be sent, but no content was read, then
            // close the parser so that seeks EOF below, not the next request.
            if (_expects100Continue)
            {
                _expects100Continue = false;
                _parser.close();
            }

            // Reset the channel, parsers and generator
            if (!_parser.isClosed())
            {
                if (_generator.isPersistent())
                    _parser.reset();
                else
                    _parser.close();
            }
            _generator.reset();

            // Can the onFillable thread continue processing
            if (_handling.compareAndSet(true, false))
                return;

            // we need to organized further processing
            if (LOG.isDebugEnabled())
                LOG.debug("non-current completion {}", this);

            resume();
        }

        @Override
        public void failed(Throwable x)
        {
            HttpStreamOverHTTP1 stream = _stream.getAndSet(null);
            if (stream == null)
            {
                if (LOG.isDebugEnabled())
                    LOG.debug("ignored", x);
                return;
            }
            if (LOG.isDebugEnabled())
                LOG.debug("aborting", x);
            abort(x);
            _httpChannel.recycle();
            _parser.reset();
            _generator.reset();
            if (!_handling.compareAndSet(true, false))
                resume();
        }

        private void resume()
        {
            try
            {
                if (LOG.isDebugEnabled())
                    LOG.debug("Resuming onFillable() {}", HttpConnection.this);
                // Dispatch to handle pipelined requests.
                Request request = _httpChannel.getRequest();
                Executor executor = request == null ? getExecutor() : request.getComponents().getExecutor();
                executor.execute(HttpConnection.this);
            }
            catch (RejectedExecutionException x)
            {
                getEndPoint().close(x);
                // Resume by running, to release the request buffer.
                run();
            }
        }

        private void abort(Throwable failure)
        {
            getEndPoint().close(failure);
        }
    }

    private class TunnelSupportOverHTTP1 implements TunnelSupport
    {
        @Override
        public String getProtocol()
        {
            return null;
        }

        @Override
        public EndPoint getEndPoint()
        {
            return HttpConnection.this.getEndPoint();
        }
    }

    /**
     * HttpParser converts some bad message event into early EOF.
     * However, we want to send a 400 (not a 500) to the client because it's a client error.
     */
    private static class HttpEofException extends EofException implements HttpException
    {
        private HttpEofException()
        {
            super("Early EOF");
        }

        @Override
        public int getCode()
        {
            return HttpStatus.BAD_REQUEST_400;
        }

        @Override
        public String getReason()
        {
            return getMessage();
        }
    }
}<|MERGE_RESOLUTION|>--- conflicted
+++ resolved
@@ -926,20 +926,6 @@
             Callback callback = resetCallback();
             release();
             callback.succeeded();
-<<<<<<< HEAD
-        }
-
-        @Override
-        public void onFailure(final Throwable x)
-        {
-            Callback callback = resetCallback();
-            failedCallback(callback, x);
-        }
-
-        @Override
-        protected void onCompleteFailure(Throwable cause)
-        {
-=======
         }
 
         @Override
@@ -952,7 +938,6 @@
         @Override
         protected void onCompleteFailure(Throwable cause)
         {
->>>>>>> 1e9aca4c
             release();
         }
 
