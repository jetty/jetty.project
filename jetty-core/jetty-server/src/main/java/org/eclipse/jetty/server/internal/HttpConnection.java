--- conflicted
+++ resolved
@@ -1053,11 +1053,7 @@
         }
 
         @Override
-<<<<<<< HEAD
-        public void badMessage(BadMessage.RuntimeException failure)
-=======
         public void badMessage(Throwable failure)
->>>>>>> 297d6a0d
         {
             if (LOG.isDebugEnabled())
                 LOG.debug("badMessage {} {}", HttpConnection.this, failure);
