//
// ========================================================================
// Copyright (c) 1995 Mort Bay Consulting Pty Ltd and others.
//
// This program and the accompanying materials are made available under the
// terms of the Eclipse Public License v. 2.0 which is available at
// https://www.eclipse.org/legal/epl-2.0, or the Apache License, Version 2.0
// which is available at https://www.apache.org/licenses/LICENSE-2.0.
//
// SPDX-License-Identifier: EPL-2.0 OR Apache-2.0
// ========================================================================
//

package org.eclipse.jetty.server;

import java.io.BufferedReader;
import java.io.IOException;
import java.io.InputStreamReader;
import java.io.OutputStream;
import java.net.InetAddress;
import java.net.NetworkInterface;
import java.net.Socket;
import java.nio.charset.StandardCharsets;
import java.util.ArrayList;
import java.util.Enumeration;
import java.util.List;
import java.util.Locale;
import java.util.Objects;
import java.util.concurrent.BlockingQueue;
import java.util.concurrent.TimeUnit;
import java.util.concurrent.atomic.AtomicLong;
import java.util.concurrent.atomic.AtomicReference;

import org.eclipse.jetty.http.HttpFields;
import org.eclipse.jetty.http.HttpStatus;
import org.eclipse.jetty.http.HttpTester;
import org.eclipse.jetty.io.Content;
import org.eclipse.jetty.io.QuietException;
import org.eclipse.jetty.util.BlockingArrayQueue;
import org.eclipse.jetty.util.Callback;
import org.eclipse.jetty.util.DateCache;
import org.eclipse.jetty.util.NanoTime;
import org.eclipse.jetty.util.component.LifeCycle;
import org.junit.jupiter.api.AfterEach;
import org.junit.jupiter.api.Test;
import org.junit.jupiter.params.ParameterizedTest;
import org.junit.jupiter.params.provider.ValueSource;

import static org.hamcrest.MatcherAssert.assertThat;
import static org.hamcrest.Matchers.greaterThanOrEqualTo;
import static org.hamcrest.Matchers.is;
import static org.hamcrest.Matchers.lessThanOrEqualTo;
import static org.hamcrest.Matchers.not;
import static org.hamcrest.Matchers.nullValue;
import static org.junit.jupiter.api.Assertions.assertEquals;
import static org.junit.jupiter.api.Assertions.assertNotNull;
import static org.junit.jupiter.api.Assertions.assertNull;

public class CustomRequestLogTest
{
    private final BlockingQueue<String> _logs = new BlockingArrayQueue<>();
    private Server _server;
    private HttpConfiguration _httpConfig;
    private ServerConnector _serverConnector;
    private CustomRequestLog _log;

    private void start(String formatString) throws Exception
    {
        start(formatString, new SimpleHandler());
    }

    private void start(String formatString, Handler handler) throws Exception
    {
        _server = new Server();
        _httpConfig = new HttpConfiguration();
        _serverConnector = new ServerConnector(_server, 1, 1, new HttpConnectionFactory(_httpConfig));
        _server.addConnector(_serverConnector);
        TestRequestLogWriter writer = new TestRequestLogWriter();
        _log = new CustomRequestLog(writer, formatString);
        _server.setRequestLog(_log);
        _server.setHandler(handler);
        _server.start();
    }

    @AfterEach
    public void after() throws Exception
    {
        LifeCycle.stop(_server);
    }

    private HttpTester.Response getResponse(String request) throws IOException
    {
        return getResponses(request, 1).get(0);
    }

    private List<HttpTester.Response> getResponses(String request, int count) throws IOException
    {
        try (Socket socket = new Socket("localhost", _serverConnector.getLocalPort()))
        {
            socket.setSoTimeout(10000);
            socket.setTcpNoDelay(true);

            OutputStream output = socket.getOutputStream();
            output.write(request.getBytes(StandardCharsets.UTF_8));
            output.flush();

            List<HttpTester.Response> result = new ArrayList<>();
            HttpTester.Input input = HttpTester.from(socket.getInputStream());
            for (int i = 0; i < count; ++i)
            {
                HttpTester.Response response = HttpTester.parseResponse(input);
                if (response != null)
                    result.add(response);
            }
            return result;
        }
    }

    @Test
    public void testRequestFilter() throws Exception
    {
        start("RequestPath: %U");
        AtomicReference<Boolean> logRequest = new AtomicReference<>();
        _log.setFilter((request, response) -> logRequest.get());

        logRequest.set(true);
        HttpTester.Response response = getResponse("GET /path HTTP/1.0\n\n");
        assertEquals(HttpStatus.OK_200, response.getStatus());
        String log = _logs.poll(5, TimeUnit.SECONDS);
        assertThat(log, is("RequestPath: /path"));

        logRequest.set(false);
        response = getResponse("GET /path HTTP/1.0\n\n");
        assertEquals(HttpStatus.OK_200, response.getStatus());
        log = _logs.poll(1, TimeUnit.SECONDS);
        assertNull(log);
    }

    @Test
    public void testModifier() throws Exception
    {
        start("%s: %!404,301{Referer}i", new SimpleHandler()
        {
            @Override
            public boolean handle(Request request, Response response, Callback callback)
            {
                String status = request.getHeaders().get("Status");
                response.setStatus(Integer.parseInt(status));
                callback.succeeded();
                return true;
            }
        });

        HttpTester.Response response = getResponse("""
            GET /path HTTP/1.0
            Status: 404
            Referer: testReferer

            """);
        assertEquals(HttpStatus.NOT_FOUND_404, response.getStatus());
        String log = _logs.poll(5, TimeUnit.SECONDS);
        assertThat(log, is("404: -"));

        response = getResponse("""
            GET /path HTTP/1.0
            Status: 301
            Referer: testReferer

            """);
        assertEquals(HttpStatus.MOVED_PERMANENTLY_301, response.getStatus());
        log = _logs.poll(5, TimeUnit.SECONDS);
        assertThat(log, is("301: -"));

        response = getResponse("""
            GET /success HTTP/1.0
            Status: 200
            Referer: testReferer

            """);
        assertEquals(HttpStatus.OK_200, response.getStatus());
        log = _logs.poll(5, TimeUnit.SECONDS);
        assertThat(log, is("200: testReferer"));
    }

    @Test
    public void testDoublePercent() throws Exception
    {
        start("%%%%%%a");

        HttpTester.Response response = getResponse("GET / HTTP/1.0\n\n");
        assertEquals(HttpStatus.OK_200, response.getStatus());
        String log = _logs.poll(5, TimeUnit.SECONDS);
        assertThat(log, is("%%%a"));
    }

    @Test
    public void testLogAddress() throws Exception
    {
        start("" +
              "%{local}a|%{local}p|" +
              "%{remote}a|%{remote}p|" +
              "%{server}a|%{server}p|" +
              "%{client}a|%{client}p");
        _httpConfig.addCustomizer(new ForwardedRequestCustomizer());

        Enumeration<NetworkInterface> e = NetworkInterface.getNetworkInterfaces();
        while (e.hasMoreElements())
        {
            NetworkInterface n = e.nextElement();
            if (n.isLoopback())
            {
                Enumeration<InetAddress> ee = n.getInetAddresses();
                while (ee.hasMoreElements())
                {
                    InetAddress i = ee.nextElement();
                    try (Socket client = new Socket(i.getHostAddress(), _serverConnector.getLocalPort()))
                    {
                        OutputStream output = client.getOutputStream();
                        String request = """
                            GET / HTTP/1.1
                            Host: webtide.com:1234
                            Forwarded: For=10.1.2.3:1337

                            """;
                        output.write(request.getBytes(StandardCharsets.UTF_8));
                        output.flush();

                        String[] log = Objects.requireNonNull(_logs.poll(5, TimeUnit.SECONDS)).split("\\|");
                        assertThat(log.length, is(8));

                        String localAddr = log[0];
                        String localPort = log[1];
                        String remoteAddr = log[2];
                        String remotePort = log[3];
                        String serverAddr = log[4];
                        String serverPort = log[5];
                        String clientAddr = log[6];
                        String clientPort = log[7];

                        assertThat(InetAddress.getByName(localAddr), is(i));
                        assertThat(localPort, not(serverPort));
                        assertThat(InetAddress.getByName(remoteAddr), is(client.getInetAddress()));
                        assertThat(remotePort, not(clientPort));
                        assertThat(serverAddr, is("webtide.com"));
                        assertThat(serverPort, is("1234"));
                        assertThat(clientAddr, is("10.1.2.3"));
                        assertThat(clientPort, is("1337"));
                    }
                }
            }
        }
    }

    @Test
    public void testLogBytesSent() throws Exception
    {
        String content = "hello world";
        start("BytesSent: %O", new SimpleHandler()
        {
            @Override
            public boolean handle(Request request, Response response, Callback callback)
            {
                Content.Sink.write(response, true, content, callback);
                return true;
            }
        });

        HttpTester.Response response = getResponse("GET / HTTP/1.0\n\n");
        assertEquals(HttpStatus.OK_200, response.getStatus());
        String log = _logs.poll(5, TimeUnit.SECONDS);
        assertThat(log, is("BytesSent: " + content.length()));
    }

    @Test
    public void testLogBytesReceived() throws Exception
    {
        String content = "hello world";
        start("BytesReceived: %I", new SimpleHandler()
        {
            @Override
            public boolean handle(Request request, Response response, Callback callback)
            {
                Content.Source.consumeAll(request, callback);
                return true;
            }
        });

        HttpTester.Response response = getResponse("""
            GET / HTTP/1.0
            Content-Length: %d
                                
            %s""".formatted(content.length(), content));
        assertEquals(HttpStatus.OK_200, response.getStatus());
        String log = _logs.poll(5, TimeUnit.SECONDS);
        assertThat(log, is("BytesReceived: " + content.length()));
    }

    @Test
    public void testLogBytesTransferred() throws Exception
    {
        String content = "hello world";
        start("BytesTransferred: %S", new SimpleHandler()
        {
            @Override
            public boolean handle(Request request, Response response, Callback callback) throws Exception
            {
                String content = Content.Source.asString(request);
                Content.Sink.write(response, true, content, callback);
                return true;
            }
        });

        HttpTester.Response response = getResponse("""
            GET / HTTP/1.0
            Content-Length: %d

            %s""".formatted(content.length(), content));
        assertEquals(HttpStatus.OK_200, response.getStatus());
        String log = _logs.poll(5, TimeUnit.SECONDS);
        assertThat(log, is("BytesTransferred: " + (2 * content.length())));
    }

    @Test
    public void testLogRequestCookie() throws Exception
    {
        start("RequestCookies: %{cookieName}C, %{cookie2}C, %{cookie3}C");

        HttpTester.Response response = getResponse("""
            GET / HTTP/1.0
            Cookie: cookieName=cookieValue; cookie2=value2

            """);
        assertEquals(HttpStatus.OK_200, response.getStatus());
        String log = _logs.poll(5, TimeUnit.SECONDS);
        assertThat(log, is("RequestCookies: cookieValue, value2, -"));
    }

    @Test
    public void testLogRequestCookies() throws Exception
    {
        start("RequestCookies: %C");

        HttpTester.Response response = getResponse("""
            GET / HTTP/1.0
            Cookie: cookieName=cookieValue; cookie2=value2

            """);
        assertEquals(HttpStatus.OK_200, response.getStatus());
        String log = _logs.poll(5, TimeUnit.SECONDS);
        assertThat(log, is("RequestCookies: cookieName=cookieValue;cookie2=value2"));
    }

    @Test
    public void testLogEnvironmentVar() throws Exception
    {
        start("EnvironmentVar: %{JAVA_HOME}e");

        HttpTester.Response response = getResponse("GET / HTTP/1.0\n\n");
        assertEquals(HttpStatus.OK_200, response.getStatus());
        String log = _logs.poll(5, TimeUnit.SECONDS);
        String envVar = System.getenv("JAVA_HOME");
        assertThat(log, is("EnvironmentVar: " + ((envVar == null) ? "-" : envVar)));
    }

    @Test
    public void testLogRequestProtocol() throws Exception
    {
        start("%H");

        HttpTester.Response response = getResponse("GET / HTTP/1.0\n\n");
        assertEquals(HttpStatus.OK_200, response.getStatus());
        String log = _logs.poll(5, TimeUnit.SECONDS);
        assertThat(log, is("HTTP/1.0"));
    }

    @Test
    public void testLogRequestHeader() throws Exception
    {
        start("RequestHeader: %{Header1}i, %{Header2}i, %{Header3}i");

        HttpTester.Response response = getResponse("""
            GET / HTTP/1.0
            Header1: value1
            Header2: value2

            """);
        assertEquals(HttpStatus.OK_200, response.getStatus());
        String log = _logs.poll(5, TimeUnit.SECONDS);
        assertThat(log, is("RequestHeader: value1, value2, -"));
    }

    @Test
    public void testLogKeepAliveRequests() throws Exception
    {
        start("KeepAliveRequests: %k");

        getResponses("""
            GET /a HTTP/1.0
            Connection: keep-alive

            GET /a HTTP/1.1
            Host: localhost
                        
            GET /a HTTP/1.0
                        
            """, 3);

        assertThat(_logs.poll(5, TimeUnit.SECONDS), is("KeepAliveRequests: 1"));
        assertThat(_logs.poll(5, TimeUnit.SECONDS), is("KeepAliveRequests: 2"));
        assertThat(_logs.poll(5, TimeUnit.SECONDS), is("KeepAliveRequests: 3"));
    }

    @Test
    public void testLogRequestMethod() throws Exception
    {
        start("RequestMethod: %m");

        HttpTester.Response response = getResponse("GET / HTTP/1.0\n\n");
        assertEquals(HttpStatus.OK_200, response.getStatus());
        String log = _logs.poll(5, TimeUnit.SECONDS);
        assertThat(log, is("RequestMethod: GET"));
    }

    @Test
    public void testLogResponseHeader() throws Exception
    {
        start("ResponseHeader: %{Header1}o, %{Header2}o, %{Header3}o", new SimpleHandler()
        {
            @Override
            public boolean handle(Request request, Response response, Callback callback)
            {
                response.getHeaders().add("Header1", "value1");
                response.getHeaders().add("Header2", "value2");
                callback.succeeded();
                return true;
            }
        });

        HttpTester.Response response = getResponse("GET /responseHeaders HTTP/1.0\n\n");
        assertEquals(HttpStatus.OK_200, response.getStatus());
        String log = _logs.poll(5, TimeUnit.SECONDS);
        assertThat(log, is("ResponseHeader: value1, value2, -"));
    }

    @Test
    public void testLogQueryString() throws Exception
    {
        start("QueryString: %q");

        HttpTester.Response response = getResponse("GET /path?queryString HTTP/1.0\n\n");
        assertEquals(HttpStatus.OK_200, response.getStatus());
        String log = _logs.poll(5, TimeUnit.SECONDS);
        assertThat(log, is("QueryString: ?queryString"));
    }

    @Test
    public void testLogRequestFirstLine() throws Exception
    {
        start("RequestFirstLine: %r");

        HttpTester.Response response = getResponse("""
            GET /path?query HTTP/1.0
            Header: null

            """);
        assertEquals(HttpStatus.OK_200, response.getStatus());
        String log = _logs.poll(5, TimeUnit.SECONDS);
        assertThat(log, is("RequestFirstLine: GET /path?query HTTP/1.0"));
    }

    @Test
    public void testLogResponseStatus() throws Exception
    {
        start("LogResponseStatus: %s", new SimpleHandler()
        {
            @Override
            public boolean handle(Request request, Response response, Callback callback)
            {
                String status = request.getHeaders().get("Status");
                response.setStatus(Integer.parseInt(status));
                callback.succeeded();
                return true;
            }
        });

        HttpTester.Response response = getResponse("""
            GET /path HTTP/1.0
            Status: 404

            """);
        assertEquals(HttpStatus.NOT_FOUND_404, response.getStatus());
        String log = _logs.poll(5, TimeUnit.SECONDS);
        assertThat(log, is("LogResponseStatus: 404"));

        response = getResponse("""
            GET /path HTTP/1.0
            Status: 301

            """);
        assertEquals(HttpStatus.MOVED_PERMANENTLY_301, response.getStatus());
        log = _logs.poll(5, TimeUnit.SECONDS);
        assertThat(log, is("LogResponseStatus: 301"));

        response = getResponse("""
            GET /path HTTP/1.0
            Status: 200

            """);
        assertEquals(HttpStatus.OK_200, response.getStatus());
        log = _logs.poll(5, TimeUnit.SECONDS);
        assertThat(log, is("LogResponseStatus: 200"));
    }

    @Test
    public void testLogRequestTime() throws Exception
    {
        AtomicLong requestTimeRef = new AtomicLong();
        start("RequestTime: %t", new SimpleHandler()
        {
            @Override
            public boolean handle(Request request, Response response, Callback callback)
            {
                requestTimeRef.set(Request.getTimeStamp(request));
                callback.succeeded();
                return true;
            }
        });

        HttpTester.Response response = getResponse("GET / HTTP/1.0\n\n");
        assertEquals(HttpStatus.OK_200, response.getStatus());
        String log = _logs.poll(5, TimeUnit.SECONDS);
        DateCache dateCache = new DateCache(CustomRequestLog.DEFAULT_DATE_FORMAT, Locale.getDefault(), "GMT");
        assertThat(log, is("RequestTime: [" + dateCache.format(requestTimeRef.get()) + "]"));
    }

    @Test
    public void testLogRequestTimeCustomFormats() throws Exception
    {
        AtomicLong requestTimeRef = new AtomicLong();
        start("""
            %{EEE MMM dd HH:mm:ss zzz yyyy}t
            %{EEE MMM dd HH:mm:ss zzz yyyy|EST}t
            %{EEE MMM dd HH:mm:ss zzz yyyy|EST|ja}t""", new SimpleHandler()
        {
            @Override
            public boolean handle(Request request, Response response, Callback callback)
            {
                requestTimeRef.set(Request.getTimeStamp(request));
                callback.succeeded();
                return true;
            }
        });

        HttpTester.Response response = getResponse("GET / HTTP/1.0\n\n");
        assertEquals(HttpStatus.OK_200, response.getStatus());
        String log = _logs.poll(5, TimeUnit.SECONDS);
        assertNotNull(log);
        long requestTime = requestTimeRef.get();

        DateCache dateCache1 = new DateCache("EEE MMM dd HH:mm:ss zzz yyyy", Locale.getDefault(), "GMT");
        DateCache dateCache2 = new DateCache("EEE MMM dd HH:mm:ss zzz yyyy", Locale.getDefault(), "EST");
        DateCache dateCache3 = new DateCache("EEE MMM dd HH:mm:ss zzz yyyy", Locale.forLanguageTag("ja"), "EST");

        String[] logs = log.split("\n");
        assertThat(logs[0], is("[" + dateCache1.format(requestTime) + "]"));
        assertThat(logs[1], is("[" + dateCache2.format(requestTime) + "]"));
        assertThat(logs[2], is("[" + dateCache3.format(requestTime) + "]"));
    }

    @ParameterizedTest
    @ValueSource(strings = {"us", "ms", "s"})
    public void testLogLatency(String unit) throws Exception
    {
        long delay = 1500;
        AtomicLong requestTimeRef = new AtomicLong();
        start("%{" + unit + "}T", new SimpleHandler()
        {
            @Override
            public boolean handle(Request request, Response response, Callback callback) throws Exception
            {
<<<<<<< HEAD
                requestTimeRef.set(Request.getTimeStamp(request));
=======
                requestTimeRef.set(request.getNanoTime());
>>>>>>> d3e88a95
                Thread.sleep(delay);
                callback.succeeded();
                return true;
            }
        });

        TimeUnit timeUnit = switch (unit)
        {
            case "us" -> TimeUnit.MICROSECONDS;
            case "ms" -> TimeUnit.MILLISECONDS;
            case "s" -> TimeUnit.SECONDS;
            default -> throw new IllegalArgumentException("invalid latency unit: " + unit);
        };

        HttpTester.Response response = getResponse("GET /delay HTTP/1.0\n\n");
        assertEquals(HttpStatus.OK_200, response.getStatus());
        String log = _logs.poll(5, TimeUnit.SECONDS);
        assertNotNull(log);
<<<<<<< HEAD
        long lowerBound = requestTimeRef.get();
        long upperBound = System.currentTimeMillis() + 3000L; // Account for some imprecision.
=======

        long lowerBound = delay / 2;
        long upperBound = TimeUnit.MICROSECONDS.convert(NanoTime.since(requestTimeRef.get()), TimeUnit.NANOSECONDS);
>>>>>>> d3e88a95

        long measuredDuration = Long.parseLong(log);
        long durationLowerBound = timeUnit.convert(lowerBound, TimeUnit.MILLISECONDS);
        long durationUpperBound = timeUnit.convert(upperBound, TimeUnit.MILLISECONDS);

        assertThat(measuredDuration, greaterThanOrEqualTo(durationLowerBound));
        assertThat(measuredDuration, lessThanOrEqualTo(durationUpperBound));
    }

    @Test
    public void testLogUrlRequestPath() throws Exception
    {
        start("UrlRequestPath: %U");

        HttpTester.Response response = getResponse("GET /path?query HTTP/1.0\n\n");
        assertEquals(HttpStatus.OK_200, response.getStatus());
        String log = _logs.poll(5, TimeUnit.SECONDS);
        assertThat(log, is("UrlRequestPath: /path"));
    }

    @Test
    public void testLogConnectionStatus() throws Exception
    {
        start("%U ConnectionStatus: %s %X", new SimpleHandler()
        {
            @Override
            public boolean handle(Request request, Response response, Callback callback)
            {
                callback.succeeded();
                return true;
            }
        });

        HttpTester.Response response = getResponse("GET /one HTTP/1.0\n\n");
        assertEquals(HttpStatus.OK_200, response.getStatus());
        String log = _logs.poll(5, TimeUnit.SECONDS);
        assertThat(log, is("/one ConnectionStatus: 200 -"));

        response = getResponse("""
            GET /two HTTP/1.1
            Host: localhost
            Connection: close

            """);
        assertEquals(HttpStatus.OK_200, response.getStatus());
        log = _logs.poll(5, TimeUnit.SECONDS);
        assertThat(log, is("/two ConnectionStatus: 200 -"));

        getResponses("""
            GET /three HTTP/1.0
            Connection: keep-alive

            GET /four HTTP/1.1
            Host: localhost

            GET /five HTTP/1.1
            Host: localhost
            Connection: close

            """, 3);

        assertThat(_logs.poll(5, TimeUnit.SECONDS), is("/three ConnectionStatus: 200 +"));
        assertThat(_logs.poll(5, TimeUnit.SECONDS), is("/four ConnectionStatus: 200 +"));
        assertThat(_logs.poll(5, TimeUnit.SECONDS), is("/five ConnectionStatus: 200 -"));

        response = getResponse("""
            GET /no/host HTTP/1.1

            """);
        assertEquals(HttpStatus.BAD_REQUEST_400, response.getStatus());
        log = _logs.poll(5, TimeUnit.SECONDS);
        assertThat(log, is("/no/host ConnectionStatus: 400 X"));
    }

    @Test
    public void testLogAbortConnectionStatus() throws Exception
    {
        start("%U ConnectionStatus: %s %X", new SimpleHandler()
        {
            @Override
            public boolean handle(Request request, Response response, Callback callback)
            {
                Callback cbk = Callback.from(() -> callback.failed(new QuietException.Exception("test fail")), callback::failed);
                Content.Sink.write(response, false, "data", cbk);
                return true;
            }
        });

        try (Socket socket = new Socket("localhost", _serverConnector.getLocalPort()))
        {
            socket.setSoTimeout(10000);
            socket.setTcpNoDelay(true);

            OutputStream output = socket.getOutputStream();
            output.write("""
                GET /abort HTTP/1.1
                Host: localhost
                    
                """.getBytes(StandardCharsets.ISO_8859_1));
            output.flush();

            // Not using HttpTester here because we want to check that last chunk is not received.
            BufferedReader in = new BufferedReader(new InputStreamReader(socket.getInputStream(), StandardCharsets.ISO_8859_1));

            String line = in.readLine();
            assertThat(line, is("HTTP/1.1 200 OK"));
            while (line != null && line.length() > 0)
                line = in.readLine();

            line = in.readLine();
            assertThat("chunk", line, is("4"));
            line = in.readLine();
            assertThat("data", line, is("data"));
            line = in.readLine();
            // This is the crucial part of the test. abort is indicated by no last chunk.
            assertThat(line, nullValue());
        }
        String log = _logs.poll(5, TimeUnit.SECONDS);
        assertThat(log, is("/abort ConnectionStatus: 200 X"));
    }

    @Test
    public void testLogRequestTrailer() throws Exception
    {
        start("%{trailerName}ti", new SimpleHandler()
        {
            @Override
            public boolean handle(Request request, Response response, Callback callback)
            {
                Content.Source.consumeAll(request, callback);
                return true;
            }
        });

        HttpTester.Response response = getResponse("""
            GET / HTTP/1.1
            Host: localhost
            Transfer-Encoding: chunked
            
            0
            trailerName: 42
            
            """);
        assertEquals(HttpStatus.OK_200, response.getStatus());
        String log = _logs.poll(5, TimeUnit.SECONDS);
        assertThat(log, is("42"));
    }

    @Test
    public void testLogResponseTrailer() throws Exception
    {
        start("%{trailerName}to", new SimpleHandler()
        {
            @Override
            public boolean handle(Request request, Response response, Callback callback)
            {
                HttpFields.Mutable trailers = HttpFields.build();
                response.setTrailersSupplier(() -> trailers);
                Content.Sink.write(response, false, "hello", Callback.NOOP);
                trailers.put("trailerName", "42");
                callback.succeeded();
                return true;
            }
        });

        HttpTester.Response response = getResponse("GET / HTTP/1.0\n\n");
        assertEquals(HttpStatus.OK_200, response.getStatus());
        String log = _logs.poll(5, TimeUnit.SECONDS);
        assertThat(log, is("42"));
    }

    class TestRequestLogWriter implements RequestLog.Writer
    {
        @Override
        public void write(String requestEntry)
        {
            _logs.add(requestEntry);
        }
    }

    private static class SimpleHandler extends Handler.Abstract
    {
        @Override
        public boolean handle(Request request, Response response, Callback callback) throws Exception
        {
            callback.succeeded();
            return true;
        }
    }
}<|MERGE_RESOLUTION|>--- conflicted
+++ resolved
@@ -578,11 +578,7 @@
             @Override
             public boolean handle(Request request, Response response, Callback callback) throws Exception
             {
-<<<<<<< HEAD
-                requestTimeRef.set(Request.getTimeStamp(request));
-=======
-                requestTimeRef.set(request.getNanoTime());
->>>>>>> d3e88a95
+                requestTimeRef.set(request.getBeginNanoTime());
                 Thread.sleep(delay);
                 callback.succeeded();
                 return true;
@@ -601,14 +597,9 @@
         assertEquals(HttpStatus.OK_200, response.getStatus());
         String log = _logs.poll(5, TimeUnit.SECONDS);
         assertNotNull(log);
-<<<<<<< HEAD
-        long lowerBound = requestTimeRef.get();
-        long upperBound = System.currentTimeMillis() + 3000L; // Account for some imprecision.
-=======
 
         long lowerBound = delay / 2;
         long upperBound = TimeUnit.MICROSECONDS.convert(NanoTime.since(requestTimeRef.get()), TimeUnit.NANOSECONDS);
->>>>>>> d3e88a95
 
         long measuredDuration = Long.parseLong(log);
         long durationLowerBound = timeUnit.convert(lowerBound, TimeUnit.MILLISECONDS);
