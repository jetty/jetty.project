//
// ========================================================================
// Copyright (c) 1995 Mort Bay Consulting Pty Ltd and others.
//
// This program and the accompanying materials are made available under the
// terms of the Eclipse Public License v. 2.0 which is available at
// https://www.eclipse.org/legal/epl-2.0, or the Apache License, Version 2.0
// which is available at https://www.apache.org/licenses/LICENSE-2.0.
//
// SPDX-License-Identifier: EPL-2.0 OR Apache-2.0
// ========================================================================
//

package org.eclipse.jetty.server;

import java.io.IOException;
import java.nio.ByteBuffer;
import java.util.ArrayList;
import java.util.Iterator;
import java.util.List;
import java.util.concurrent.CountDownLatch;
import java.util.concurrent.TimeUnit;
import java.util.concurrent.atomic.AtomicInteger;
import java.util.concurrent.atomic.AtomicReference;
import java.util.concurrent.atomic.LongAdder;
import java.util.stream.Stream;

import org.eclipse.jetty.http.HttpFields;
import org.eclipse.jetty.http.HttpHeader;
import org.eclipse.jetty.http.HttpHeaderValue;
import org.eclipse.jetty.http.HttpTester;
import org.eclipse.jetty.http.HttpURI;
import org.eclipse.jetty.http.HttpVersion;
import org.eclipse.jetty.http.MetaData;
import org.eclipse.jetty.http.MimeTypes;
import org.eclipse.jetty.http.Trailers;
import org.eclipse.jetty.io.Content;
import org.eclipse.jetty.io.QuietException;
import org.eclipse.jetty.logging.StacklessLogging;
import org.eclipse.jetty.server.handler.DumpHandler;
import org.eclipse.jetty.server.handler.EchoHandler;
import org.eclipse.jetty.server.handler.HelloHandler;
import org.eclipse.jetty.server.internal.HttpChannelState;
import org.eclipse.jetty.util.BufferUtil;
import org.eclipse.jetty.util.Callback;
import org.eclipse.jetty.util.FutureCallback;
import org.eclipse.jetty.util.FuturePromise;
import org.eclipse.jetty.util.component.LifeCycle;
import org.eclipse.jetty.util.thread.SerializedInvoker;
import org.junit.jupiter.api.AfterEach;
import org.junit.jupiter.api.BeforeEach;
import org.junit.jupiter.api.Test;
import org.junit.jupiter.params.ParameterizedTest;
import org.junit.jupiter.params.provider.MethodSource;

import static org.hamcrest.MatcherAssert.assertThat;
import static org.hamcrest.Matchers.allOf;
import static org.hamcrest.Matchers.containsString;
import static org.hamcrest.Matchers.equalTo;
import static org.hamcrest.Matchers.greaterThan;
import static org.hamcrest.Matchers.instanceOf;
import static org.hamcrest.Matchers.is;
import static org.hamcrest.Matchers.notNullValue;
import static org.hamcrest.Matchers.nullValue;
import static org.hamcrest.Matchers.sameInstance;
import static org.hamcrest.Matchers.startsWith;
import static org.junit.jupiter.api.Assertions.assertEquals;
import static org.junit.jupiter.api.Assertions.assertFalse;
import static org.junit.jupiter.api.Assertions.assertInstanceOf;
import static org.junit.jupiter.api.Assertions.assertNotNull;
import static org.junit.jupiter.api.Assertions.assertNull;
import static org.junit.jupiter.api.Assertions.assertTrue;

public class HttpChannelTest
{
    Server _server;

    @BeforeEach
    public void beforeEach() throws Exception
    {
        _server = new Server();
    }

    @AfterEach
    public void afterEach() throws Exception
    {
        LifeCycle.stop(_server);
    }

    @Test
    public void testSimpleGET() throws Exception
    {
        HelloHandler helloHandler = new HelloHandler();
        _server.setHandler(helloHandler);
        _server.start();

        ConnectionMetaData connectionMetaData = new MockConnectionMetaData(new MockConnector(_server));
        HttpChannel channel = new HttpChannelState(connectionMetaData);
        MockHttpStream stream = new MockHttpStream(channel);

        HttpFields fields = HttpFields.build().add(HttpHeader.HOST, "localhost").asImmutable();
        MetaData.Request request = new MetaData.Request("GET", HttpURI.from("http://localhost/"), HttpVersion.HTTP_1_1, fields, 0);
        Runnable task = channel.onRequest(request);
        task.run();

        assertThat(stream.isComplete(), is(true));
        assertThat(stream.getFailure(), nullValue());
        assertThat(stream.getResponse(), notNullValue());
        assertThat(stream.getResponse().getStatus(), equalTo(200));
        assertThat(stream.getResponseHeaders().get(HttpHeader.CONTENT_TYPE), equalTo(MimeTypes.Type.TEXT_PLAIN_UTF_8.asString()));
        assertThat(BufferUtil.toString(stream.getResponseContent()), equalTo(helloHandler.getMessage()));
    }

    @Test
    public void testAsyncGET() throws Exception
    {
        HelloHandler helloHandler = new HelloHandler();
        _server.setHandler(helloHandler);
        _server.start();

        ConnectionMetaData connectionMetaData = new MockConnectionMetaData(new MockConnector(_server));
        HttpChannel channel = new HttpChannelState(connectionMetaData);
        AtomicReference<Callback> sendCB = new AtomicReference<>();
        MockHttpStream stream = new MockHttpStream(channel)
        {
            @Override
            public void send(MetaData.Request request, MetaData.Response response, boolean last, ByteBuffer content, Callback callback)
            {
                sendCB.set(callback);
                super.send(request, response, last, content, NOOP);
            }
        };

        HttpFields fields = HttpFields.build().add(HttpHeader.HOST, "localhost").asImmutable();
        MetaData.Request request = new MetaData.Request("GET", HttpURI.from("http://localhost/"), HttpVersion.HTTP_1_1, fields, 0);

        Runnable task = channel.onRequest(request);
        task.run();
        assertThat(stream.isComplete(), is(false));

        sendCB.getAndSet(null).succeeded();
        assertThat(stream.isComplete(), is(true));
        assertThat(stream.getFailure(), nullValue());
        assertThat(stream.getResponse(), notNullValue());
        assertThat(stream.getResponse().getStatus(), equalTo(200));
        assertThat(stream.getResponseHeaders().get(HttpHeader.CONTENT_TYPE), equalTo(MimeTypes.Type.TEXT_PLAIN_UTF_8.asString()));
        assertThat(BufferUtil.toString(stream.getResponseContent()), equalTo(helloHandler.getMessage()));
    }

    @Test
    public void testRecursiveGET() throws Exception
    {
        _server.setHandler(new Handler.Abstract.NonBlocking()
        {
            @Override
            public boolean handle(Request request, Response response, Callback callback)
            {
                response.setStatus(200);
                response.getHeaders().put(HttpHeader.CONTENT_TYPE, MimeTypes.Type.TEXT_PLAIN_UTF_8.asString());
                AtomicInteger count = new AtomicInteger(10000);
                Callback writer = new Callback()
                {
                    @Override
                    public void succeeded()
                    {
                        if (count.decrementAndGet() == 0)
                            Content.Sink.write(response, true, "X", callback);
                        else
                            Content.Sink.write(response, false, "X", this);
                    }

                    @Override
                    public void failed(Throwable x)
                    {
                        callback.failed(x);
                    }
                };
                writer.succeeded();
                return true;
            }
        });
        _server.start();

        ConnectionMetaData connectionMetaData = new MockConnectionMetaData(new MockConnector(_server));
        HttpChannel channel = new HttpChannelState(connectionMetaData);
        CountDownLatch complete = new CountDownLatch(1);
        MockHttpStream stream = new MockHttpStream(channel)
        {
            @Override
            public void succeeded()
            {
                super.succeeded();
                complete.countDown();
            }

            @Override
            public void failed(Throwable x)
            {
                super.failed(x);
                complete.countDown();
            }
        };

        HttpFields fields = HttpFields.build().add(HttpHeader.HOST, "localhost").asImmutable();
        MetaData.Request request = new MetaData.Request("GET", HttpURI.from("http://localhost/"), HttpVersion.HTTP_1_1, fields, 0);

        Runnable task = channel.onRequest(request);
        task.run();

        assertTrue(complete.await(5, TimeUnit.SECONDS));
        assertThat(stream.isComplete(), is(true));
        assertThat(stream.getFailure(), nullValue());
        assertThat(stream.getResponse(), notNullValue());
        assertThat(stream.getResponse().getStatus(), equalTo(200));
        assertThat(stream.getResponseHeaders().get(HttpHeader.CONTENT_TYPE), equalTo(MimeTypes.Type.TEXT_PLAIN_UTF_8.asString()));
        assertThat(stream.getResponseContent().remaining(), equalTo(10000));
    }

    @Test
    public void testBlockingPOST() throws Exception
    {
        DumpHandler echoHandler = new DumpHandler();
        _server.setHandler(echoHandler);
        _server.start();

        ConnectionMetaData connectionMetaData = new MockConnectionMetaData(new MockConnector(_server));
        HttpChannel channel = new HttpChannelState(connectionMetaData);
        MockHttpStream stream = new MockHttpStream(channel, false);

        HttpFields fields = HttpFields.build()
            .add(HttpHeader.HOST, "localhost")
            .asImmutable();
        MetaData.Request request = new MetaData.Request("POST", HttpURI.from("http://localhost/?read=10"), HttpVersion.HTTP_1_1, fields, 0);

        Runnable todo = channel.onRequest(request);
        new Thread(todo).start(); // handling will block for content

        assertNull(stream.addContent("01234567890", true));

        stream.waitForComplete(10, TimeUnit.SECONDS);

        assertThat(stream.isComplete(), is(true));
        assertThat(stream.getFailure(), nullValue());
        assertThat(stream.getResponse(), notNullValue());
        assertThat(stream.getResponse().getStatus(), equalTo(200));
        assertThat(stream.getResponseHeaders().get(HttpHeader.CONTENT_TYPE), containsString("text/html"));

        String content = stream.getResponseContentAsString();
        assertThat(content, containsString("<h1>Dump Handler</h1>"));
        assertThat(content, containsString("pathInContext=/"));
        assertThat(content, containsString("<pre>0123456789</pre>"));
    }

    @Test
    public void testEchoPOST() throws Exception
    {
        EchoHandler echoHandler = new EchoHandler();
        _server.setHandler(echoHandler);
        _server.start();

        ConnectionMetaData connectionMetaData = new MockConnectionMetaData(new MockConnector(_server));
        HttpChannel channel = new HttpChannelState(connectionMetaData);
        MockHttpStream stream = new MockHttpStream(channel, false);

        String message = "ECHO Echo echo";
        ByteBuffer body = BufferUtil.toBuffer(message);
        HttpFields fields = HttpFields.build()
            .add(HttpHeader.HOST, "localhost")
            .put(HttpHeader.CONTENT_LENGTH, body.remaining())
            .add(HttpHeader.CONTENT_TYPE, MimeTypes.Type.TEXT_PLAIN_8859_1.asString())
            .asImmutable();
        stream.addContent(body, true);
        MetaData.Request request = new MetaData.Request("POST", HttpURI.from("http://localhost/"), HttpVersion.HTTP_1_1, fields, 0);

        Runnable todo = channel.onRequest(request);
        todo.run();

        assertThat(stream.isComplete(), is(true));
        assertThat(stream.getFailure(), nullValue());
        assertThat(stream.getResponse(), notNullValue());
        assertThat(stream.getResponse().getStatus(), equalTo(200));
        assertThat(stream.getResponseHeaders().get(HttpHeader.CONTENT_TYPE), equalTo(MimeTypes.Type.TEXT_PLAIN_8859_1.asString()));
        assertThat(BufferUtil.toString(stream.getResponseContent()), equalTo(message));
    }

    @Test
    public void testMultiEchoPOST() throws Exception
    {
        EchoHandler echoHandler = new EchoHandler();
        _server.setHandler(echoHandler);
        _server.start();

        ConnectionMetaData connectionMetaData = new MockConnectionMetaData(new MockConnector(_server));
        HttpChannel channel = new HttpChannelState(connectionMetaData);
        String[] parts = new String[]{"ECHO ", "Echo ", "echo"};
        MockHttpStream stream = new MockHttpStream(channel, false)
        {
            int i = 0;

            @Override
            public Content.Chunk read()
            {
                if (i < parts.length)
                    return Content.Chunk.from(BufferUtil.toBuffer(parts[i++]), false);
                return Content.Chunk.EOF;
            }
        };

        String message = String.join("", parts);
        ByteBuffer body = BufferUtil.toBuffer(message);
        HttpFields fields = HttpFields.build()
            .add(HttpHeader.HOST, "localhost")
            .put(HttpHeader.CONTENT_LENGTH, body.remaining())
            .add(HttpHeader.CONTENT_TYPE, MimeTypes.Type.TEXT_PLAIN_8859_1.asString())
            .asImmutable();
        MetaData.Request request = new MetaData.Request("POST", HttpURI.from("http://localhost/"), HttpVersion.HTTP_1_1, fields, 0);

        Runnable task = channel.onRequest(request);
        task.run();

        assertThat(stream.isComplete(), is(true));
        assertThat(stream.getFailure(), nullValue());
        assertThat(stream.getResponse(), notNullValue());
        assertThat(stream.getResponse().getStatus(), equalTo(200));
        assertThat(stream.getResponseHeaders().get(HttpHeader.CONTENT_TYPE), equalTo(MimeTypes.Type.TEXT_PLAIN_8859_1.asString()));
        assertThat(BufferUtil.toString(stream.getResponseContent()), equalTo(message));
    }

    @Test
    public void testAsyncEchoPOST() throws Exception
    {
        EchoHandler echoHandler = new EchoHandler();
        _server.setHandler(echoHandler);
        _server.start();

        ConnectionMetaData connectionMetaData = new MockConnectionMetaData(new MockConnector(_server));
        HttpChannel channel = new HttpChannelState(connectionMetaData);
        String[] parts = new String[]{"ECHO ", "Echo ", "echo"};
        AtomicReference<Callback> sendCB = new AtomicReference<>();
        MockHttpStream stream = new MockHttpStream(channel, false)
        {
            @Override
            public void send(MetaData.Request request, MetaData.Response response, boolean last, ByteBuffer content, Callback callback)
            {
                sendCB.set(callback);
                super.send(request, response, last, content, NOOP);
            }
        };

        String message = String.join("", parts);
        ByteBuffer body = BufferUtil.toBuffer(message);
        HttpFields fields = HttpFields.build()
            .add(HttpHeader.HOST, "localhost")
            .put(HttpHeader.CONTENT_LENGTH, body.remaining())
            .add(HttpHeader.CONTENT_TYPE, MimeTypes.Type.TEXT_PLAIN_8859_1.asString())
            .asImmutable();
        MetaData.Request request = new MetaData.Request("POST", HttpURI.from("http://localhost/"), HttpVersion.HTTP_1_1, fields, 0);

        Runnable task = channel.onRequest(request);
        assertThat(stream.isComplete(), is(false));
        assertThat(stream.isDemanding(), is(false));
        assertThat(sendCB.get(), nullValue());

        task.run();
        assertThat(stream.isComplete(), is(false));
        assertThat(stream.isDemanding(), is(true));
        assertThat(sendCB.get(), nullValue());

        for (int i = 0; i < parts.length; i++)
        {
            String part = parts[i];
            boolean last = i == (parts.length - 1);
            task = stream.addContent(BufferUtil.toBuffer(part), last);
            assertThat(task, notNullValue());

            assertThat(stream.isComplete(), is(false));
            assertThat(stream.isDemanding(), is(false));

            task.run();
            assertThat(stream.isComplete(), is(false));
            assertThat(stream.isDemanding(), is(false));

            Callback callback = sendCB.getAndSet(null);
            assertThat(callback, notNullValue());

            callback.succeeded();
            assertThat(stream.isComplete(), is(last));
            assertThat(stream.isDemanding(), is(!last));
        }

        assertThat(stream.isComplete(), is(true));
        assertThat(stream.getFailure(), nullValue());
        assertThat(stream.getResponse(), notNullValue());
        assertThat(stream.getResponse().getStatus(), equalTo(200));
        assertThat(stream.getResponseHeaders().get(HttpHeader.CONTENT_TYPE), equalTo(MimeTypes.Type.TEXT_PLAIN_8859_1.asString()));
        assertThat(BufferUtil.toString(stream.getResponseContent()), equalTo(message));
    }

    @Test
    public void testNoop() throws Exception
    {
        Handler handler = new Handler.Abstract()
        {
            @Override
            public boolean handle(Request request, Response response, Callback callback)
            {
                return false;
            }
        };
        _server.setHandler(handler);
        _server.start();

        ConnectionMetaData connectionMetaData = new MockConnectionMetaData(new MockConnector(_server));
        HttpChannel channel = new HttpChannelState(connectionMetaData);
        MockHttpStream stream = new MockHttpStream(channel);

        HttpFields fields = HttpFields.build().add(HttpHeader.HOST, "localhost").asImmutable();
        MetaData.Request request = new MetaData.Request("GET", HttpURI.from("http://localhost/"), HttpVersion.HTTP_1_1, fields, 0);
        Runnable task = channel.onRequest(request);
        task.run();

        assertThat(stream.isComplete(), is(true));
        assertThat(stream.getFailure(), nullValue());
        assertThat(stream.getResponse(), notNullValue());
        assertThat(stream.getResponse().getStatus(), equalTo(404));
        assertThat(stream.getResponseHeaders().get(HttpHeader.CONTENT_TYPE), notNullValue());
        assertThat(stream.getResponseHeaders().getLongField(HttpHeader.CONTENT_LENGTH), greaterThan(0L));
    }

    @Test
    public void testThrow() throws Exception
    {
        Handler handler = new Handler.Abstract()
        {
            @Override
            public boolean handle(Request request, Response response, Callback callback)
            {
                throw new UnsupportedOperationException("testing");
            }
        };
        _server.setHandler(handler);
        _server.start();

        ConnectionMetaData connectionMetaData = new MockConnectionMetaData(new MockConnector(_server));
        HttpChannel channel = new HttpChannelState(connectionMetaData);
        MockHttpStream stream = new MockHttpStream(channel);

        HttpFields fields = HttpFields.build().add(HttpHeader.HOST, "localhost").asImmutable();
        MetaData.Request request = new MetaData.Request("GET", HttpURI.from("http://localhost/"), HttpVersion.HTTP_1_1, fields, 0);
        Runnable task = channel.onRequest(request);

        try (StacklessLogging ignored = new StacklessLogging(Response.class))
        {
            task.run();
        }

        assertThat(stream.isComplete(), is(true));
        assertThat(stream.getFailure(), notNullValue());
        assertThat(stream.getResponse(), notNullValue());
        assertThat(stream.getResponse().getStatus(), equalTo(500));
        assertThat(stream.getResponseHeaders().get(HttpHeader.CONTENT_TYPE), containsString("text/html"));
    }

    @Test
    public void testCompleteThenThrow() throws Exception
    {
        Handler handler = new Handler.Abstract.NonBlocking()
        {
            @Override
            public boolean handle(Request request, Response response, Callback callback)
            {
                response.setStatus(200);
                Content.Sink.write(response, true, "Before throw", Callback.from(callback, () ->
                {
                    throw new Error("testing");
                }));
                return true;
            }
        };
        _server.setHandler(handler);
        _server.start();

        ConnectionMetaData connectionMetaData = new MockConnectionMetaData(new MockConnector(_server));
        HttpChannel channel = new HttpChannelState(connectionMetaData);
        MockHttpStream stream = new MockHttpStream(channel);

        HttpFields fields = HttpFields.build().add(HttpHeader.HOST, "localhost").asImmutable();
        MetaData.Request request = new MetaData.Request("GET", HttpURI.from("http://localhost/"), HttpVersion.HTTP_1_1, fields, 0);
        Runnable task = channel.onRequest(request);

        try (StacklessLogging ignored = new StacklessLogging(SerializedInvoker.class))
        {
            task.run();
        }
        assertThat(stream.isComplete(), is(true));
        assertThat(stream.getFailure(), nullValue());
        assertThat(stream.getResponse(), notNullValue());
        assertThat(stream.getResponse().getStatus(), equalTo(200));
        assertThat(stream.getResponseContentAsString(), equalTo("Before throw"));
    }

    @Test
    public void testCommitThenThrowFromCallback() throws Exception
    {
        Handler handler = new Handler.Abstract.NonBlocking()
        {
            @Override
            public boolean handle(Request request, Response response, Callback callback)
            {
                response.setStatus(200);
                response.getHeaders().put(HttpHeader.CONTENT_LENGTH, 10);
                response.write(false, null, Callback.from(() ->
                {
                    throw new Error("testing");
                }));
                return true;
            }
        };
        _server.setHandler(handler);
        _server.start();

        ConnectionMetaData connectionMetaData = new MockConnectionMetaData(new MockConnector(_server));
        HttpChannel channel = new HttpChannelState(connectionMetaData);
        MockHttpStream stream = new MockHttpStream(channel);

        HttpFields fields = HttpFields.build().add(HttpHeader.HOST, "localhost").asImmutable();
        MetaData.Request request = new MetaData.Request("GET", HttpURI.from("http://localhost/"), HttpVersion.HTTP_1_1, fields, 0);
        Runnable task = channel.onRequest(request);

        try (StacklessLogging ignored = new StacklessLogging(SerializedInvoker.class))
        {
            task.run();
        }
        assertThat(stream.isComplete(), is(true));
        assertThat(stream.getFailure(), notNullValue());
        assertThat(stream.getResponse(), notNullValue());
        assertThat(stream.getResponse().getStatus(), equalTo(200));
    }

    @Test
    public void testAutoContentLength() throws Exception
    {
        Handler handler = new Handler.Abstract.NonBlocking()
        {
            @Override
            public boolean handle(Request request, Response response, Callback callback)
            {
                response.write(true, BufferUtil.toBuffer("12345"), callback);
                return true;
            }
        };
        _server.setHandler(handler);
        _server.start();

        ConnectionMetaData connectionMetaData = new MockConnectionMetaData(new MockConnector(_server));
        HttpChannel channel = new HttpChannelState(connectionMetaData);
        MockHttpStream stream = new MockHttpStream(channel);

        HttpFields fields = HttpFields.build().add(HttpHeader.HOST, "localhost").asImmutable();
        MetaData.Request request = new MetaData.Request("GET", HttpURI.from("http://localhost/"), HttpVersion.HTTP_1_1, fields, 0);
        Runnable task = channel.onRequest(request);

        task.run();
        assertThat(stream.isComplete(), is(true));
        assertThat(stream.getFailure(), nullValue());
        assertThat(stream.getResponse(), notNullValue());
        assertThat(stream.getResponse().getStatus(), equalTo(200));
        assertThat(stream.getResponseHeaders().getLongField(HttpHeader.CONTENT_LENGTH), equalTo(5L));
        assertThat(BufferUtil.toString(stream.getResponseContent()), equalTo("12345"));
    }

    @Test
    public void testInsufficientContentWritten1() throws Exception
    {
        Handler handler = new Handler.Abstract.NonBlocking()
        {
            @Override
            public boolean handle(Request request, Response response, Callback callback)
            {
<<<<<<< HEAD
                request.addHttpStreamWrapper(HttpStreamCaptureFailure::asWrapper);
                response.getHeaders().putLongField(HttpHeader.CONTENT_LENGTH, 10);
                try (StacklessLogging ignore = new StacklessLogging(Response.class))
                {
                    response.write(true, BufferUtil.toBuffer("12345"), callback);
                }
=======
                response.getHeaders().put(HttpHeader.CONTENT_LENGTH, 10);
                response.write(true, BufferUtil.toBuffer("12345"), callback);
>>>>>>> ca254d39
                return true;
            }
        };
        _server.setHandler(handler);

        LocalConnector localConnector = new LocalConnector(_server);
        _server.addConnector(localConnector);
        _server.start();

        String rawRequest = """
            GET / HTTP/1.1
            Host: local
            Connection: close
            
            """;

        HttpTester.Response response = HttpTester.parseResponse(localConnector.getResponse(rawRequest));
        assertEquals(500, response.getStatus());
        assertThat(response.getContent(), containsString("5 &lt; 10"));

        HttpStreamCaptureFailure capture = HttpStreamCaptureFailure.captureRef.get();
        assertTrue(capture.failLatch.await(5, TimeUnit.SECONDS));
        Throwable failure = capture.failRef.get();
        assertThat(failure, notNullValue());
        assertThat(failure.getMessage(), containsString("5 < 10"));
    }

    @Test
    public void testInsufficientContentWritten2() throws Exception
    {
        Handler handler = new Handler.Abstract.NonBlocking()
        {
            @Override
            public boolean handle(Request request, Response response, Callback callback)
            {
                response.getHeaders().put(HttpHeader.CONTENT_LENGTH, 10);
                response.write(false,
                    BufferUtil.toBuffer("12345"), Callback.from(() ->
                        response.write(true, null, callback)));
                return true;
            }
        };
        _server.setHandler(handler);
        _server.start();

        ConnectionMetaData connectionMetaData = new MockConnectionMetaData(new MockConnector(_server));
        HttpChannel channel = new HttpChannelState(connectionMetaData);
        MockHttpStream stream = new MockHttpStream(channel);

        HttpFields fields = HttpFields.build().add(HttpHeader.HOST, "localhost").asImmutable();
        MetaData.Request request = new MetaData.Request("GET", HttpURI.from("http://localhost/"), HttpVersion.HTTP_1_1, fields, 0);
        Runnable task = channel.onRequest(request);
        task.run();

        assertThat(stream.isComplete(), is(true));
        assertThat(stream.getFailure(), notNullValue());
        assertThat(stream.getFailure().getMessage(), containsString("5 < 10"));
        assertThat(stream.getResponse(), notNullValue());
        assertThat(stream.getResponse().getStatus(), is(200));
    }

    @Test
    public void testExcessContentWritten1() throws Exception
    {
        Handler handler = new Handler.Abstract.NonBlocking()
        {
            @Override
            public boolean handle(Request request, Response response, Callback callback)
            {
                response.getHeaders().put(HttpHeader.CONTENT_LENGTH, 5);
                response.write(true, BufferUtil.toBuffer("1234567890"), callback);
                return true;
            }
        };
        _server.setHandler(handler);
        _server.start();

        ConnectionMetaData connectionMetaData = new MockConnectionMetaData(new MockConnector(_server));
        HttpChannel channel = new HttpChannelState(connectionMetaData);
        MockHttpStream stream = new MockHttpStream(channel);

        HttpFields fields = HttpFields.build().add(HttpHeader.HOST, "localhost").asImmutable();
        MetaData.Request request = new MetaData.Request("GET", HttpURI.from("http://localhost/"), HttpVersion.HTTP_1_1, fields, 0);
        Runnable task = channel.onRequest(request);
        try (StacklessLogging ignored = new StacklessLogging(Response.class))
        {
            task.run();
        }

        assertThat(stream.isComplete(), is(true));
        assertThat(stream.getFailure(), notNullValue());
        assertThat(stream.getFailure().getMessage(), containsString("10 > 5"));
        assertThat(stream.getResponse(), notNullValue());
        assertThat(stream.getResponse().getStatus(), is(500));
        assertThat(stream.getResponseContentAsString(), containsString("10 &gt; 5"));
    }

    @Test
    public void testExcessContentWritten2() throws Exception
    {
        Handler handler = new Handler.Abstract.NonBlocking()
        {
            @Override
            public boolean handle(Request request, Response response, Callback callback)
            {
<<<<<<< HEAD
                request.addHttpStreamWrapper(HttpStreamCaptureFailure::asWrapper);
                response.getHeaders().putLongField(HttpHeader.CONTENT_LENGTH, 5);
                try (StacklessLogging ignore = new StacklessLogging(Response.class))
                {
                    response.write(false, BufferUtil.toBuffer("1234"),
                        Callback.from(() ->
                            response.write(true, BufferUtil.toBuffer("567890"),
                                callback)));
                }
=======
                response.getHeaders().put(HttpHeader.CONTENT_LENGTH, 5);
                response.write(false, BufferUtil.toBuffer("1234"), Callback.from(() -> response.write(true, BufferUtil.toBuffer("567890"), callback)));
>>>>>>> ca254d39
                return true;
            }
        };
        _server.setHandler(handler);

        LocalConnector localConnector = new LocalConnector(_server);
        _server.addConnector(localConnector);
        _server.start();

        String rawRequest = """
            GET / HTTP/1.1
            Host: local
            Connection: close
            
            """;

        String rawResponse = localConnector.getResponse(rawRequest);
        assertThat(rawResponse, startsWith("HTTP/1.1 200 OK"));

        HttpStreamCaptureFailure capture = HttpStreamCaptureFailure.captureRef.get();
        assertTrue(capture.failLatch.await(5, TimeUnit.SECONDS));
        Throwable failure = capture.failRef.get();
        assertThat(failure, notNullValue());
        assertThat(failure, instanceOf(IOException.class)); // the stream detected the error
        assertThat(failure.getMessage(), containsString("10 > 5"));
    }

    @Test
    public void testUnconsumedContentAvailable() throws Exception
    {
        HelloHandler helloHandler = new HelloHandler();
        _server.setHandler(helloHandler);
        _server.start();

        ConnectionMetaData connectionMetaData = new MockConnectionMetaData(new MockConnector(_server));
        HttpChannel channel = new HttpChannelState(connectionMetaData);
        MockHttpStream stream = new MockHttpStream(channel, false);

        String message = "ECHO Echo echo";
        ByteBuffer body = BufferUtil.toBuffer(message);
        HttpFields fields = HttpFields.build()
            .add(HttpHeader.HOST, "localhost")
            .put(HttpHeader.CONTENT_LENGTH, body.remaining())
            .add(HttpHeader.CONTENT_TYPE, MimeTypes.Type.TEXT_PLAIN_8859_1.asString())
            .asImmutable();
        MetaData.Request request = new MetaData.Request("POST", HttpURI.from("http://localhost/"), HttpVersion.HTTP_1_1, fields, 0);
        stream.addContent(body, true);

        Runnable task = channel.onRequest(request);
        task.run();

        assertThat(stream.isComplete(), is(true));
        assertThat(stream.getFailure(), nullValue());
        assertThat(stream.getResponse(), notNullValue());
        assertThat(stream.getResponse().getStatus(), equalTo(200));
        assertThat(stream.getResponseHeaders().get(HttpHeader.CONTENT_TYPE), equalTo(MimeTypes.Type.TEXT_PLAIN_UTF_8.asString()));
        assertThat(BufferUtil.toString(stream.getResponseContent()), equalTo(helloHandler.getMessage()));

        assertThat(stream.getResponseHeaders().get(HttpHeader.CONNECTION), nullValue());
        assertThat(stream.read(), sameInstance(Content.Chunk.EOF));
    }

    @Test
    public void testUnconsumedContentUnavailable() throws Exception
    {
        Handler handler = new Handler.Abstract.NonBlocking()
        {
            @Override
            public boolean handle(Request request, Response response, Callback callback)
            {
                response.setStatus(200);
                response.getHeaders().put(HttpHeader.CONTENT_TYPE, MimeTypes.Type.TEXT_PLAIN_UTF_8.asString());
                response.getHeaders().put(HttpHeader.CONTENT_LENGTH, 5);
                response.write(false, null, Callback.from(() -> response.write(true, BufferUtil.toBuffer("12345"), callback)));
                return true;
            }
        };
        _server.setHandler(handler);
        _server.start();

        ConnectionMetaData connectionMetaData = new MockConnectionMetaData(new MockConnector(_server));
        HttpChannel channel = new HttpChannelState(connectionMetaData);
        MockHttpStream stream = new MockHttpStream(channel, false);

        HttpFields fields = HttpFields.build()
            .add(HttpHeader.HOST, "localhost")
            .put(HttpHeader.CONTENT_LENGTH, 10)
            .asImmutable();
        MetaData.Request request = new MetaData.Request("POST", HttpURI.from("http://localhost/"), HttpVersion.HTTP_1_1, fields, 0);

        Runnable task = channel.onRequest(request);
        task.run();

        assertThat(stream.isComplete(), is(true));
        assertThat(stream.getFailure(), notNullValue());
        assertThat(stream.getFailure().getMessage(), containsString("Content not consumed"));
        assertThat(stream.getResponse(), notNullValue());
        assertThat(stream.getResponse().getStatus(), equalTo(200));
        assertThat(stream.getResponseHeaders().get(HttpHeader.CONTENT_TYPE), equalTo(MimeTypes.Type.TEXT_PLAIN_UTF_8.asString()));
        assertThat(BufferUtil.toString(stream.getResponseContent()), equalTo("12345"));

        assertThat(stream.getResponseHeaders().get(HttpHeader.CONNECTION), nullValue());
        assertThat(stream.read(), nullValue());
    }

    @Test
    public void testUnconsumedContentUnavailableClosed() throws Exception
    {
        Handler handler = new Handler.Abstract.NonBlocking()
        {
            @Override
            public boolean handle(Request request, Response response, Callback callback)
            {
                response.setStatus(200);
                response.getHeaders().add(HttpHeader.CONNECTION, HttpHeaderValue.CLOSE.asString());
                response.getHeaders().put(HttpHeader.CONTENT_TYPE, MimeTypes.Type.TEXT_PLAIN_UTF_8.asString());
                response.getHeaders().put(HttpHeader.CONTENT_LENGTH, 5);
                response.write(false, null, Callback.from(() -> response.write(true, BufferUtil.toBuffer("12345"), callback)));
                return true;
            }
        };
        _server.setHandler(handler);
        _server.start();

        ConnectionMetaData connectionMetaData = new MockConnectionMetaData(new MockConnector(_server));
        HttpChannel channel = new HttpChannelState(connectionMetaData);
        MockHttpStream stream = new MockHttpStream(channel, false);

        HttpFields fields = HttpFields.build()
            .add(HttpHeader.HOST, "localhost")
            .put(HttpHeader.CONTENT_LENGTH, 10)
            .asImmutable();
        MetaData.Request request = new MetaData.Request("POST", HttpURI.from("http://localhost/"), HttpVersion.HTTP_1_1, fields, 0);

        Runnable task = channel.onRequest(request);
        task.run();

        assertThat(stream.isComplete(), is(true));
        assertThat(stream.getFailure(), nullValue());
        assertThat(stream.getResponse(), notNullValue());
        assertThat(stream.getResponse().getStatus(), equalTo(200));
        assertThat(stream.getResponseHeaders().get(HttpHeader.CONTENT_TYPE), equalTo(MimeTypes.Type.TEXT_PLAIN_UTF_8.asString()));
        assertThat(BufferUtil.toString(stream.getResponseContent()), equalTo("12345"));

        assertThat(stream.getResponseHeaders().get(HttpHeader.CONNECTION), equalTo(HttpHeaderValue.CLOSE.asString()));
        assertThat(stream.read(), nullValue());
    }

    @Test
    public void testPersistent() throws Exception
    {
        EchoHandler echoHandler = new EchoHandler();
        _server.setHandler(echoHandler);
        _server.start();

        ConnectionMetaData connectionMetaData = new MockConnectionMetaData(new MockConnector(_server));
        HttpChannel channel = new HttpChannelState(connectionMetaData);
        MockHttpStream stream = new MockHttpStream(channel, false);

        String message = "ECHO Echo echo";
        ByteBuffer body = BufferUtil.toBuffer(message);
        HttpFields fields = HttpFields.build()
            .add(HttpHeader.HOST, "localhost")
            .put(HttpHeader.CONTENT_LENGTH, body.remaining())
            .add(HttpHeader.CONTENT_TYPE, MimeTypes.Type.TEXT_PLAIN_8859_1.asString())
            .asImmutable();
        MetaData.Request request = new MetaData.Request("POST", HttpURI.from("http://localhost/"), HttpVersion.HTTP_1_1, fields, 0);
        assertThat(stream.addContent(body, true), nullValue());

        Runnable task = channel.onRequest(request);
        task.run();

        assertThat(stream.isComplete(), is(true));
        assertThat(stream.getFailure(), nullValue());
        assertThat(stream.getResponse(), notNullValue());
        assertThat(stream.getResponse().getStatus(), equalTo(200));
        assertThat(stream.getResponseHeaders().get(HttpHeader.CONTENT_TYPE), equalTo(MimeTypes.Type.TEXT_PLAIN_8859_1.asString()));
        assertThat(BufferUtil.toString(stream.getResponseContent()), equalTo(message));

        // 2nd request
        fields = HttpFields.build().add(HttpHeader.HOST, "localhost").asImmutable();
        request = new MetaData.Request("GET", HttpURI.from("http://localhost/"), HttpVersion.HTTP_1_1, fields, 0);
        stream = new MockHttpStream(channel);
        task = channel.onRequest(request);
        task.run();

        assertThat(stream.isComplete(), is(true));
        assertThat(stream.getFailure(), nullValue());
        assertThat(stream.getResponse(), notNullValue());
        assertThat(stream.getResponse().getStatus(), equalTo(200));
        assertThat(stream.getResponseHeaders().get(HttpHeader.CONTENT_TYPE), nullValue());
        assertThat(stream.getResponseHeaders().getLongField(HttpHeader.CONTENT_LENGTH), equalTo(0L));
        assertThat(BufferUtil.toString(stream.getResponseContent()), equalTo(""));
    }

    @Test
    public void testStreamWrapper() throws Exception
    {
        EchoHandler echoHandler = new EchoHandler();
        _server.setHandler(echoHandler);
        _server.start();

        ConnectionMetaData connectionMetaData = new MockConnectionMetaData(new MockConnector(_server));
        HttpChannel channel = new HttpChannelState(connectionMetaData);
        AtomicReference<Callback> sendCB = new AtomicReference<>();
        MockHttpStream stream = new MockHttpStream(channel, false)
        {
            @Override
            public Content.Chunk read()
            {
                return super.read();
            }

            @Override
            public void send(MetaData.Request request, MetaData.Response response, boolean last, ByteBuffer content, Callback callback)
            {
                sendCB.set(callback);
                super.send(request, response, last, content, NOOP);
            }
        };

        String[] parts = new String[]{"ECHO ", "Echo ", "echo"};
        String message = String.join("", parts);
        ByteBuffer body = BufferUtil.toBuffer(message);
        HttpFields fields = HttpFields.build()
            .add(HttpHeader.HOST, "localhost")
            .put(HttpHeader.CONTENT_LENGTH, body.remaining())
            .add(HttpHeader.CONTENT_TYPE, MimeTypes.Type.TEXT_PLAIN_8859_1.asString())
            .asImmutable();
        MetaData.Request request = new MetaData.Request("POST", HttpURI.from("http://localhost/"), HttpVersion.HTTP_1_1, fields, 0);
        assertThat(stream.addContent(BufferUtil.toBuffer(parts[0]), false), nullValue());

        Runnable task = channel.onRequest(request);

        List<String> history = new ArrayList<>();
        channel.getRequest().addHttpStreamWrapper(s ->
            new HttpStream.Wrapper(s)
            {
                @Override
                public Content.Chunk read()
                {
                    Content.Chunk chunk = super.read();
                    history.add("readContent: " + chunk);
                    return chunk;
                }

                @Override
                public void demand()
                {
                    history.add("demandContent");
                    super.demand();
                }

                @Override
                public void send(MetaData.Request request, MetaData.Response response, boolean last, ByteBuffer content, Callback callback)
                {
                    history.add(String.format("send %d l=%b %d %s",
                        response == null ? 0 : response.getStatus(),
                        last,
                        BufferUtil.length(content),
                        BufferUtil.toDetailString(content)));
                    super.send(request, response, last, content, callback);
                }

                @Override
                public void push(MetaData.Request resource)
                {
                    history.add("push");
                    super.push(resource);
                }

                @Override
                public void succeeded()
                {
                    history.add("succeeded");
                    super.succeeded();
                }

                @Override
                public void failed(Throwable x)
                {
                    history.add("failed " + x);
                    super.failed(x);
                }
            });

        task.run();
        Callback callback = sendCB.getAndSet(null);
        callback.succeeded();

        for (int i = 1; i < parts.length; i++)
        {
            String part = parts[i];
            boolean last = i == (parts.length - 1);
            task = stream.addContent(BufferUtil.toBuffer(part), last);
            task.run();
            callback = sendCB.getAndSet(null);
            callback.succeeded();
        }

        assertThat(stream.isComplete(), is(true));
        assertThat(stream.getFailure(), nullValue());
        assertThat(stream.getResponse(), notNullValue());
        assertThat(stream.getResponse().getStatus(), equalTo(200));
        assertThat(stream.getResponseHeaders().get(HttpHeader.CONTENT_TYPE), equalTo(MimeTypes.Type.TEXT_PLAIN_8859_1.asString()));
        assertThat(BufferUtil.toString(stream.getResponseContent()), equalTo(message));

        Iterator<String> timeline = history.iterator();

        // Read of the first part that has already arrived
        assertThat(timeline.next(), allOf(startsWith("readContent: "), containsString("<<<ECHO >>>")));
        // send the first part with a commit
        assertThat(timeline.next(), allOf(startsWith("send 200 l=false"), containsString("<<<ECHO >>>")));
        // no more content available
        assertThat(timeline.next(), allOf(startsWith("readContent: null")));
        // demand content
        assertThat(timeline.next(), allOf(startsWith("demandContent")));
        // read the next part when it arrives
        assertThat(timeline.next(), allOf(startsWith("readContent: "), containsString("<<<Echo >>>")));
        // send the next part not commit and not last
        assertThat(timeline.next(), allOf(startsWith("send 0 l=false "), containsString("<<<Echo >>>")));
        // no more content available
        assertThat(timeline.next(), allOf(startsWith("readContent: null")));
        // demand content
        assertThat(timeline.next(), allOf(startsWith("demandContent")));
        // read the last part when it arrives
        assertThat(timeline.next(), allOf(startsWith("readContent: "), containsString("<<<echo>>>"), containsString("l=true")));
        // send the last part
        assertThat(timeline.next(), allOf(startsWith("send 0 l=true "), containsString("<<<echo>>>")));
        // succeed the stream
        assertThat(timeline.next(), allOf(startsWith("succeeded")));
        // End of history
        assertThat(timeline.hasNext(), is(false));
    }

    @Test
    public void testTrailers() throws Exception
    {
        EchoHandler echoHandler = new EchoHandler();
        _server.setHandler(echoHandler);
        _server.start();

        ConnectionMetaData connectionMetaData = new MockConnectionMetaData(new MockConnector(_server));
        HttpChannel channel = new HttpChannelState(connectionMetaData);
        String[] parts = new String[]{"ECHO ", "Echo ", "echo"};
        HttpFields trailers = HttpFields.build().add("Some", "value").asImmutable();
        MockHttpStream stream = new MockHttpStream(channel, false)
        {
            int i = 0;

            @Override
            public Content.Chunk read()
            {
                if (i < parts.length)
                    return Content.Chunk.from(BufferUtil.toBuffer(parts[i++]), false);

                if (i++ == parts.length)
                    return new Trailers(trailers);

                return Content.Chunk.EOF;
            }
        };

        String message = String.join("", parts);
        ByteBuffer body = BufferUtil.toBuffer(message);
        HttpFields fields = HttpFields.build()
            .add(HttpHeader.HOST, "localhost")
            .put(HttpHeader.CONTENT_LENGTH, body.remaining())
            .put(HttpHeader.TRAILER, "Some")
            .add(HttpHeader.CONTENT_TYPE, MimeTypes.Type.TEXT_PLAIN_8859_1.asString())
            .asImmutable();
        MetaData.Request request = new MetaData.Request("POST", HttpURI.from("http://localhost/"), HttpVersion.HTTP_1_1, fields, 0);

        Runnable onRequest = channel.onRequest(request);
        onRequest.run();

        assertThat(stream.isComplete(), is(true));
        assertThat(stream.getFailure(), nullValue());
        assertThat(stream.getResponse(), notNullValue());
        assertThat(stream.getResponse().getStatus(), equalTo(200));
        assertThat(stream.getResponseHeaders().get(HttpHeader.CONTENT_TYPE), equalTo(MimeTypes.Type.TEXT_PLAIN_8859_1.asString()));
        assertThat(BufferUtil.toString(stream.getResponseContent()), equalTo(message));

        HttpFields trailersRcv = stream.getResponseTrailers();
        assertThat(trailersRcv, notNullValue());
        assertThat(trailersRcv.get("Some"), equalTo("value"));
    }

    @Test
    public void testDemandRecursion() throws Exception
    {
        _server.setHandler(new Handler.Abstract()
        {
            @Override
            public boolean handle(Request request, Response response, Callback callback) throws Exception
            {
                LongAdder contentSize = new LongAdder();
                CountDownLatch latch = new CountDownLatch(1);
                Runnable onContentAvailable = new Runnable()
                {
                    @Override
                    public void run()
                    {
                        Content.Chunk chunk = request.read();
                        contentSize.add(chunk.remaining());
                        chunk.release();
                        if (chunk.isLast())
                            latch.countDown();
                        else
                            request.demand(this);
                    }
                };
                request.demand(onContentAvailable);
                if (latch.await(30, TimeUnit.SECONDS))
                {
                    response.setStatus(200);
                    response.write(true, BufferUtil.toBuffer("contentSize=" + contentSize.longValue()), callback);
                }
                else
                {
                    callback.failed(new IOException());
                }
                return true;
            }
        });
        _server.start();

        ConnectionMetaData connectionMetaData = new MockConnectionMetaData(new MockConnector(_server));
        HttpChannel channel = new HttpChannelState(connectionMetaData);
        ByteBuffer data = BufferUtil.toBuffer("data");
        final int chunks = 100000;
        AtomicInteger count = new AtomicInteger(chunks);
        MockHttpStream stream = new MockHttpStream(channel, false)
        {
            @Override
            public Content.Chunk read()
            {
                int c = count.decrementAndGet();
                if (c >= 0)
                    return Content.Chunk.from(data.slice(), false);
                return Content.Chunk.EOF;
            }

            @Override
            public void demand()
            {
                Runnable task = channel.onContentAvailable();
                if (task != null)
                    task.run();
            }
        };

        HttpFields fields = HttpFields.build()
            .add(HttpHeader.HOST, "localhost")
            .asImmutable();
        MetaData.Request request = new MetaData.Request("POST", HttpURI.from("http://localhost/"), HttpVersion.HTTP_1_1, fields);

        Runnable task = channel.onRequest(request);
        task.run();

        assertThat(stream.isComplete(), is(true));
        assertThat(stream.getFailure(), nullValue());
        assertThat(stream.getResponse(), notNullValue());
        assertThat(stream.getResponse().getStatus(), equalTo(200));
        assertThat(BufferUtil.toString(stream.getResponseContent()), equalTo("contentSize=" + (chunks * data.remaining())));
    }

    @Test
    public void testOnError() throws Exception
    {
        AtomicReference<Response> handling = new AtomicReference<>();
        AtomicReference<Throwable> error = new AtomicReference<>();
        Handler handler = new Handler.Abstract.NonBlocking()
        {
            @Override
            public boolean handle(Request request, Response response, Callback callback)
            {
                handling.set(response);
                request.addErrorListener(t -> false);
                request.addErrorListener(t -> !error.compareAndSet(null, t));
                request.addErrorListener(t ->
                {
                    callback.failed(t);
                    return true;
                });
                return true;
            }
        };
        _server.setHandler(handler);
        _server.start();

        ConnectionMetaData connectionMetaData = new MockConnectionMetaData(new MockConnector(_server));
        HttpChannel channel = new HttpChannelState(connectionMetaData);
        MockHttpStream stream = new MockHttpStream(channel);

        HttpFields fields = HttpFields.build().add(HttpHeader.HOST, "localhost").asImmutable();
        MetaData.Request request = new MetaData.Request("GET", HttpURI.from("http://localhost/"), HttpVersion.HTTP_1_1, fields, 0);
        Runnable onRequest = channel.onRequest(request);
        onRequest.run();

        // check we are handling
        assertNotNull(handling.get());
        assertThat(stream.isComplete(), is(false));
        assertThat(stream.getFailure(), nullValue());
        assertThat(stream.getResponse(), nullValue());

        // failure happens
        IOException failure = new IOException("Testing");
        Runnable onError = channel.onFailure(failure);
        assertNotNull(onError);

        // onError not yet called
        assertThat(error.get(), nullValue());

        // request still handling
        assertFalse(stream.isComplete());

        // but now we cannot read, demand nor write
        Request rq = handling.get().getRequest();
        Content.Chunk chunk = rq.read();
        assertTrue(chunk.isLast());
        assertInstanceOf(Content.Chunk.Error.class, chunk);
        assertThat(((Content.Chunk.Error)chunk).getCause(), sameInstance(failure));

        CountDownLatch demand = new CountDownLatch(1);
        // Callback serialized until after onError task
        rq.demand(demand::countDown);
        assertThat(demand.getCount(), is(1L));

        FuturePromise<Throwable> callback = new FuturePromise<>();
        // Callback serialized until after onError task
        handling.get().write(false, null, Callback.from(() ->
        {}, callback::succeeded));
        assertFalse(callback.isDone());

        // process error callback
        try (StacklessLogging ignore = new StacklessLogging(Response.class))
        {
            onError.run();
        }

        // onError was called
        assertThat(error.get(), sameInstance(failure));
        // demand callback was called
        assertTrue(demand.await(5, TimeUnit.SECONDS));
        // write callback was failed
        assertThat(callback.get(5, TimeUnit.SECONDS), sameInstance(failure));

        // request completed handling
        assertTrue(stream.isComplete());
    }

    @Test
    public void testOnCommitAndComplete() throws Exception
    {
        CountDownLatch committing = new CountDownLatch(1);
        CountDownLatch completed = new CountDownLatch(1);
        EchoHandler echoHandler = new EchoHandler()
        {
            @Override
            public boolean handle(Request request, Response response, Callback callback) throws Exception
            {
                request.addHttpStreamWrapper(s -> new HttpStream.Wrapper(s)
                {
                    @Override
                    public void succeeded()
                    {
                        completed.countDown();
                        super.succeeded();
                    }
                });
                return super.handle(request, response, callback);
            }
        };
        _server.setHandler(echoHandler);
        _server.start();

        ConnectionMetaData connectionMetaData = new MockConnectionMetaData(new MockConnector(_server));
        HttpChannel channel = new HttpChannelState(connectionMetaData);
        MockHttpStream stream = new MockHttpStream(channel, false)
        {
            @Override
            public void send(MetaData.Request request, MetaData.Response response, boolean last, ByteBuffer content, Callback callback)
            {
                committing.countDown();
                super.send(request, response, last, content, callback);
            }
        };

        HttpFields fields = HttpFields.build()
            .add(HttpHeader.HOST, "localhost")
            .add(HttpHeader.CONTENT_TYPE, MimeTypes.Type.TEXT_PLAIN_8859_1.asString())
            .add(HttpHeader.CONTENT_LENGTH, 12)
            .asImmutable();
        MetaData.Request request = new MetaData.Request("POST", HttpURI.from("http://localhost/"), HttpVersion.HTTP_1_1, fields);

        Runnable todo = channel.onRequest(request);
        todo.run();
        assertFalse(stream.isComplete());
        assertTrue(stream.isDemanding());
        assertThat(committing.getCount(), is(1L));
        assertThat(completed.getCount(), is(1L));

        stream.addContent(BufferUtil.toBuffer("hello "), false).run();

        assertFalse(stream.isComplete());
        assertTrue(stream.isDemanding());
        assertTrue(committing.await(5, TimeUnit.SECONDS));
        assertThat(completed.getCount(), is(1L));
        stream.addContent(BufferUtil.toBuffer("world!"), true).run();

        assertTrue(committing.await(5, TimeUnit.SECONDS));
        assertTrue(completed.await(5, TimeUnit.SECONDS));
        assertTrue(stream.isComplete());
        assertFalse(stream.isDemanding());
    }

    enum CompletionTestEvent
    {
        PROCESSED,
        WRITE,
        SUCCEED,
        FAIL,
        STREAM_COMPLETE
    }

    public static Stream<List<CompletionTestEvent>> completionEvents()
    {
        return Stream.of(
            List.of(CompletionTestEvent.WRITE, CompletionTestEvent.STREAM_COMPLETE, CompletionTestEvent.SUCCEED, CompletionTestEvent.PROCESSED),
            List.of(CompletionTestEvent.WRITE, CompletionTestEvent.STREAM_COMPLETE, CompletionTestEvent.PROCESSED, CompletionTestEvent.SUCCEED),
            List.of(CompletionTestEvent.WRITE, CompletionTestEvent.PROCESSED, CompletionTestEvent.STREAM_COMPLETE, CompletionTestEvent.SUCCEED),
            List.of(CompletionTestEvent.PROCESSED, CompletionTestEvent.WRITE, CompletionTestEvent.STREAM_COMPLETE, CompletionTestEvent.SUCCEED),

            List.of(CompletionTestEvent.SUCCEED, CompletionTestEvent.STREAM_COMPLETE, CompletionTestEvent.PROCESSED),
            List.of(CompletionTestEvent.SUCCEED, CompletionTestEvent.PROCESSED, CompletionTestEvent.STREAM_COMPLETE),
            List.of(CompletionTestEvent.PROCESSED, CompletionTestEvent.SUCCEED, CompletionTestEvent.STREAM_COMPLETE),

            List.of(CompletionTestEvent.FAIL, CompletionTestEvent.STREAM_COMPLETE, CompletionTestEvent.PROCESSED),
            List.of(CompletionTestEvent.FAIL, CompletionTestEvent.PROCESSED, CompletionTestEvent.STREAM_COMPLETE),
            List.of(CompletionTestEvent.PROCESSED, CompletionTestEvent.FAIL, CompletionTestEvent.STREAM_COMPLETE)
        );
    }

    @ParameterizedTest
    @MethodSource("completionEvents")
    public void testCompletion(List<CompletionTestEvent> events) throws Exception
    {
        testCompletion(events, null, true);
    }

    @ParameterizedTest
    @MethodSource("completionEvents")
    public void testCompletionNoWriteErrorHandler(List<CompletionTestEvent> events) throws Exception
    {
        Request.Handler errorHandler = (request, response, callback) ->
        {
            callback.succeeded();
            return true;
        };
        testCompletion(events, errorHandler, true);
    }

    @ParameterizedTest
    @MethodSource("completionEvents")
    public void testCompletionFailedErrorHandler(List<CompletionTestEvent> events) throws Exception
    {
        Request.Handler errorHandler = (request, response, callback) ->
        {
            callback.failed(new QuietException.Exception("Error handler failed"));
            return true;
        };
        testCompletion(events, errorHandler, false);
    }

    private void testCompletion(List<CompletionTestEvent> events, Request.Handler errorHandler, boolean expectErrorResponse) throws Exception
    {
        CountDownLatch processing = new CountDownLatch(1);
        CountDownLatch processed = new CountDownLatch(1);
        AtomicReference<Response> responseRef = new AtomicReference<>();
        AtomicReference<Callback> callbackRef = new AtomicReference<>();

        Handler handler = new Handler.Abstract.NonBlocking()
        {
            @Override
            public boolean handle(Request request, Response response, Callback callback) throws Exception
            {
                response.setStatus(200);
                response.getHeaders().put("Test", "Value");
                responseRef.set(response);
                callbackRef.set(callback);
                processing.countDown();
                processed.await();
                return true;
            }
        };

        _server.setHandler(handler);
        if (errorHandler != null)
            _server.setErrorHandler(errorHandler);
        _server.start();

        ConnectionMetaData connectionMetaData = new MockConnectionMetaData(new MockConnector(_server));
        HttpChannel channel = new HttpChannelState(connectionMetaData);

        AtomicReference<Callback> sendCallback = new AtomicReference<>();
        MockHttpStream stream = new MockHttpStream(channel)
        {
            @Override
            public void send(MetaData.Request request, MetaData.Response response, boolean last, ByteBuffer content, Callback callback)
            {
                sendCallback.set(callback);
                super.send(request, response, last, content, NOOP);
            }
        };

        HttpFields fields = HttpFields.build().add(HttpHeader.HOST, "localhost").asImmutable();
        MetaData.Request request = new MetaData.Request("GET", HttpURI.from("http://localhost/"), HttpVersion.HTTP_1_1, fields, 0);
        Runnable task = channel.onRequest(request);

        // Process the request
        Thread processor = new Thread(task);
        processor.start();
        assertTrue(processing.await(5, TimeUnit.SECONDS));

        Response response = responseRef.get();
        Callback callback = callbackRef.get();
        FutureCallback written = null;

        for (CompletionTestEvent event : events)
        {
            switch (event)
            {
                case WRITE ->
                {
                    if (written != null)
                        throw new IllegalStateException();
                    written = new FutureCallback();
                    response.write(true, null, written);
                }

                case SUCCEED -> callback.succeeded();

                case FAIL -> callback.failed(new QuietException.Exception("FAILED"));

                case PROCESSED ->
                {
                    processed.countDown();
                    processor.join(10000);
                    assertFalse(processor.isAlive());
                }

                case STREAM_COMPLETE ->
                {
                    if (sendCallback.get() != null)
                        sendCallback.get().succeeded();
                    if (written != null)
                    {
                        written.get(5, TimeUnit.SECONDS);
                        assertTrue(written.isDone());
                    }
                }
            }
        }

        boolean failed = events.contains(CompletionTestEvent.FAIL);

        assertThat(stream.isComplete(), is(true));
        assertThat(stream.getFailure(), failed ? notNullValue() : nullValue());
        if (!failed || expectErrorResponse)
        {
            assertThat(stream.getResponse(), notNullValue());
            assertThat(stream.getResponse().getStatus(), equalTo(failed ? 500 : 200));
            assertThat(stream.getResponseHeaders().get("Test"), failed ? nullValue() : equalTo("Value"));
        }
        else
        {
            assertThat(stream.getResponse(), nullValue());
        }
    }

    private static class HttpStreamCaptureFailure extends HttpStream.Wrapper
    {
        public static AtomicReference<HttpStreamCaptureFailure> captureRef = new AtomicReference<>();
        public AtomicReference<Throwable> failRef = new AtomicReference<>();
        public CountDownLatch failLatch = new CountDownLatch(1);

        private HttpStreamCaptureFailure(HttpStream httpStream)
        {
            super(httpStream);
        }

        public static HttpStream asWrapper(HttpStream httpStream)
        {
            HttpStreamCaptureFailure capture = new HttpStreamCaptureFailure(httpStream);
            captureRef.set(capture);
            return capture;
        }

        @Override
        public void failed(Throwable x)
        {
            super.failed(x);
            failRef.set(x);
            failLatch.countDown();
        }
    }
}<|MERGE_RESOLUTION|>--- conflicted
+++ resolved
@@ -577,17 +577,12 @@
             @Override
             public boolean handle(Request request, Response response, Callback callback)
             {
-<<<<<<< HEAD
                 request.addHttpStreamWrapper(HttpStreamCaptureFailure::asWrapper);
-                response.getHeaders().putLongField(HttpHeader.CONTENT_LENGTH, 10);
+                response.getHeaders().put(HttpHeader.CONTENT_LENGTH, 10);
                 try (StacklessLogging ignore = new StacklessLogging(Response.class))
                 {
                     response.write(true, BufferUtil.toBuffer("12345"), callback);
                 }
-=======
-                response.getHeaders().put(HttpHeader.CONTENT_LENGTH, 10);
-                response.write(true, BufferUtil.toBuffer("12345"), callback);
->>>>>>> ca254d39
                 return true;
             }
         };
@@ -693,9 +688,8 @@
             @Override
             public boolean handle(Request request, Response response, Callback callback)
             {
-<<<<<<< HEAD
                 request.addHttpStreamWrapper(HttpStreamCaptureFailure::asWrapper);
-                response.getHeaders().putLongField(HttpHeader.CONTENT_LENGTH, 5);
+                response.getHeaders().put(HttpHeader.CONTENT_LENGTH, 5);
                 try (StacklessLogging ignore = new StacklessLogging(Response.class))
                 {
                     response.write(false, BufferUtil.toBuffer("1234"),
@@ -703,10 +697,6 @@
                             response.write(true, BufferUtil.toBuffer("567890"),
                                 callback)));
                 }
-=======
-                response.getHeaders().put(HttpHeader.CONTENT_LENGTH, 5);
-                response.write(false, BufferUtil.toBuffer("1234"), Callback.from(() -> response.write(true, BufferUtil.toBuffer("567890"), callback)));
->>>>>>> ca254d39
                 return true;
             }
         };
