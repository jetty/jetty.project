//
// ========================================================================
// Copyright (c) 1995 Mort Bay Consulting Pty Ltd and others.
//
// This program and the accompanying materials are made available under the
// terms of the Eclipse Public License v. 2.0 which is available at
// https://www.eclipse.org/legal/epl-2.0, or the Apache License, Version 2.0
// which is available at https://www.apache.org/licenses/LICENSE-2.0.
//
// SPDX-License-Identifier: EPL-2.0 OR Apache-2.0
// ========================================================================
//

package org.eclipse.jetty.server;

import java.io.BufferedReader;
import java.io.InputStreamReader;
import java.net.Socket;
import java.nio.ByteBuffer;
import java.nio.charset.StandardCharsets;
import java.util.concurrent.CountDownLatch;
import java.util.concurrent.Exchanger;
import java.util.concurrent.TimeUnit;
import java.util.concurrent.atomic.AtomicBoolean;

import org.eclipse.jetty.http.HttpHeader;
import org.eclipse.jetty.io.Connection;
import org.eclipse.jetty.io.Content;
import org.eclipse.jetty.io.EndPoint;
import org.eclipse.jetty.server.LocalConnector.LocalEndPoint;
import org.eclipse.jetty.server.handler.ContextHandler;
import org.eclipse.jetty.server.handler.ContextHandlerCollection;
import org.eclipse.jetty.server.handler.StatisticsHandler;
import org.eclipse.jetty.server.internal.HttpConnection;
import org.eclipse.jetty.util.BufferUtil;
import org.eclipse.jetty.util.Callback;
import org.eclipse.jetty.util.FutureCallback;
import org.eclipse.jetty.util.IO;
import org.eclipse.jetty.util.NanoTime;
import org.eclipse.jetty.util.component.LifeCycle;
import org.hamcrest.Matcher;
import org.hamcrest.Matchers;
import org.junit.jupiter.api.Test;
import org.slf4j.Logger;
import org.slf4j.LoggerFactory;

import static org.awaitility.Awaitility.await;
import static org.hamcrest.MatcherAssert.assertThat;
import static org.hamcrest.Matchers.containsString;
import static org.hamcrest.Matchers.endsWith;
import static org.hamcrest.Matchers.greaterThan;
import static org.hamcrest.Matchers.is;
import static org.hamcrest.Matchers.lessThan;
import static org.hamcrest.Matchers.notNullValue;
import static org.hamcrest.Matchers.startsWith;
import static org.junit.jupiter.api.Assertions.assertFalse;
import static org.junit.jupiter.api.Assertions.assertThrows;
import static org.junit.jupiter.api.Assertions.assertTrue;
import static org.junit.jupiter.api.Assertions.fail;

public class StopTest
{
    private static final Logger LOG = LoggerFactory.getLogger(StopTest.class);

    /**
     * Test completed writes during shutdown do not close output
     *
     * @throws Exception on test failure
     */
    @Test
    @Disabled("the response does not contain the Connection: close header")
    public void testWriteDuringShutdown() throws Exception
    {
        Server server = new Server();
        server.setStopTimeout(1000);

        ServerConnector connector = new ServerConnector(server);
        connector.setPort(0);
        server.addConnector(connector);

        ABHandler handler = new ABHandler();
        StatisticsHandler stats = new StatisticsHandler();
        server.setHandler(stats);
        stats.setHandler(handler);

        server.start();

        Thread stopper = new Thread(() ->
        {
            try
            {
                handler.latchA.await();
                server.stop();
            }
            catch (Exception e)
            {
                throw new RuntimeException(e);
            }
        });
        stopper.start();

        final int port = connector.getLocalPort();
        try (Socket client = new Socket("127.0.0.1", port))
        {
            client.getOutputStream().write((
                "GET / HTTP/1.1\r\n" +
                    "Host: localhost:" + port + "\r\n" +
                    "\r\n"
            ).getBytes());
            client.getOutputStream().flush();

            await().atMost(10, TimeUnit.SECONDS).until(connector::isShutdown);

            handler.latchB.countDown();

            String response = IO.toString(client.getInputStream());
            assertThat(response, startsWith("HTTP/1.1 200 "));
            assertThat(response, containsString("Content-Length: 2"));
            assertThat(response, containsString("Connection: close"));
            assertThat(response, endsWith("ab"));
        }
        stopper.join();
    }

    public void testSlowClose(long stopTimeout, long closeWait, Matcher<Long> stopTimeMatcher) throws Exception
    {
        Server server = new Server();
        server.setStopTimeout(stopTimeout);

        FutureCallback closed = new FutureCallback();
        ServerConnector connector = new ServerConnector(server, 2, 2, new HttpConnectionFactory()
        {

            @Override
            public Connection newConnection(Connector con, EndPoint endPoint)
            {
                // Slow closing connection
                HttpConnection conn = new HttpConnection(getHttpConfiguration(), con, endPoint, isRecordHttpComplianceViolations())
                {
                    @Override
                    public void onClose(Throwable cause)
                    {
                        try
                        {
                            super.onClose(cause);
                        }
                        finally
                        {
                            if (cause == null)
                                closed.succeeded();
                            else
                                closed.failed(cause);
                        }
                    }

                    @Override
                    public void close()
                    {
                        long start = NanoTime.now();
                        new Thread(() ->
                        {
                            try
                            {
                                Thread.sleep(closeWait - NanoTime.millisSince(start));
                            }
                            catch (Throwable e)
                            {
                                // no op
                            }
                            finally
                            {
                                super.close();
                            }
                        }).start();
                    }
                };
                return configure(conn, con, endPoint);
            }
        });
        connector.setPort(0);
        server.addConnector(connector);

        NoopHandler handler = new NoopHandler();
        server.setHandler(handler);

        server.start();
        final int port = connector.getLocalPort();
        Socket client = new Socket("127.0.0.1", port);
        client.setSoTimeout(10000);
        client.getOutputStream().write((
            "GET / HTTP/1.1\r\n" +
                "Host: localhost:" + port + "\r\n" +
                "Content-Type: plain/text\r\n" +
                "\r\n"
        ).getBytes());
        client.getOutputStream().flush();
        handler.latch.await();

        // look for a response
        BufferedReader in = new BufferedReader(new InputStreamReader(client.getInputStream(), StandardCharsets.ISO_8859_1));
        while (true)
        {
            String line = in.readLine();
            assertThat("Line should not be null", line, is(notNullValue()));
            if (line.length() == 0)
                break;
        }

        long start = NanoTime.now();
        try
        {
            server.stop();
            assertTrue(stopTimeout == 0 || stopTimeout > closeWait);
        }
        catch (Exception e)
        {
            assertTrue(stopTimeout > 0 && stopTimeout < closeWait);
        }

        // Check stop time was correct
        assertThat(NanoTime.millisSince(start), stopTimeMatcher);

        // Connection closed
        while (true)
        {
            int r = client.getInputStream().read();
            if (r == -1)
                break;
            assertThat(NanoTime.millisSince(start), lessThan(10L));
        }

        // onClose Thread interrupted or completed
        closed.get(Math.max(closeWait, stopTimeout) + 1000, TimeUnit.MILLISECONDS);

        if (!client.isClosed())
            client.close();
    }

    /**
     * Test of non graceful stop when a connection close is slow
     *
     * @throws Exception on test failure
     */
    @Test
    public void testSlowCloseNotGraceful() throws Exception
    {
        LOG.info("Expect some threads can't be stopped");
        testSlowClose(0, 5000, lessThan(750L));
    }

    /**
     * Test of graceful stop when close is slower than timeout
     *
     * @throws Exception on test failure
     */
    @Test
    public void testSlowCloseTinyGraceful() throws Exception
    {
        LOG.info("Expect some threads can't be stopped");
        testSlowClose(1, 5000, lessThan(1500L));
    }

    /**
     * Test of graceful stop when close is faster than timeout;
     *
     * @throws Exception on test failure
     */
    @Test
    public void testSlowCloseGraceful() throws Exception
    {
        testSlowClose(5000, 1000, Matchers.allOf(greaterThan(750L), lessThan(4999L)));
    }

    @Test
    public void testCommittedResponsesAreClosed() throws Exception
    {
        Server server = new Server();

        LocalConnector connector = new LocalConnector(server);
        server.addConnector(connector);

        ContextHandler context = new ContextHandler("/");
        StatisticsHandler stats = new StatisticsHandler(context);
        server.setHandler(stats);

        Exchanger<Void> exchanger0 = new Exchanger<>();
        Exchanger<Void> exchanger1 = new Exchanger<>();
<<<<<<< HEAD
        context.setHandler(new Handler.Wrapper()
=======
        context.setHandler(new Handler.Abstract()
>>>>>>> 9a38e3ba
        {
            @Override
            public boolean handle(Request request, Response response, Callback callback) throws Exception
            {
                try
                {
                    exchanger0.exchange(null);
                    exchanger1.exchange(null);

                    response.setStatus(200);
                    Content.Sink.write(response, true, "The Response", callback);
                }
                catch (Throwable x)
                {
<<<<<<< HEAD
                    throw new Exception(x);
                }
                response.setStatus(200);
                response.write(true, ByteBuffer.wrap("The Response".getBytes(StandardCharsets.US_ASCII)), callback);
=======
                    callback.failed(x);
                }

>>>>>>> 9a38e3ba
                return true;
            }
        });

<<<<<<< HEAD
=======

>>>>>>> 9a38e3ba
        server.setStopTimeout(1000);
        server.start();

        try (LocalEndPoint endp = connector.executeRequest(
            """
                GET / HTTP/1.1\r
                Host: localhost\r
                \r
                """
        ))
        {
            exchanger0.exchange(null);
            exchanger1.exchange(null);

            String response = endp.getResponse();
            assertThat(response, containsString("200 OK"));
            assertThat(response, Matchers.not(containsString("Connection: close")));

            endp.addInputAndExecute(BufferUtil.toBuffer("GET / HTTP/1.1\r\nHost:localhost\r\n\r\n"));

            exchanger0.exchange(null);

            FutureCallback stopped = new FutureCallback();
            new Thread(() ->
            {
                try
                {
                    server.stop();
                    stopped.succeeded();
                }
                catch (Throwable e)
                {
                    stopped.failed(e);
                }
            }).start();

            await().atMost(10, TimeUnit.SECONDS).until(connector::isShutdown);

            // Check new connections rejected!
            assertThrows(IllegalStateException.class, () -> connector.getResponse("GET / HTTP/1.1\r\nHost:localhost\r\n\r\n"));

            // Check completed 200 has close
            exchanger1.exchange(null);
            response = endp.getResponse();
            assertThat(response, containsString("200 OK"));
            assertThat(response, Matchers.containsString("Connection: close"));
            stopped.get(10, TimeUnit.SECONDS);
        }
    }

    @Test
    public void testContextStop() throws Exception
    {
        Server server = new Server();

        LocalConnector connector = new LocalConnector(server);
        server.addConnector(connector);

        ContextHandler context = new ContextHandler("/");
        server.setHandler(context);
        StatisticsHandler stats = new StatisticsHandler();
        context.setHandler(stats);

        Exchanger<Void> exchanger0 = new Exchanger<>();
        Exchanger<Void> exchanger1 = new Exchanger<>();
<<<<<<< HEAD
        stats.setHandler(new Handler.Wrapper()
=======
        stats.setHandler(new Handler.Abstract()
>>>>>>> 9a38e3ba
        {
            @Override
            public boolean handle(Request request, Response response, Callback callback) throws Exception
            {
                try
                {
                    exchanger0.exchange(null);
                    exchanger1.exchange(null);

                    response.setStatus(200);
                    Content.Sink.write(response, true, "The Response", callback);
                }
                catch (Throwable x)
                {
<<<<<<< HEAD
                    throw new Exception(x);
                }

                response.setStatus(200);
                response.write(true, ByteBuffer.wrap("The Response".getBytes(StandardCharsets.US_ASCII)), callback);
=======
                    callback.failed(x);
                }
>>>>>>> 9a38e3ba
                return true;
            }
        });

        server.start();

        try (LocalEndPoint endp = connector.executeRequest(
            """
                GET / HTTP/1.1\r
                Host: localhost\r
                \r
                """
        ))
        {
            exchanger0.exchange(null);
            exchanger1.exchange(null);

            String response = endp.getResponse();
            assertThat(response, containsString("200 OK"));
            assertThat(response, Matchers.not(containsString("Connection: close")));

            endp.addInputAndExecute(BufferUtil.toBuffer("GET / HTTP/1.1\r\nHost:localhost\r\n\r\n"));
            exchanger0.exchange(null);

            CountDownLatch latch = new CountDownLatch(1);
            new Thread(() ->
            {
                try
                {
                    context.stop();
                    latch.countDown();
                }
                catch (Exception e)
                {
                    e.printStackTrace();
                }
            }).start();

            await().atMost(10, TimeUnit.SECONDS).until(context::isStopped);

            // Check new connections accepted, but don't find context!
            String unavailable = connector.getResponse("GET / HTTP/1.1\r\nHost:localhost\r\n\r\n");
            assertThat(unavailable, containsString(" 404 Not Found"));

            // Check completed 200 does not have close
            exchanger1.exchange(null);
            response = endp.getResponse();
            assertThat(response, containsString("200 OK"));
            assertThat(response, Matchers.not(Matchers.containsString("Connection: close")));
            assertTrue(latch.await(10, TimeUnit.SECONDS));
        }
    }

    @Test
    public void testFailedStart()
    {
        Server server = new Server();

        LocalConnector connector = new LocalConnector(server);
        server.addConnector(connector);

        ContextHandlerCollection contexts = new ContextHandlerCollection();
        server.setHandler(contexts);
        AtomicBoolean context0Started = new AtomicBoolean(false);
        ContextHandler context0 = new ContextHandler("/zero")
        {
            @Override
            protected void doStart() throws Exception
            {
                context0Started.set(true);
            }
        };
        ContextHandler context1 = new ContextHandler("/one")
        {
            @Override
            protected void doStart() throws Exception
            {
                throw new Exception("Test start failure");
            }
        };
        AtomicBoolean context2Started = new AtomicBoolean(false);
        ContextHandler context2 = new ContextHandler("/two")
        {
            @Override
            protected void doStart()
            {
                context2Started.set(true);
            }
        };
        contexts.setHandlers(context0, context1, context2);

        try
        {
            server.start();
            fail();
        }
        catch (Exception e)
        {
            assertThat(e.getMessage(), is("Test start failure"));
        }

        assertTrue(server.getContainedBeans(LifeCycle.class).stream().noneMatch(LifeCycle::isRunning));
        assertTrue(server.getContainedBeans(LifeCycle.class).stream().anyMatch(LifeCycle::isFailed));
        assertTrue(context0Started.get());
        assertFalse(context2Started.get());
    }

    static class NoopHandler extends Handler.Abstract
    {
        final CountDownLatch latch = new CountDownLatch(1);

        NoopHandler()
        {
        }

        @Override
        public boolean handle(Request request, Response response, Callback callback) throws Exception
        {
            callback.succeeded(); // TODO should the be after the countdown?
            latch.countDown();
            return true;
        }
    }

    static class ABHandler extends Handler.Abstract
    {
        final CountDownLatch latchA = new CountDownLatch(1);
        final CountDownLatch latchB = new CountDownLatch(1);

        @Override
        public boolean handle(Request request, Response response, Callback callback) throws Exception
        {
            response.getHeaders().put(HttpHeader.CONTENT_LENGTH, 2);
<<<<<<< HEAD
            response.write(false, ByteBuffer.wrap("a".getBytes()), new Callback()
=======
            request.getContext().run(() ->
>>>>>>> 9a38e3ba
            {
                try
                {
                    latchA.countDown();
                    latchB.await();
                }
                catch (InterruptedException e)
                {
                    throw new RuntimeException(e);
                }
                response.write(true, ByteBuffer.wrap("ab".getBytes()), callback);
            });
            return true;
        }
    }
}<|MERGE_RESOLUTION|>--- conflicted
+++ resolved
@@ -285,11 +285,7 @@
 
         Exchanger<Void> exchanger0 = new Exchanger<>();
         Exchanger<Void> exchanger1 = new Exchanger<>();
-<<<<<<< HEAD
-        context.setHandler(new Handler.Wrapper()
-=======
         context.setHandler(new Handler.Abstract()
->>>>>>> 9a38e3ba
         {
             @Override
             public boolean handle(Request request, Response response, Callback callback) throws Exception
@@ -304,24 +300,14 @@
                 }
                 catch (Throwable x)
                 {
-<<<<<<< HEAD
-                    throw new Exception(x);
-                }
-                response.setStatus(200);
-                response.write(true, ByteBuffer.wrap("The Response".getBytes(StandardCharsets.US_ASCII)), callback);
-=======
                     callback.failed(x);
                 }
 
->>>>>>> 9a38e3ba
                 return true;
             }
         });
 
-<<<<<<< HEAD
-=======
-
->>>>>>> 9a38e3ba
+
         server.setStopTimeout(1000);
         server.start();
 
@@ -387,11 +373,7 @@
 
         Exchanger<Void> exchanger0 = new Exchanger<>();
         Exchanger<Void> exchanger1 = new Exchanger<>();
-<<<<<<< HEAD
-        stats.setHandler(new Handler.Wrapper()
-=======
         stats.setHandler(new Handler.Abstract()
->>>>>>> 9a38e3ba
         {
             @Override
             public boolean handle(Request request, Response response, Callback callback) throws Exception
@@ -406,16 +388,8 @@
                 }
                 catch (Throwable x)
                 {
-<<<<<<< HEAD
-                    throw new Exception(x);
-                }
-
-                response.setStatus(200);
-                response.write(true, ByteBuffer.wrap("The Response".getBytes(StandardCharsets.US_ASCII)), callback);
-=======
                     callback.failed(x);
                 }
->>>>>>> 9a38e3ba
                 return true;
             }
         });
@@ -549,11 +523,7 @@
         public boolean handle(Request request, Response response, Callback callback) throws Exception
         {
             response.getHeaders().put(HttpHeader.CONTENT_LENGTH, 2);
-<<<<<<< HEAD
-            response.write(false, ByteBuffer.wrap("a".getBytes()), new Callback()
-=======
             request.getContext().run(() ->
->>>>>>> 9a38e3ba
             {
                 try
                 {
