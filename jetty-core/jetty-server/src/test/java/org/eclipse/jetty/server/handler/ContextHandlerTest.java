--- conflicted
+++ resolved
@@ -60,11 +60,8 @@
 import org.eclipse.jetty.util.BufferUtil;
 import org.eclipse.jetty.util.Callback;
 import org.eclipse.jetty.util.IO;
-<<<<<<< HEAD
 import org.eclipse.jetty.util.component.Dumpable;
-=======
 import org.eclipse.jetty.util.component.Graceful;
->>>>>>> c0de62b2
 import org.junit.jupiter.api.AfterAll;
 import org.junit.jupiter.api.AfterEach;
 import org.junit.jupiter.api.BeforeEach;
@@ -906,30 +903,177 @@
     }
 
     @Test
-<<<<<<< HEAD
+    public void testGraceful() throws Exception
+    {
+        // This is really just another test of GracefulHandler, but good to check it works inside of ContextHandler
+
+        CountDownLatch latch0 = new CountDownLatch(1);
+        CountDownLatch latch1 = new CountDownLatch(1);
+
+        CountDownLatch requests = new CountDownLatch(7);
+
+        Handler handler = new Handler.Abstract()
+        {
+            @Override
+            public boolean handle(Request request, Response response, Callback callback) throws Exception
+            {
+                requests.countDown();
+                switch (request.getContext().getPathInContext(request.getHttpURI().getCanonicalPath()))
+                {
+                    case "/ignore0" ->
+                    {
+                        try
+                        {
+                            latch0.await();
+                        }
+                        catch (InterruptedException e)
+                        {
+                            throw new RuntimeException(e);
+                        }
+                        return false;
+                    }
+
+                    case "/ignore1" ->
+                    {
+                        try
+                        {
+                            latch1.await();
+                        }
+                        catch (InterruptedException e)
+                        {
+                            throw new RuntimeException(e);
+                        }
+                        return false;
+                    }
+
+                    case "/ok0" ->
+                    {
+                        try
+                        {
+                            latch0.await();
+                        }
+                        catch (InterruptedException e)
+                        {
+                            throw new RuntimeException(e);
+                        }
+                    }
+
+                    case "/ok1" ->
+                    {
+                        try
+                        {
+                            latch1.await();
+                        }
+                        catch (InterruptedException e)
+                        {
+                            throw new RuntimeException(e);
+                        }
+                    }
+
+                    case "/fail0" ->
+                    {
+                        try
+                        {
+                            latch0.await();
+                        }
+                        catch (InterruptedException e)
+                        {
+                            throw new RuntimeException(e);
+                        }
+                        throw new QuietException.Exception("expected0");
+                    }
+
+                    case "/fail1" ->
+                    {
+                        try
+                        {
+                            latch1.await();
+                        }
+                        catch (InterruptedException e)
+                        {
+                            throw new RuntimeException(e);
+                        }
+                        callback.failed(new QuietException.Exception("expected1"));
+                    }
+
+                    default ->
+                    {
+                    }
+                }
+
+                response.setStatus(HttpStatus.OK_200);
+                callback.succeeded();
+                return true;
+            }
+        };
+        _contextHandler.setHandler(handler);
+        GracefulHandler gracefulHandler = new GracefulHandler();
+        _contextHandler.insertHandler(gracefulHandler);
+        LocalConnector connector = new LocalConnector(_server);
+        _server.addConnector(connector);
+        _server.start();
+
+        HttpTester.Response response = HttpTester.parseResponse(connector.getResponse("GET /ctx/ HTTP/1.0\r\n\r\n"));
+        assertThat(response.getStatus(), is(HttpStatus.OK_200));
+
+        List<LocalConnector.LocalEndPoint> endPoints = new ArrayList<>();
+        for (String target : new String[] {"/ignore", "/ok", "/fail"})
+        {
+            for (int batch = 0; batch <= 1; batch++)
+            {
+                LocalConnector.LocalEndPoint endPoint = connector.executeRequest("GET /ctx%s%d HTTP/1.0\r\n\r\n".formatted(target, batch));
+                endPoints.add(endPoint);
+            }
+        }
+
+        assertTrue(requests.await(10, TimeUnit.SECONDS));
+        assertThat(gracefulHandler.getCurrentRequestCount(), is(6L));
+
+        CompletableFuture<Void> shutdown = Graceful.shutdown(_contextHandler);
+        assertFalse(shutdown.isDone());
+        assertThat(gracefulHandler.getCurrentRequestCount(), is(6L));
+
+        response = HttpTester.parseResponse(connector.getResponse("GET /ctx/ HTTP/1.0\r\n\r\n"));
+        assertThat(response.getStatus(), is(HttpStatus.SERVICE_UNAVAILABLE_503));
+
+        latch0.countDown();
+
+        response = HttpTester.parseResponse(endPoints.get(0).getResponse());
+        assertThat(response.getStatus(), is(HttpStatus.NOT_FOUND_404));
+        response = HttpTester.parseResponse(endPoints.get(2).getResponse());
+        assertThat(response.getStatus(), is(HttpStatus.OK_200));
+        response = HttpTester.parseResponse(endPoints.get(4).getResponse());
+        assertThat(response.getStatus(), is(HttpStatus.INTERNAL_SERVER_ERROR_500));
+
+        assertFalse(shutdown.isDone());
+        Awaitility.waitAtMost(10, TimeUnit.SECONDS).until(() -> gracefulHandler.getCurrentRequestCount() == 3L);
+        assertThat(gracefulHandler.getCurrentRequestCount(), is(3L));
+
+        latch1.countDown();
+
+        response = HttpTester.parseResponse(endPoints.get(1).getResponse());
+        assertThat(response.getStatus(), is(HttpStatus.NOT_FOUND_404));
+        response = HttpTester.parseResponse(endPoints.get(3).getResponse());
+        assertThat(response.getStatus(), is(HttpStatus.OK_200));
+        response = HttpTester.parseResponse(endPoints.get(5).getResponse());
+        assertThat(response.getStatus(), is(HttpStatus.INTERNAL_SERVER_ERROR_500));
+
+        shutdown.get(10, TimeUnit.SECONDS);
+        assertTrue(shutdown.isDone());
+        assertThat(gracefulHandler.getCurrentRequestCount(), is(0L));
+    }
+
+    @Test
     public void testContextDump() throws Exception
     {
         Server server = new Server();
         ContextHandler contextHandler = new ContextHandler("/ctx");
         server.setHandler(contextHandler);
         contextHandler.setHandler(new Handler.Abstract()
-=======
-    public void testGraceful() throws Exception
-    {
-        // This is really just another test of GracefulHandler, but good to check it works inside of ContextHandler
-
-        CountDownLatch latch0 = new CountDownLatch(1);
-        CountDownLatch latch1 = new CountDownLatch(1);
-
-        CountDownLatch requests = new CountDownLatch(7);
-
-        Handler handler = new Handler.Abstract()
->>>>>>> c0de62b2
         {
             @Override
             public boolean handle(Request request, Response response, Callback callback) throws Exception
             {
-<<<<<<< HEAD
                 callback.succeeded();
                 return true;
             }
@@ -967,151 +1111,5 @@
                +> transient2: named: value2
             """;
         assertThat(dump, containsString(expected));
-=======
-                requests.countDown();
-                switch (request.getContext().getPathInContext(request.getHttpURI().getCanonicalPath()))
-                {
-                    case "/ignore0" ->
-                    {
-                        try
-                        {
-                            latch0.await();
-                        }
-                        catch (InterruptedException e)
-                        {
-                            throw new RuntimeException(e);
-                        }
-                        return false;
-                    }
-
-                    case "/ignore1" ->
-                    {
-                        try
-                        {
-                            latch1.await();
-                        }
-                        catch (InterruptedException e)
-                        {
-                            throw new RuntimeException(e);
-                        }
-                        return false;
-                    }
-
-                    case "/ok0" ->
-                    {
-                        try
-                        {
-                            latch0.await();
-                        }
-                        catch (InterruptedException e)
-                        {
-                            throw new RuntimeException(e);
-                        }
-                    }
-
-                    case "/ok1" ->
-                    {
-                        try
-                        {
-                            latch1.await();
-                        }
-                        catch (InterruptedException e)
-                        {
-                            throw new RuntimeException(e);
-                        }
-                    }
-
-                    case "/fail0" ->
-                    {
-                        try
-                        {
-                            latch0.await();
-                        }
-                        catch (InterruptedException e)
-                        {
-                            throw new RuntimeException(e);
-                        }
-                        throw new QuietException.Exception("expected0");
-                    }
-
-                    case "/fail1" ->
-                    {
-                        try
-                        {
-                            latch1.await();
-                        }
-                        catch (InterruptedException e)
-                        {
-                            throw new RuntimeException(e);
-                        }
-                        callback.failed(new QuietException.Exception("expected1"));
-                    }
-
-                    default ->
-                    {
-                    }
-                }
-
-                response.setStatus(HttpStatus.OK_200);
-                callback.succeeded();
-                return true;
-            }
-        };
-        _contextHandler.setHandler(handler);
-        GracefulHandler gracefulHandler = new GracefulHandler();
-        _contextHandler.insertHandler(gracefulHandler);
-        LocalConnector connector = new LocalConnector(_server);
-        _server.addConnector(connector);
-        _server.start();
-
-        HttpTester.Response response = HttpTester.parseResponse(connector.getResponse("GET /ctx/ HTTP/1.0\r\n\r\n"));
-        assertThat(response.getStatus(), is(HttpStatus.OK_200));
-
-        List<LocalConnector.LocalEndPoint> endPoints = new ArrayList<>();
-        for (String target : new String[] {"/ignore", "/ok", "/fail"})
-        {
-            for (int batch = 0; batch <= 1; batch++)
-            {
-                LocalConnector.LocalEndPoint endPoint = connector.executeRequest("GET /ctx%s%d HTTP/1.0\r\n\r\n".formatted(target, batch));
-                endPoints.add(endPoint);
-            }
-        }
-
-        assertTrue(requests.await(10, TimeUnit.SECONDS));
-        assertThat(gracefulHandler.getCurrentRequestCount(), is(6L));
-
-        CompletableFuture<Void> shutdown = Graceful.shutdown(_contextHandler);
-        assertFalse(shutdown.isDone());
-        assertThat(gracefulHandler.getCurrentRequestCount(), is(6L));
-
-        response = HttpTester.parseResponse(connector.getResponse("GET /ctx/ HTTP/1.0\r\n\r\n"));
-        assertThat(response.getStatus(), is(HttpStatus.SERVICE_UNAVAILABLE_503));
-
-        latch0.countDown();
-
-        response = HttpTester.parseResponse(endPoints.get(0).getResponse());
-        assertThat(response.getStatus(), is(HttpStatus.NOT_FOUND_404));
-        response = HttpTester.parseResponse(endPoints.get(2).getResponse());
-        assertThat(response.getStatus(), is(HttpStatus.OK_200));
-        response = HttpTester.parseResponse(endPoints.get(4).getResponse());
-        assertThat(response.getStatus(), is(HttpStatus.INTERNAL_SERVER_ERROR_500));
-
-        assertFalse(shutdown.isDone());
-        Awaitility.waitAtMost(10, TimeUnit.SECONDS).until(() -> gracefulHandler.getCurrentRequestCount() == 3L);
-        assertThat(gracefulHandler.getCurrentRequestCount(), is(3L));
-
-        latch1.countDown();
-
-        response = HttpTester.parseResponse(endPoints.get(1).getResponse());
-        assertThat(response.getStatus(), is(HttpStatus.NOT_FOUND_404));
-        response = HttpTester.parseResponse(endPoints.get(3).getResponse());
-        assertThat(response.getStatus(), is(HttpStatus.OK_200));
-        response = HttpTester.parseResponse(endPoints.get(5).getResponse());
-        assertThat(response.getStatus(), is(HttpStatus.INTERNAL_SERVER_ERROR_500));
-
-        shutdown.get(10, TimeUnit.SECONDS);
-        assertTrue(shutdown.isDone());
-        assertThat(gracefulHandler.getCurrentRequestCount(), is(0L));
->>>>>>> c0de62b2
     }
 }