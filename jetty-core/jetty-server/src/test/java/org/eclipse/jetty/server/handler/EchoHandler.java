//
// ========================================================================
// Copyright (c) 1995-2022 Mort Bay Consulting Pty Ltd and others.
//
// This program and the accompanying materials are made available under the
// terms of the Eclipse Public License v. 2.0 which is available at
// https://www.eclipse.org/legal/epl-2.0, or the Apache License, Version 2.0
// which is available at https://www.apache.org/licenses/LICENSE-2.0.
//
// SPDX-License-Identifier: EPL-2.0 OR Apache-2.0
// ========================================================================
//

package org.eclipse.jetty.server.handler;

import org.eclipse.jetty.http.HttpHeader;
import org.eclipse.jetty.io.Content;
import org.eclipse.jetty.server.Handler;
import org.eclipse.jetty.server.Request;
import org.eclipse.jetty.server.Response;
import org.eclipse.jetty.util.Callback;
import org.eclipse.jetty.util.StringUtil;

/**
 * Dump request handler.
 * Dumps GET and POST requests.
 * Useful for testing and debugging.
 */
public class EchoHandler extends Handler.Processor.NonBlocking
{
<<<<<<< HEAD
    public EchoHandler()
    {
    }

=======
>>>>>>> 4c827b98
    @Override
    public void process(Request request, Response response, Callback callback)
    {
        response.setStatus(200);
        String contentType = request.getHeaders().get(HttpHeader.CONTENT_TYPE);
        if (StringUtil.isNotBlank(contentType))
            response.getHeaders().put(HttpHeader.CONTENT_TYPE, contentType);

        if (request.getHeaders().contains(HttpHeader.TRAILER))
            response.getOrCreateTrailers();

        long contentLength = request.getHeaders().getLongField(HttpHeader.CONTENT_LENGTH);
        if (contentLength >= 0)
            response.getHeaders().putLongField(HttpHeader.CONTENT_LENGTH, contentLength);

        if (contentLength > 0 || contentLength == -1 && request.getHeaders().contains(HttpHeader.TRANSFER_ENCODING))
            Content.copy(request, response, response::writeTrailers, callback);
        else
            callback.succeeded();
    }
}<|MERGE_RESOLUTION|>--- conflicted
+++ resolved
@@ -28,13 +28,6 @@
  */
 public class EchoHandler extends Handler.Processor.NonBlocking
 {
-<<<<<<< HEAD
-    public EchoHandler()
-    {
-    }
-
-=======
->>>>>>> 4c827b98
     @Override
     public void process(Request request, Response response, Callback callback)
     {
