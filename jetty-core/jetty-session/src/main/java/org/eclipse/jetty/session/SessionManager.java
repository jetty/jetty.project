//
// ========================================================================
// Copyright (c) 1995-2022 Mort Bay Consulting Pty Ltd and others.
//
// This program and the accompanying materials are made available under the
// terms of the Eclipse Public License v. 2.0 which is available at
// https://www.eclipse.org/legal/epl-2.0, or the Apache License, Version 2.0
// which is available at https://www.apache.org/licenses/LICENSE-2.0.
//
// SPDX-License-Identifier: EPL-2.0 OR Apache-2.0
// ========================================================================
//

package org.eclipse.jetty.session;

import java.util.function.Consumer;

import org.eclipse.jetty.http.HttpCookie;
import org.eclipse.jetty.server.Context;
import org.eclipse.jetty.server.Request;
import org.eclipse.jetty.server.Session;
import org.eclipse.jetty.util.component.LifeCycle;

/**
 * SessionManager
 * Non-servlet spec specific contract implemented by all SessionHandlers.
 *
 */
public interface SessionManager extends LifeCycle, SessionConfig
{
    // TODO break this interface into multiple interfaces:
    //       - the configuration interface used to configure the manager
    //       - the contract between the request and the manager
    //       - maybe the contract with the ID managers?
    /**
     * Session cookie name.
     * Defaults to <code>JSESSIONID</code>, but can be set with the
     * <code>org.eclipse.jetty.servlet.SessionCookie</code> context init parameter.
     */
    String __SessionCookieProperty = "org.eclipse.jetty.servlet.SessionCookie";
    String __DefaultSessionCookie = "JSESSIONID";

    /**
     * Session id path parameter name.
     * Defaults to <code>jsessionid</code>, but can be set with the
     * <code>org.eclipse.jetty.servlet.SessionIdPathParameterName</code> context init parameter.
     * If context init param is "none", or setSessionIdPathParameterName is called with null or "none",
     * no URL rewriting will be done.
     */
    String __SessionIdPathParameterNameProperty = "org.eclipse.jetty.servlet.SessionIdPathParameterName";
    String __DefaultSessionIdPathParameterName = "jsessionid";
    String __CheckRemoteSessionEncoding = "org.eclipse.jetty.servlet.CheckingRemoteSessionIdEncoding";

    /**
     * Session Domain.
     * If this property is set as a ServletContext InitParam, then it is
     * used as the domain for session cookies. If it is not set, then
     * no domain is specified for the session cookie.
     */
    String __SessionDomainProperty = "org.eclipse.jetty.servlet.SessionDomain";
    String __DefaultSessionDomain = null;

    /**
     * Session Path.
     * If this property is set as a ServletContext InitParam, then it is
     * used as the path for the session cookie.  If it is not set, then
     * the context path is used as the path for the cookie.
     */
    String __SessionPathProperty = "org.eclipse.jetty.servlet.SessionPath";

    /**
     * Session Max Age.
     * If this property is set as a ServletContext InitParam, then it is
     * used as the max age for the session cookie.  If it is not set, then
     * a max age of -1 is used.
     */
    String __MaxAgeProperty = "org.eclipse.jetty.servlet.MaxAge";

    ManagedSession getManagedSession(String id) throws Exception;

    void newSession(Request request, String requestedSessionId, Consumer<ManagedSession> consumer);

    ManagedSession getManagedSession(Request request);
    
    Session.API newSessionAPIWrapper(ManagedSession session);
    
    void sessionTimerExpired(ManagedSession session, long now);

    void commit(ManagedSession session);

    void complete(ManagedSession session);

    void invalidate(String id) throws Exception;
    
    void scavenge() throws Exception;
    
    boolean isIdInUse(String id) throws Exception;

<<<<<<< HEAD
    HttpCookie getSessionCookie(ManagedSession session, String contextPath, boolean requestIsSecure);
=======
    HttpCookie getSessionCookie(Session session, boolean requestIsSecure);
>>>>>>> 50a88187

    void renewSessionId(String oldId, String oldExtendedId, String newId, String newExtendedId) throws Exception;
    
    long calculateInactivityTimeout(String id, long timeRemaining, long maxInactiveMs);
    
    SessionInactivityTimer newSessionInactivityTimer(ManagedSession session);
    
    Context getContext();

    SessionIdManager getSessionIdManager();

    void setSessionIdManager(SessionIdManager idManager);
    
    SessionCache getSessionCache();

    void setSessionCache(SessionCache cache);

    default void callSessionIdListeners(Session session, String oldId)
    {
    }

    default void callSessionCreatedListeners(Session session)
    {
    }

    default void callSessionDestroyedListeners(Session session)
    {
    }

    default void callSessionAttributeListeners(Session session, String name, Object old, Object value)
    {
    }

    default void callUnboundBindingListener(Session session, String name, Object value)
    {
    }

    default void callBoundBindingListener(Session session, String name, Object value)
    {
    }

    default void callSessionActivationListener(Session session, String name, Object value)
    {
    }

    default void callSessionPassivationListener(Session session, String name, Object value)
    {
    }
    
    void recordSessionTime(ManagedSession session);
    
    int getSessionsCreated();
    
    double getSessionTimeStdDev();
    
    double getSessionTimeMean();
    
    long getSessionTimeTotal();
}<|MERGE_RESOLUTION|>--- conflicted
+++ resolved
@@ -96,11 +96,7 @@
     
     boolean isIdInUse(String id) throws Exception;
 
-<<<<<<< HEAD
-    HttpCookie getSessionCookie(ManagedSession session, String contextPath, boolean requestIsSecure);
-=======
-    HttpCookie getSessionCookie(Session session, boolean requestIsSecure);
->>>>>>> 50a88187
+    HttpCookie getSessionCookie(ManagedSession session, boolean requestIsSecure);
 
     void renewSessionId(String oldId, String oldExtendedId, String newId, String newExtendedId) throws Exception;
     
