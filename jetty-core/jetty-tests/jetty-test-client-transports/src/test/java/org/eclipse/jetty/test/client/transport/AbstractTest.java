//
// ========================================================================
// Copyright (c) 1995 Mort Bay Consulting Pty Ltd and others.
//
// This program and the accompanying materials are made available under the
// terms of the Eclipse Public License v. 2.0 which is available at
// https://www.eclipse.org/legal/epl-2.0, or the Apache License, Version 2.0
// which is available at https://www.apache.org/licenses/LICENSE-2.0.
//
// SPDX-License-Identifier: EPL-2.0 OR Apache-2.0
// ========================================================================
//

package org.eclipse.jetty.test.client.transport;

import java.lang.management.ManagementFactory;
import java.lang.reflect.AnnotatedElement;
import java.net.URI;
import java.nio.file.Files;
import java.nio.file.Path;
import java.util.Collection;
import java.util.Comparator;
import java.util.EnumSet;
import java.util.List;
import java.util.concurrent.TimeUnit;
import java.util.stream.Stream;
import javax.management.MBeanServer;

import org.eclipse.jetty.alpn.server.ALPNServerConnectionFactory;
import org.eclipse.jetty.client.HttpClient;
import org.eclipse.jetty.client.HttpClientTransport;
import org.eclipse.jetty.client.transport.HttpClientTransportOverHTTP;
import org.eclipse.jetty.fcgi.client.transport.HttpClientTransportOverFCGI;
import org.eclipse.jetty.fcgi.server.ServerFCGIConnectionFactory;
import org.eclipse.jetty.http2.HTTP2Cipher;
import org.eclipse.jetty.http2.client.HTTP2Client;
import org.eclipse.jetty.http2.client.transport.HttpClientTransportOverHTTP2;
import org.eclipse.jetty.http2.server.AbstractHTTP2ServerConnectionFactory;
import org.eclipse.jetty.http2.server.HTTP2CServerConnectionFactory;
import org.eclipse.jetty.http2.server.HTTP2ServerConnectionFactory;
import org.eclipse.jetty.http3.client.HTTP3Client;
import org.eclipse.jetty.http3.client.transport.HttpClientTransportOverHTTP3;
import org.eclipse.jetty.http3.server.AbstractHTTP3ServerConnectionFactory;
import org.eclipse.jetty.http3.server.HTTP3ServerConnectionFactory;
import org.eclipse.jetty.io.ArrayByteBufferPool;
import org.eclipse.jetty.io.ClientConnector;
import org.eclipse.jetty.quic.client.ClientQuicConfiguration;
import org.eclipse.jetty.quic.server.QuicServerConnector;
import org.eclipse.jetty.quic.server.ServerQuicConfiguration;
import org.eclipse.jetty.server.AbstractConnector;
import org.eclipse.jetty.server.ConnectionFactory;
import org.eclipse.jetty.server.Handler;
import org.eclipse.jetty.server.HostHeaderCustomizer;
import org.eclipse.jetty.server.HttpConfiguration;
import org.eclipse.jetty.server.HttpConnectionFactory;
import org.eclipse.jetty.server.NetworkConnector;
import org.eclipse.jetty.server.SecureRequestCustomizer;
import org.eclipse.jetty.server.Server;
import org.eclipse.jetty.server.ServerConnector;
import org.eclipse.jetty.server.SslConnectionFactory;
import org.eclipse.jetty.toolchain.test.MavenPaths;
import org.eclipse.jetty.toolchain.test.jupiter.WorkDir;
import org.eclipse.jetty.toolchain.test.jupiter.WorkDirExtension;
import org.eclipse.jetty.util.SocketAddressResolver;
import org.eclipse.jetty.util.component.LifeCycle;
import org.eclipse.jetty.util.ssl.SslContextFactory;
import org.eclipse.jetty.util.thread.QueuedThreadPool;
import org.junit.jupiter.api.AfterEach;
import org.junit.jupiter.api.Tag;
import org.junit.jupiter.api.Tags;
import org.junit.jupiter.api.TestInfo;
import org.junit.jupiter.api.extension.BeforeTestExecutionCallback;
import org.junit.jupiter.api.extension.ExtendWith;
import org.junit.jupiter.api.extension.RegisterExtension;

import static org.awaitility.Awaitility.await;
import static org.hamcrest.MatcherAssert.assertThat;
import static org.hamcrest.Matchers.is;
import static org.junit.jupiter.api.Assertions.fail;

@ExtendWith(WorkDirExtension.class)
public class AbstractTest
{
    public WorkDir workDir;

    @RegisterExtension
    public final BeforeTestExecutionCallback printMethodName = context ->
        System.err.printf("Running %s.%s() %s%n", context.getRequiredTestClass().getSimpleName(), context.getRequiredTestMethod().getName(), context.getDisplayName());
    protected final HttpConfiguration httpConfig = new HttpConfiguration();
    protected SslContextFactory.Server sslContextFactoryServer;
    protected ServerQuicConfiguration serverQuicConfig;
    protected Server server;
    protected AbstractConnector connector;
    protected HttpClient client;
    protected ArrayByteBufferPool.Tracking serverBufferPool;
    protected ArrayByteBufferPool.Tracking clientBufferPool;

    public static Collection<Transport> transports()
    {
        EnumSet<Transport> transports = EnumSet.allOf(Transport.class);
        if ("ci".equals(System.getProperty("env")))
            transports.remove(Transport.H3);
        return transports;
    }

    public static Collection<Transport> transportsNoFCGI()
    {
        Collection<Transport> transports = transports();
        transports.remove(Transport.FCGI);
        return transports;
    }

    public static Collection<Transport> transportsTCP()
    {
        Collection<Transport> transports = transports();
        transports.remove(Transport.H3);
        return transports;
    }

    public static Collection<Transport> transportsTLS()
    {
        Collection<Transport> transports = transports();
        transports.retainAll(EnumSet.of(Transport.HTTPS, Transport.H2));
        return transports;
    }

    @AfterEach
    public void dispose(TestInfo testInfo) throws Exception
    {
        try
        {
            if (serverBufferPool != null && !isLeakTrackingDisabled(testInfo, "server"))
                assertNoLeaks(serverBufferPool, testInfo, "server-", "Server Leaks: ");
            if (clientBufferPool != null && !isLeakTrackingDisabled(testInfo, "client"))
                assertNoLeaks(clientBufferPool, testInfo, "client-", "Client Leaks: ");
        }
        finally
        {
            stop();
        }
    }

    public void stop()
    {
        LifeCycle.stop(client);
        LifeCycle.stop(server);
    }

    private void assertNoLeaks(ArrayByteBufferPool.Tracking bufferPool, TestInfo testInfo, String prefix, String msg) throws Exception
    {
        try
        {
<<<<<<< HEAD
            await().atMost(3, TimeUnit.SECONDS).untilAsserted(() -> assertThat("\n---\n" + msg + bufferPool.dumpLeaks(), bufferPool.getLeaks().size(), is(0)));
=======
            await().atMost(5, TimeUnit.SECONDS).untilAsserted(() -> assertThat("Leaks: " + bufferPool.dumpLeaks(), bufferPool.getLeaks().size(), is(0)));
>>>>>>> 551710e9
        }
        catch (Exception e)
        {
            String className = testInfo.getTestClass().orElseThrow().getName();
            dumpHeap(prefix + className);
            fail(e.getMessage() + msg);
        }
    }

    private static boolean isLeakTrackingDisabled(TestInfo testInfo, String tagSubValue)
    {
        String disableLeakTrackingTagValue = "DisableLeakTracking";
        String[] split = testInfo.getDisplayName().replace(",", " ").split(" ");
        String transports = split.length > 1 ? split[1] : "";
        String[] transportNames = transports.split("\\|");

        boolean disabled = isAnnotatedWithTagValue(testInfo.getTestMethod().orElseThrow(), disableLeakTrackingTagValue) ||
                           isAnnotatedWithTagValue(testInfo.getTestClass().orElseThrow(), disableLeakTrackingTagValue);
        if (disabled)
        {
            System.err.println("Not tracking " + tagSubValue + " leaks");
            return true;
        }

        for (String transportName : transportNames)
        {
            disabled = isAnnotatedWithTagValue(testInfo.getTestMethod().orElseThrow(), disableLeakTrackingTagValue + ":" + transportName) ||
                       isAnnotatedWithTagValue(testInfo.getTestClass().orElseThrow(), disableLeakTrackingTagValue + ":" + transportName);
            if (disabled)
            {
                System.err.println("Not tracking " + tagSubValue + " leaks for transport " + transportName);
                return true;
            }
        }

        disabled = isAnnotatedWithTagValue(testInfo.getTestMethod().orElseThrow(), disableLeakTrackingTagValue + ":" + tagSubValue) ||
                   isAnnotatedWithTagValue(testInfo.getTestClass().orElseThrow(), disableLeakTrackingTagValue + ":" + tagSubValue);
        if (disabled)
        {
            System.err.println("Not tracking " + tagSubValue + " leaks");
            return true;
        }

        for (String transportName : transportNames)
        {
            disabled = isAnnotatedWithTagValue(testInfo.getTestMethod().orElseThrow(), disableLeakTrackingTagValue + ":" + tagSubValue + ":" + transportName) ||
                       isAnnotatedWithTagValue(testInfo.getTestClass().orElseThrow(), disableLeakTrackingTagValue + ":" + tagSubValue + ":" + transportName);
            if (disabled)
            {
                System.err.println("Not tracking " + tagSubValue + " leaks for transport " + transportName);
                return true;
            }
        }

        return disabled;
    }

    private static boolean isAnnotatedWithTagValue(AnnotatedElement annotatedElement, String tagValue)
    {
        Tags tags = annotatedElement.getAnnotation(Tags.class);
        if (tags != null)
        {
            for (Tag tag : tags.value())
            {
                if (tag != null && tagValue.equalsIgnoreCase(tag.value()))
                    return true;
            }
            return false;
        }
        else
        {
            Tag tag = annotatedElement.getAnnotation(Tag.class);
            return tag != null && tagValue.equalsIgnoreCase(tag.value());
        }
    }

    private static void dumpHeap(String testMethodName) throws Exception
    {
        Path targetDir = Path.of("target/leaks");
        if (Files.exists(targetDir))
        {
            try (Stream<Path> stream = Files.walk(targetDir))
            {
                stream.sorted(Comparator.reverseOrder())
                    .map(Path::toFile)
                    .forEach(java.io.File::delete);
            }
        }
        Files.createDirectories(targetDir);
        String dumpName = targetDir.resolve(testMethodName + ".hprof").toString();

        MBeanServer server = ManagementFactory.getPlatformMBeanServer();
        Class<?> mxBeanClass = Class.forName("com.sun.management.HotSpotDiagnosticMXBean");
        Object mxBean = ManagementFactory.newPlatformMXBeanProxy(
            server, "com.sun.management:type=HotSpotDiagnostic", mxBeanClass);
        mxBeanClass.getMethod("dumpHeap", String.class, boolean.class).invoke(mxBean, dumpName, true);
    }

    protected void start(Transport transport, Handler handler) throws Exception
    {
        startServer(transport, handler);
        startClient(transport);
    }

    protected void startServer(Transport transport, Handler handler) throws Exception
    {
        prepareServer(transport, handler);
        server.start();
    }

    protected void prepareServer(Transport transport, Handler handler) throws Exception
    {
        sslContextFactoryServer = newSslContextFactoryServer();
        serverQuicConfig = new ServerQuicConfiguration(sslContextFactoryServer, workDir.getEmptyPathDir());
        if (server == null)
            server = newServer();
        connector = newConnector(transport, server);
        server.addConnector(connector);
        server.setHandler(handler);
    }

    protected Server newServer()
    {
        QueuedThreadPool serverThreads = new QueuedThreadPool();
        serverThreads.setName("server");
        serverBufferPool = new ArrayByteBufferPool.Tracking();
        return new Server(serverThreads, null, serverBufferPool);
    }

    protected SslContextFactory.Server newSslContextFactoryServer()
    {
        SslContextFactory.Server ssl = new SslContextFactory.Server();
        ssl.setKeyStorePath(MavenPaths.findTestResourceFile("keystore.p12").toString());
        ssl.setKeyStorePassword("storepwd");
        ssl.setUseCipherSuitesOrder(true);
        ssl.setCipherComparator(HTTP2Cipher.COMPARATOR);
        return ssl;
    }

    protected void startClient(Transport transport) throws Exception
    {
        prepareClient(transport);
        client.start();
    }

    protected void prepareClient(Transport transport) throws Exception
    {
        QueuedThreadPool clientThreads = new QueuedThreadPool();
        clientThreads.setName("client");
        client = new HttpClient(newHttpClientTransport(transport));
        clientBufferPool = new ArrayByteBufferPool.Tracking();
        client.setByteBufferPool(clientBufferPool);
        client.setExecutor(clientThreads);
        client.setSocketAddressResolver(new SocketAddressResolver.Sync());
    }

    public AbstractConnector newConnector(Transport transport, Server server)
    {
        return switch (transport)
        {
            case HTTP:
            case HTTPS:
            case H2C:
            case H2:
            case FCGI:
                yield new ServerConnector(server, 1, 1, newServerConnectionFactory(transport));
            case H3:
                yield new QuicServerConnector(server, serverQuicConfig, newServerConnectionFactory(transport));
        };
    }

    protected ConnectionFactory[] newServerConnectionFactory(Transport transport)
    {
        List<ConnectionFactory> list = switch (transport)
        {
            case HTTP -> List.of(new HttpConnectionFactory(httpConfig));
            case HTTPS ->
            {
                httpConfig.addCustomizer(new SecureRequestCustomizer());
                HttpConnectionFactory http = new HttpConnectionFactory(httpConfig);
                SslConnectionFactory ssl = new SslConnectionFactory(sslContextFactoryServer, http.getProtocol());
                yield List.of(ssl, http);
            }
            case H2C ->
            {
                httpConfig.addCustomizer(new HostHeaderCustomizer());
                yield List.of(new HTTP2CServerConnectionFactory(httpConfig));
            }
            case H2 ->
            {
                httpConfig.addCustomizer(new SecureRequestCustomizer());
                httpConfig.addCustomizer(new HostHeaderCustomizer());
                HTTP2ServerConnectionFactory h2 = new HTTP2ServerConnectionFactory(httpConfig);
                ALPNServerConnectionFactory alpn = new ALPNServerConnectionFactory("h2");
                SslConnectionFactory ssl = new SslConnectionFactory(sslContextFactoryServer, alpn.getProtocol());
                yield List.of(ssl, alpn, h2);
            }
            case H3 ->
            {
                httpConfig.addCustomizer(new SecureRequestCustomizer());
                httpConfig.addCustomizer(new HostHeaderCustomizer());
                yield List.of(new HTTP3ServerConnectionFactory(serverQuicConfig, httpConfig));
            }
            case FCGI -> List.of(new ServerFCGIConnectionFactory(httpConfig));
        };
        return list.toArray(ConnectionFactory[]::new);
    }

    protected SslContextFactory.Client newSslContextFactoryClient()
    {
        return new SslContextFactory.Client(true);
    }

    protected HttpClientTransport newHttpClientTransport(Transport transport) throws Exception
    {
        return switch (transport)
        {
            case HTTP, HTTPS ->
            {
                ClientConnector clientConnector = new ClientConnector();
                clientConnector.setSelectors(1);
                clientConnector.setSslContextFactory(newSslContextFactoryClient());
                yield new HttpClientTransportOverHTTP(clientConnector);
            }
            case H2C, H2 ->
            {
                ClientConnector clientConnector = new ClientConnector();
                clientConnector.setSelectors(1);
                clientConnector.setSslContextFactory(newSslContextFactoryClient());
                HTTP2Client http2Client = new HTTP2Client(clientConnector);
                yield new HttpClientTransportOverHTTP2(http2Client);
            }
            case H3 ->
            {
                ClientConnector clientConnector = new ClientConnector();
                clientConnector.setSelectors(1);
                SslContextFactory.Client sslClient = newSslContextFactoryClient();
                HTTP3Client http3Client = new HTTP3Client(new ClientQuicConfiguration(sslClient, null), clientConnector);
                yield new HttpClientTransportOverHTTP3(http3Client);
            }
            case FCGI -> new HttpClientTransportOverFCGI(1, "");
        };
    }

    protected URI newURI(Transport transport)
    {
        String scheme = transport.isSecure() ? "https" : "http";
        String uri = scheme + "://localhost";
        if (connector instanceof NetworkConnector networkConnector)
            uri += ":" + networkConnector.getLocalPort();
        return URI.create(uri);
    }

    protected void setStreamIdleTimeout(long idleTimeout)
    {
        AbstractHTTP2ServerConnectionFactory h2 = connector.getConnectionFactory(AbstractHTTP2ServerConnectionFactory.class);
        if (h2 != null)
        {
            h2.setStreamIdleTimeout(idleTimeout);
        }
        else
        {
            AbstractHTTP3ServerConnectionFactory h3 = connector.getConnectionFactory(AbstractHTTP3ServerConnectionFactory.class);
            if (h3 != null)
                h3.getHTTP3Configuration().setStreamIdleTimeout(idleTimeout);
            else
                connector.setIdleTimeout(idleTimeout);
        }
    }

    protected void setMaxRequestsPerConnection(int maxRequestsPerConnection)
    {
        AbstractHTTP2ServerConnectionFactory h2 = connector.getConnectionFactory(AbstractHTTP2ServerConnectionFactory.class);
        if (h2 != null)
        {
            h2.setMaxConcurrentStreams(maxRequestsPerConnection);
        }
        else
        {
            if (connector instanceof QuicServerConnector)
                ((QuicServerConnector)connector).getQuicConfiguration().setMaxBidirectionalRemoteStreams(maxRequestsPerConnection);
        }
    }

    public enum Transport
    {
        HTTP, HTTPS, H2C, H2, H3, FCGI;

        public boolean isSecure()
        {
            return switch (this)
            {
                case HTTP, H2C, FCGI -> false;
                case HTTPS, H2, H3 -> true;
            };
        }

        public boolean isMultiplexed()
        {
            return switch (this)
            {
                case HTTP, HTTPS, FCGI -> false;
                case H2C, H2, H3 -> true;
            };
        }
    }
}<|MERGE_RESOLUTION|>--- conflicted
+++ resolved
@@ -150,11 +150,7 @@
     {
         try
         {
-<<<<<<< HEAD
-            await().atMost(3, TimeUnit.SECONDS).untilAsserted(() -> assertThat("\n---\n" + msg + bufferPool.dumpLeaks(), bufferPool.getLeaks().size(), is(0)));
-=======
             await().atMost(5, TimeUnit.SECONDS).untilAsserted(() -> assertThat("Leaks: " + bufferPool.dumpLeaks(), bufferPool.getLeaks().size(), is(0)));
->>>>>>> 551710e9
         }
         catch (Exception e)
         {
