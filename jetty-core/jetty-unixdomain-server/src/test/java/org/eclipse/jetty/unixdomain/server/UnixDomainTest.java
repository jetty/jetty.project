//
// ========================================================================
// Copyright (c) 1995 Mort Bay Consulting Pty Ltd and others.
//
// This program and the accompanying materials are made available under the
// terms of the Eclipse Public License v. 2.0 which is available at
// https://www.eclipse.org/legal/epl-2.0, or the Apache License, Version 2.0
// which is available at https://www.apache.org/licenses/LICENSE-2.0.
//
// SPDX-License-Identifier: EPL-2.0 OR Apache-2.0
// ========================================================================
//

package org.eclipse.jetty.unixdomain.server;

import java.io.IOException;
import java.net.SocketAddress;
import java.net.UnixDomainSocketAddress;
import java.nio.file.Files;
import java.nio.file.Path;
import java.util.List;
import java.util.concurrent.TimeUnit;

import org.eclipse.jetty.client.ContentResponse;
import org.eclipse.jetty.client.HttpClient;
import org.eclipse.jetty.client.HttpProxy;
import org.eclipse.jetty.client.Origin;
import org.eclipse.jetty.client.transport.HttpClientTransportDynamic;
import org.eclipse.jetty.http.HttpStatus;
import org.eclipse.jetty.http.HttpURI;
import org.eclipse.jetty.io.ClientConnector;
import org.eclipse.jetty.io.EndPoint;
import org.eclipse.jetty.io.Transport;
import org.eclipse.jetty.server.ConnectionFactory;
import org.eclipse.jetty.server.Handler;
import org.eclipse.jetty.server.HttpConnectionFactory;
import org.eclipse.jetty.server.ProxyConnectionFactory;
import org.eclipse.jetty.server.Request;
import org.eclipse.jetty.server.Response;
import org.eclipse.jetty.server.Server;
import org.eclipse.jetty.toolchain.test.FS;
import org.eclipse.jetty.util.Callback;
import org.eclipse.jetty.util.component.LifeCycle;
import org.hamcrest.Matchers;
import org.junit.jupiter.api.AfterEach;
import org.junit.jupiter.api.Assertions;
import org.junit.jupiter.api.Test;

import static org.eclipse.jetty.client.ProxyProtocolClientConnectionFactory.V1;
import static org.eclipse.jetty.client.ProxyProtocolClientConnectionFactory.V2;
import static org.hamcrest.MatcherAssert.assertThat;
import static org.junit.jupiter.api.Assertions.assertDoesNotThrow;
import static org.junit.jupiter.api.Assertions.assertEquals;
import static org.junit.jupiter.api.Assertions.assertNotNull;
import static org.junit.jupiter.api.Assertions.assertNull;
import static org.junit.jupiter.api.Assertions.assertThrows;
import static org.junit.jupiter.api.Assertions.assertTrue;

public class UnixDomainTest
{
    private ConnectionFactory[] factories = new ConnectionFactory[]{new HttpConnectionFactory()};
    private Server server;
    private Path unixDomainPath;

    private void start(Handler handler) throws Exception
    {
        server = new Server();
        UnixDomainServerConnector connector = new UnixDomainServerConnector(server, factories);
        String dir = System.getProperty("jetty.unixdomain.dir");
        assertNotNull(dir);
        unixDomainPath = Files.createTempFile(Path.of(dir), "unix_", ".sock");
        assertTrue(unixDomainPath.toAbsolutePath().toString().length() < 108, "Unix-Domain path too long");
        Files.delete(unixDomainPath);
        connector.setUnixDomainPath(unixDomainPath);
        server.addConnector(connector);
        server.setHandler(handler);
        server.start();
    }

    @AfterEach
    public void dispose()
    {
        LifeCycle.stop(server);
    }

    @Test
    public void testHTTPOverUnixDomain() throws Exception
    {
        String uri = "http://localhost:1234/path";
        start(new Handler.Abstract()
        {
            @Override
            public boolean handle(Request request, Response response, Callback callback)
            {
                // Verify the URI is preserved.
                assertEquals(uri, request.getHttpURI().asString());

                EndPoint endPoint = request.getConnectionMetaData().getConnection().getEndPoint();

                // Verify the SocketAddresses.
                SocketAddress local = endPoint.getLocalSocketAddress();
                assertThat(local, Matchers.instanceOf(UnixDomainSocketAddress.class));
                SocketAddress remote = endPoint.getRemoteSocketAddress();
                assertThat(remote, Matchers.instanceOf(UnixDomainSocketAddress.class));

                // Verify that other address methods don't throw.
                local = assertDoesNotThrow(endPoint::getLocalAddress);
                assertNull(local);
                remote = assertDoesNotThrow(endPoint::getRemoteAddress);
                assertNull(remote);

                assertDoesNotThrow(endPoint::toString);

                callback.succeeded();
                return true;
            }
        });

<<<<<<< HEAD
        ClientConnector clientConnector = new ClientConnector();
        HttpClient httpClient = new HttpClient(new HttpClientTransportDynamic(clientConnector));
        httpClient.start();
        try
=======
        // Use the deprecated APIs for backwards compatibility testing.
        ClientConnector clientConnector = ClientConnector.forUnixDomain(unixDomainPath);
        try (HttpClient httpClient = new HttpClient(new HttpClientTransportDynamic(clientConnector)))
>>>>>>> 40e58a23
        {
            httpClient.start();
            ContentResponse response = httpClient.newRequest(uri)
                .transport(new Transport.TCPUnix(unixDomainPath))
                .timeout(5, TimeUnit.SECONDS)
                .send();

            assertEquals(HttpStatus.OK_200, response.getStatus());
        }
    }

    @Test
    public void testHTTPOverUnixDomainWithHTTPProxy() throws Exception
    {
        int fakeProxyPort = 4567;
        int fakeServerPort = 5678;
        start(new Handler.Abstract()
        {
            @Override
            public boolean handle(Request request, Response response, Callback callback)
            {
                // Proxied requests must have an absolute URI.
                HttpURI uri = request.getHttpURI();
                assertNotNull(uri.getScheme());
                assertEquals(fakeServerPort, uri.getPort());
                callback.succeeded();
                return true;
            }
        });

        try (HttpClient httpClient = new HttpClient(new HttpClientTransportDynamic()))
        {
            Origin proxyOrigin = new Origin(
                "http",
                new Origin.Address("localhost", fakeProxyPort),
                null,
                new Origin.Protocol(List.of("http/1.1"), false),
                new Transport.TCPUnix(unixDomainPath)
            );
            httpClient.getProxyConfiguration().addProxy(new HttpProxy(proxyOrigin, null));
            httpClient.start();
            ContentResponse response = httpClient.newRequest("localhost", fakeServerPort)
                .transport(new Transport.TCPUnix(unixDomainPath))
                .timeout(5, TimeUnit.SECONDS)
                .send();

            assertEquals(HttpStatus.OK_200, response.getStatus());
        }
    }

    @Test
    public void testHTTPOverUnixDomainWithProxyProtocol() throws Exception
    {
        String srcAddr = "/proxySrcAddr";
        String dstAddr = "/proxyDstAddr";
        factories = new ConnectionFactory[]{new ProxyConnectionFactory(), new HttpConnectionFactory()};
        start(new Handler.Abstract()
        {
            @Override
            public boolean handle(Request request, Response response, Callback callback)
            {
                EndPoint endPoint = request.getConnectionMetaData().getConnection().getEndPoint();
                assertThat(endPoint, Matchers.instanceOf(ProxyConnectionFactory.ProxyEndPoint.class));
                assertThat(endPoint.getLocalSocketAddress(), Matchers.instanceOf(UnixDomainSocketAddress.class));
                assertThat(endPoint.getRemoteSocketAddress(), Matchers.instanceOf(UnixDomainSocketAddress.class));
                String target = Request.getPathInContext(request);
                Path localPath = ((UnixDomainSocketAddress)endPoint.getLocalSocketAddress()).getPath();
                if ("/v1".equals(target))
                {
                    // As PROXYv1 does not support UNIX, the wrapped EndPoint data is used.
                    assertThat(localPath, Matchers.equalTo(unixDomainPath));
                }
                else if ("/v2".equals(target))
                {
                    assertThat(localPath.toString(), Matchers.equalTo(FS.separators(dstAddr)));
                    Path remotePath = ((UnixDomainSocketAddress)endPoint.getRemoteSocketAddress()).getPath();
                    assertThat(remotePath.toString(), Matchers.equalTo(FS.separators(srcAddr)));
                }
                else
                {
                    Assertions.fail("Invalid PROXY protocol version " + target);
                }
                callback.succeeded();
                return true;
            }
        });

        try (HttpClient httpClient = new HttpClient(new HttpClientTransportDynamic()))
        {
            httpClient.start();
            // Try PROXYv1 with the PROXY information retrieved from the EndPoint.
            // PROXYv1 does not support the UNIX family.
            ContentResponse response1 = httpClient.newRequest("localhost", 0)
                .transport(new Transport.TCPUnix(unixDomainPath))
                .path("/v1")
                .tag(new V1.Tag())
                .timeout(5, TimeUnit.SECONDS)
                .send();

            assertEquals(HttpStatus.OK_200, response1.getStatus());

            // Try PROXYv2 with explicit PROXY information.
            var tag = new V2.Tag(V2.Tag.Command.PROXY, V2.Tag.Family.UNIX, V2.Tag.Protocol.STREAM, srcAddr, 0, dstAddr, 0, null);
            ContentResponse response2 = httpClient.newRequest("localhost", 0)
                .transport(new Transport.TCPUnix(unixDomainPath))
                .path("/v2")
                .tag(tag)
                .timeout(5, TimeUnit.SECONDS)
                .send();

            assertEquals(HttpStatus.OK_200, response2.getStatus());
        }
    }

    @Test
    public void testInvalidUnixDomainPath()
    {
        server = new Server();
        UnixDomainServerConnector connector = new UnixDomainServerConnector(server, factories);
        connector.setUnixDomainPath(Path.of("/does/not/exist"));
        server.addConnector(connector);
        assertThrows(IOException.class, () -> server.start());
    }
}<|MERGE_RESOLUTION|>--- conflicted
+++ resolved
@@ -116,16 +116,8 @@
             }
         });
 
-<<<<<<< HEAD
         ClientConnector clientConnector = new ClientConnector();
-        HttpClient httpClient = new HttpClient(new HttpClientTransportDynamic(clientConnector));
-        httpClient.start();
-        try
-=======
-        // Use the deprecated APIs for backwards compatibility testing.
-        ClientConnector clientConnector = ClientConnector.forUnixDomain(unixDomainPath);
         try (HttpClient httpClient = new HttpClient(new HttpClientTransportDynamic(clientConnector)))
->>>>>>> 40e58a23
         {
             httpClient.start();
             ContentResponse response = httpClient.newRequest(uri)
