//
// ========================================================================
// Copyright (c) 1995 Mort Bay Consulting Pty Ltd and others.
//
// This program and the accompanying materials are made available under the
// terms of the Eclipse Public License v. 2.0 which is available at
// https://www.eclipse.org/legal/epl-2.0, or the Apache License, Version 2.0
// which is available at https://www.apache.org/licenses/LICENSE-2.0.
//
// SPDX-License-Identifier: EPL-2.0 OR Apache-2.0
// ========================================================================
//

package org.eclipse.jetty.util;

import java.nio.ByteBuffer;

/**
 * Stateful parser for lines of UTF8 formatted text, looking for <code>"\n"</code> as a line termination character.
 * <p>
 * For use with new IO framework that is based on ByteBuffer parsing.
 */
public class Utf8LineParser
{
    private enum State
    {
        START,
        PARSE,
        END;
    }

    private State state;
    private Utf8StringBuilder utf;

    public Utf8LineParser()
    {
        this.state = State.START;
    }

    /**
     * Parse a ByteBuffer (could be a partial buffer), and return once a complete line of UTF8 parsed text has been reached.
     *
     * @param buf the buffer to parse (could be an incomplete buffer)
     * @return the line of UTF8 parsed text, or null if no line end termination has been reached within the {@link ByteBuffer#remaining() remaining} bytes of
     * the provided ByteBuffer. (In the case of a null, a subsequent ByteBuffer with a line end termination should be provided)
     * @throws IllegalArgumentException if the input buffer has bytes that do not conform to UTF8 validation (validation performed by {@link Utf8StringBuilder}
     */
    public String parse(ByteBuffer buf)
    {
        byte b;
        while (buf.remaining() > 0)
        {
            b = buf.get();
            if (parseByte(b))
            {
                state = State.START;
<<<<<<< HEAD
                return utf.takeString(() -> new IllegalStateException("Bad UTF-8"));
=======
                return utf.takeString(() -> new IllegalArgumentException("Bad UTF-8"));
>>>>>>> 5fb7c1d5
            }
        }
        // have not reached end of line (yet)
        return null;
    }

    private boolean parseByte(byte b)
    {
        switch (state)
        {
            case START:
                utf = new Utf8StringBuilder();
                state = State.PARSE;
                return parseByte(b);

            case PARSE:
                // not waiting on more UTF sequence parts.
                if (utf.isComplete() && ((b == '\r') || (b == '\n')))
                {
                    state = State.END;
                    return parseByte(b);
                }
                utf.append(b);
                return false;

            case END:
                if (b == '\n')
                {
                    // we've reached the end
                    state = State.START;
                    return true;
                }
                return false;

            default:
                throw new IllegalStateException();
        }
    }
}<|MERGE_RESOLUTION|>--- conflicted
+++ resolved
@@ -54,11 +54,7 @@
             if (parseByte(b))
             {
                 state = State.START;
-<<<<<<< HEAD
-                return utf.takeString(() -> new IllegalStateException("Bad UTF-8"));
-=======
                 return utf.takeString(() -> new IllegalArgumentException("Bad UTF-8"));
->>>>>>> 5fb7c1d5
             }
         }
         // have not reached end of line (yet)
