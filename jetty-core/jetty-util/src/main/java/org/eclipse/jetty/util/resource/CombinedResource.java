--- conflicted
+++ resolved
@@ -320,26 +320,8 @@
             }
             else
             {
-<<<<<<< HEAD
-                ensureDirExists(pathTo.getParent());
-                Path pathFrom = r.getPath();
-                if (pathFrom != null)
-                {
-                    Files.copy(pathFrom, pathTo, StandardCopyOption.COPY_ATTRIBUTES, StandardCopyOption.REPLACE_EXISTING);
-                }
-                else
-                {
-                    // use old school stream based copy
-                    try (InputStream in = r.newInputStream(); OutputStream out = Files.newOutputStream(pathTo))
-                    {
-                        // TODO this is very inefficient as copy() allocates a 64K buffer.
-                        IO.copy(in, out);
-                    }
-                }
-=======
                 IO.ensureDirExists(pathTo.getParent());
                 r.copyTo(pathTo);
->>>>>>> 121999bf
             }
         }
     }
