--- conflicted
+++ resolved
@@ -22,7 +22,6 @@
 import java.nio.file.Files;
 import java.nio.file.Path;
 import java.nio.file.Paths;
-import java.nio.file.ProviderNotFoundException;
 import java.nio.file.attribute.FileTime;
 import java.util.Collection;
 import java.util.HashMap;
@@ -88,13 +87,9 @@
                 if (LOG.isDebugEnabled())
                     LOG.debug("Using existing FS {}", uri);
             }
-            catch (ProviderNotFoundException pnfe)
-            {
-                throw new IllegalArgumentException("Unable to mount FileSystem from unsupported URI: " + uri, pnfe);
-            }
             // use root FS URI so that pool key/release/sweep is sane
             URI rootURI = fileSystem.getPath("/").toUri();
-            Mount mount = new Mount(rootURI, Resource.newResource(uri));
+            Mount mount = new Mount(rootURI, Resource.createResource(uri));
             retain(rootURI, fileSystem, mount);
             return mount;
         }
@@ -264,13 +259,8 @@
 
         private Mount(URI fsUri, Resource resource)
         {
-<<<<<<< HEAD
-            this.uri = uri;
-            this.root = Resource.createResource(uri);
-=======
             this.fsUri = fsUri;
             this.root = resource;
->>>>>>> caff1b03
         }
 
         public Resource root()
