--- conflicted
+++ resolved
@@ -50,7 +50,6 @@
         .with("jrt")
         .build();
 
-<<<<<<< HEAD
     public static PathResource of(URI uri) throws IOException
     {
         Path path = Paths.get(uri.normalize());
@@ -59,9 +58,7 @@
         return new PathResource(path, uri, false);
     }
 
-=======
     // The path object represented by this instance
->>>>>>> 9061348e
     private final Path path;
     // The as-requested URI for this path object
     private final URI uri;
@@ -277,13 +274,6 @@
     }
 
     @Override
-<<<<<<< HEAD
-    public int hashCode()
-    {
-        return Objects.hashCode(path);
-    }
-
-    @Override
     public Resource resolve(String subUriPath)
     {
         // Check that the path is within the root,
@@ -374,8 +364,6 @@
     }
 
     @Override
-=======
->>>>>>> 9061348e
     public boolean isContainedIn(Resource r)
     {
         if (r == null)
