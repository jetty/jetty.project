--- conflicted
+++ resolved
@@ -118,7 +118,6 @@
      * @throws IOException If the path could not be mounted
      */
     public static Resource.Mount mountJar(Path path) throws IOException
-<<<<<<< HEAD
     {
         URI pathUri = path.toUri();
         if (!pathUri.getScheme().equalsIgnoreCase("file"))
@@ -135,23 +134,6 @@
     public static String toJarPath(String jarFile, String pathInJar)
     {
         return "jar:" + jarFile + URIUtil.addPaths("!/", pathInJar);
-=======
-    {
-        URI pathUri = path.toUri();
-        if (!pathUri.getScheme().equalsIgnoreCase("file"))
-            throw new IllegalArgumentException("not an allowed path: " + path);
-        URI jarUri = URI.create(toJarRoot(pathUri.toString()));
-        return FileSystemPool.INSTANCE.mount(jarUri);
-    }
-
-    public static String toJarRoot(String jarFile)
-    {
-        return "jar:" + jarFile + "!/";
-    }
-
-    public static String toJarPath(String jarFile, String pathInJar)
-    {
-        return "jar:" + jarFile + URIUtil.addPaths("!/", pathInJar);
     }
 
     public static URI toURI(String resource)
@@ -164,7 +146,6 @@
             : Paths.get(resource).toUri();
 
         return uri;
->>>>>>> ae77d14c
     }
 
     /**
@@ -194,18 +175,7 @@
      */
     public static Resource newResource(String resource) throws IOException
     {
-<<<<<<< HEAD
-        Objects.requireNonNull(resource);
-
-        // Only try URI for string for known schemes, otherwise assume it is a Path
-        URI uri = (ALLOWED_SCHEMES.getBest(resource) != null)
-            ? URI.create(resource)
-            : Paths.get(resource).toUri();
-
-        return newResource(uri);
-=======
         return newResource(toURI(resource));
->>>>>>> ae77d14c
     }
 
     /**
