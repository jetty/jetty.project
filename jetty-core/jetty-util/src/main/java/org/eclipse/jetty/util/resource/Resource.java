//
// ========================================================================
// Copyright (c) 1995 Mort Bay Consulting Pty Ltd and others.
//
// This program and the accompanying materials are made available under the
// terms of the Eclipse Public License v. 2.0 which is available at
// https://www.eclipse.org/legal/epl-2.0, or the Apache License, Version 2.0
// which is available at https://www.apache.org/licenses/LICENSE-2.0.
//
// SPDX-License-Identifier: EPL-2.0 OR Apache-2.0
// ========================================================================
//

package org.eclipse.jetty.util.resource;

import java.io.IOException;
import java.io.InputStream;
import java.io.OutputStream;
import java.net.URI;
import java.nio.channels.ReadableByteChannel;
import java.nio.file.Files;
import java.nio.file.LinkOption;
import java.nio.file.Path;
import java.nio.file.StandardOpenOption;
import java.nio.file.attribute.FileAttribute;
import java.time.Instant;
import java.util.ArrayList;
import java.util.Collection;
import java.util.Iterator;
import java.util.List;
import java.util.Objects;

import org.eclipse.jetty.util.IO;
import org.eclipse.jetty.util.StringUtil;
import org.eclipse.jetty.util.URIUtil;
import org.slf4j.Logger;
import org.slf4j.LoggerFactory;

/**
 * <p>
 * A Resource is a wrapper over a {@link Path} object pointing to a file or directory that can be represented by a{@link java.nio.file.FileSystem}.
 * </p>
 * <p>
 * Supports real filesystems, and also <a href="https://docs.oracle.com/en/java/javase/17/docs/api/jdk.zipfs/module-summary.html">ZipFS</a>.
 * </p>
 */
public abstract class Resource implements Iterable<Resource>
{
    private static final Logger LOG = LoggerFactory.getLogger(Resource.class);
    private static final LinkOption[] NO_FOLLOW_LINKS = new LinkOption[]{LinkOption.NOFOLLOW_LINKS};

    public static String dump(Resource resource)
    {
        if (resource == null)
            return "null exists=false directory=false lm=-1";
        return "%s exists=%b directory=%b lm=%s"
            .formatted(resource.toString(), resource.exists(), resource.isDirectory(), resource.lastModified());
    }

    /**
     * Return the Path corresponding to this resource.
     *
     * @return the path or null if there is no Path representation.
     */
    public abstract Path getPath();

    /**
     * Return true if this resource is contained in the Resource r, either because
     * r is a folder or a jar file or any form of resource capable of containing other resources.
     *
     * @param container the containing resource
     * @return true if this Resource is contained, false otherwise
     * @see #contains(Resource)
     */
    public boolean isContainedIn(Resource container)
    {
        return container != null && container.contains(this);
    }

    /**
     * Return true if this resource deeply contains the other Resource.  This resource must be
     * a directory or a jar file or any form of resource capable of containing other resources.
     *
     * @param other the resource
     * @return true if this Resource is deeply contains the other Resource, false otherwise
     * @see #isContainedIn(Resource)
     */
    public boolean contains(Resource other)
    {
        if (other == null)
            return false;

        URI thisURI = getURI();
        if (thisURI == null)
            throw new UnsupportedOperationException("Resources without a URI must implement contains");

        URI otherURI = other.getURI();
        if (otherURI == null)
            return false;

        // Different schemes? not a chance it contains the other
        if (!StringUtil.asciiEqualsIgnoreCase(thisURI.getScheme(), otherURI.getScheme()))
            return false;

        // Different authorities? not a valid contains() check
        if (!Objects.equals(thisURI.getAuthority(), otherURI.getAuthority()))
            return false;

        // Ensure that if `file` scheme is used, it's using a consistent convention to allow for startsWith check
        String thisURIString = URIUtil.correctURI(thisURI).toASCIIString();
        String otherURIString = URIUtil.correctURI(otherURI).toASCIIString();

        return otherURIString.startsWith(thisURIString) &&
            (thisURIString.length() == otherURIString.length() || otherURIString.charAt(thisURIString.length()) == '/');
    }

    /**
     * Get the relative path from this Resource to a possibly contained resource.
     * @param other The other resource that may be contained in this resource
     * @return a relative Path representing the path from this resource to the other resource,
     *   or null if not able to represent other resources as relative to this resource
     */
    public Path getPathTo(Resource other)
    {
        Path thisPath = getPath();
        if (thisPath == null)
            throw new UnsupportedOperationException("Resources without a Path must implement getPathTo");

        if (!contains(other))
            return null;

        Path otherPath = other.getPath();
        if (otherPath == null)
            return null;

        return thisPath.relativize(otherPath);
    }

    /**
     * <p>Return an Iterator of all Resource's referenced in this Resource.</p>
     * <p>This is meaningful if you have a {@link CombinedResource},
     * otherwise it will be a single entry Iterator of this resource.</p>
     *
     * @return the iterator of Resources.
     */
    @Override
    public Iterator<Resource> iterator()
    {
        return List.of(this).iterator();
    }

    /**
     * Equivalent to {@link Files#exists(Path, LinkOption...)} with the following parameters:
     * {@link #getPath()} and {@link LinkOption#NOFOLLOW_LINKS}.
     *
     * @return true if the represented resource exists.
     */
    public boolean exists()
    {
        return Files.exists(getPath(), NO_FOLLOW_LINKS);
    }

    /**
     * Return true if resource represents a directory of potential resources.
     *
     * @return true if the represented resource is a container/directory.
     */
    public abstract boolean isDirectory();

    /**
     * True if the resource is readable.
     *
     * @return true if the represented resource exists, and can read from.
     */
    public abstract boolean isReadable();

    /**
     * The time the resource was last modified.
     *
     * @return the last modified time instant, or {@link Instant#EPOCH} if unable to obtain last modified.
     */
    public Instant lastModified()
    {
        return Instant.EPOCH;
    }

    /**
     * Length of the resource.
     *
     * @return the length of the resource in bytes, or -1L if unable to provide a size (such as a directory resource).
     */
    public long length()
    {
        return -1L;
    }

    /**
     * URI representing the resource.
     *
     * @return a URI representing the given resource, or null if there is no URI representation of the resource.
     */
    public abstract URI getURI();

    /**
     * The full name of the resource.
     *
     * @return the full name of the resource, or null if there is no name for the resource.
     */
    public abstract String getName();

    /**
     * <p>The file name of the resource.</p>
     *
     * <p>This is the last segment of the path.</p>
     *
     * @return the filename of the resource, or "" if there are no path segments (eg: path of "/"), or null if resource
     *         cannot determine a filename.
     * @see Path#getFileName()
     */
    public abstract String getFileName();

    /**
     * Creates a new input stream to the resource.
     *
     * @return an input stream to the resource or null if one is not available.
     * @throws IOException if there is a problem opening the input stream
     */
    public InputStream newInputStream() throws IOException
    {
        Path path = getPath();
        if (path == null)
            return null;
        return Files.newInputStream(path, StandardOpenOption.READ);
    }

    /**
     * Readable ByteChannel for the resource.
     *
     * @return a readable {@link java.nio.channels.ByteChannel} to the resource or null if one is not available.
     * @throws IOException if unable to open the readable bytechannel for the resource.
     * @deprecated use {@link #newInputStream()} or {@code IOResources} instead.
     */
    @Deprecated(since = "12.0.8", forRemoval = true)
    public ReadableByteChannel newReadableByteChannel() throws IOException
    {
       return null;
    }

    /**
     * <p>List of contents of a directory {@link Resource}.</p>
     *
     * <p>Ordering is {@link java.nio.file.FileSystem} dependent, so callers may wish to sort the return value to ensure deterministic behavior.</p>
     *
     * @return a mutable list of resources contained in the directory resource,
     * or an empty immutable list if unable to build the list  (e.g. the resource is not a directory or not readable).
     * @see Resource#isDirectory()
     * @see Resource#isReadable()
     */
    public List<Resource> list()
    {
        return List.of(); // empty
    }

    /**
     * Resolve an existing Resource.
     *
     * @param subUriPath the encoded subUriPath
     * @return a Resource representing the requested subUriPath, which may not {@link #exists() exist},
     * or null if the resource cannot exist.
     * @throws IllegalArgumentException if subUriPath is invalid
     */
    public abstract Resource resolve(String subUriPath);

    /**
     * @return true if this Resource is an alias to another real Resource
     */
    public boolean isAlias()
    {
        return false;
    }

    /**
     * <p>The real URI of the resource.</p>
     * <p>If this Resource is an alias, ({@link #isAlias()}), this
     * URI will be different from {@link #getURI()}, and will point to the real name/location
     * of the Resource.</p>
     *
     * @return The real URI location of this resource.
     */
    public URI getRealURI()
    {
        return getURI();
    }

    /**
     * Copy the Resource to the new destination file or directory.
     *
     * <p>If this Resource is a File:</p>
     * <ul>
     *     <li>And the {@code destination} does not exist then {@link IO#copyFile(Path, Path)} is used.</li>
     *     <li>And the {@code destination} is a File then {@link IO#copyFile(Path, Path)} is used.</li>
     *     <li>And the {@code destination} is a Directory then
     *         a new {@link Path} reference is created in the destination with the same
     *         filename as this Resource, which is used via {@link IO#copyFile(Path, Path)}.</li>
     * </ul>
     *
     * <p>If this Resource is a Directory:</p>
     * <ul>
     *     <li>And the {@code destination} does not exist then
     *         the destination is created as a directory via {@link Files#createDirectories(Path, FileAttribute[])}
     *         before the {@link IO#copyDir(Path, Path)} method is used.</li>
     *     <li>And the {@code destination} is a File then this results in an {@link IllegalArgumentException}.</li>
     *     <li>And the {@code destination} is a Directory then all files in this Resource
     *         directory tree are copied to the {@code destination}, using {@link IO#copyFile(Path, Path)}
     *         maintaining the same directory structure.</li>
     * </ul>
     *
     * <p>If this Resource is not backed by a {@link Path}, use {@link #newInputStream()}:</p>
     * <ul>
     *     <li>And the {@code destination} does not exist, copy {@link InputStream}
     *         to the {@code destination} as a new file.</li>
     *     <li>And the {@code destination} is a File, copy {@link InputStream}
     *         to the existing {@code destination} file.</li>
     *     <li>And the {@code destination} is a Directory, copy {@link InputStream}
     *         to a new {@code destination} file in the destination directory
     *         based on this the result of {@link #getFileName()} as the filename.</li>
     * </ul>
     *
     * @param destination the destination file or directory to use (created if it does not exist).
     * @throws IOException if unable to copy the resource
     */
    public void copyTo(Path destination)
        throws IOException
    {
        if (!exists())
            throw new IOException("Resource does not exist: " + getFileName());

        Path src = getPath();
        if (src == null)
        {
            // this implementation is not backed by a Path.

            // is this a Directory?
            if (isDirectory())
            {
                // if we reached this point, we have a Resource implementation that needs custom copyTo.
                throw new UnsupportedOperationException("Directory Resources without a Path must implement copyTo: " + this);
            }

<<<<<<< HEAD
                // use old school stream based copy
                // TODO this is very inefficient as copy() allocates a 64K buffer
                try (InputStream in = newInputStream(); OutputStream out = Files.newOutputStream(destination))
                {
                    IO.copy(in, out);
                }
                return;
=======
            // assume that this Resource is a File.
            String filename = getFileName();
            if (StringUtil.isBlank(filename))
            {
                throw new UnsupportedOperationException("File Resources without a Path must implement getFileName: " + this);
>>>>>>> 121999bf
            }

            Path destFile = destination;
            if (Files.isDirectory(destFile))
            {
                destFile = destFile.resolve(filename);
            }

            // use old school stream based copy (without a Path)
            try (InputStream in = newInputStream(); // use non-path newInputStream
                 OutputStream out = Files.newOutputStream(destFile,
                     StandardOpenOption.CREATE,
                     StandardOpenOption.WRITE,
                     StandardOpenOption.TRUNCATE_EXISTING))
            {
                IO.copy(in, out);
            }
            return;
        }

        // Is this a File resource?
        if (Files.isRegularFile(src))
        {
            if (Files.isDirectory(destination))
            {
                // to a directory, preserve the filename
                Path destPath = destination.resolve(src.getFileName().toString());
                IO.copyFile(src, destPath);
            }
            else
            {
                // to a file, use destination as-is
                IO.copyFile(src, destination);
            }
            return;
        }

        // At this point this PathResource is a directory,
        // wanting to copy to a destination directory (that might not exist yet)
        assert isDirectory();

        IO.copyDir(src, destination);
    }

    /**
     * Get a deep collection of contained resources.
     * @return A collection of all Resources deeply contained within this resource if it is a directory,
     * otherwise an empty collection is returned.
     */
    public Collection<Resource> getAllResources()
    {
        try
        {
            List<Resource> children = list();
            if (children == null || children.isEmpty())
                return List.of();

            boolean noDepth = true;

            for (Iterator<Resource> i = children.iterator(); noDepth && i.hasNext(); )
            {
                Resource resource = i.next();
                if (resource.isDirectory())
                {
                    // If the directory is a symlink we do not want to go any deeper.
                    Path resourcePath = resource.getPath();
                    if (resourcePath == null || !Files.isSymbolicLink(resourcePath))
                        noDepth = false;
                }
            }
            if (noDepth)
                return children;

            ArrayList<Resource> deep = new ArrayList<>();
            for (Resource r: children)
            {
                deep.add(r);
                if (r.isDirectory())
                    deep.addAll(r.getAllResources());
            }
            return deep;
        }
        catch (Exception e)
        {
            throw new IllegalStateException(e);
        }
    }

    public boolean isSameFile(Path path)
    {
        Path resourcePath = getPath();
        if (Objects.equals(path, resourcePath))
            return true;
        try
        {
            if (Files.isSameFile(path, resourcePath))
                return true;
        }
        catch (Throwable t)
        {
            if (LOG.isDebugEnabled())
                LOG.debug("ignored", t);
        }
        return false;
    }
}<|MERGE_RESOLUTION|>--- conflicted
+++ resolved
@@ -347,21 +347,11 @@
                 throw new UnsupportedOperationException("Directory Resources without a Path must implement copyTo: " + this);
             }
 
-<<<<<<< HEAD
-                // use old school stream based copy
-                // TODO this is very inefficient as copy() allocates a 64K buffer
-                try (InputStream in = newInputStream(); OutputStream out = Files.newOutputStream(destination))
-                {
-                    IO.copy(in, out);
-                }
-                return;
-=======
             // assume that this Resource is a File.
             String filename = getFileName();
             if (StringUtil.isBlank(filename))
             {
                 throw new UnsupportedOperationException("File Resources without a Path must implement getFileName: " + this);
->>>>>>> 121999bf
             }
 
             Path destFile = destination;
