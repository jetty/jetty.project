--- conflicted
+++ resolved
@@ -160,19 +160,11 @@
         Resource resolved = null;
         for (Resource res : _resources)
         {
-<<<<<<< HEAD
             resolved = res.resolve(subUriPath);
-            if (!resolved.exists())
-                continue;
+            if (Resources.missing(resolved))
+                continue; // skip, doesn't exist
             if (!resolved.isDirectory())
                 return resolved; // Return simple (non-directory) Resource
-=======
-            addedResource = res.resolve(subUriPath);
-            if (Resources.missing(addedResource))
-                continue; // skip, doesn't exist
-            if (!addedResource.isDirectory())
-                return addedResource; // Return simple (non-directory) Resource
->>>>>>> 259deea2
             if (resources == null)
                 resources = new ArrayList<>();
             resources.add(resolved);
