--- conflicted
+++ resolved
@@ -30,8 +30,6 @@
 
 import org.eclipse.jetty.util.IO;
 import org.eclipse.jetty.util.URIUtil;
-import org.slf4j.Logger;
-import org.slf4j.LoggerFactory;
 
 /**
  * A collection of Resources.
@@ -40,24 +38,8 @@
  * If a resource is not found in the main resource, it looks it up in
  * the order the provided in the constructors
  */
-public class ResourceCollection extends Resource implements AutoCloseable
+public class ResourceCollection extends Resource
 {
-<<<<<<< HEAD
-    private static final Logger LOG = LoggerFactory.getLogger(ResourceCollection.class);
-
-    // TODO: This should be final
-    private List<Resource> _resources;
-    private final List<Mount> _mounted = new ArrayList<>();
-
-    /**
-     * Instantiates an empty resource collection.
-     * <p>
-     * This constructor is used when configuring jetty-maven-plugin.
-     */
-    public ResourceCollection()
-    {
-        this(List.of());
-=======
     static class Mount implements Resource.Mount
     {
         private final List<Resource.Mount> _mounts;
@@ -80,7 +62,6 @@
         {
             return _root;
         }
->>>>>>> c6c0eb03
     }
 
     private final List<Resource> _resources;
@@ -92,13 +73,9 @@
      */
     ResourceCollection(Collection<Resource> resources)
     {
-<<<<<<< HEAD
-        this(List.of(resources));
-=======
         List<Resource> res = new ArrayList<>();
         gatherUniqueFlatResourceList(res, resources);
         _resources = Collections.unmodifiableList(res);
->>>>>>> c6c0eb03
     }
 
     private static void gatherUniqueFlatResourceList(List<Resource> unique, Collection<Resource> resources)
@@ -119,55 +96,6 @@
             }
             else
             {
-<<<<<<< HEAD
-                if (_resources.contains(r))
-                {
-                    // skip, already seen
-                    continue;
-                }
-
-                try
-                {
-                    Resource.Mount mount = Resource.mountIfNeeded(r);
-                    if (mount != null)
-                    {
-                        _mounted.add(mount);
-                        // add mounted resource, so that Resource.getPath().getFileSystem() is sane.
-                        _resources.add(mount.root());
-                    }
-                    else
-                    {
-                        if (!r.exists() || !r.isDirectory())
-                        {
-                            throw new IllegalArgumentException(r + " is not an existing directory.");
-                        }
-                        _resources.add(r);
-                    }
-                }
-                catch (IllegalStateException | IOException e)
-                {
-                    LOG.warn("Unable to process resource {}", r, e);
-                }
-            }
-        }
-    }
-
-    /**
-     * Instantiates a new resource collection.
-     *
-     * @param csvResources the string containing comma-separated resource strings
-     * @throws IOException if any listed resource is not valid
-     */
-    public ResourceCollection(String csvResources) throws IOException
-    {
-        this(Resource.fromList(csvResources, false));
-    }
-
-    @Override
-    public void close() throws Exception
-    {
-        _mounted.forEach(IO::close);
-=======
                 if (unique.contains(r))
                 {
                     // skip, already seen
@@ -186,7 +114,6 @@
                 unique.add(r);
             }
         }
->>>>>>> c6c0eb03
     }
 
     /**
@@ -200,87 +127,8 @@
     }
 
     /**
-<<<<<<< HEAD
-     * Sets the resource collection's resources.
-     *
-     * @param res the resources to set
-     * @deprecated ResourceCollection should be immutable, set at Constructor only.
-     */
-    @Deprecated
-    public void setResources(List<Resource> res)
-    {
-        _resources = new ArrayList<>();
-        if (res.isEmpty())
-        {
-            return;
-        }
-
-        _resources.addAll(res);
-    }
-
-    /**
-     * Sets the resource collection's resources.
-     *
-     * @param resources the new resource array
-     * @deprecated ResourceCollection should be immutable, set at Constructor only.
-     */
-    @Deprecated
-    public void setResources(Resource[] resources)
-    {
-        if (resources == null || resources.length == 0)
-        {
-            _resources = null;
-            return;
-        }
-
-        List<Resource> res = new ArrayList<>();
-        for (Resource resource : resources)
-        {
-            assertResourceValid(resource);
-            res.add(resource);
-        }
-
-        setResources(res);
-    }
-
-    /**
-     * Sets the resources as string of comma-separated values.
-     * This method should be used when configuring jetty-maven-plugin.
-     *
-     * @param resources the comma-separated string containing
-     * one or more resource strings.
-     * @throws IOException if unable resource declared is not valid
-     * @see Resource#fromList(String, boolean)
-     * @deprecated ResourceCollection should be immutable, set at Constructor only.
-     */
-    @Deprecated
-    public void setResources(String resources) throws IOException
-    {
-        if (StringUtil.isBlank(resources))
-        {
-            throw new IllegalArgumentException("String is blank");
-        }
-
-        List<Resource> list = Resource.fromList(resources, false);
-        if (list.isEmpty())
-        {
-            throw new IllegalArgumentException("String contains no entries");
-        }
-        List<Resource> ret = new ArrayList<>();
-        for (Resource resource : list)
-        {
-            assertResourceValid(resource);
-            ret.add(resource);
-        }
-        setResources(ret);
-    }
-
-    /**
-     * Add a path to the resource collection.
-=======
      * Resolves a path against the resource collection.
      *
->>>>>>> c6c0eb03
      * @param subUriPath The path segment to add
      * @return The resulting resource(s) :
      * <ul>
