//
// ========================================================================
// Copyright (c) 1995-2022 Mort Bay Consulting Pty Ltd and others.
//
// This program and the accompanying materials are made available under the
// terms of the Eclipse Public License v. 2.0 which is available at
// https://www.eclipse.org/legal/epl-2.0, or the Apache License, Version 2.0
// which is available at https://www.apache.org/licenses/LICENSE-2.0.
//
// SPDX-License-Identifier: EPL-2.0 OR Apache-2.0
// ========================================================================
//

package org.eclipse.jetty.util.resource;

import java.io.File;
import java.io.IOException;
import java.net.URI;
import java.nio.charset.StandardCharsets;
import java.nio.file.FileSystem;
import java.nio.file.FileSystems;
import java.nio.file.Files;
import java.nio.file.Path;
import java.util.ArrayList;
import java.util.HashMap;
import java.util.List;
import java.util.Map;

import org.eclipse.jetty.toolchain.test.FS;
import org.eclipse.jetty.toolchain.test.MavenTestingUtils;
import org.eclipse.jetty.toolchain.test.jupiter.WorkDir;
import org.eclipse.jetty.toolchain.test.jupiter.WorkDirExtension;
<<<<<<< HEAD
import org.eclipse.jetty.util.component.Container;
import org.eclipse.jetty.util.component.ContainerLifeCycle;
import org.hamcrest.Matchers;
import org.junit.jupiter.api.AfterEach;
import org.junit.jupiter.api.BeforeEach;
=======
>>>>>>> 4491f1b5
import org.junit.jupiter.api.Test;
import org.junit.jupiter.api.extension.ExtendWith;

import static org.hamcrest.MatcherAssert.assertThat;
import static org.hamcrest.Matchers.contains;
import static org.hamcrest.Matchers.empty;
import static org.hamcrest.Matchers.is;
import static org.hamcrest.Matchers.nullValue;
import static org.junit.jupiter.api.Assertions.assertEquals;
import static org.junit.jupiter.api.Assertions.assertTrue;

@ExtendWith(WorkDirExtension.class)
public class ResourceCollectionTest
{
    public WorkDir workDir;

<<<<<<< HEAD
    @BeforeEach
    public void beforeEach()
    {
        assertThat(FileSystemPool.INSTANCE.mounts(), empty());
    }

    @AfterEach
    public void afterEach()
    {
        assertThat(FileSystemPool.INSTANCE.mounts(), empty());
    }

=======
>>>>>>> 4491f1b5
    @Test
    public void testList() throws Exception
    {
        Path one = MavenTestingUtils.getTestResourcePathDir("org/eclipse/jetty/util/resource/one");
        Path two = MavenTestingUtils.getTestResourcePathDir("org/eclipse/jetty/util/resource/two");
        Path three = MavenTestingUtils.getTestResourcePathDir("org/eclipse/jetty/util/resource/three");

<<<<<<< HEAD
        ResourceCollection rc = new ResourceCollection(List.of(new Resource[]{
            Resource.newResource(one), Resource.newResource(two), Resource.newResource(three)
        }));
=======
        ResourceCollection rc = Resource.of(
            Resource.newResource(one),
            Resource.newResource(two),
            Resource.newResource(three)
        );
>>>>>>> 4491f1b5
        assertThat(rc.list(), contains("1.txt", "2.txt", "3.txt", "dir/"));
        assertThat(rc.resolve("dir").list(), contains("1.txt", "2.txt", "3.txt"));
        assertThat(rc.resolve("unknown").list(), nullValue());

        assertEquals(getContent(rc, "1.txt"), "1 - one");
        assertEquals(getContent(rc, "2.txt"), "2 - two");
        assertEquals(getContent(rc, "3.txt"), "3 - three");
    }

    @Test
    public void testMergedDir() throws Exception
    {
        Path one = MavenTestingUtils.getTestResourcePathDir("org/eclipse/jetty/util/resource/one");
        Path two = MavenTestingUtils.getTestResourcePathDir("org/eclipse/jetty/util/resource/two");
        Path three = MavenTestingUtils.getTestResourcePathDir("org/eclipse/jetty/util/resource/three");

<<<<<<< HEAD
        ResourceCollection rc = new ResourceCollection(List.of(new Resource[]{
            Resource.newResource(one), Resource.newResource(two), Resource.newResource(three)
        }));
=======
        ResourceCollection rc = Resource.of(
            Resource.newResource(one),
            Resource.newResource(two),
            Resource.newResource(three)
        );
>>>>>>> 4491f1b5

        // This should return a ResourceCollection with 3 `/dir/` sub-directories.
        Resource r = rc.resolve("dir");
        assertTrue(r instanceof ResourceCollection);
        rc = (ResourceCollection)r;
        assertEquals(getContent(rc, "1.txt"), "1 - one (in dir)");
        assertEquals(getContent(rc, "2.txt"), "2 - two (in dir)");
        assertEquals(getContent(rc, "3.txt"), "3 - three (in dir)");
    }

    @Test
    public void testCopyTo() throws Exception
    {
        Path one = MavenTestingUtils.getTestResourcePathDir("org/eclipse/jetty/util/resource/one");
        Path two = MavenTestingUtils.getTestResourcePathDir("org/eclipse/jetty/util/resource/two");
        Path three = MavenTestingUtils.getTestResourcePathDir("org/eclipse/jetty/util/resource/three");

<<<<<<< HEAD
        ResourceCollection rc = new ResourceCollection(List.of(new Resource[]{
            Resource.newResource(one), Resource.newResource(two), Resource.newResource(three)
        }));
=======
        ResourceCollection rc = Resource.of(
                Resource.newResource(one),
                Resource.newResource(two),
                Resource.newResource(three)
        );
>>>>>>> 4491f1b5
        Path destDir = workDir.getEmptyPathDir();
        rc.copyTo(destDir);

        Resource r = Resource.newResource(destDir);
        assertEquals(getContent(r, "1.txt"), "1 - one");
        assertEquals(getContent(r, "2.txt"), "2 - two");
        assertEquals(getContent(r, "3.txt"), "3 - three");
        r = r.resolve("dir");
        assertEquals(getContent(r, "1.txt"), "1 - one (in dir)");
        assertEquals(getContent(r, "2.txt"), "2 - two (in dir)");
        assertEquals(getContent(r, "3.txt"), "3 - three (in dir)");
    }

    @Test
    public void testResourceCollectionInResourceCollection()
    {
        Path one = MavenTestingUtils.getTestResourcePathDir("org/eclipse/jetty/util/resource/one");
        Path two = MavenTestingUtils.getTestResourcePathDir("org/eclipse/jetty/util/resource/two");
        Path three = MavenTestingUtils.getTestResourcePathDir("org/eclipse/jetty/util/resource/three");
        Path twoDir = MavenTestingUtils.getTestResourcePathDir("org/eclipse/jetty/util/resource/two/dir");

<<<<<<< HEAD
        ResourceCollection rc1 = new ResourceCollection(List.of(
            Resource.newResource(one),
            Resource.newResource(two),
            Resource.newResource(three)
        ));

        // the original ResourceCollection
        // a duplicate entry
        // a new entry
        ResourceCollection rc2 = new ResourceCollection(List.of(
            // the original ResourceCollection
            rc1,
            // a duplicate entry
            Resource.newResource(two),
            // a new entry
            Resource.newResource(twoDir)
        ));
=======
        ResourceCollection rc1 = Resource.of(
            List.of(
                Resource.newResource(one),
                Resource.newResource(two),
                Resource.newResource(three)
            )
        );

        ResourceCollection rc2 = Resource.of(
            List.of(
                // the original ResourceCollection
                rc1,
                // a duplicate entry
                Resource.newResource(two),
                // a new entry
                Resource.newResource(twoDir)
            )
        );
>>>>>>> 4491f1b5

        URI[] expected = new URI[] {
            one.toUri(),
            two.toUri(),
            three.toUri(),
            twoDir.toUri()
        };

        List<URI> actual = new ArrayList<>();
        for (Resource res: rc2.getResources())
        {
            actual.add(res.getURI());
        }
        assertThat(actual, contains(expected));
    }

    @Test
    public void testUserSpaceConfigurationNoGlob() throws Exception
    {
        Path base = workDir.getEmptyPathDir();
        Path dir = base.resolve("dir");
        FS.ensureDirExists(dir);
        Path foo = dir.resolve("foo");
        FS.ensureDirExists(foo);
        Path bar = dir.resolve("bar");
        FS.ensureDirExists(bar);
        Path content = foo.resolve("test.txt");
        Files.writeString(content, "Test");

        // This represents the user-space raw configuration
        String config = String.format("%s,%s,%s", dir, foo, bar);

        // To use this, we need to split it (and optionally honor globs)
        List<URI> uris = Resource.split(config);
        // Now let's create a ResourceCollection from this list of URIs
        // Since this is user space, we cannot know ahead of time what
        // this list contains, so we mount because we assume there
        // will be necessary things to mount
<<<<<<< HEAD
        ContainerLifeCycle container = new ContainerLifeCycle();
        container.start();
        try
        {
            ResourceCollection rc = ResourceFactory.of((Container)container).newResource(uris);
            assertThat(getContent(rc, "test.txt"), is("Test"));
        }
        finally
        {
            container.stop();
        }
        assertThat(FileSystemPool.INSTANCE.mounts(), Matchers.empty());
=======
        try (Resource.Mount mount = Resource.mountCollection(uris))
        {
            ResourceCollection rc = (ResourceCollection)mount.root();
            assertThat(getContent(rc, "test.txt"), is("Test"));
        }
>>>>>>> 4491f1b5
    }

    @Test
    public void testUserSpaceConfigurationWithGlob() throws Exception
    {
        Path base = workDir.getEmptyPathDir();
        Path dir = base.resolve("dir");
        FS.ensureDirExists(dir);
        Path foo = dir.resolve("foo");
        FS.ensureDirExists(foo);
        Path bar = dir.resolve("bar");
        FS.ensureDirExists(bar);
        createJar(bar.resolve("lib-foo.jar"), "/test.txt", "Test inside lib-foo.jar");
        createJar(bar.resolve("lib-zed.jar"), "/testZed.txt", "TestZed inside lib-zed.jar");

        // This represents the user-space raw configuration with a glob
        String config = String.format("%s;%s;%s%s*", dir, foo, bar, File.separator);

        // To use this, we need to split it (and optionally honor globs)
        List<URI> uris = Resource.split(config);
        // Now let's create a ResourceCollection from this list of URIs
        // Since this is user space, we cannot know ahead of time what
        // this list contains, so we mount because we assume there
        // will be necessary things to mount
<<<<<<< HEAD
        ContainerLifeCycle container = new ContainerLifeCycle();
        container.start();
        try
        {
            ResourceCollection rc = ResourceFactory.of((Container)container).newResource(uris);
            assertThat(getContent(rc, "test.txt"), is("Test inside lib-foo.jar"));
            assertThat(getContent(rc, "testZed.txt"), is("TestZed inside lib-zed.jar"));
        }
        finally
        {
            container.stop();
        }
        assertThat(FileSystemPool.INSTANCE.mounts(), Matchers.empty());
=======
        try (Resource.Mount mount = Resource.mountCollection(uris))
        {
            ResourceCollection rc = (ResourceCollection)mount.root();
            assertThat(getContent(rc, "test.txt"), is("Test inside lib-foo.jar"));
            assertThat(getContent(rc, "testZed.txt"), is("TestZed inside lib-zed.jar"));
        }
>>>>>>> 4491f1b5
    }

    private void createJar(Path outputJar, String entryName, String entryContents) throws IOException
    {
        Map<String, String> env = new HashMap<>();
        env.put("create", "true");

        URI uri = URI.create("jar:" + outputJar.toUri().toASCIIString());
        try (FileSystem zipfs = FileSystems.newFileSystem(uri, env))
        {
            Files.writeString(zipfs.getPath(entryName), entryContents, StandardCharsets.UTF_8);
        }
    }

    static String getContent(Resource r, String path) throws Exception
    {
        return Files.readString(r.resolve(path).getPath(), StandardCharsets.UTF_8);
    }
}<|MERGE_RESOLUTION|>--- conflicted
+++ resolved
@@ -30,14 +30,11 @@
 import org.eclipse.jetty.toolchain.test.MavenTestingUtils;
 import org.eclipse.jetty.toolchain.test.jupiter.WorkDir;
 import org.eclipse.jetty.toolchain.test.jupiter.WorkDirExtension;
-<<<<<<< HEAD
 import org.eclipse.jetty.util.component.Container;
 import org.eclipse.jetty.util.component.ContainerLifeCycle;
 import org.hamcrest.Matchers;
 import org.junit.jupiter.api.AfterEach;
 import org.junit.jupiter.api.BeforeEach;
-=======
->>>>>>> 4491f1b5
 import org.junit.jupiter.api.Test;
 import org.junit.jupiter.api.extension.ExtendWith;
 
@@ -54,7 +51,6 @@
 {
     public WorkDir workDir;
 
-<<<<<<< HEAD
     @BeforeEach
     public void beforeEach()
     {
@@ -67,8 +63,6 @@
         assertThat(FileSystemPool.INSTANCE.mounts(), empty());
     }
 
-=======
->>>>>>> 4491f1b5
     @Test
     public void testList() throws Exception
     {
@@ -76,17 +70,11 @@
         Path two = MavenTestingUtils.getTestResourcePathDir("org/eclipse/jetty/util/resource/two");
         Path three = MavenTestingUtils.getTestResourcePathDir("org/eclipse/jetty/util/resource/three");
 
-<<<<<<< HEAD
-        ResourceCollection rc = new ResourceCollection(List.of(new Resource[]{
-            Resource.newResource(one), Resource.newResource(two), Resource.newResource(three)
-        }));
-=======
         ResourceCollection rc = Resource.of(
             Resource.newResource(one),
             Resource.newResource(two),
             Resource.newResource(three)
         );
->>>>>>> 4491f1b5
         assertThat(rc.list(), contains("1.txt", "2.txt", "3.txt", "dir/"));
         assertThat(rc.resolve("dir").list(), contains("1.txt", "2.txt", "3.txt"));
         assertThat(rc.resolve("unknown").list(), nullValue());
@@ -103,17 +91,11 @@
         Path two = MavenTestingUtils.getTestResourcePathDir("org/eclipse/jetty/util/resource/two");
         Path three = MavenTestingUtils.getTestResourcePathDir("org/eclipse/jetty/util/resource/three");
 
-<<<<<<< HEAD
-        ResourceCollection rc = new ResourceCollection(List.of(new Resource[]{
-            Resource.newResource(one), Resource.newResource(two), Resource.newResource(three)
-        }));
-=======
         ResourceCollection rc = Resource.of(
             Resource.newResource(one),
             Resource.newResource(two),
             Resource.newResource(three)
         );
->>>>>>> 4491f1b5
 
         // This should return a ResourceCollection with 3 `/dir/` sub-directories.
         Resource r = rc.resolve("dir");
@@ -131,17 +113,11 @@
         Path two = MavenTestingUtils.getTestResourcePathDir("org/eclipse/jetty/util/resource/two");
         Path three = MavenTestingUtils.getTestResourcePathDir("org/eclipse/jetty/util/resource/three");
 
-<<<<<<< HEAD
-        ResourceCollection rc = new ResourceCollection(List.of(new Resource[]{
-            Resource.newResource(one), Resource.newResource(two), Resource.newResource(three)
-        }));
-=======
         ResourceCollection rc = Resource.of(
                 Resource.newResource(one),
                 Resource.newResource(two),
                 Resource.newResource(three)
         );
->>>>>>> 4491f1b5
         Path destDir = workDir.getEmptyPathDir();
         rc.copyTo(destDir);
 
@@ -163,25 +139,6 @@
         Path three = MavenTestingUtils.getTestResourcePathDir("org/eclipse/jetty/util/resource/three");
         Path twoDir = MavenTestingUtils.getTestResourcePathDir("org/eclipse/jetty/util/resource/two/dir");
 
-<<<<<<< HEAD
-        ResourceCollection rc1 = new ResourceCollection(List.of(
-            Resource.newResource(one),
-            Resource.newResource(two),
-            Resource.newResource(three)
-        ));
-
-        // the original ResourceCollection
-        // a duplicate entry
-        // a new entry
-        ResourceCollection rc2 = new ResourceCollection(List.of(
-            // the original ResourceCollection
-            rc1,
-            // a duplicate entry
-            Resource.newResource(two),
-            // a new entry
-            Resource.newResource(twoDir)
-        ));
-=======
         ResourceCollection rc1 = Resource.of(
             List.of(
                 Resource.newResource(one),
@@ -200,7 +157,6 @@
                 Resource.newResource(twoDir)
             )
         );
->>>>>>> 4491f1b5
 
         URI[] expected = new URI[] {
             one.toUri(),
@@ -239,7 +195,6 @@
         // Since this is user space, we cannot know ahead of time what
         // this list contains, so we mount because we assume there
         // will be necessary things to mount
-<<<<<<< HEAD
         ContainerLifeCycle container = new ContainerLifeCycle();
         container.start();
         try
@@ -252,13 +207,6 @@
             container.stop();
         }
         assertThat(FileSystemPool.INSTANCE.mounts(), Matchers.empty());
-=======
-        try (Resource.Mount mount = Resource.mountCollection(uris))
-        {
-            ResourceCollection rc = (ResourceCollection)mount.root();
-            assertThat(getContent(rc, "test.txt"), is("Test"));
-        }
->>>>>>> 4491f1b5
     }
 
     @Test
@@ -283,7 +231,6 @@
         // Since this is user space, we cannot know ahead of time what
         // this list contains, so we mount because we assume there
         // will be necessary things to mount
-<<<<<<< HEAD
         ContainerLifeCycle container = new ContainerLifeCycle();
         container.start();
         try
@@ -297,14 +244,6 @@
             container.stop();
         }
         assertThat(FileSystemPool.INSTANCE.mounts(), Matchers.empty());
-=======
-        try (Resource.Mount mount = Resource.mountCollection(uris))
-        {
-            ResourceCollection rc = (ResourceCollection)mount.root();
-            assertThat(getContent(rc, "test.txt"), is("Test inside lib-foo.jar"));
-            assertThat(getContent(rc, "testZed.txt"), is("TestZed inside lib-zed.jar"));
-        }
->>>>>>> 4491f1b5
     }
 
     private void createJar(Path outputJar, String entryName, String entryContents) throws IOException
