//
// ========================================================================
// Copyright (c) 1995-2022 Mort Bay Consulting Pty Ltd and others.
//
// This program and the accompanying materials are made available under the
// terms of the Eclipse Public License v. 2.0 which is available at
// https://www.eclipse.org/legal/epl-2.0, or the Apache License, Version 2.0
// which is available at https://www.apache.org/licenses/LICENSE-2.0.
//
// SPDX-License-Identifier: EPL-2.0 OR Apache-2.0
// ========================================================================
//

package org.eclipse.jetty.util.resource;

import java.io.IOException;
import java.io.InputStream;
import java.net.URI;
import java.net.URL;
import java.nio.file.Files;
import java.nio.file.InvalidPathException;
import java.nio.file.Path;
import java.nio.file.Paths;
import java.util.ArrayList;
import java.util.function.Supplier;
import java.util.stream.Stream;

import org.eclipse.jetty.toolchain.test.FS;
import org.eclipse.jetty.toolchain.test.MavenPaths;
import org.eclipse.jetty.toolchain.test.MavenTestingUtils;
import org.eclipse.jetty.toolchain.test.jupiter.WorkDir;
import org.eclipse.jetty.toolchain.test.jupiter.WorkDirExtension;
import org.eclipse.jetty.util.IO;
import org.junit.jupiter.api.AfterAll;
import org.junit.jupiter.api.Assumptions;
import org.junit.jupiter.api.Disabled;
import org.junit.jupiter.api.Test;
import org.junit.jupiter.api.condition.EnabledOnOs;
import org.junit.jupiter.api.condition.OS;
import org.junit.jupiter.api.extension.ExtendWith;
import org.junit.jupiter.params.ParameterizedTest;
import org.junit.jupiter.params.provider.Arguments;
import org.junit.jupiter.params.provider.MethodSource;

import static org.hamcrest.MatcherAssert.assertThat;
import static org.hamcrest.Matchers.empty;
import static org.hamcrest.Matchers.equalTo;
import static org.hamcrest.Matchers.is;
import static org.hamcrest.Matchers.startsWith;
import static org.junit.jupiter.api.Assertions.assertEquals;
import static org.junit.jupiter.api.Assertions.assertFalse;
import static org.junit.jupiter.api.Assertions.assertNotNull;
import static org.junit.jupiter.api.Assertions.assertNull;
import static org.junit.jupiter.api.Assertions.assertThrows;
import static org.junit.jupiter.api.Assertions.assertTrue;
import static org.junit.jupiter.api.Assumptions.assumeFalse;
import static org.junit.jupiter.api.Assumptions.assumeTrue;

@ExtendWith(WorkDirExtension.class)
public class ResourceTest
{
    private static final boolean DIR = true;
    private static final boolean EXISTS = true;
    private static final ResourceFactory.Closeable resourceFactory = ResourceFactory.closeable();

    @AfterAll
    public static void afterAll()
    {
        resourceFactory.close();
        assertThat(FileSystemPool.INSTANCE.mounts(), empty());
    }

    static class Scenario
    {
        private Supplier<Resource> resourceSupplier;
        String test;
        boolean exists;
        boolean dir;
        String content;

        Scenario(Scenario data, String path, boolean exists, boolean dir)
        {
            this.test = data.getResource() + "+" + path;
            this.resourceSupplier = () -> data.getResource().resolve(path);
            this.exists = exists;
            this.dir = dir;
        }

        Scenario(Scenario data, String path, boolean exists, boolean dir, String content)
        {
            this.test = data.getResource() + "+" + path;
            this.resourceSupplier = () -> data.getResource().resolve(path);
            this.exists = exists;
            this.dir = dir;
            this.content = content;
        }

        Scenario(URL url, boolean exists, boolean dir)
        {
            this.test = url.toString();
            this.exists = exists;
            this.dir = dir;
            this.resourceSupplier = () -> resourceFactory.newResource(url);
        }

        Scenario(String url, boolean exists, boolean dir)
        {
            this.test = url;
            this.exists = exists;
            this.dir = dir;
            this.resourceSupplier = () -> resourceFactory.newResource(url);
        }

        Scenario(URI uri, boolean exists, boolean dir)
        {
            this.test = uri.toASCIIString();
            this.exists = exists;
            this.dir = dir;
            this.resourceSupplier = () -> resourceFactory.newResource(uri);
        }

        Scenario(Path file, boolean exists, boolean dir)
        {
            this.test = file.toString();
            this.exists = exists;
            this.dir = dir;
            this.resourceSupplier = () -> resourceFactory.newResource(file);
        }

        public Resource getResource()
        {
            return resourceSupplier.get();
        }

        @Override
        public String toString()
        {
            return this.test;
        }
    }

    static class Scenarios extends ArrayList<Arguments>
    {
        final Path fileRef;
        final URI uriRef;
        final String relRef;

        final Scenario[] baseCases;

        public Scenarios(String ref)
        {
            // relative directory reference
            this.relRef = FS.separators(ref);
            // File object reference
            this.fileRef = MavenPaths.projectBase().resolve(relRef);
            // URI reference
            this.uriRef = fileRef.toUri();

            // create baseline cases
            baseCases = new Scenario[]{
                new Scenario(relRef, EXISTS, DIR),
                new Scenario(uriRef, EXISTS, DIR),
                new Scenario(fileRef, EXISTS, DIR)
            };

            // add all baseline cases
            for (Scenario bcase : baseCases)
            {
                addCase(bcase);
            }
        }

        public void addCase(Scenario ucase)
        {
            add(Arguments.of(ucase));
        }

        public void addAllSimpleCases(String subpath, boolean exists, boolean dir)
            throws Exception
        {
            addCase(new Scenario(FS.separators(relRef + subpath), exists, dir));
            addCase(new Scenario(uriRef.resolve(subpath).toURL(), exists, dir));
            addCase(new Scenario(fileRef.resolve(subpath), exists, dir));
        }

        public Scenario addAllAddPathCases(String subpath, boolean exists, boolean dir)
        {
            Scenario bdata = null;

            for (Scenario bcase : baseCases)
            {
                bdata = new Scenario(bcase, subpath, exists, dir);
                addCase(bdata);
            }

            return bdata;
        }
    }

    public static Stream<Arguments> scenarios(WorkDir workDir) throws Exception
    {
        Scenarios cases = new Scenarios("src/test/resources/");

        Path testDir = workDir.getEmptyPathDir();
        FS.ensureEmpty(testDir);
        Path tmpFile = testDir.resolve("test.tmp");
        FS.touch(tmpFile);

        cases.addCase(new Scenario(tmpFile.toString(), EXISTS, !DIR));

        // Some resource references.
        cases.addAllSimpleCases("resource.txt", EXISTS, !DIR);
        cases.addAllSimpleCases("NoName.txt", !EXISTS, !DIR);

        // Some addPath() forms
        cases.addAllAddPathCases("resource.txt", EXISTS, !DIR);
        cases.addAllAddPathCases("/resource.txt", EXISTS, !DIR);
        cases.addAllAddPathCases("//resource.txt", EXISTS, !DIR);
        cases.addAllAddPathCases("NoName.txt", !EXISTS, !DIR);
        cases.addAllAddPathCases("/NoName.txt", !EXISTS, !DIR);
        cases.addAllAddPathCases("//NoName.txt", !EXISTS, !DIR);

        Scenario tdata1 = cases.addAllAddPathCases("TestData", EXISTS, DIR);
        Scenario tdata2 = cases.addAllAddPathCases("TestData/", EXISTS, DIR);

        cases.addCase(new Scenario(tdata1, "alphabet.txt", EXISTS, !DIR, "ABCDEFGHIJKLMNOPQRSTUVWXYZ"));
        cases.addCase(new Scenario(tdata2, "alphabet.txt", EXISTS, !DIR, "ABCDEFGHIJKLMNOPQRSTUVWXYZ"));

        String urlRef = cases.uriRef.toASCIIString();
        resourceFactory.newResource(URI.create("jar:" + urlRef + "TestData/test.zip!/"));
        Scenario zdata = new Scenario("jar:" + urlRef + "TestData/test.zip!/", EXISTS, DIR);
        cases.addCase(zdata);

        cases.addCase(new Scenario(zdata, "Unknown", !EXISTS, !DIR));
        cases.addCase(new Scenario(zdata, "/Unknown/", !EXISTS, !DIR));

        cases.addCase(new Scenario(zdata, "subdir", EXISTS, DIR));
        cases.addCase(new Scenario(zdata, "/subdir/", EXISTS, DIR));
        cases.addCase(new Scenario(zdata, "alphabet", EXISTS, !DIR,
            "ABCDEFGHIJKLMNOPQRSTUVWXYZ"));
        cases.addCase(new Scenario(zdata, "/subdir/alphabet", EXISTS, !DIR,
            "ABCDEFGHIJKLMNOPQRSTUVWXYZ"));

        cases.addAllAddPathCases("/TestData/test/subdir/subsubdir/", EXISTS, DIR);
        cases.addAllAddPathCases("//TestData/test/subdir/subsubdir/", EXISTS, DIR);
        cases.addAllAddPathCases("/TestData//test/subdir/subsubdir/", EXISTS, DIR);
        cases.addAllAddPathCases("/TestData/test//subdir/subsubdir/", EXISTS, DIR);
        cases.addAllAddPathCases("/TestData/test/subdir//subsubdir/", EXISTS, DIR);

        cases.addAllAddPathCases("TestData/test/subdir/subsubdir/", EXISTS, DIR);
        cases.addAllAddPathCases("TestData/test/subdir/subsubdir//", EXISTS, DIR);
        cases.addAllAddPathCases("TestData/test/subdir//subsubdir/", EXISTS, DIR);
        cases.addAllAddPathCases("TestData/test//subdir/subsubdir/", EXISTS, DIR);

        cases.addAllAddPathCases("/TestData/../TestData/test/subdir/subsubdir/", EXISTS, DIR);

        return cases.stream();
    }

    public WorkDir workDir;

    @Disabled
    @ParameterizedTest
    @MethodSource("scenarios")
    public void testResourceExists(Scenario data)
    {
        Resource res = data.getResource();
        if (data.exists)
            assertThat("Exists: " + res.getName(), res.exists(), equalTo(data.exists));
        else
            assertNull(res);
    }

    @ParameterizedTest
    @MethodSource("scenarios")
    public void testResourceDir(Scenario data)
    {
        Resource res = data.getResource();
        assumeTrue(res != null);
        assertThat("Is Directory: " + data.test, res.isDirectory(), equalTo(data.dir));
    }

    @ParameterizedTest
    @MethodSource("scenarios")
    public void testResourceContent(Scenario data)
        throws Exception
    {
        Assumptions.assumeTrue(data.content != null);

        InputStream in = data.getResource().newInputStream();
        String c = IO.toString(in);
        assertThat("Content: " + data.test, c, startsWith(data.content));
    }

    @Test
    public void testGlobPath()
    {
        Path testDir = MavenTestingUtils.getTargetTestingPath("testGlobPath");
        FS.ensureEmpty(testDir);

        try
        {
            Path globFile = testDir.resolve("*");
            Files.createFile(globFile);
            assumeTrue(Files.exists(globFile)); // skip test if file wasn't created
            Resource globResource = resourceFactory.newResource(globFile.toAbsolutePath().toString());
            assertNotNull(globResource, "Should have produced a Resource");
        }
        catch (InvalidPathException | IOException e)
        {
            // if unable to reference the glob file, no point testing the rest.
            // this is the path that Microsoft Windows takes.
            assumeTrue(false, "Glob not supported on this OS");
        }
    }

    @Test
    @EnabledOnOs(OS.WINDOWS)
    public void testEqualsWindowsAltUriSyntax() throws Exception
    {
        URI a = new URI("file:/C:/foo/bar");
        URI b = new URI("file:///C:/foo/bar");

        Resource ra = resourceFactory.newResource(a);
        Resource rb = resourceFactory.newResource(b);

        assertEquals(rb, ra);
    }

    @Test
    @EnabledOnOs(OS.WINDOWS)
    public void testEqualsWindowsCaseInsensitiveDrive() throws Exception
    {
        URI a = new URI("file:///c:/foo/bar");
        URI b = new URI("file:///C:/foo/bar");
        
        Resource ra = resourceFactory.newResource(a);
        Resource rb = resourceFactory.newResource(b);

        assertEquals(rb, ra);
    }

    @Test
    public void testResourceExtraSlashStripping(WorkDir workDir) throws IOException
    {
        Path docRoot = workDir.getEmptyPathDir();
        Files.createDirectories(docRoot.resolve("d/e/f"));

        Resource ra = resourceFactory.newResource(docRoot);
        Resource rb = ra.resolve("///");
        Resource rc = ra.resolve("///d/e///f");

        assertEquals(ra, rb);
        assertEquals(rc.getURI().getPath(), docRoot.toUri().getPath() + "d/e/f/");
    }

    @Test
    @EnabledOnOs(OS.WINDOWS)
    public void testWindowsResourceFromString()
    {
        // Check strings that look like URIs but actually are paths.
        Resource ra = resourceFactory.newResource("C:\\foo\\bar");
        Resource rb = resourceFactory.newResource("C:/foo/bar");
        Resource rc = resourceFactory.newResource("C:///foo/bar");

        assertEquals(rb, ra);
        assertEquals(rb, rc);
    }

    @Test
    public void testClimbAboveBase(WorkDir workDir)
    {
        Path testdir = workDir.getEmptyPathDir().resolve("foo/bar");
        FS.ensureDirExists(testdir);
        Resource resource = resourceFactory.newResource(testdir);
        assertThrows(IllegalArgumentException.class, () -> resource.resolve(".."));
        assertThrows(IllegalArgumentException.class, () -> resource.resolve("./.."));
        assertThrows(IllegalArgumentException.class, () -> resource.resolve("./../bar"));
    }

    @Test
<<<<<<< HEAD
    public void testNewResourcePathDoesNotExist(WorkDir workDir)
=======
    public void testDotAliasDirExists(WorkDir workDir) throws IOException
    {
        Path dir = workDir.getEmptyPathDir().resolve("foo/bar");
        FS.ensureDirExists(dir);
        Resource resource = resourceFactory.newResource(dir);
        Resource dot = resource.resolve(".");
        assertNotNull(dot);
        assertTrue(dot.exists());
        assertTrue(dot.isAlias(), "Reference to '.' is an alias to itself");
        assertTrue(Files.isSameFile(dot.getPath(), Paths.get(dot.getRealURI())));
    }

    @Test
    public void testDotAliasDirDoesNotExist(WorkDir workDir)
>>>>>>> 9061348e
    {
        Path dir = workDir.getEmptyPathDir().resolve("foo/bar");
        // at this point we have a directory reference that does not exist
        Resource resource = resourceFactory.newResource(dir);
        assertNull(resource);
    }

    @Test
    public void testNewResourceFileDoesNotExists(WorkDir workDir) throws IOException
    {
        Path dir = workDir.getEmptyPathDir().resolve("foo");
        FS.ensureDirExists(dir);
        Path file = dir.resolve("bar.txt");
<<<<<<< HEAD
        // at this point we have a file reference that does not exist
        assertFalse(Files.exists(file));
=======
        FS.touch(file);
        assertTrue(Files.exists(file));
>>>>>>> 9061348e
        Resource resource = resourceFactory.newResource(file);
        assertNull(resource);
    }

    @Test
    public void testDotAliasDirExists(WorkDir workDir) throws IOException
    {
        Path dir = workDir.getEmptyPathDir().resolve("foo/bar");
        FS.ensureDirExists(dir);
        Resource resource = resourceFactory.newResource(dir);
        Resource dot = resource.resolve(".");
        // We are now pointing to a resource at ".../testDotAliasFileExists/foo/bar.txt/."
        assertNotNull(dot);
        assertFalse(dot.exists());
        assertFalse(dot.isAlias(), "Reference to '.' against a file is not an alias");
    }

    @Test
    public void testDotAliasFileExists(WorkDir workDir) throws IOException
    {
        Path dir = workDir.getEmptyPathDir().resolve("foo");
        FS.ensureDirExists(dir);
        Path file = dir.resolve("bar.txt");
        FS.touch(file);
        Resource resource = resourceFactory.newResource(file);
        Resource dot = resource.resolve(".");
        // We are now pointing to a resource at ".../testDotAliasFileDoesNotExists/foo/bar.txt/."
        assertNotNull(dot);
<<<<<<< HEAD
        assertTrue(dot.exists());
        assertTrue(dot.isAlias(), "Reference to '.' is an alias to itself");
        assertTrue(Files.isSameFile(dot.getPath(), Paths.get(dot.getTargetURI())));
=======
        assertFalse(dot.exists());
        assertFalse(dot.isAlias(), "Reference to '.' against a file is not an alias (the file also does not exist)");
>>>>>>> 9061348e
    }

    @Test
    public void testJrtResourceModule()
    {
        Resource resource = ResourceFactory.root().newResource("jrt:/java.base");

        assertThat(resource.exists(), is(true));
        assertThat(resource.isDirectory(), is(true));
        assertThat(resource.length(), is(0L));
    }

    @Test
    public void testJrtResourceAllModules()
    {
        Resource resource = ResourceFactory.root().newResource("jrt:/");

        assertThat(resource.exists(), is(true));
        assertThat(resource.isDirectory(), is(true));
        assertThat(resource.length(), is(0L));
    }

    /**
     * Test a class path resource for existence.
     */
    @Test
    public void testClassPathResourceClassRelative()
    {
        final String classPathName = "Resource.class";

        Resource resource = resourceFactory.newClassPathResource(classPathName);

        // A class path cannot be a directory
        assertFalse(resource.isDirectory(), "Class path cannot be a directory.");

        // A class path must exist
        assertTrue(resource.exists(), "Class path resource does not exist.");
    }

    /**
     * Test a class path resource for existence.
     */
    @Test
    public void testClassPathResourceClassAbsolute()
    {
        final String classPathName = "/org/eclipse/jetty/util/resource/Resource.class";

        Resource resource = resourceFactory.newClassPathResource(classPathName);

        // A class path cannot be a directory
        assertFalse(resource.isDirectory(), "Class path cannot be a directory.");

        // A class path must exist
        assertTrue(resource.exists(), "Class path resource does not exist.");
    }

    /**
     * Test a class path resource for directories.
     *
     * @throws Exception failed test
     */
    @Test
    public void testClassPathResourceDirectory() throws Exception
    {
        // If the test runs in the module-path, resource "/" cannot be found.
        assumeFalse(Resource.class.getModule().isNamed());

        final String classPathName = "/";

        Resource resource = resourceFactory.newClassPathResource(classPathName);

        // A class path must be a directory
        assertTrue(resource.isDirectory(), "Class path must be a directory.");

        assertTrue(Files.isDirectory(resource.getPath()), "Class path returned file must be a directory.");

        // A class path must exist
        assertTrue(resource.exists(), "Class path resource does not exist.");
    }

    /**
     * Test a class path resource for a file.
     *
     * @throws Exception failed test
     */
    @Test
    public void testClassPathResourceFile() throws Exception
    {
        final String fileName = "resource.txt";
        final String classPathName = "/" + fileName;

        // Will locate a resource in the class path
        Resource resource = resourceFactory.newClassPathResource(classPathName);

        // A class path cannot be a directory
        assertFalse(resource.isDirectory(), "Class path must be a directory.");

        assertNotNull(resource);

        Path path = resource.getPath();

        assertEquals(fileName, path.getFileName().toString(), "File name from class path is not equal.");
        assertTrue(Files.isRegularFile(path), "File returned from class path should be a regular file.");

        // A class path must exist
        assertTrue(resource.exists(), "Class path resource does not exist.");
    }
}<|MERGE_RESOLUTION|>--- conflicted
+++ resolved
@@ -379,9 +379,27 @@
     }
 
     @Test
-<<<<<<< HEAD
     public void testNewResourcePathDoesNotExist(WorkDir workDir)
-=======
+    {
+        Path dir = workDir.getEmptyPathDir().resolve("foo/bar");
+        // at this point we have a directory reference that does not exist
+        Resource resource = resourceFactory.newResource(dir);
+        assertNull(resource);
+    }
+
+    @Test
+    public void testNewResourceFileDoesNotExists(WorkDir workDir) throws IOException
+    {
+        Path dir = workDir.getEmptyPathDir().resolve("foo");
+        FS.ensureDirExists(dir);
+        Path file = dir.resolve("bar.txt");
+        // at this point we have a file reference that does not exist
+        assertFalse(Files.exists(file));
+        Resource resource = resourceFactory.newResource(file);
+        assertNull(resource);
+    }
+
+    @Test
     public void testDotAliasDirExists(WorkDir workDir) throws IOException
     {
         Path dir = workDir.getEmptyPathDir().resolve("foo/bar");
@@ -395,38 +413,14 @@
     }
 
     @Test
-    public void testDotAliasDirDoesNotExist(WorkDir workDir)
->>>>>>> 9061348e
-    {
-        Path dir = workDir.getEmptyPathDir().resolve("foo/bar");
-        // at this point we have a directory reference that does not exist
-        Resource resource = resourceFactory.newResource(dir);
-        assertNull(resource);
-    }
-
-    @Test
-    public void testNewResourceFileDoesNotExists(WorkDir workDir) throws IOException
+    public void testDotAliasFileExists(WorkDir workDir) throws IOException
     {
         Path dir = workDir.getEmptyPathDir().resolve("foo");
         FS.ensureDirExists(dir);
         Path file = dir.resolve("bar.txt");
-<<<<<<< HEAD
-        // at this point we have a file reference that does not exist
-        assertFalse(Files.exists(file));
-=======
         FS.touch(file);
         assertTrue(Files.exists(file));
->>>>>>> 9061348e
         Resource resource = resourceFactory.newResource(file);
-        assertNull(resource);
-    }
-
-    @Test
-    public void testDotAliasDirExists(WorkDir workDir) throws IOException
-    {
-        Path dir = workDir.getEmptyPathDir().resolve("foo/bar");
-        FS.ensureDirExists(dir);
-        Resource resource = resourceFactory.newResource(dir);
         Resource dot = resource.resolve(".");
         // We are now pointing to a resource at ".../testDotAliasFileExists/foo/bar.txt/."
         assertNotNull(dot);
@@ -435,27 +429,6 @@
     }
 
     @Test
-    public void testDotAliasFileExists(WorkDir workDir) throws IOException
-    {
-        Path dir = workDir.getEmptyPathDir().resolve("foo");
-        FS.ensureDirExists(dir);
-        Path file = dir.resolve("bar.txt");
-        FS.touch(file);
-        Resource resource = resourceFactory.newResource(file);
-        Resource dot = resource.resolve(".");
-        // We are now pointing to a resource at ".../testDotAliasFileDoesNotExists/foo/bar.txt/."
-        assertNotNull(dot);
-<<<<<<< HEAD
-        assertTrue(dot.exists());
-        assertTrue(dot.isAlias(), "Reference to '.' is an alias to itself");
-        assertTrue(Files.isSameFile(dot.getPath(), Paths.get(dot.getTargetURI())));
-=======
-        assertFalse(dot.exists());
-        assertFalse(dot.isAlias(), "Reference to '.' against a file is not an alias (the file also does not exist)");
->>>>>>> 9061348e
-    }
-
-    @Test
     public void testJrtResourceModule()
     {
         Resource resource = ResourceFactory.root().newResource("jrt:/java.base");
