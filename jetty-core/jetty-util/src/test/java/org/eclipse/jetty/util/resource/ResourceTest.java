--- conflicted
+++ resolved
@@ -404,8 +404,6 @@
         assertTrue(same.isAlias());
     }
 
-<<<<<<< HEAD
-=======
     @Test
     public void testJarReferenceAsURINotYetMounted() throws Exception
     {
@@ -415,20 +413,11 @@
         assertThrows(IllegalStateException.class, () -> Resource.newResource(jarFileUri));
     }
 
->>>>>>> c6c0eb03
     @ParameterizedTest
     @ValueSource(strings = {
         "file:/home/user/.m2/repository/com/company/1.0/company-1.0.jar",
         "jar:file:/home/user/.m2/repository/com/company/1.0/company-1.0.jar!/",
         "jar:file:/home/user/.m2/repository/com/company/1.0/company-1.0.jar",
-<<<<<<< HEAD
-        "file:/opt/websites/webapps/company.war",
-        "jar:file:/home/user/.m2/repository/jakarta/servlet/jakarta.servlet-api/6.0.0/jakarta.servlet-api-6.0.0.jar!/META-INF/resources"
-    })
-    public void testIsJarUriTrue(String rawUri)
-    {
-        assertTrue(Resource.isJar(URI.create(rawUri)), "Should be detected as a JAR URI: " + rawUri);
-=======
         "file:/home/user/install/jetty-home-12.0.0.zip",
         "file:/opt/websites/webapps/company.war",
         "jar:file:/home/user/.m2/repository/jakarta/servlet/jakarta.servlet-api/6.0.0/jakarta.servlet-api-6.0.0.jar!/META-INF/resources"
@@ -436,7 +425,6 @@
     public void testIsArchiveUriTrue(String rawUri)
     {
         assertTrue(Resource.isArchive(URI.create(rawUri)), "Should be detected as a JAR URI: " + rawUri);
->>>>>>> c6c0eb03
     }
 
     @ParameterizedTest
@@ -447,21 +435,12 @@
         "/home/user/hello.jar",
         "/home/user/app.war"
     })
-<<<<<<< HEAD
-    public void testIsJarUriFalse(String rawUri)
-    {
-        assertFalse(Resource.isJar(URI.create(rawUri)), "Should be detected as a JAR URI: " + rawUri);
-    }
-
-    public static Stream<Arguments> toJarRootCases()
-=======
     public void testIsArchiveUriFalse(String rawUri)
     {
         assertFalse(Resource.isArchive(URI.create(rawUri)), "Should be detected as a JAR URI: " + rawUri);
     }
 
     public static Stream<Arguments> jarFileUriCases()
->>>>>>> c6c0eb03
     {
         List<Arguments> cases = new ArrayList<>();
 
@@ -469,34 +448,18 @@
         cases.add(Arguments.of("file:/path/company-1.0.jar", expected));
         cases.add(Arguments.of("jar:file:/path/company-1.0.jar", expected));
         cases.add(Arguments.of("jar:file:/path/company-1.0.jar!/", expected));
-<<<<<<< HEAD
-        cases.add(Arguments.of("jar:file:/path/company-1.0.jar!/META-INF/services", expected));
-=======
         cases.add(Arguments.of("jar:file:/path/company-1.0.jar!/META-INF/services", expected + "META-INF/services"));
->>>>>>> c6c0eb03
 
         expected = "jar:file:/opt/jetty/webapps/app.war!/";
         cases.add(Arguments.of("file:/opt/jetty/webapps/app.war", expected));
         cases.add(Arguments.of("jar:file:/opt/jetty/webapps/app.war", expected));
         cases.add(Arguments.of("jar:file:/opt/jetty/webapps/app.war!/", expected));
-<<<<<<< HEAD
-        cases.add(Arguments.of("jar:file:/opt/jetty/webapps/app.war!/WEB-INF/classes", expected));
-=======
         cases.add(Arguments.of("jar:file:/opt/jetty/webapps/app.war!/WEB-INF/classes", expected + "WEB-INF/classes"));
->>>>>>> c6c0eb03
 
         return cases.stream();
     }
 
     @ParameterizedTest
-<<<<<<< HEAD
-    @MethodSource("toJarRootCases")
-    public void testToJarRootUri(String inputRawUri, String expectedRawUri)
-    {
-        URI actual = Resource.toJarRoot(URI.create(inputRawUri));
-        assertThat(actual.toASCIIString(), is(expectedRawUri));
-    }
-=======
     @MethodSource("jarFileUriCases")
     public void testToJarFileUri(String inputRawUri, String expectedRawUri)
     {
@@ -646,5 +609,4 @@
         };
         assertThat(uris, contains(expected));
     }
->>>>>>> c6c0eb03
 }