--- conflicted
+++ resolved
@@ -33,9 +33,14 @@
  * necessary for the upgrade (which vary upon the HTTP protocol version),
  * otherwise the request handling is forwarded to the {@link Handler} child
  * of this {@link Handler}.</p>
- * {@link WebSocketUpgradeHandler} must be a {@link #getDescendant(Class)
+ * <p>{@code WebSocketUpgradeHandler} may be a {@link #getDescendant(Class)
  * descendant} of a {@link ContextHandler}, typically as a direct child, but
- * possibly also further down the handlers tree.
+ * possibly also further down the {@link Handler}'s tree, to enable WebSocket
+ * upgrades for that {@link ContextHandler} only.</p>
+ * <p>{@code WebSocketUpgradeHandler} may be a {@link #getDescendant(Class)
+ * descendant} of the {@link Server}, typically as a direct child, but
+ * possibly also further down the {@link Handler}'s tree, to enable WebSocket
+ * upgrades for possibly multiple {@link ContextHandler}s.</p>
  * <p>Typical usage:</p>
  * <pre>{@code
  * Server server = ...;
@@ -43,17 +48,14 @@
  * ContextHandler context = new ContextHandler("/app");
  *
  * // Create the WebSocketUpgradeHandler.
- * WebSocketUpgradeHandler wsHandler = WebSocketUpgradeHandler.from(server, context);
- *
- * // Link WebSocketUpgradeHandler as a child of ContextHandler.
- * context.setHandler(wsHandler);
- *
- * // Configure the WebSocketUpgradeHandler.
- * wsHandler.configure(container ->
+ * WebSocketUpgradeHandler wsHandler = WebSocketUpgradeHandler.from(server, context, container ->
  * {
  *     // Map upgrade requests to "/app/ws" to an echo WebSocket endpoint.
  *     container.addMapping("/ws", (upgradeRequest, upgradeResponse, callback) -> new EchoEndPoint());
  * });
+ *
+ * // Link WebSocketUpgradeHandler as a child of ContextHandler.
+ * context.setHandler(wsHandler);
  *
  * server.setHandler(context);
  * server.start();
@@ -71,15 +73,16 @@
 public class WebSocketUpgradeHandler extends Handler.Wrapper
 {
     /**
-     * <p>Creates a new {@link WebSocketUpgradeHandler}.</p>
-     * <p>The {@link WebSocketUpgradeHandler} is not yet linked to the given
+     * <p>Creates a new {@code WebSocketUpgradeHandler}.</p>
+     * <p>The {@code WebSocketUpgradeHandler} is not yet linked to the given
      * {@link ContextHandler}, therefore the caller code must ensure that
-     * the returned {@link WebSocketUpgradeHandler} is a descendant of the
+     * the returned {@code WebSocketUpgradeHandler} is a descendant of the
      * given {@link ContextHandler}.</p>
      *
      * @param server the {@link Server} object used to lookup common WebSocket components
-     * @param context the {@link ContextHandler} ancestor of the returned {@link WebSocketUpgradeHandler}
-     * @return a new {@link WebSocketUpgradeHandler}
+     * @param context the {@link ContextHandler} ancestor of the returned {@code WebSocketUpgradeHandler}
+     * @return a new {@code WebSocketUpgradeHandler}
+     * @see #from(Server, ContextHandler, Consumer)
      */
     public static WebSocketUpgradeHandler from(Server server, ContextHandler context)
     {
@@ -87,17 +90,20 @@
     }
 
     /**
-     * <p>Creates a new {@link WebSocketUpgradeHandler}.</p>
-     * <p>The {@link WebSocketUpgradeHandler} is not yet linked to the given
+     * <p>Creates a new {@code WebSocketUpgradeHandler}.</p>
+     * <p>The {@code WebSocketUpgradeHandler} is not yet linked to the given
      * {@link ContextHandler}, therefore the caller code must ensure that
-     * the returned {@link WebSocketUpgradeHandler} is a descendant of the
+     * the returned {@code WebSocketUpgradeHandler} is a descendant of the
      * given {@link ContextHandler}.</p>
-     *
-     * @param server the {@link Server} object used to lookup common WebSocket components
-     * @param context the {@link ContextHandler} ancestor of the returned {@link WebSocketUpgradeHandler}
+     * <p>The configurator parameter is invoked every time this {@code WebSocketUpgradeHandler}
+     * is started, so that the endpoint configuration (removed during the
+     * stopping phase) can be re-applied upon restart.</p>
+     *
+     * @param server the {@link Server} object used to lookup common WebSocket components
+     * @param context the {@link ContextHandler} ancestor of the returned {@code WebSocketUpgradeHandler}
      * @param configurator a {@link Consumer} that is called to allow the {@link ServerWebSocketContainer} to
-     * be configured during the starting phase of the {@link WebSocketUpgradeHandler}.
-     * @return a new {@link WebSocketUpgradeHandler}
+     * be configured during the starting phase of the {@code WebSocketUpgradeHandler}
+     * @return a new {@code WebSocketUpgradeHandler}
      */
     public static WebSocketUpgradeHandler from(Server server, ContextHandler context, Consumer<ServerWebSocketContainer> configurator)
     {
@@ -106,31 +112,50 @@
         ServerWebSocketContainer container = new ServerWebSocketContainer(mappings);
         container.addBean(mappings);
 
-<<<<<<< HEAD
-        WebSocketUpgradeHandler wsHandler = new WebSocketUpgradeHandler(container);
+        WebSocketUpgradeHandler wsHandler = new WebSocketUpgradeHandler(container, configurator);
         context.getContext().setAttribute(WebSocketContainer.class.getName(), container);
         return wsHandler;
     }
 
     /**
-     * <p>Creates a new {@link WebSocketUpgradeHandler}.</p>
-     *
-     * @param server the {@link Server} object used to lookup common WebSocket components
-     * @return a new {@link WebSocketUpgradeHandler}
-     * @see #configure(Consumer)
+     * <p>Creates a new {@code WebSocketUpgradeHandler}.</p>
+     * <p>The {@code WebSocketUpgradeHandler} is not yet linked to the given
+     * {@link Server}, therefore the caller code must ensure that
+     * the returned {@code WebSocketUpgradeHandler} is a descendant of the
+     * given {@link Server}.</p>
+     *
+     * @param server the {@link Server} object used to lookup common WebSocket components
+     * @return a new {@code WebSocketUpgradeHandler}
+     * @see #from(Server, Consumer)
      */
     public static WebSocketUpgradeHandler from(Server server)
+    {
+        return from(server, container -> {});
+    }
+
+    /**
+     * <p>Creates a new {@code WebSocketUpgradeHandler}.</p>
+     * <p>The {@code WebSocketUpgradeHandler} is not yet linked to the given
+     * {@link Server}, therefore the caller code must ensure that
+     * the returned {@code WebSocketUpgradeHandler} is a descendant of the
+     * given {@link Server}.</p>
+     * <p>The configurator parameter is invoked every time this {@code WebSocketUpgradeHandler}
+     * is started, so that the endpoint configuration (removed during the
+     * stopping phase) can be re-applied upon restart.</p>
+     *
+     * @param server the {@link Server} object used to lookup common WebSocket components
+     * @param configurator a {@link Consumer} that is called to allow the {@link ServerWebSocketContainer} to
+     * be configured during the starting phase of the {@code WebSocketUpgradeHandler}
+     * @return a new {@code WebSocketUpgradeHandler}
+     */
+    public static WebSocketUpgradeHandler from(Server server, Consumer<ServerWebSocketContainer> configurator)
     {
         WebSocketComponents components = WebSocketServerComponents.ensureWebSocketComponents(server);
         WebSocketMappings mappings = new WebSocketMappings(components);
         ServerWebSocketContainer container = new ServerWebSocketContainer(mappings);
 
-        WebSocketUpgradeHandler wsHandler = new WebSocketUpgradeHandler(container);
+        WebSocketUpgradeHandler wsHandler = new WebSocketUpgradeHandler(container, configurator);
         server.getContext().setAttribute(WebSocketContainer.class.getName(), container);
-=======
-        WebSocketUpgradeHandler wsHandler = new WebSocketUpgradeHandler(container, configurator);
-        context.getContext().setAttribute(WebSocketContainer.class.getName(), wsHandler._container);
->>>>>>> ecb90e8d
         return wsHandler;
     }
 
@@ -138,9 +163,9 @@
     private final Consumer<ServerWebSocketContainer> _configurator;
 
     /**
-     * <p>Creates a new {@link WebSocketUpgradeHandler} with the given {@link ServerWebSocketContainer}.</p>
-     *
-     * @param container the {@link ServerWebSocketContainer} of this {@link WebSocketUpgradeHandler}
+     * <p>Creates a new {@code WebSocketUpgradeHandler} with the given {@link ServerWebSocketContainer}.</p>
+     *
+     * @param container the {@link ServerWebSocketContainer} of this {@code WebSocketUpgradeHandler}
      */
     public WebSocketUpgradeHandler(ServerWebSocketContainer container)
     {
@@ -148,13 +173,14 @@
     }
 
     /**
-     * <p>Creates a new {@link WebSocketUpgradeHandler} with the given {@link ServerWebSocketContainer}
+     * <p>Creates a new {@code WebSocketUpgradeHandler} with the given {@link ServerWebSocketContainer}
      * and the given configurator.</p>
-     * <p>The configurator is invoked every time this {@link WebSocketUpgradeHandler} is started,
+     * <p>The configurator is invoked every time this {@code WebSocketUpgradeHandler} is started,
      * see {@link #from(Server, ContextHandler, Consumer)}.</p>
      *
-     * @param container the {@link ServerWebSocketContainer} of this {@link WebSocketUpgradeHandler}
-     * @param configurator the code to configure the {@link ServerWebSocketContainer}
+     * @param container the {@link ServerWebSocketContainer} of this {@code WebSocketUpgradeHandler}
+     * @param configurator a {@link Consumer} that is called to allow the {@link ServerWebSocketContainer} to
+     * be configured during the starting phase of the {@code WebSocketUpgradeHandler}
      */
     public WebSocketUpgradeHandler(ServerWebSocketContainer container, Consumer<ServerWebSocketContainer> configurator)
     {
@@ -165,12 +191,13 @@
 
     /**
      * <p>Configures the {@link ServerWebSocketContainer} associated with this
-     * {@link WebSocketUpgradeHandler}.</p>
-     * <p>This configuration is applied immediately and lost after a server restart.</p>
+     * {@code WebSocketUpgradeHandler}.</p>
+     * <p>This configuration is applied immediately and lost after a restart.</p>
      *
      * @param configurator the configuration code
-     * @return this {@link WebSocketUpgradeHandler}
-     * @deprecated use {@link #getServerWebSocketContainer()} or {@link #from(Server, ContextHandler, Consumer)}.
+     * @return this {@code WebSocketUpgradeHandler}
+     * @deprecated use {@link #from(Server, ContextHandler, Consumer)},
+     * {@link #from(Server, Consumer)} or {@link #getServerWebSocketContainer()}
      */
     @Deprecated
     public WebSocketUpgradeHandler configure(Consumer<ServerWebSocketContainer> configurator)
