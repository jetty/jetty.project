//
// ========================================================================
// Copyright (c) 1995 Mort Bay Consulting Pty Ltd and others.
//
// This program and the accompanying materials are made available under the
// terms of the Eclipse Public License v. 2.0 which is available at
// https://www.eclipse.org/legal/epl-2.0, or the Apache License, Version 2.0
// which is available at https://www.apache.org/licenses/LICENSE-2.0.
//
// SPDX-License-Identifier: EPL-2.0 OR Apache-2.0
// ========================================================================
//

package org.eclipse.jetty.websocket.tests;

import java.io.IOException;
import java.net.URI;
import java.time.Duration;
import java.util.ArrayList;
import java.util.List;
import java.util.concurrent.CountDownLatch;
import java.util.concurrent.TimeUnit;

import org.eclipse.jetty.logging.StacklessLogging;
import org.eclipse.jetty.server.Server;
import org.eclipse.jetty.server.ServerConnector;
import org.eclipse.jetty.websocket.api.Callback;
import org.eclipse.jetty.websocket.api.Session;
import org.eclipse.jetty.websocket.api.WebSocketSessionListener;
import org.eclipse.jetty.websocket.api.annotations.WebSocket;
import org.eclipse.jetty.websocket.client.WebSocketClient;
import org.eclipse.jetty.websocket.common.WebSocketSession;
import org.eclipse.jetty.websocket.core.WebSocketCoreSession;
import org.eclipse.jetty.websocket.server.WebSocketUpgradeHandler;
import org.junit.jupiter.api.AfterEach;
import org.junit.jupiter.api.BeforeEach;
import org.junit.jupiter.api.Test;
import org.junit.jupiter.params.ParameterizedTest;
import org.junit.jupiter.params.provider.ValueSource;

import static org.hamcrest.MatcherAssert.assertThat;
import static org.hamcrest.Matchers.containsString;
import static org.hamcrest.Matchers.is;
import static org.junit.jupiter.api.Assertions.assertFalse;
import static org.junit.jupiter.api.Assertions.assertTrue;

public class ErrorCloseTest
{
    private final Server server = new Server();
    private final WebSocketClient client = new WebSocketClient();
    private final ThrowingSocket serverSocket = new ThrowingSocket();
    private final CountDownLatch serverCloseListener = new CountDownLatch(1);
    private URI serverUri;

    @BeforeEach
    public void start() throws Exception
    {
        ServerConnector connector = new ServerConnector(server);
        server.addConnector(connector);

<<<<<<< HEAD
        WebSocketUpgradeHandler wsHandler = WebSocketUpgradeHandler.from(server);
        wsHandler.configure(container ->
=======
        ContextHandler context = new ContextHandler("/");

        WebSocketUpgradeHandler wsHandler = WebSocketUpgradeHandler.from(server, context, container ->
>>>>>>> ecb90e8d
        {
            container.addMapping("/", (rq, rs, cb) -> serverSocket);
            container.addSessionListener(new WebSocketSessionListener()
            {
                @Override
                public void onWebSocketSessionClosed(Session session)
                {
                    serverCloseListener.countDown();
                }
            });
        });
        context.setHandler(wsHandler);

        server.setHandler(wsHandler);
        server.start();
        serverUri = new URI("ws://localhost:" + connector.getLocalPort() + "/");

        client.start();
    }

    @AfterEach
    public void stop() throws Exception
    {
        client.stop();
        server.stop();
    }

    @WebSocket
    public static class ThrowingSocket extends EventSocket
    {
        public List<String> methodsToThrow = new ArrayList<>();

        @Override
        public void onOpen(Session session)
        {
            super.onOpen(session);
            if (methodsToThrow.contains("onOpen"))
                throw new RuntimeException("throwing from onOpen");
        }

        @Override
        public void onMessage(String message) throws IOException
        {
            super.onMessage(message);
            if (methodsToThrow.contains("onMessage"))
                throw new RuntimeException("throwing from onMessage");
        }

        @Override
        public void onClose(int statusCode, String reason)
        {
            super.onClose(statusCode, reason);
            if (methodsToThrow.contains("onClose"))
                throw new RuntimeException("throwing from onClose");
        }

        @Override
        public void onError(Throwable cause)
        {
            super.onError(cause);
            if (methodsToThrow.contains("onError"))
                throw new RuntimeException("throwing from onError");
        }
    }

    @Test
    public void testOnOpenThrows() throws Exception
    {
        serverSocket.methodsToThrow.add("onOpen");
        EventSocket clientSocket = new EventSocket();

        try (StacklessLogging ignored = new StacklessLogging(WebSocketCoreSession.class))
        {
            client.connect(clientSocket, serverUri).get(5, TimeUnit.SECONDS);
            assertTrue(serverSocket.closeLatch.await(5, TimeUnit.SECONDS));
            assertTrue(clientSocket.closeLatch.await(5, TimeUnit.SECONDS));
            assertThat(serverSocket.error.getMessage(), containsString("throwing from onOpen"));
        }

        // Check we have stopped the WebSocketSession properly.
        assertFalse(serverSocket.session.isOpen());
        assertTrue(serverCloseListener.await(5, TimeUnit.SECONDS));
    }

    @Test
    public void testOnMessageThrows() throws Exception
    {
        serverSocket.methodsToThrow.add("onMessage");
        EventSocket clientSocket = new EventSocket();
        client.connect(clientSocket, serverUri).get(5, TimeUnit.SECONDS);
        clientSocket.session.sendText("trigger onMessage error", Callback.NOOP);

        assertTrue(serverSocket.closeLatch.await(5, TimeUnit.SECONDS));
        assertTrue(clientSocket.closeLatch.await(5, TimeUnit.SECONDS));
        assertThat(serverSocket.error.getMessage(), is("throwing from onMessage"));

        // Check we have stopped the WebSocketSession properly.
        assertFalse(serverSocket.session.isOpen());
        assertTrue(serverCloseListener.await(5, TimeUnit.SECONDS));
    }

    @ParameterizedTest
    @ValueSource(strings = {"onError", "onClose"})
    public void testWebSocketThrowsAfterOnOpenError(String methodToThrow) throws Exception
    {
        serverSocket.methodsToThrow.add("onOpen");
        serverSocket.methodsToThrow.add(methodToThrow);
        EventSocket clientSocket = new EventSocket();

        try (StacklessLogging ignored = new StacklessLogging(WebSocketSession.class))
        {
            client.connect(clientSocket, serverUri).get(5, TimeUnit.SECONDS);
            assertTrue(serverSocket.closeLatch.await(5, TimeUnit.SECONDS));
            assertTrue(clientSocket.closeLatch.await(5, TimeUnit.SECONDS));
        }

        // Check we have stopped the WebSocketSession properly.
        assertFalse(serverSocket.session.isOpen());
        assertTrue(serverCloseListener.await(5, TimeUnit.SECONDS));
    }

    @ParameterizedTest
    @ValueSource(strings = {"onError", "onClose"})
    public void testWebSocketThrowsAfterOnMessageError(String methodToThrow) throws Exception
    {
        serverSocket.methodsToThrow.add("onMessage");
        serverSocket.methodsToThrow.add(methodToThrow);
        EventSocket clientSocket = new EventSocket();
        client.connect(clientSocket, serverUri).get(5, TimeUnit.SECONDS);

        try (StacklessLogging ignored = new StacklessLogging(WebSocketSession.class))
        {
            clientSocket.session.sendText("trigger onMessage error", Callback.NOOP);
            assertTrue(serverSocket.closeLatch.await(5, TimeUnit.SECONDS));
            assertTrue(clientSocket.closeLatch.await(5, TimeUnit.SECONDS));
        }

        // Check we have stopped the WebSocketSession properly.
        assertFalse(serverSocket.session.isOpen());
        assertTrue(serverCloseListener.await(5, TimeUnit.SECONDS));
    }

    @ParameterizedTest
    @ValueSource(strings = {"onError", "onClose"})
    public void testWebSocketThrowsOnTimeout(String methodToThrow) throws Exception
    {
        serverSocket.methodsToThrow.add(methodToThrow);
        EventSocket clientSocket = new EventSocket();
        client.connect(clientSocket, serverUri).get(5, TimeUnit.SECONDS);

        // Set a short idleTimeout on the server.
        assertTrue(serverSocket.openLatch.await(5, TimeUnit.SECONDS));
        serverSocket.session.setIdleTimeout(Duration.ofSeconds(1));

        // Wait for server to timeout.
        try (StacklessLogging ignored = new StacklessLogging(WebSocketSession.class))
        {
            assertTrue(serverSocket.closeLatch.await(5, TimeUnit.SECONDS));
            assertTrue(clientSocket.closeLatch.await(5, TimeUnit.SECONDS));
        }

        // Check we have stopped the WebSocketSession properly.
        assertFalse(serverSocket.session.isOpen());
        assertTrue(serverCloseListener.await(5, TimeUnit.SECONDS));
    }

    @ParameterizedTest
    @ValueSource(strings = {"onError", "onClose"})
    public void testWebSocketThrowsOnRemoteDisconnect(String methodToThrow) throws Exception
    {
        serverSocket.methodsToThrow.add(methodToThrow);
        EventSocket clientSocket = new EventSocket();
        client.connect(clientSocket, serverUri).get(5, TimeUnit.SECONDS);

        try (StacklessLogging ignored = new StacklessLogging(WebSocketSession.class))
        {
            clientSocket.session.disconnect();
            assertTrue(serverSocket.closeLatch.await(5, TimeUnit.SECONDS));
            assertTrue(clientSocket.closeLatch.await(5, TimeUnit.SECONDS));
        }

        // Check we have stopped the WebSocketSession properly.
        assertFalse(serverSocket.session.isOpen());
        assertTrue(serverCloseListener.await(5, TimeUnit.SECONDS));
    }

    @ParameterizedTest
    @ValueSource(strings = {"onError", "onClose"})
    public void testWebSocketThrowsOnLocalDisconnect(String methodToThrow) throws Exception
    {
        serverSocket.methodsToThrow.add(methodToThrow);
        EventSocket clientSocket = new EventSocket();
        client.connect(clientSocket, serverUri).get(5, TimeUnit.SECONDS);
        assertTrue(serverSocket.openLatch.await(5, TimeUnit.SECONDS));

        try (StacklessLogging ignored = new StacklessLogging(WebSocketSession.class))
        {
            serverSocket.session.disconnect();
            assertTrue(serverSocket.closeLatch.await(5, TimeUnit.SECONDS));
            assertTrue(clientSocket.closeLatch.await(5, TimeUnit.SECONDS));
        }

        // Check we have stopped the WebSocketSession properly.
        assertFalse(serverSocket.session.isOpen());
        assertTrue(serverCloseListener.await(5, TimeUnit.SECONDS));
    }
}<|MERGE_RESOLUTION|>--- conflicted
+++ resolved
@@ -58,14 +58,7 @@
         ServerConnector connector = new ServerConnector(server);
         server.addConnector(connector);
 
-<<<<<<< HEAD
-        WebSocketUpgradeHandler wsHandler = WebSocketUpgradeHandler.from(server);
-        wsHandler.configure(container ->
-=======
-        ContextHandler context = new ContextHandler("/");
-
-        WebSocketUpgradeHandler wsHandler = WebSocketUpgradeHandler.from(server, context, container ->
->>>>>>> ecb90e8d
+        WebSocketUpgradeHandler wsHandler = WebSocketUpgradeHandler.from(server, container ->
         {
             container.addMapping("/", (rq, rs, cb) -> serverSocket);
             container.addSessionListener(new WebSocketSessionListener()
@@ -77,7 +70,6 @@
                 }
             });
         });
-        context.setHandler(wsHandler);
 
         server.setHandler(wsHandler);
         server.start();
