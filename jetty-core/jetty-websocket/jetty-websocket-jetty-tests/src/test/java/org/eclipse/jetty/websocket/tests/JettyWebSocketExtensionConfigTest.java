--- conflicted
+++ resolved
@@ -55,14 +55,7 @@
         connector = new ServerConnector(server);
         server.addConnector(connector);
 
-<<<<<<< HEAD
-        WebSocketUpgradeHandler wsHandler = WebSocketUpgradeHandler.from(server);
-        wsHandler.configure(container ->
-=======
-        ContextHandler context = new ContextHandler("/");
-
-        WebSocketUpgradeHandler wsHandler = WebSocketUpgradeHandler.from(server, context, container ->
->>>>>>> ecb90e8d
+        WebSocketUpgradeHandler wsHandler = WebSocketUpgradeHandler.from(server, container ->
             container.addMapping("/", (rq, rs, cb) ->
             {
                 assertEquals(rq.getExtensions().stream().filter(e -> e.getName().equals("permessage-deflate")).count(), 1);
@@ -81,7 +74,6 @@
 
                 return new EchoSocket();
             }));
-        context.setHandler(wsHandler);
 
         server.setHandler(wsHandler);
         server.start();
