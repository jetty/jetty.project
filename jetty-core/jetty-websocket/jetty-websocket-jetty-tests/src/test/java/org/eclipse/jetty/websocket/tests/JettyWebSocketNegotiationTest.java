--- conflicted
+++ resolved
@@ -53,16 +53,9 @@
         connector = new ServerConnector(server);
         server.addConnector(connector);
 
-        wsHandler = WebSocketUpgradeHandler.from(server);
+        WebSocketUpgradeHandler wsHandler = WebSocketUpgradeHandler.from(server, configurator);
 
-<<<<<<< HEAD
         server.setHandler(wsHandler);
-=======
-        WebSocketUpgradeHandler wsHandler = WebSocketUpgradeHandler.from(server, context, configurator);
-        context.setHandler(wsHandler);
-
-        server.setHandler(context);
->>>>>>> ecb90e8d
         server.start();
 
         client = new WebSocketClient();
