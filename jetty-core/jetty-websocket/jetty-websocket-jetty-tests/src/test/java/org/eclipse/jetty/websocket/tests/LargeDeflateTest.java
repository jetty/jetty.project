//
// ========================================================================
// Copyright (c) 1995 Mort Bay Consulting Pty Ltd and others.
//
// This program and the accompanying materials are made available under the
// terms of the Eclipse Public License v. 2.0 which is available at
// https://www.eclipse.org/legal/epl-2.0, or the Apache License, Version 2.0
// which is available at https://www.apache.org/licenses/LICENSE-2.0.
//
// SPDX-License-Identifier: EPL-2.0 OR Apache-2.0
// ========================================================================
//

package org.eclipse.jetty.websocket.tests;

import java.net.URI;
import java.nio.ByteBuffer;
import java.time.Duration;
import java.util.Random;
import java.util.concurrent.TimeUnit;

import org.eclipse.jetty.server.Server;
import org.eclipse.jetty.server.ServerConnector;
import org.eclipse.jetty.util.BufferUtil;
import org.eclipse.jetty.websocket.api.Callback;
import org.eclipse.jetty.websocket.api.Session;
import org.eclipse.jetty.websocket.api.StatusCode;
import org.eclipse.jetty.websocket.client.ClientUpgradeRequest;
import org.eclipse.jetty.websocket.client.WebSocketClient;
import org.eclipse.jetty.websocket.server.WebSocketUpgradeHandler;
import org.junit.jupiter.api.AfterEach;
import org.junit.jupiter.api.BeforeEach;
import org.junit.jupiter.api.Test;

import static org.hamcrest.MatcherAssert.assertThat;
import static org.hamcrest.Matchers.is;
import static org.junit.jupiter.api.Assertions.assertTrue;

public class LargeDeflateTest
{
    private Server _server;
    private ServerConnector _connector;
    private WebSocketClient _client;
    private final EventSocket _serverSocket = new EventSocket();

    @BeforeEach
    public void before() throws Exception
    {
        _server = new Server();
        _connector = new ServerConnector(_server);
        _server.addConnector(_connector);

<<<<<<< HEAD
        WebSocketUpgradeHandler wsHandler = WebSocketUpgradeHandler.from(_server);
        wsHandler.configure(container ->
=======
        ContextHandler context = new ContextHandler("/");

        WebSocketUpgradeHandler wsHandler = WebSocketUpgradeHandler.from(_server, context, container ->
>>>>>>> ecb90e8d
        {
            container.setIdleTimeout(Duration.ofDays(1));
            container.setMaxFrameSize(Integer.MAX_VALUE);
            container.setMaxBinaryMessageSize(Integer.MAX_VALUE);
            container.addMapping("/", (rq, rs, cb) -> _serverSocket);
        });
        context.setHandler(wsHandler);

        _server.setHandler(wsHandler);
        _server.start();

        _client = new WebSocketClient();
        _client.start();
    }

    @AfterEach
    public void after() throws Exception
    {
        _client.stop();
        _server.stop();
    }

    @Test
    public void testDeflate() throws Exception
    {
        ClientUpgradeRequest upgradeRequest = new ClientUpgradeRequest();
        upgradeRequest.addExtensions("permessage-deflate");

        EventSocket clientSocket = new EventSocket();
        Session session = _client.connect(clientSocket, URI.create("ws://localhost:" + _connector.getLocalPort() + "/ws"), upgradeRequest).get();
        ByteBuffer sentMessage = largePayloads();
        session.sendBinary(sentMessage, Callback.NOOP);
        session.close(StatusCode.NORMAL, "close from test", Callback.NOOP);

        assertTrue(_serverSocket.closeLatch.await(5, TimeUnit.SECONDS));
        assertThat(_serverSocket.closeCode, is(StatusCode.NORMAL));
        assertThat(_serverSocket.closeReason, is("close from test"));

        ByteBuffer message = _serverSocket.binaryMessages.poll(1, TimeUnit.SECONDS);
        assertThat(message, is(sentMessage));
    }

    private static ByteBuffer largePayloads()
    {
        var bytes = new byte[4 * 1024 * 1024];
        new Random(42).nextBytes(bytes);
        return BufferUtil.toBuffer(bytes);
    }
}<|MERGE_RESOLUTION|>--- conflicted
+++ resolved
@@ -50,21 +50,13 @@
         _connector = new ServerConnector(_server);
         _server.addConnector(_connector);
 
-<<<<<<< HEAD
-        WebSocketUpgradeHandler wsHandler = WebSocketUpgradeHandler.from(_server);
-        wsHandler.configure(container ->
-=======
-        ContextHandler context = new ContextHandler("/");
-
-        WebSocketUpgradeHandler wsHandler = WebSocketUpgradeHandler.from(_server, context, container ->
->>>>>>> ecb90e8d
+        WebSocketUpgradeHandler wsHandler = WebSocketUpgradeHandler.from(_server, container ->
         {
             container.setIdleTimeout(Duration.ofDays(1));
             container.setMaxFrameSize(Integer.MAX_VALUE);
             container.setMaxBinaryMessageSize(Integer.MAX_VALUE);
             container.addMapping("/", (rq, rs, cb) -> _serverSocket);
         });
-        context.setHandler(wsHandler);
 
         _server.setHandler(wsHandler);
         _server.start();
