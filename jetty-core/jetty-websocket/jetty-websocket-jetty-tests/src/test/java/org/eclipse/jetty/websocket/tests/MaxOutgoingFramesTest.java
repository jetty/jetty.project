--- conflicted
+++ resolved
@@ -60,20 +60,12 @@
         connector = new ServerConnector(server);
         server.addConnector(connector);
 
-<<<<<<< HEAD
-        WebSocketUpgradeHandler wsHandler = WebSocketUpgradeHandler.from(server);
-        wsHandler.configure(container ->
-=======
-        ContextHandler context = new ContextHandler("/");
-
-        WebSocketUpgradeHandler wsHandler = WebSocketUpgradeHandler.from(server, context, container ->
->>>>>>> ecb90e8d
+        WebSocketUpgradeHandler wsHandler = WebSocketUpgradeHandler.from(server, container ->
         {
             container.addMapping("/", (rq, rs, cb) -> serverSocket);
             WebSocketComponents components = WebSocketServerComponents.getWebSocketComponents(server);
             components.getExtensionRegistry().register(BlockingOutgoingExtension.class.getName(), BlockingOutgoingExtension.class);
         });
-        context.setHandler(wsHandler);
 
         server.setHandler(wsHandler);
         server.start();
