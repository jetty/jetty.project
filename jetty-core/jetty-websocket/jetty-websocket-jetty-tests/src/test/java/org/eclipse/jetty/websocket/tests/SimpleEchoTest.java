--- conflicted
+++ resolved
@@ -45,19 +45,11 @@
         _connector = new ServerConnector(_server);
         _server.addConnector(_connector);
 
-<<<<<<< HEAD
-        WebSocketUpgradeHandler wsHandler = WebSocketUpgradeHandler.from(_server);
-        wsHandler.configure(container ->
-=======
-        ContextHandler context = new ContextHandler("/");
-
-        WebSocketUpgradeHandler wsHandler = WebSocketUpgradeHandler.from(_server, context, container ->
->>>>>>> ecb90e8d
+        WebSocketUpgradeHandler wsHandler = WebSocketUpgradeHandler.from(_server, container ->
         {
             container.setIdleTimeout(Duration.ZERO);
             container.addMapping("/", (rq, rs, cb) -> new EchoSocket());
         });
-        context.setHandler(wsHandler);
 
         _server.setHandler(wsHandler);
         _server.start();
