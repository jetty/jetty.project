//
// ========================================================================
// Copyright (c) 1995-2022 Mort Bay Consulting Pty Ltd and others.
//
// This program and the accompanying materials are made available under the
// terms of the Eclipse Public License v. 2.0 which is available at
// https://www.eclipse.org/legal/epl-2.0, or the Apache License, Version 2.0
// which is available at https://www.apache.org/licenses/LICENSE-2.0.
//
// SPDX-License-Identifier: EPL-2.0 OR Apache-2.0
// ========================================================================
//

package org.eclipse.jetty.ee10.maven.plugin;

import java.io.File;
import java.io.IOException;
import java.lang.reflect.Method;
import java.net.MalformedURLException;
import java.net.URI;
import java.util.ArrayList;
import java.util.HashMap;
import java.util.List;
import java.util.Map;
import java.util.Objects;
import java.util.Set;
import java.util.TreeSet;
import java.util.stream.Stream;

import org.eclipse.jetty.ee10.plus.webapp.EnvConfiguration;
import org.eclipse.jetty.ee10.quickstart.QuickStartConfiguration;
import org.eclipse.jetty.ee10.servlet.FilterHolder;
import org.eclipse.jetty.ee10.servlet.FilterMapping;
import org.eclipse.jetty.ee10.servlet.ServletHolder;
import org.eclipse.jetty.ee10.servlet.ServletMapping;
import org.eclipse.jetty.ee10.webapp.Configuration;
import org.eclipse.jetty.ee10.webapp.Configurations;
import org.eclipse.jetty.ee10.webapp.MetaInfConfiguration;
import org.eclipse.jetty.ee10.webapp.WebAppContext;
import org.eclipse.jetty.util.IO;
import org.eclipse.jetty.util.StringUtil;
import org.eclipse.jetty.util.URIUtil;
import org.eclipse.jetty.util.resource.Resource;
import org.eclipse.jetty.util.resource.ResourceCollection;
import org.slf4j.Logger;
import org.slf4j.LoggerFactory;

/**
 * MavenWebAppContext
 *
 * Extends the WebAppContext to specialize for the maven environment. We pass in
 * the list of files that should form the classpath for the webapp when
 * executing in the plugin, and any jetty-env.xml file that may have been
 * configured.
 */
public class MavenWebAppContext extends WebAppContext
{
    private static final Logger LOG = LoggerFactory.getLogger(MavenWebAppContext.class);

    private static final String DEFAULT_CONTAINER_INCLUDE_JAR_PATTERN = ".*/jakarta.servlet-[^/]*\\.jar$|.*/jetty-jakarta-servlet-api-[^/]*\\.jar$|.*jakarta.servlet.jsp.jstl-[^/]*\\.jar|.*taglibs-standard-[^/]*\\.jar$";

    private static final String WEB_INF_CLASSES_PREFIX = "/WEB-INF/classes";

    private static final String WEB_INF_LIB_PREFIX = "/WEB-INF/lib";

    private File _classes = null;

    private File _testClasses = null;

    private final List<File> _webInfClasses = new ArrayList<>();

    private final List<File> _webInfJars = new ArrayList<>();

    private final Map<String, File> _webInfJarMap = new HashMap<String, File>();

    private List<URI> _classpathUris; // webInfClasses+testClasses+webInfJars

    private String _jettyEnvXml;

    private List<Overlay> _overlays;

    /**
     * Set the "org.eclipse.jetty.server.webapp.ContainerIncludeJarPattern" with
     * a pattern for matching jars on container classpath to scan. This is
     * analogous to the WebAppContext.setAttribute() call.
     */
    private String _containerIncludeJarPattern = null;

    /**
     * Set the "org.eclipse.jetty.server.webapp.WebInfIncludeJarPattern" with a
     * pattern for matching jars on webapp's classpath to scan. This is
     * analogous to the WebAppContext.setAttribute() call.
     */
    private String _webInfIncludeJarPattern = null;

    /**
     * If there is no maven-war-plugin config for ordering of the current
     * project in the sequence of overlays, use this to control whether the
     * current project is added first or last in list of overlaid resources
     */
    private boolean _baseAppFirst = true;

    /**
     * Used to track any resource bases that are mounted
     * as a result of calling {@link #setResourceBases(String[])}
     */
    private Resource.Mount _mountedResourceBases;

    public MavenWebAppContext() throws Exception
    {
        super();
        // Turn off copyWebInf option as it is not applicable for plugin.
        super.setCopyWebInf(false);        
    }

    public void setContainerIncludeJarPattern(String pattern)
    {
        _containerIncludeJarPattern = pattern;
    }

    public String getContainerIncludeJarPattern()
    {
        return _containerIncludeJarPattern;
    }

    public String getWebInfIncludeJarPattern()
    {
        return _webInfIncludeJarPattern;
    }

    public void setWebInfIncludeJarPattern(String pattern)
    {
        _webInfIncludeJarPattern = pattern;
    }

    public List<URI> getClassPathUris()
    {
        return this._classpathUris;
    }

    public void setJettyEnvXml(String jettyEnvXml)
    {
        this._jettyEnvXml = jettyEnvXml;
    }

    public String getJettyEnvXml()
    {
        return this._jettyEnvXml;
    }

    public void setClasses(File dir)
    {
        _classes = dir;
    }

    public File getClasses()
    {
        return _classes;
    }

    public void setWebInfLib(List<File> jars)
    {
        _webInfJars.addAll(jars);
    }

    public void setTestClasses(File dir)
    {
        _testClasses = dir;
    }

    public File getTestClasses()
    {
        return _testClasses;
    }

    /**
     * Ordered list of wars to overlay on top of the current project. The list
     * may contain an overlay that represents the current project.
     *
     * @param overlays the list of overlays
     */
    public void setOverlays(List<Overlay> overlays)
    {
        _overlays = overlays;
    }

    /**
     * Set the name of the attribute that is used in each generated xml element
     * to indicate the source of the xml element (eg annotation, web.xml etc).
     *
     * @param name the name of the attribute to use.
     */
    public void setOriginAttribute(String name)
    {
        setAttribute(QuickStartConfiguration.ORIGIN_ATTRIBUTE, name);
    }

    /**
     * @return the originAttribute
     */
    public String getOriginAttribute()
    {
        Object attr = getAttribute(QuickStartConfiguration.ORIGIN_ATTRIBUTE);
        return attr == null ? null : attr.toString();
    }

    public List<Overlay> getOverlays()
    {
        return _overlays;
    }

    public void setBaseAppFirst(boolean value)
    {
        _baseAppFirst = value;
    }

    public boolean getBaseAppFirst()
    {
        return _baseAppFirst;
    }

    /**
     * This method is provided as a convenience for jetty maven plugin
     * configuration
     *
     * @param resourceBases Array of resources strings to set as a
     * {@link ResourceCollection}.
     */
    public void setResourceBases(String[] resourceBases) throws IOException
    {
<<<<<<< HEAD
        List<Resource> resources = new ArrayList<>();
        for (String rl : resourceBases)
        {
            String[] rs = StringUtil.csvSplit(rl);
            for (String r : rs)
            {
                resources.add(Resource.newResource(r));
            }
        }
        setBaseResource(new ResourceCollection(resources));
=======
        try
        {
            // TODO: what happens if this is called more than once?

            // This is a user provided list of configurations.
            // We have to assume that mounting can happen.
            List<URI> uris = Stream.of(resourceBases)
                .map(URI::create)
                .toList();
            _mountedResourceBases = Resource.mountCollection(uris);

            setBaseResource(_mountedResourceBases.root());
        }
        catch (Throwable t)
        {
            throw new IllegalArgumentException("Bad resourceBases: [" + String.join(", ", resourceBases) + "]", t);
        }
>>>>>>> c6c0eb03
    }

    public List<File> getWebInfLib()
    {
        return _webInfJars;
    }

    public List<File> getWebInfClasses()
    {
        return _webInfClasses;
    }

    @Override
    public void doStart() throws Exception
    {
        // Set up the pattern that tells us where the jars are that need
        // scanning

        // Allow user to set up pattern for names of jars from the container
        // classpath
        // that will be scanned - note that by default NO jars are scanned
        String tmp = _containerIncludeJarPattern;
        if (tmp == null || "".equals(tmp))
            tmp = (String)getAttribute(MetaInfConfiguration.CONTAINER_JAR_PATTERN);

        tmp = addPattern(tmp, DEFAULT_CONTAINER_INCLUDE_JAR_PATTERN);
        setAttribute(MetaInfConfiguration.CONTAINER_JAR_PATTERN, tmp);

        // Allow user to set up pattern of jar names from WEB-INF that will be
        // scanned.
        // Note that by default ALL jars considered to be in WEB-INF will be
        // scanned - setting
        // a pattern restricts scanning
        if (_webInfIncludeJarPattern != null)
            setAttribute(MetaInfConfiguration.WEBINF_JAR_PATTERN, _webInfIncludeJarPattern);

        // Set up the classes dirs that comprises the equivalent of
        // WEB-INF/classes
        if (_testClasses != null && _testClasses.exists())
            _webInfClasses.add(_testClasses);
        if (_classes != null && _classes.exists())
            _webInfClasses.add(_classes);

        // Set up the classpath
        _classpathUris = new ArrayList<>();
        _webInfClasses.forEach(f -> _classpathUris.add(f.toURI()));
        _webInfJars.forEach(f ->
        {
            // ensure our JAR file references are `jar:file:...` URI references
            URI jarFileUri = Resource.toJarFileUri(f.toURI());
            // else use file uri as-is
            _classpathUris.add(Objects.requireNonNullElseGet(jarFileUri, f::toURI));
        });

        // Initialize map containing all jars in /WEB-INF/lib
        _webInfJarMap.clear();
        for (File file : _webInfJars)
        {
            // Return all jar files from class path
            String fileName = file.getName();
            if (fileName.endsWith(".jar"))
                _webInfJarMap.put(fileName, file);
        }

        // check for CDI
        initCDI();

        // CHECK setShutdown(false);
        super.doStart();
    }

    @Override
    protected Configurations newConfigurations()
    {
        Configurations configurations = super.newConfigurations();
        if (getJettyEnvXml() != null)
        {
            try
            {
                // inject configurations with config from maven plugin
                for (Configuration c : configurations)
                {
                    if (c instanceof EnvConfiguration)
                        ((EnvConfiguration)c).setJettyEnvResource(Resource.newResource(getJettyEnvXml()));
                }
            }
            catch (IOException e)
            {
                throw new RuntimeException(e);
            }
        }

        return configurations;
    }

    @Override
    public void doStop() throws Exception
    {
        if (_classpathUris != null)
            _classpathUris.clear();
        _classpathUris = null;

        _classes = null;
        _testClasses = null;

        if (_webInfJarMap != null)
            _webInfJarMap.clear();

        _webInfClasses.clear();
        _webInfJars.clear();

        // CHECK setShutdown(true);
        // just wait a little while to ensure no requests are still being
        // processed
        Thread.currentThread().sleep(500L);

        super.doStop();

        // remove all servlets and filters. This is because we will
        // re-appy any context xml file, which means they would potentially be
        // added multiple times.
        getServletHandler().setFilters(new FilterHolder[0]);
        getServletHandler().setFilterMappings(new FilterMapping[0]);
        getServletHandler().setServlets(new ServletHolder[0]);
        getServletHandler().setServletMappings(new ServletMapping[0]);

        IO.close(_mountedResourceBases);
    }

    @Override
    public Resource getResource(String pathInContext) throws MalformedURLException
    {
        Resource resource = null;
        // Try to get regular resource
        resource = super.getResource(pathInContext);

        // If no regular resource exists check for access to /WEB-INF/lib or
        // /WEB-INF/classes
        if ((resource == null || !resource.exists()) && pathInContext != null && _classes != null)
        {
            // Normalize again to look for the resource inside /WEB-INF subdirectories.
            String uri = URIUtil.normalizePath(pathInContext);
            if (uri == null)
                return null;

            try
            {
                // Replace /WEB-INF/classes with candidates for the classpath
                if (uri.startsWith(WEB_INF_CLASSES_PREFIX))
                {
                    if (uri.equalsIgnoreCase(WEB_INF_CLASSES_PREFIX) || uri.equalsIgnoreCase(WEB_INF_CLASSES_PREFIX + "/"))
                    {
                        // exact match for a WEB-INF/classes, so preferentially
                        // return the resource matching the web-inf classes
                        // rather than the test classes
                        if (_classes != null)
                            return Resource.newResource(_classes.toPath());
                        else if (_testClasses != null)
                            return Resource.newResource(_testClasses.toPath());
                    }
                    else
                    {
                        // try matching
                        Resource res = null;
                        int i = 0;
                        while (res == null && (i < _webInfClasses.size()))
                        {
                            String newPath = StringUtil.replace(uri, WEB_INF_CLASSES_PREFIX, _webInfClasses.get(i).getPath());
                            res = Resource.newResource(newPath);
                            if (!res.exists())
                            {
                                res = null;
                                i++;
                            }
                        }
                        return res;
                    }
                }
                else if (uri.startsWith(WEB_INF_LIB_PREFIX))
                {
                    // Return the real jar file for all accesses to
                    // /WEB-INF/lib/*.jar
                    String jarName = StringUtil.strip(uri, WEB_INF_LIB_PREFIX);
                    if (jarName.startsWith("/") || jarName.startsWith("\\"))
                        jarName = jarName.substring(1);
                    if (jarName.length() == 0)
                        return null;
                    File jarFile = _webInfJarMap.get(jarName);
                    if (jarFile != null)
                        return Resource.newResource(jarFile.getPath());

                    return null;
                }
            }
            catch (MalformedURLException e)
            {
                throw e;
            }
            catch (IOException e)
            {
                LOG.trace("IGNORED", e);
            }
        }
        return resource;
    }

    @Override
    public Set<String> getResourcePaths(String path)
    {
        // Try to get regular resource paths - this will get appropriate paths
        // from any overlaid wars etc
        Set<String> paths = super.getResourcePaths(path);

        if (path != null)
        {
            TreeSet<String> allPaths = new TreeSet<>();
            allPaths.addAll(paths);

            // add in the dependency jars as a virtual WEB-INF/lib entry
            if (path.startsWith(WEB_INF_LIB_PREFIX))
            {
                for (String fileName : _webInfJarMap.keySet())
                {
                    // Return all jar files from class path
                    allPaths.add(WEB_INF_LIB_PREFIX + "/" + fileName);
                }
            }
            else if (path.startsWith(WEB_INF_CLASSES_PREFIX))
            {
                int i = 0;

                while (i < _webInfClasses.size())
                {
                    String newPath = StringUtil.replace(path, WEB_INF_CLASSES_PREFIX, _webInfClasses.get(i).getPath());
                    allPaths.addAll(super.getResourcePaths(newPath));
                    i++;
                }
            }
            return allPaths;
        }
        return paths;
    }

    public String addPattern(String s, String pattern)
    {
        if (s == null)
            s = "";
        else
            s = s.trim();

        if (!s.contains(pattern))
        {
            if (s.length() != 0)
                s = s + "|";
            s = s + pattern;
        }

        return s;
    }

    public void initCDI()
    {
        Class<?> cdiInitializer = null;
        try
        {
            cdiInitializer = Thread.currentThread().getContextClassLoader().loadClass("org.eclipse.jetty.ee10.cdi.servlet.JettyWeldInitializer");
            Method initWebAppMethod = cdiInitializer.getMethod("initWebApp", new Class[]{WebAppContext.class});
            initWebAppMethod.invoke(null, new Object[]{this});
        }
        catch (ClassNotFoundException e)
        {
            LOG.debug("o.e.j.cdi.servlet.JettyWeldInitializer not found, no cdi integration available");
        }
        catch (NoSuchMethodException e)
        {
            LOG.warn("o.e.j.cdi.servlet.JettyWeldInitializer.initWebApp() not found, no cdi integration available");
        }
        catch (Exception e)
        {
            LOG.warn("Problem initializing cdi", e);
        }
    }
}<|MERGE_RESOLUTION|>--- conflicted
+++ resolved
@@ -226,20 +226,8 @@
      * @param resourceBases Array of resources strings to set as a
      * {@link ResourceCollection}.
      */
-    public void setResourceBases(String[] resourceBases) throws IOException
-    {
-<<<<<<< HEAD
-        List<Resource> resources = new ArrayList<>();
-        for (String rl : resourceBases)
-        {
-            String[] rs = StringUtil.csvSplit(rl);
-            for (String r : rs)
-            {
-                resources.add(Resource.newResource(r));
-            }
-        }
-        setBaseResource(new ResourceCollection(resources));
-=======
+    public void setResourceBases(String[] resourceBases)
+    {
         try
         {
             // TODO: what happens if this is called more than once?
@@ -257,7 +245,6 @@
         {
             throw new IllegalArgumentException("Bad resourceBases: [" + String.join(", ", resourceBases) + "]", t);
         }
->>>>>>> c6c0eb03
     }
 
     public List<File> getWebInfLib()
