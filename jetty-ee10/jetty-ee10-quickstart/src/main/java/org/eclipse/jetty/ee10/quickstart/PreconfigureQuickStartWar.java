//
// ========================================================================
// Copyright (c) 1995-2022 Mort Bay Consulting Pty Ltd and others.
//
// This program and the accompanying materials are made available under the
// terms of the Eclipse Public License v. 2.0 which is available at
// https://www.eclipse.org/legal/epl-2.0, or the Apache License, Version 2.0
// which is available at https://www.apache.org/licenses/LICENSE-2.0.
//
// SPDX-License-Identifier: EPL-2.0 OR Apache-2.0
// ========================================================================
//

package org.eclipse.jetty.ee10.quickstart;

<<<<<<< HEAD
=======
import java.net.URI;
>>>>>>> ae77d14c
import java.nio.file.Files;
import java.util.Locale;

import org.eclipse.jetty.ee10.annotations.AnnotationConfiguration;
import org.eclipse.jetty.ee10.plus.webapp.EnvConfiguration;
import org.eclipse.jetty.ee10.plus.webapp.PlusConfiguration;
import org.eclipse.jetty.ee10.webapp.MetaInfConfiguration;
import org.eclipse.jetty.ee10.webapp.WebAppContext;
import org.eclipse.jetty.server.Server;
import org.eclipse.jetty.util.resource.Resource;
import org.eclipse.jetty.xml.XmlConfiguration;
import org.slf4j.Logger;
import org.slf4j.LoggerFactory;

public class PreconfigureQuickStartWar
{
    private static final Logger LOG = LoggerFactory.getLogger(PreconfigureQuickStartWar.class);
    static final boolean ORIGIN = LOG.isDebugEnabled();

    public static void main(String... args) throws Exception
    {
        Resource war = null;
        Resource dir = null;
        Resource xml = null;

        switch (args.length)
        {
            case 0:
                error("No WAR file or directory given");
                break;

            case 1:
                dir = Resource.newResource(args[0]);
                break;

            case 2:
                war = Resource.newResource(args[0]);
                if (war.isDirectory())
                {
                    dir = war;
                    war = null;
                    xml = Resource.newResource(args[1]);
                }
                else
                {
                    dir = Resource.newResource(args[1]);
                }

                break;

            case 3:
                war = Resource.newResource(args[0]);
                dir = Resource.newResource(args[1]);
                xml = Resource.newResource(args[2]);
                break;

            default:
                error("Too many args");
                break;
        }

        preconfigure(war, dir, xml);
    }

    /**
     * @param war The war (or directory) to preconfigure
     * @param dir The directory to expand the war into (or null if war is a directory)
     * @param xml A context XML to apply (or null if none)
     * @throws Exception if unable to pre configure
     */
    public static void preconfigure(Resource war, Resource dir, Resource xml) throws Exception
    {
        // Do we need to unpack a war?
        if (war != null)
        {
            if (war.isDirectory())
                error("war file is directory");

            if (!dir.exists())
                Files.createDirectories(dir.getPath());
<<<<<<< HEAD
            war.copyTo(dir.getPath());
=======

            URI jarUri = URI.create("jar:" + war.getURI() + "!/");
            try (Resource.Mount warMount = Resource.mount(jarUri))
            {
                // unpack contents of war to directory
                warMount.root().copyTo(dir.getPath());
            }
>>>>>>> ae77d14c
        }

        final Server server = new Server();

        WebAppContext webapp = new WebAppContext();
        webapp.addConfiguration(new QuickStartConfiguration(),
                                new EnvConfiguration(),
                                new PlusConfiguration(),
                                new AnnotationConfiguration());
        webapp.setAttribute(QuickStartConfiguration.MODE, QuickStartConfiguration.Mode.GENERATE);
        webapp.setAttribute(QuickStartConfiguration.ORIGIN_ATTRIBUTE, "");
        webapp.setAttribute(MetaInfConfiguration.CONTAINER_JAR_PATTERN,
                ".*/jakarta.servlet-api-[^/]*\\.jar$|.*jakarta.servlet.jsp.jstl-.*\\.jar$");
        if (xml != null)
        {
            if (xml.isDirectory() || !xml.toString().toLowerCase(Locale.ENGLISH).endsWith(".xml"))
                error("Bad context.xml: " + xml);
            XmlConfiguration xmlConfiguration = new XmlConfiguration(xml);
            xmlConfiguration.configure(webapp);
        }
        webapp.setBaseResource(dir);
        server.setHandler(webapp);
        try
        {
            server.setDryRun(true);
            server.start();
        }
        catch (Exception e)
        {
            throw e;
        }
        finally
        {
            if (!server.isStopped())
                server.stop();
        }
    }

    private static void error(String message)
    {
        System.err.println("ERROR: " + message);
        System.err.println("Usage: java -jar PreconfigureQuickStartWar.jar <war-directory>");
        System.err.println("       java -jar PreconfigureQuickStartWar.jar <war-directory> <context-xml-file>");
        System.err.println("       java -jar PreconfigureQuickStartWar.jar <war-file> <target-war-directory>");
        System.err.println("       java -jar PreconfigureQuickStartWar.jar <war-file> <target-war-directory> <context-xml-file>");
        System.exit(1);
    }
}<|MERGE_RESOLUTION|>--- conflicted
+++ resolved
@@ -13,10 +13,7 @@
 
 package org.eclipse.jetty.ee10.quickstart;
 
-<<<<<<< HEAD
-=======
 import java.net.URI;
->>>>>>> ae77d14c
 import java.nio.file.Files;
 import java.util.Locale;
 
@@ -97,9 +94,6 @@
 
             if (!dir.exists())
                 Files.createDirectories(dir.getPath());
-<<<<<<< HEAD
-            war.copyTo(dir.getPath());
-=======
 
             URI jarUri = URI.create("jar:" + war.getURI() + "!/");
             try (Resource.Mount warMount = Resource.mount(jarUri))
@@ -107,7 +101,6 @@
                 // unpack contents of war to directory
                 warMount.root().copyTo(dir.getPath());
             }
->>>>>>> ae77d14c
         }
 
         final Server server = new Server();
