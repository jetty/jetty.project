--- conflicted
+++ resolved
@@ -96,15 +96,11 @@
             if (!dir.exists())
                 Files.createDirectories(dir.getPath());
 
-<<<<<<< HEAD
             try (ResourceFactory.Closeable factory = ResourceFactory.closeable())
-=======
-            URI jarUri = Resource.toJarFileUri(war.getURI());
-            try (Resource.Mount warMount = Resource.mount(jarUri))
->>>>>>> caff1b03
             {
+                URI warUri = Resource.toJarFileUri(war.getURI());
                 // unpack contents of war to directory
-                factory.newResource(URI.create("jar:" + war.getURI() + "!/")).copyTo(dir.getPath());
+                factory.newResource(warUri).copyTo(dir.getPath());
             }
         }
 
