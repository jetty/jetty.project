//
// ========================================================================
// Copyright (c) 1995-2022 Mort Bay Consulting Pty Ltd and others.
//
// This program and the accompanying materials are made available under the
// terms of the Eclipse Public License v. 2.0 which is available at
// https://www.eclipse.org/legal/epl-2.0, or the Apache License, Version 2.0
// which is available at https://www.apache.org/licenses/LICENSE-2.0.
//
// SPDX-License-Identifier: EPL-2.0 OR Apache-2.0
// ========================================================================
//

package org.eclipse.jetty.ee10.runner;

import java.io.PrintStream;
import java.net.MalformedURLException;
import java.net.URI;
import java.net.URL;
import java.net.URLClassLoader;
import java.nio.file.Files;
import java.nio.file.Path;
import java.nio.file.Paths;
import java.util.ArrayList;
import java.util.Arrays;
import java.util.Collections;
import java.util.List;
import java.util.Locale;
import java.util.Objects;

import org.eclipse.jetty.ee10.plus.webapp.EnvConfiguration;
import org.eclipse.jetty.ee10.plus.webapp.PlusConfiguration;
import org.eclipse.jetty.ee10.servlet.ServletContextHandler;
import org.eclipse.jetty.ee10.servlet.ServletHolder;
import org.eclipse.jetty.ee10.servlet.SessionHandler;
import org.eclipse.jetty.ee10.servlet.StatisticsServlet;
import org.eclipse.jetty.ee10.servlet.security.ConstraintMapping;
import org.eclipse.jetty.ee10.servlet.security.ConstraintSecurityHandler;
import org.eclipse.jetty.ee10.servlet.security.HashLoginService;
import org.eclipse.jetty.ee10.servlet.security.authentication.BasicAuthenticator;
import org.eclipse.jetty.ee10.webapp.MetaInfConfiguration;
import org.eclipse.jetty.ee10.webapp.WebAppContext;
import org.eclipse.jetty.io.ConnectionStatistics;
import org.eclipse.jetty.server.Connector;
import org.eclipse.jetty.server.CustomRequestLog;
import org.eclipse.jetty.server.Handler;
import org.eclipse.jetty.server.Server;
import org.eclipse.jetty.server.ServerConnector;
import org.eclipse.jetty.server.ShutdownMonitor;
import org.eclipse.jetty.server.handler.ContextHandler;
import org.eclipse.jetty.server.handler.ContextHandlerCollection;
import org.eclipse.jetty.server.handler.DefaultHandler;
import org.eclipse.jetty.server.handler.StatisticsHandler;
import org.eclipse.jetty.util.FileID;
import org.eclipse.jetty.util.RolloverFileOutputStream;
import org.eclipse.jetty.util.StringUtil;
import org.eclipse.jetty.util.resource.Resource;
import org.eclipse.jetty.util.resource.ResourceFactory;
import org.eclipse.jetty.util.resource.Resources;
import org.eclipse.jetty.util.security.Constraint;
import org.eclipse.jetty.xml.XmlConfiguration;
import org.slf4j.Logger;
import org.slf4j.LoggerFactory;

/**
 * Runner
 * <p>
 * Combine jetty classes into a single executable jar and run webapps based on the args to it.
 *
 * @deprecated No replacement provided or available.  Migrate to jetty-home (and use {@code ${jetty.base}} directory).
 */
@Deprecated
public class Runner
{
    private static final Logger LOG = LoggerFactory.getLogger(Runner.class);

    public static final String[] PLUS_CONFIGURATION_CLASSES =
        {
            org.eclipse.jetty.ee10.webapp.WebInfConfiguration.class.getCanonicalName(),
            org.eclipse.jetty.ee10.webapp.WebXmlConfiguration.class.getCanonicalName(),
            org.eclipse.jetty.ee10.webapp.MetaInfConfiguration.class.getCanonicalName(),
            org.eclipse.jetty.ee10.webapp.FragmentConfiguration.class.getCanonicalName(),
            EnvConfiguration.class.getCanonicalName(),
            PlusConfiguration.class.getCanonicalName(),
            org.eclipse.jetty.ee10.annotations.AnnotationConfiguration.class.getCanonicalName(),
            org.eclipse.jetty.ee10.webapp.JettyWebXmlConfiguration.class.getCanonicalName(),
            org.eclipse.jetty.ee10.webapp.WebAppConfiguration.class.getCanonicalName(),
            org.eclipse.jetty.ee10.webapp.JspConfiguration.class.getCanonicalName()
        };
    public static final String CONTAINER_INCLUDE_JAR_PATTERN = ".*/jetty-runner-[^/]*\\.jar$";
    public static final String DEFAULT_CONTEXT_PATH = "/";
    public static final int DEFAULT_PORT = 8080;

    protected Server _server;
    protected URLClassLoader _classLoader;
    protected Classpath _classpath = new Classpath();
    protected ContextHandlerCollection _contexts;
    protected String _logFile;
    protected ArrayList<String> _configFiles;
    protected boolean _enableStats = false;
    protected String _statsPropFile;
    protected String _serverUriFile;

    /**
     * Classpath
     */
    public class Classpath
    {
        private List<URI> _classpath = new ArrayList<>();

        public void addJars(Resource lib)
        {
<<<<<<< HEAD
            if (!Resources.isDirectory(lib))
                throw new IllegalArgumentException("lib is invalid");
=======
            if (lib == null || !lib.exists() || lib.isDirectory())
                throw new IllegalStateException("lib is invalid: " + lib);
>>>>>>> 586d0fd0

            for (Resource item: lib.list())
            {
                if (item.isDirectory())
                    addJars(item);
                else if (FileID.isLibArchive(item.getFileName()))
                    _classpath.add(item.getURI());
            }
        }

        public void addPath(Resource path)
        {
            Objects.requireNonNull(path, "Path is null");
            for (Resource r: path)
            {
                if (FileID.isLibArchive(r.getFileName()))
                    _classpath.add(r.getURI());
            }
        }

        public URI[] asArray()
        {
            return _classpath.toArray(new URI[0]);
        }
    }

    public Runner()
    {
    }

    /**
     * Generate helpful usage message and exit
     *
     * @param error the error header
     */
    public void usage(String error)
    {
        if (error != null)
            System.err.println("ERROR: " + error);
        System.err.println("Usage: java [-Djetty.home=dir] -jar jetty-runner.jar [--help|--version] [ server opts] [[ context opts] context ...] ");
        System.err.println("Server opts:");
        System.err.println(" --version                           - display version and exit");
        System.err.println(" --log file                          - request log filename (with optional 'yyyy_mm_dd' wildcard");
        System.err.println(" --out file                          - info/warn/debug log filename (with optional 'yyyy_mm_dd' wildcard");
        System.err.println(" --host name|ip                      - interface to listen on (default is all interfaces)");
        System.err.println(" --port n                            - port to listen on (default 8080)");
        System.err.println(" --server-uri-file path              - file to write a single line with server base URI");
        System.err.println(" --stop-port n                       - port to listen for stop command (or -DSTOP.PORT=n)");
        System.err.println(" --stop-key n                        - security string for stop command (required if --stop-port is present) (or -DSTOP.KEY=n)");
        System.err.println(" [--jar file]*n                      - each tuple specifies an extra jar to be added to the classloader");
        System.err.println(" [--lib dir]*n                       - each tuple specifies an extra directory of jars to be added to the classloader");
        System.err.println(" [--classes dir]*n                   - each tuple specifies an extra directory of classes to be added to the classloader");
        System.err.println(" --stats [unsecure|realm.properties] - enable stats gathering servlet context");
        System.err.println(" [--config file]*n                   - each tuple specifies the name of a jetty xml config file to apply (in the order defined)");
        System.err.println("Context opts:");
        System.err.println(" [[--path /path] context]*n          - WAR file, web app dir or context xml file, optionally with a context path");
        System.exit(1);
    }

    /**
     * Generate version message and exit
     */
    public void version()
    {
        System.err.println("org.eclipse.jetty.runner.Runner: " + Server.getVersion());
        System.exit(1);
    }

    /**
     * Configure a jetty instance and deploy the webapps presented as args
     *
     * @param args the command line arguments
     * @throws Exception if unable to configure
     */
    public void configure(String[] args) throws Exception
    {
        try (ResourceFactory.Closeable resourceFactory = ResourceFactory.closeable())
        {
            // handle classpath bits first so we can initialize the log mechanism.
            for (int i = 0; i < args.length; i++)
            {
                if ("--lib".equals(args[i]))
                {
                    Resource lib = resourceFactory.newResource(args[++i]);
                    if (Resources.isDirectory(lib))
                        _classpath.addJars(lib);
                    else
                        usage("No such lib directory " + lib);
                }
                else if ("--jar".equals(args[i]))
                {
                    Resource jar = resourceFactory.newResource(args[++i]);
                    if (Resources.isReadable(jar))
                        _classpath.addPath(jar);
                    else
                        usage("No such jar " + jar);

                }
                else if ("--classes".equals(args[i]))
                {
                    Resource classes = resourceFactory.newResource(args[++i]);
                    if (Resources.isDirectory(classes))
                        _classpath.addPath(classes);
                    else
                        usage("No such classes directory " + classes);
                }
                else if (args[i].startsWith("--"))
                    i++;
            }
        }

        initClassLoader();

        LOG.info("Runner");
        LOG.debug("Runner classpath {}", _classpath);

        String contextPath = DEFAULT_CONTEXT_PATH;
        boolean contextPathSet = false;
        int port = DEFAULT_PORT;
        String host = null;
        int stopPort = Integer.getInteger("STOP.PORT", 0);
        String stopKey = System.getProperty("STOP.KEY", null);

        boolean runnerServerInitialized = false;

        for (int i = 0; i < args.length; i++)
        {
            switch (args[i])
            {
                case "--port":
                    port = Integer.parseInt(args[++i]);
                    break;
                case "--host":
                    host = args[++i];
                    break;
                case "--stop-port":
                    stopPort = Integer.parseInt(args[++i]);
                    break;
                case "--stop-key":
                    stopKey = args[++i];
                    break;
                case "--log":
                    _logFile = args[++i];
                    break;
                case "--out":
                    String outFile = args[++i];
                    PrintStream out = new PrintStream(new RolloverFileOutputStream(outFile, true, -1));
                    LOG.info("Redirecting stderr/stdout to {}", outFile);
                    System.setErr(out);
                    System.setOut(out);
                    break;
                case "--path":
                    contextPath = args[++i];
                    contextPathSet = true;
                    break;
                case "--config":
                    if (_configFiles == null)
                        _configFiles = new ArrayList<>();
                    _configFiles.add(args[++i]);
                    break;
                case "--lib":
                    ++i; //skip

                    break;
                case "--jar":
                    ++i; //skip

                    break;
                case "--classes":
                    ++i; //skip

                    break;
                case "--stats":
                    _enableStats = true;
                    _statsPropFile = args[++i];
                    _statsPropFile = ("unsecure".equalsIgnoreCase(_statsPropFile) ? null : _statsPropFile);
                    break;
                case "--server-uri-file":
                    _serverUriFile = args[++i];
                    break;
                default:
                    // process system property type argument so users can use in second args part
                    if (args[i].startsWith("-D"))
                    {
                        String[] sysProps = args[i].substring(2).split("=", 2);
                        if ("STOP.KEY".equals(sysProps[0]))
                        {
                            stopKey = sysProps[1];
                            break;
                        }
                        else if ("STOP.PORT".equals(sysProps[0]))
                        {
                            stopPort = Integer.parseInt(sysProps[1]);
                            break;
                        }
                    }

                    // process contexts

                    if (!runnerServerInitialized) // log handlers not registered, server maybe not created, etc
                    {
                        if (_server == null) // server not initialized yet
                        {
                            // build the server
                            _server = new Server();
                        }

                        //apply jetty config files if there are any
                        if (_configFiles != null)
                        {
                            for (String cfg : _configFiles)
                            {
                                Resource resource = ResourceFactory.of(_server).newResource(cfg);
                                XmlConfiguration xmlConfiguration = new XmlConfiguration(resource);
                                xmlConfiguration.configure(_server);
                            }
                        }

                        //check that everything got configured, and if not, make the handlers
                        Handler.Collection handlers = _server.getDescendant(Handler.Collection.class);
                        if (handlers == null)
                        {
                            handlers = new Handler.Collection();
                            _server.setHandler(handlers);
                        }

                        //check if contexts already configured
                        _contexts = handlers.getDescendant(ContextHandlerCollection.class);
                        if (_contexts == null)
                        {
                            _contexts = new ContextHandlerCollection();
                            prependHandler(_contexts, handlers);
                        }

                        if (_enableStats)
                        {
                            //if no stats handler already configured
                            if (handlers.getDescendant(StatisticsHandler.class) == null)
                            {
                                StatisticsHandler statsHandler = new StatisticsHandler();

                                Handler oldHandler = _server.getHandler();
                                statsHandler.setHandler(oldHandler);
                                _server.setHandler(statsHandler);

                                ServletContextHandler statsContext = new ServletContextHandler(_contexts, "/stats");
                                statsContext.addServlet(new ServletHolder(new StatisticsServlet()), "/");
                                statsContext.setSessionHandler(new SessionHandler());
                                if (_statsPropFile != null)
                                {
                                    ResourceFactory resourceFactory = ResourceFactory.of(statsContext);
                                    Resource statsResource = resourceFactory.newResource(_statsPropFile);
                                    final HashLoginService loginService = new HashLoginService("StatsRealm", statsResource);
                                    Constraint constraint = new Constraint();
                                    constraint.setName("Admin Only");
                                    constraint.setRoles(new String[]{"admin"});
                                    constraint.setAuthenticate(true);

                                    ConstraintMapping cm = new ConstraintMapping();
                                    cm.setConstraint(constraint);
                                    cm.setPathSpec("/*");

                                    ConstraintSecurityHandler securityHandler = new ConstraintSecurityHandler();
                                    securityHandler.setLoginService(loginService);
                                    securityHandler.setConstraintMappings(Collections.singletonList(cm));
                                    securityHandler.setAuthenticator(new BasicAuthenticator());
                                    statsContext.setSecurityHandler(securityHandler);
                                }
                            }
                        }

                        //ensure a DefaultHandler is present
                        if (handlers.getDescendant(DefaultHandler.class) == null)
                        {
                            handlers.addHandler(new DefaultHandler());
                        }

                        //check a connector is configured to listen on
                        Connector[] connectors = _server.getConnectors();
                        if (connectors == null || connectors.length == 0)
                        {
                            ServerConnector connector = new ServerConnector(_server);
                            connector.setPort(port);
                            if (host != null)
                                connector.setHost(host);
                            _server.addConnector(connector);
                            if (_enableStats)
                                connector.addBean(new ConnectionStatistics());
                        }
                        else
                        {
                            if (_enableStats)
                            {
                                for (Connector connector : connectors)
                                {
                                    connector.addBean(new ConnectionStatistics());
                                }
                            }
                        }

                        runnerServerInitialized = true;
                    }

                    // Create a context
                    Resource ctx = ResourceFactory.of(_server).newResource(args[i]);
                    if (!ctx.exists())
                        usage("Context '" + ctx + "' does not exist");

                    if (contextPathSet && !(contextPath.startsWith("/")))
                        contextPath = "/" + contextPath;

                    // Configure the context
                    if (!ctx.isDirectory() && ctx.toString().toLowerCase(Locale.ENGLISH).endsWith(".xml"))
                    {
                        // It is a context config file
                        XmlConfiguration xmlConfiguration = new XmlConfiguration(ctx);
                        xmlConfiguration.getIdMap().put("Server", _server);
                        ContextHandler handler = (ContextHandler)xmlConfiguration.configure();
                        if (contextPathSet)
                            handler.setContextPath(contextPath);
                        _contexts.addHandler(handler);
                        String containerIncludeJarPattern = (String)handler.getAttribute(MetaInfConfiguration.CONTAINER_JAR_PATTERN);
                        if (containerIncludeJarPattern == null)
                            containerIncludeJarPattern = CONTAINER_INCLUDE_JAR_PATTERN;
                        else
                        {
                            if (!containerIncludeJarPattern.contains(CONTAINER_INCLUDE_JAR_PATTERN))
                            {
                                containerIncludeJarPattern = containerIncludeJarPattern + (StringUtil.isBlank(containerIncludeJarPattern) ? "" : "|") + CONTAINER_INCLUDE_JAR_PATTERN;
                            }
                        }

                        handler.setAttribute(MetaInfConfiguration.CONTAINER_JAR_PATTERN, containerIncludeJarPattern);

                        //check the configurations, if not explicitly set up, then configure all of them
                        if (handler instanceof WebAppContext)
                        {
                            WebAppContext wac = (WebAppContext)handler;
                            if (wac.getConfigurationClasses() == null || wac.getConfigurationClasses().length == 0)
                                wac.setConfigurationClasses(PLUS_CONFIGURATION_CLASSES);
                        }
                    }
                    else
                    {
                        // assume it is a WAR file
                        WebAppContext webapp = new WebAppContext(_contexts, ctx.toString(), contextPath);
                        webapp.setConfigurationClasses(PLUS_CONFIGURATION_CLASSES);
                        webapp.setAttribute(MetaInfConfiguration.CONTAINER_JAR_PATTERN,
                            CONTAINER_INCLUDE_JAR_PATTERN);
                    }

                    //reset
                    contextPathSet = false;
                    contextPath = DEFAULT_CONTEXT_PATH;
                    break;
            }
        }

        if (_server == null)
            usage("No Contexts defined");
        _server.setStopAtShutdown(true);

        switch ((stopPort > 0 ? 1 : 0) + (stopKey != null ? 2 : 0))
        {
            case 1:
                usage("Must specify --stop-key when --stop-port is specified");
                break;

            case 2:
                usage("Must specify --stop-port when --stop-key is specified");
                break;

            case 3:
                ShutdownMonitor monitor = ShutdownMonitor.getInstance();
                monitor.setPort(stopPort);
                monitor.setKey(stopKey);
                monitor.setExitVm(true);
                break;

            default:
                break;
        }

        if (_logFile != null)
        {
            CustomRequestLog requestLog = new CustomRequestLog(_logFile);
            _server.setRequestLog(requestLog);
        }
    }

    protected void prependHandler(Handler handler, Handler.Collection handlers)
    {
        if (handler == null || handlers == null)
            return;

        List<Handler> existing = handlers.getHandlers();
        List<Handler> children = new ArrayList<>(existing.size() + 1);
        children.add(handler);
        children.addAll(existing);
        handlers.setHandlers(children);
    }

    public void run() throws Exception
    {
        _server.start();
        if (_serverUriFile != null)
        {
            Path fileWithPort = Paths.get(_serverUriFile);
            Files.deleteIfExists(fileWithPort);
            String serverUri = _server.getURI().toString();
            Files.writeString(fileWithPort, serverUri);
        }
        _server.join();
    }

    private URL toURL(URI uri)
    {
        try
        {
            return uri.toURL();
        }
        catch (MalformedURLException e)
        {
            throw new RuntimeException(e);
        }
    }

    /**
     * Establish a classloader with custom paths (if any)
     */
    protected void initClassLoader()
    {
        URL[] paths = Arrays.stream(_classpath.asArray()).map(this::toURL).toArray(URL[]::new);

        if (_classLoader == null && paths.length > 0)
        {
            ClassLoader context = Thread.currentThread().getContextClassLoader();

            if (context == null)
            {
                _classLoader = new URLClassLoader(paths);
            }
            else
            {
                _classLoader = new URLClassLoader(paths, context);
            }

            Thread.currentThread().setContextClassLoader(_classLoader);
        }
    }

    public static void main(String[] args)
    {
        System.err.println("WARNING: jetty-runner is deprecated.");
        System.err.println("         See Jetty Documentation for startup options");
        System.err.println("         https://www.eclipse.org/jetty/documentation/");

        Runner runner = new Runner();

        try
        {
            if (args.length > 0 && args[0].equalsIgnoreCase("--help"))
            {
                runner.usage(null);
            }
            else if (args.length > 0 && args[0].equalsIgnoreCase("--version"))
            {
                runner.version();
            }
            else
            {
                runner.configure(args);
                runner.run();
            }
        }
        catch (Exception e)
        {
            e.printStackTrace();
            runner.usage(null);
        }
    }
}<|MERGE_RESOLUTION|>--- conflicted
+++ resolved
@@ -110,13 +110,8 @@
 
         public void addJars(Resource lib)
         {
-<<<<<<< HEAD
             if (!Resources.isDirectory(lib))
-                throw new IllegalArgumentException("lib is invalid");
-=======
-            if (lib == null || !lib.exists() || lib.isDirectory())
                 throw new IllegalStateException("lib is invalid: " + lib);
->>>>>>> 586d0fd0
 
             for (Resource item: lib.list())
             {
