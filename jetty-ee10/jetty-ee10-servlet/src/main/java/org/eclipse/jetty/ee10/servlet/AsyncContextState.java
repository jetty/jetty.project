--- conflicted
+++ resolved
@@ -117,11 +117,7 @@
         ServletResponse servletResponse = getResponse();
         ServletChannel servletChannel = _state.getServletChannel();
         HttpServletRequest originalHttpServletRequest = servletChannel.getServletContextRequest().getServletApiRequest();
-<<<<<<< HEAD
-        HttpServletResponse originalHttpServletResponse = servletChannel.getResponse().getServletApiResponse();
-=======
         HttpServletResponse originalHttpServletResponse = servletChannel.getServletContextResponse().getServletApiResponse();
->>>>>>> 0b1c28a8
         return (servletRequest == originalHttpServletRequest && servletResponse == originalHttpServletResponse);
     }
 
