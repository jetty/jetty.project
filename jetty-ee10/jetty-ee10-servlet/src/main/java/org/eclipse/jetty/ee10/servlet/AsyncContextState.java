//
// ========================================================================
// Copyright (c) 1995 Mort Bay Consulting Pty Ltd and others.
//
// This program and the accompanying materials are made available under the
// terms of the Eclipse Public License v. 2.0 which is available at
// https://www.eclipse.org/legal/epl-2.0, or the Apache License, Version 2.0
// which is available at https://www.apache.org/licenses/LICENSE-2.0.
//
// SPDX-License-Identifier: EPL-2.0 OR Apache-2.0
// ========================================================================
//

package org.eclipse.jetty.ee10.servlet;

import java.io.IOException;

import jakarta.servlet.AsyncContext;
import jakarta.servlet.AsyncEvent;
import jakarta.servlet.AsyncListener;
import jakarta.servlet.ServletContext;
import jakarta.servlet.ServletException;
import jakarta.servlet.ServletRequest;
import jakarta.servlet.ServletResponse;
import jakarta.servlet.http.HttpServletRequest;
import jakarta.servlet.http.HttpServletResponse;

public class AsyncContextState implements AsyncContext
{
    volatile ServletChannelState _state;

    public AsyncContextState(ServletChannelState state)
    {
        _state = state;
    }

    ServletChannelState state()
    {
        ServletChannelState state = _state;
        if (state == null)
            throw new IllegalStateException("AsyncContext completed and/or Request lifecycle recycled");
        return state;
    }

    @Override
    public void addListener(final AsyncListener listener, final ServletRequest request, final ServletResponse response)
    {
        AsyncListener wrap = new WrappedAsyncListener(listener, request, response);
        state().addListener(wrap);
    }

    @Override
    public void addListener(AsyncListener listener)
    {
        state().addListener(listener);
    }

    @Override
    public void complete()
    {
        state().complete();
    }

    @Override
    public <T extends AsyncListener> T createListener(Class<T> clazz) throws ServletException
    {
        try
        {
            return state().getContextHandler().getContext().getServletContext().createInstance(clazz);
        }
        catch (Exception e)
        {
            throw new ServletException(e);
        }
    }

    @Override
    public void dispatch()
    {
        state().dispatch(null, null);
    }

    @Override
    public void dispatch(String path)
    {
        state().dispatch(null, path);
    }

    @Override
    public void dispatch(ServletContext context, String path)
    {
        state().dispatch(context, path);
    }

    @Override
    public ServletRequest getRequest()
    {
        return state().getAsyncContextEvent().getSuppliedRequest();
    }

    @Override
    public ServletResponse getResponse()
    {
        return state().getAsyncContextEvent().getSuppliedResponse();
    }

    @Override
    public long getTimeout()
    {
        return state().getTimeout();
    }

    @Override
    public boolean hasOriginalRequestAndResponse()
    {
        ServletRequest servletRequest = getRequest();
        ServletResponse servletResponse = getResponse();
        ServletChannel servletChannel = _state.getServletChannel();
        HttpServletRequest originalHttpServletRequest = servletChannel.getServletContextRequest().getServletApiRequest();
        HttpServletResponse originalHttpServletResponse = servletChannel.getServletContextResponse().getServletApiResponse();
        return (servletRequest == originalHttpServletRequest && servletResponse == originalHttpServletResponse);
    }

    @Override
    public void setTimeout(long timeout)
    {
        state().setTimeout(timeout);
    }

    @Override
    public void start(final Runnable task)
    {
        _state.getServletChannel().getContext().execute(() ->
        {
            AsyncContextEvent asyncContextEvent = state().getAsyncContextEvent();
            if (asyncContextEvent != null && asyncContextEvent.getContext() != null)
            {
                asyncContextEvent.getContext().run(task);
            }
            else
            {
                task.run();
            }
        });
    }

    public void reset()
    {
        _state = null;
    }

<<<<<<< HEAD
    public ServletRequestState getServletRequestState()
=======
    public ServletChannelState getServletChannelState()
>>>>>>> cdf5035a
    {
        return state();
    }

    public static class WrappedAsyncListener implements AsyncListener
    {
        private final AsyncListener _listener;
        private final ServletRequest _request;
        private final ServletResponse _response;

        public WrappedAsyncListener(AsyncListener listener, ServletRequest request, ServletResponse response)
        {
            _listener = listener;
            _request = request;
            _response = response;
        }

        public AsyncListener getListener()
        {
            return _listener;
        }

        @Override
        public void onTimeout(AsyncEvent event) throws IOException
        {
            _listener.onTimeout(new AsyncEvent(event.getAsyncContext(), _request, _response, event.getThrowable()));
        }

        @Override
        public void onStartAsync(AsyncEvent event) throws IOException
        {
            _listener.onStartAsync(new AsyncEvent(event.getAsyncContext(), _request, _response, event.getThrowable()));
        }

        @Override
        public void onError(AsyncEvent event) throws IOException
        {
            _listener.onError(new AsyncEvent(event.getAsyncContext(), _request, _response, event.getThrowable()));
        }

        @Override
        public void onComplete(AsyncEvent event) throws IOException
        {
            _listener.onComplete(new AsyncEvent(event.getAsyncContext(), _request, _response, event.getThrowable()));
        }
    }
}<|MERGE_RESOLUTION|>--- conflicted
+++ resolved
@@ -149,15 +149,6 @@
         _state = null;
     }
 
-<<<<<<< HEAD
-    public ServletRequestState getServletRequestState()
-=======
-    public ServletChannelState getServletChannelState()
->>>>>>> cdf5035a
-    {
-        return state();
-    }
-
     public static class WrappedAsyncListener implements AsyncListener
     {
         private final AsyncListener _listener;
