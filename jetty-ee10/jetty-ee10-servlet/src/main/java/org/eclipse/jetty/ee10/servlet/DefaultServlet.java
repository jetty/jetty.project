--- conflicted
+++ resolved
@@ -602,479 +602,6 @@
         return result;
     }
 
-<<<<<<< HEAD
-    private static class ServletCoreRequest extends Request.Wrapper
-    {
-        // TODO fully implement this class and move it to the top level
-        // TODO Some methods are directed to core that probably should be intercepted
-
-        private final HttpServletRequest _servletRequest;
-        private final HttpFields _httpFields;
-        private final HttpURI _uri;
-
-        ServletCoreRequest(HttpServletRequest request)
-        {
-            super(ServletContextRequest.getServletContextRequest(request));
-            _servletRequest = request;
-
-            HttpFields.Mutable fields = HttpFields.build();
-
-            Enumeration<String> headerNames = request.getHeaderNames();
-            while (headerNames.hasMoreElements())
-            {
-                String headerName = headerNames.nextElement();
-                Enumeration<String> headerValues = request.getHeaders(headerName);
-                while (headerValues.hasMoreElements())
-                {
-                    String headerValue = headerValues.nextElement();
-                    fields.add(new HttpField(headerName, headerValue));
-                }
-            }
-
-            _httpFields = fields.asImmutable();
-            String includedServletPath = (String)request.getAttribute(RequestDispatcher.INCLUDE_SERVLET_PATH);
-            boolean included = includedServletPath != null;
-            if (request.getDispatcherType() == DispatcherType.REQUEST)
-                _uri = getWrapped().getHttpURI();
-            else if (included)
-                _uri = Request.newHttpURIFrom(getWrapped(), URIUtil.encodePath(getIncludedPathInContext(request, includedServletPath, false)));
-            else
-                _uri = Request.newHttpURIFrom(getWrapped(), URIUtil.encodePath(URIUtil.addPaths(_servletRequest.getServletPath(), _servletRequest.getPathInfo())));
-        }
-
-        @Override
-        public HttpFields getHeaders()
-        {
-            return _httpFields;
-        }
-
-        @Override
-        public HttpURI getHttpURI()
-        {
-            return _uri;
-        }
-
-        @Override
-        public String getId()
-        {
-            return _servletRequest.getRequestId();
-        }
-
-        @Override
-        public String getMethod()
-        {
-            return _servletRequest.getMethod();
-        }
-
-        @Override
-        public boolean isSecure()
-        {
-            return _servletRequest.isSecure();
-        }
-
-        @Override
-        public Object removeAttribute(String name)
-        {
-            Object value = _servletRequest.getAttribute(name);
-            _servletRequest.removeAttribute(name);
-            return value;
-        }
-
-        @Override
-        public Object setAttribute(String name, Object attribute)
-        {
-            Object value = _servletRequest.getAttribute(name);
-            _servletRequest.setAttribute(name, attribute);
-            return value;
-        }
-
-        @Override
-        public Object getAttribute(String name)
-        {
-            return _servletRequest.getAttribute(name);
-        }
-
-        @Override
-        public Set<String> getAttributeNameSet()
-        {
-            Set<String> set = new HashSet<>();
-            Enumeration<String> e = _servletRequest.getAttributeNames();
-            while (e.hasMoreElements())
-                set.add(e.nextElement());
-            return set;
-        }
-
-        @Override
-        public void clearAttributes()
-        {
-            Enumeration<String> e = _servletRequest.getAttributeNames();
-            while (e.hasMoreElements())
-                _servletRequest.removeAttribute(e.nextElement());
-        }
-    }
-
-    private static class HttpServletResponseHttpFields implements HttpFields.Mutable
-    {
-        private final HttpServletResponse _response;
-
-        private HttpServletResponseHttpFields(HttpServletResponse response)
-        {
-            _response = response;
-        }
-
-        @Override
-        public ListIterator<HttpField> listIterator()
-        {
-            // The minimum requirement is to implement the listIterator, but it is inefficient.
-            // Other methods are implemented for efficiency.
-            final ListIterator<HttpField> list = _response.getHeaderNames().stream()
-                .map(n -> new HttpField(n, _response.getHeader(n)))
-                .collect(Collectors.toList())
-                .listIterator();
-
-            return new ListIterator<>()
-            {
-                HttpField _last;
-
-                @Override
-                public boolean hasNext()
-                {
-                    return list.hasNext();
-                }
-
-                @Override
-                public HttpField next()
-                {
-                    return _last = list.next();
-                }
-
-                @Override
-                public boolean hasPrevious()
-                {
-                    return list.hasPrevious();
-                }
-
-                @Override
-                public HttpField previous()
-                {
-                    return _last = list.previous();
-                }
-
-                @Override
-                public int nextIndex()
-                {
-                    return list.nextIndex();
-                }
-
-                @Override
-                public int previousIndex()
-                {
-                    return list.previousIndex();
-                }
-
-                @Override
-                public void remove()
-                {
-                    if (_last != null)
-                    {
-                        // This is not exactly the right semantic for repeated field names
-                        list.remove();
-                        _response.setHeader(_last.getName(), null);
-                    }
-                }
-
-                @Override
-                public void set(HttpField httpField)
-                {
-                    list.set(httpField);
-                    _response.setHeader(httpField.getName(), httpField.getValue());
-                }
-
-                @Override
-                public void add(HttpField httpField)
-                {
-                    list.add(httpField);
-                    _response.addHeader(httpField.getName(), httpField.getValue());
-                }
-            };
-        }
-
-        @Override
-        public Mutable add(String name, String value)
-        {
-            _response.addHeader(name, value);
-            return this;
-        }
-
-        @Override
-        public Mutable add(HttpHeader header, HttpHeaderValue value)
-        {
-            _response.addHeader(header.asString(), value.asString());
-            return this;
-        }
-
-        @Override
-        public Mutable add(HttpHeader header, String value)
-        {
-            _response.addHeader(header.asString(), value);
-            return this;
-        }
-
-        @Override
-        public Mutable add(HttpField field)
-        {
-            _response.addHeader(field.getName(), field.getValue());
-            return this;
-        }
-
-        @Override
-        public Mutable put(HttpField field)
-        {
-            _response.setHeader(field.getName(), field.getValue());
-            return this;
-        }
-
-        @Override
-        public Mutable put(String name, String value)
-        {
-            _response.setHeader(name, value);
-            return this;
-        }
-
-        @Override
-        public Mutable put(HttpHeader header, HttpHeaderValue value)
-        {
-            _response.setHeader(header.asString(), value.asString());
-            return this;
-        }
-
-        @Override
-        public Mutable put(HttpHeader header, String value)
-        {
-            _response.setHeader(header.asString(), value);
-            return this;
-        }
-
-        @Override
-        public Mutable put(String name, List<String> list)
-        {
-            Objects.requireNonNull(name);
-            Objects.requireNonNull(list);
-            boolean first = true;
-            for (String s : list)
-            {
-                if (first)
-                    _response.setHeader(name, s);
-                else
-                    _response.addHeader(name, s);
-                first = false;
-            }
-            return this;
-        }
-
-        @Override
-        public Mutable remove(HttpHeader header)
-        {
-            _response.setHeader(header.asString(), null);
-            return this;
-        }
-
-        @Override
-        public Mutable remove(EnumSet<HttpHeader> headers)
-        {
-            for (HttpHeader header : headers)
-                remove(header);
-            return this;
-        }
-
-        @Override
-        public Mutable remove(String name)
-        {
-            _response.setHeader(name, null);
-            return this;
-        }
-    }
-
-    private static class ServletCoreResponse implements Response
-    {
-        // TODO fully implement this class and move it to the top level
-
-        private final HttpServletResponse _response;
-        private final ServletCoreRequest _coreRequest;
-        private final Response _coreResponse;
-        private final HttpFields.Mutable _httpFields;
-        private final boolean _included;
-
-        public ServletCoreResponse(ServletCoreRequest coreRequest, HttpServletResponse response, boolean included)
-        {
-            _coreRequest = coreRequest;
-            _response = response;
-            _coreResponse = ServletContextResponse.getServletContextResponse(response);
-            HttpFields.Mutable fields = new HttpServletResponseHttpFields(response);
-            if (included)
-            {
-                // If included, accept but ignore mutations.
-                fields = new HttpFields.Mutable.Wrapper(fields)
-                {
-                    @Override
-                    public HttpField onAddField(HttpField field)
-                    {
-                        return null;
-                    }
-
-                    @Override
-                    public boolean onRemoveField(HttpField field)
-                    {
-                        return false;
-                    }
-                };
-            }
-            _httpFields = fields;
-            _included = included;
-        }
-
-        @Override
-        public HttpFields.Mutable getHeaders()
-        {
-            return _httpFields;
-        }
-
-        public ServletContextResponse getServletContextResponse()
-        {
-            return ServletContextResponse.getServletContextResponse(_response);
-        }
-
-        @Override
-        public boolean isCommitted()
-        {
-            return _response.isCommitted();
-        }
-
-        /**
-         * Test if the HttpServletResponse is wrapped by the webapp.
-         *
-         * @return true if wrapped.
-         */
-        public boolean isHttpServletResponseWrapped()
-        {
-            return (_response instanceof HttpServletResponseWrapper);
-        }
-
-        /**
-         * Test if {@link HttpServletResponse#getOutputStream()} or
-         * {@link HttpServletResponse#getWriter()} has been called already
-         *
-         * @return true if {@link HttpServletResponse} has started to write or stream content
-         */
-        public boolean isWritingOrStreaming()
-        {
-            ServletContextResponse servletContextResponse = Response.as(_coreResponse, ServletContextResponse.class);
-            return servletContextResponse.isWritingOrStreaming();
-        }
-
-        public boolean isWriting()
-        {
-            ServletContextResponse servletContextResponse = Response.as(_coreResponse, ServletContextResponse.class);
-            return servletContextResponse.isWriting();
-        }
-
-        @Override
-        public void write(boolean last, ByteBuffer byteBuffer, Callback callback)
-        {
-            if (_included)
-                last = false;
-            try
-            {
-                if (BufferUtil.hasContent(byteBuffer))
-                {
-                    if (isWriting())
-                    {
-                        String characterEncoding = _response.getCharacterEncoding();
-                        try (ByteBufferInputStream bbis = new ByteBufferInputStream(byteBuffer);
-                             InputStreamReader reader = new InputStreamReader(bbis, characterEncoding))
-                        {
-                            IO.copy(reader, _response.getWriter());
-                        }
-
-                        if (last)
-                            _response.getWriter().close();
-                    }
-                    else
-                    {
-                        BufferUtil.writeTo(byteBuffer, _response.getOutputStream());
-                        if (last)
-                            _response.getOutputStream().close();
-                    }
-                }
-
-                callback.succeeded();
-            }
-            catch (Throwable t)
-            {
-                callback.failed(t);
-            }
-        }
-
-        @Override
-        public Request getRequest()
-        {
-            return _coreRequest;
-        }
-
-        @Override
-        public int getStatus()
-        {
-            return _response.getStatus();
-        }
-
-        @Override
-        public void setStatus(int code)
-        {
-            if (LOG.isDebugEnabled())
-                LOG.debug("{}.setStatus({})", this.getClass().getSimpleName(), code);
-            if (_included)
-                return;
-            _response.setStatus(code);
-        }
-
-        @Override
-        public Supplier<HttpFields> getTrailersSupplier()
-        {
-            return null;
-        }
-
-        @Override
-        public void setTrailersSupplier(Supplier<HttpFields> trailers)
-        {
-        }
-
-        @Override
-        public boolean isCompletedSuccessfully()
-        {
-            return _coreResponse.isCompletedSuccessfully();
-        }
-
-        @Override
-        public void reset()
-        {
-            _response.reset();
-        }
-
-        @Override
-        public CompletableFuture<Void> writeInterim(int status, HttpFields headers)
-        {
-            return null;
-        }
-
-        @Override
-        public String toString()
-        {
-            return "%s@%x{%s,%s}".formatted(this.getClass().getSimpleName(), hashCode(), this._coreRequest, _response);
-        }
-    }
-
-=======
->>>>>>> 13cf2dad
     private class ServletResourceService extends ResourceService implements ResourceService.WelcomeFactory
     {
         private final ServletContextHandler _servletContextHandler;
