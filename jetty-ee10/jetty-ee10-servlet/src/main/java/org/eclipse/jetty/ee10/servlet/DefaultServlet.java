//
// ========================================================================
// Copyright (c) 1995 Mort Bay Consulting Pty Ltd and others.
//
// This program and the accompanying materials are made available under the
// terms of the Eclipse Public License v. 2.0 which is available at
// https://www.eclipse.org/legal/epl-2.0, or the Apache License, Version 2.0
// which is available at https://www.apache.org/licenses/LICENSE-2.0.
//
// SPDX-License-Identifier: EPL-2.0 OR Apache-2.0
// ========================================================================
//

package org.eclipse.jetty.ee10.servlet;

import java.io.FileNotFoundException;
import java.io.IOException;
import java.io.InputStreamReader;
import java.nio.ByteBuffer;
import java.nio.file.InvalidPathException;
import java.time.Duration;
import java.util.ArrayList;
import java.util.EnumSet;
import java.util.Enumeration;
import java.util.HashSet;
import java.util.List;
import java.util.ListIterator;
import java.util.Objects;
import java.util.Optional;
import java.util.Set;
import java.util.StringTokenizer;
import java.util.concurrent.CompletableFuture;
import java.util.function.Function;
import java.util.function.Predicate;
import java.util.function.Supplier;
import java.util.stream.Collectors;

import jakarta.servlet.DispatcherType;
import jakarta.servlet.RequestDispatcher;
import jakarta.servlet.ServletContext;
import jakarta.servlet.ServletException;
import jakarta.servlet.UnavailableException;
import jakarta.servlet.http.HttpServlet;
import jakarta.servlet.http.HttpServletRequest;
import jakarta.servlet.http.HttpServletResponse;
import jakarta.servlet.http.HttpServletResponseWrapper;
import org.eclipse.jetty.http.CompressedContentFormat;
import org.eclipse.jetty.http.HttpException;
import org.eclipse.jetty.http.HttpField;
import org.eclipse.jetty.http.HttpFields;
import org.eclipse.jetty.http.HttpHeader;
import org.eclipse.jetty.http.HttpHeaderValue;
import org.eclipse.jetty.http.HttpStatus;
import org.eclipse.jetty.http.HttpURI;
import org.eclipse.jetty.http.MimeTypes;
import org.eclipse.jetty.http.content.FileMappingHttpContentFactory;
import org.eclipse.jetty.http.content.HttpContent;
import org.eclipse.jetty.http.content.PreCompressedHttpContentFactory;
import org.eclipse.jetty.http.content.ResourceHttpContentFactory;
import org.eclipse.jetty.http.content.ValidatingCachingHttpContentFactory;
import org.eclipse.jetty.http.content.VirtualHttpContentFactory;
import org.eclipse.jetty.io.ByteBufferInputStream;
import org.eclipse.jetty.io.ByteBufferPool;
import org.eclipse.jetty.server.Context;
import org.eclipse.jetty.server.HttpStream;
import org.eclipse.jetty.server.Request;
import org.eclipse.jetty.server.ResourceService;
import org.eclipse.jetty.server.Response;
import org.eclipse.jetty.server.Server;
import org.eclipse.jetty.server.handler.ContextHandler;
import org.eclipse.jetty.util.Blocker;
import org.eclipse.jetty.util.BufferUtil;
import org.eclipse.jetty.util.Callback;
import org.eclipse.jetty.util.IO;
import org.eclipse.jetty.util.URIUtil;
import org.eclipse.jetty.util.resource.Resource;
import org.eclipse.jetty.util.resource.ResourceFactory;
import org.eclipse.jetty.util.resource.Resources;
import org.slf4j.Logger;
import org.slf4j.LoggerFactory;

/**
 * TODO restore javadoc
 */
public class DefaultServlet extends HttpServlet
{
    private static final Logger LOG = LoggerFactory.getLogger(DefaultServlet.class);
    private ServletResourceService _resourceService;
    private boolean _welcomeServlets = false;
    private boolean _welcomeExactServlets = false;

    private ResourceFactory.Closeable _resourceFactory;
    private Resource _baseResource;

    private boolean _isPathInfoOnly = false;

    public ResourceService getResourceService()
    {
        return _resourceService;
    }

    @Override
    public void init() throws ServletException
    {
        ServletContextHandler servletContextHandler = initContextHandler(getServletContext());
        _resourceService = new ServletResourceService(servletContextHandler);
        _resourceService.setWelcomeFactory(_resourceService);

        _baseResource = servletContextHandler.getBaseResource();
        _resourceFactory = ResourceFactory.closeable();

        String rb = getInitParameter("baseResource", "resourceBase");
        if (rb != null)
        {
            try
            {
                _baseResource = _resourceFactory.newResource(rb);
            }
            catch (Exception e)
            {
                LOG.warn("Unable to create baseResource from {}", rb, e);
                throw new UnavailableException(e.toString());
            }
        }

        List<CompressedContentFormat> precompressedFormats = parsePrecompressedFormats(getInitParameter("precompressed"),
            getInitBoolean("gzip"), _resourceService.getPrecompressedFormats());

        // Try to get factory from ServletContext attribute.
        HttpContent.Factory contentFactory = (HttpContent.Factory)getServletContext().getAttribute(HttpContent.Factory.class.getName());
        if (contentFactory == null)
        {
            MimeTypes mimeTypes = servletContextHandler.getMimeTypes();
            contentFactory = new ResourceHttpContentFactory(ResourceFactory.of(_baseResource), mimeTypes);

            // Use the servers default stylesheet unless there is one explicitly set by an init param.
            Resource styleSheet = servletContextHandler.getServer().getDefaultStyleSheet();
            String stylesheetParam = getInitParameter("stylesheet");
            if (stylesheetParam != null)
            {
                try
                {
                    Resource s = _resourceFactory.newResource(stylesheetParam);
                    if (Resources.isReadableFile(s))
                        styleSheet = s;
                    else
                        LOG.warn("Stylesheet {} does not exist", stylesheetParam);
                }
                catch (Exception e)
                {
                    if (LOG.isDebugEnabled())
                        LOG.warn("Unable to use stylesheet: {}", stylesheetParam, e);
                    else
                        LOG.warn("Unable to use stylesheet: {} - {}", stylesheetParam, e.toString());
                }
            }

            if (getInitBoolean("useFileMappedBuffer", false))
                contentFactory = new FileMappingHttpContentFactory(contentFactory);

            contentFactory = new VirtualHttpContentFactory(contentFactory, styleSheet, "text/css");
            contentFactory = new PreCompressedHttpContentFactory(contentFactory, precompressedFormats);

            int maxCacheSize = getInitInt("maxCacheSize", -2);
            int maxCachedFileSize = getInitInt("maxCachedFileSize", -2);
            int maxCachedFiles = getInitInt("maxCachedFiles", -2);
            long cacheValidationTime = getInitParameter("cacheValidationTime") != null ? Long.parseLong(getInitParameter("cacheValidationTime")) : -2;
            if (maxCachedFiles != -2 || maxCacheSize != -2 || maxCachedFileSize != -2 || cacheValidationTime != -2)
            {
                ByteBufferPool bufferPool = getByteBufferPool(servletContextHandler);
                ValidatingCachingHttpContentFactory cached = new ValidatingCachingHttpContentFactory(contentFactory,
                    (cacheValidationTime > -2) ? cacheValidationTime : Duration.ofSeconds(1).toMillis(), bufferPool);
                contentFactory = cached;
                if (maxCacheSize >= 0)
                    cached.setMaxCacheSize(maxCacheSize);
                if (maxCachedFileSize >= -1)
                    cached.setMaxCachedFileSize(maxCachedFileSize);
                if (maxCachedFiles >= -1)
                    cached.setMaxCachedFiles(maxCachedFiles);
            }
        }
        _resourceService.setHttpContentFactory(contentFactory);

        if (servletContextHandler.getWelcomeFiles() == null)
            servletContextHandler.setWelcomeFiles(new String[]{"index.html", "index.jsp"});

        _resourceService.setAcceptRanges(getInitBoolean("acceptRanges", _resourceService.isAcceptRanges()));
        _resourceService.setDirAllowed(getInitBoolean("dirAllowed", _resourceService.isDirAllowed()));
        boolean redirectWelcome = getInitBoolean("redirectWelcome", false);
        _resourceService.setWelcomeMode(redirectWelcome ? ResourceService.WelcomeMode.REDIRECT : ResourceService.WelcomeMode.SERVE);
        _resourceService.setPrecompressedFormats(precompressedFormats);
        _resourceService.setEtags(getInitBoolean("etags", _resourceService.isEtags()));

        _isPathInfoOnly = getInitBoolean("pathInfoOnly", _isPathInfoOnly);

        if ("exact".equals(getInitParameter("welcomeServlets")))
        {
            _welcomeExactServlets = true;
            _welcomeServlets = false;
        }
        else
            _welcomeServlets = getInitBoolean("welcomeServlets", _welcomeServlets);

        int encodingHeaderCacheSize = getInitInt("encodingHeaderCacheSize", -1);
        if (encodingHeaderCacheSize >= 0)
            _resourceService.setEncodingCacheSize(encodingHeaderCacheSize);

        String cc = getInitParameter("cacheControl");
        if (cc != null)
            _resourceService.setCacheControl(cc);

        List<String> gzipEquivalentFileExtensions = new ArrayList<>();
        String otherGzipExtensions = getInitParameter("otherGzipFileExtensions");
        if (otherGzipExtensions != null)
        {
            //comma separated list
            StringTokenizer tok = new StringTokenizer(otherGzipExtensions, ",", false);
            while (tok.hasMoreTokens())
            {
                String s = tok.nextToken().trim();
                gzipEquivalentFileExtensions.add((s.charAt(0) == '.' ? s : "." + s));
            }
        }
        else
        {
            // .svgz files are gzipped svg files and must be served with Content-Encoding:gzip
            gzipEquivalentFileExtensions.add(".svgz");
        }
        _resourceService.setGzipEquivalentFileExtensions(gzipEquivalentFileExtensions);

        if (LOG.isDebugEnabled())
        {
            LOG.debug("  .baseResource = {}", _baseResource);
            LOG.debug("  .resourceFactory = {}", _resourceFactory);
            LOG.debug("  .resourceService = {}", _resourceService);
            LOG.debug("  .isPathInfoOnly = {}", _isPathInfoOnly);
            LOG.debug("  .welcomeExactServlets = {}", _welcomeExactServlets);
            LOG.debug("  .welcomeServlets = {}", _welcomeServlets);
        }
    }

    private static ByteBufferPool getByteBufferPool(ContextHandler contextHandler)
    {
        if (contextHandler == null)
            return new ByteBufferPool.NonPooling();
        Server server = contextHandler.getServer();
        if (server == null)
            return new ByteBufferPool.NonPooling();
        return server.getByteBufferPool();
    }

    private String getInitParameter(String name, String... deprecated)
    {
        String value = super.getInitParameter(name);
        if (value != null)
            return value;

        for (String d : deprecated)
        {
            value = super.getInitParameter(d);
            if (value != null)
            {
                LOG.warn("Deprecated {} used instead of {}", d, name);
                return value;
            }
        }

        return null;
    }

    @Override
    public void destroy()
    {
        super.destroy();
        IO.close(_resourceFactory);
    }

    private List<CompressedContentFormat> parsePrecompressedFormats(String precompressed, Boolean gzip, List<CompressedContentFormat> dft)
    {
        if (precompressed == null && gzip == null)
        {
            return dft;
        }
        List<CompressedContentFormat> ret = new ArrayList<>();
        if (precompressed != null && precompressed.indexOf('=') > 0)
        {
            for (String pair : precompressed.split(","))
            {
                String[] setting = pair.split("=");
                String encoding = setting[0].trim();
                String extension = setting[1].trim();
                ret.add(new CompressedContentFormat(encoding, extension));
                if (gzip == Boolean.TRUE && !ret.contains(CompressedContentFormat.GZIP))
                    ret.add(CompressedContentFormat.GZIP);
            }
        }
        else if (precompressed != null)
        {
            if (Boolean.parseBoolean(precompressed))
            {
                ret.add(CompressedContentFormat.BR);
                ret.add(CompressedContentFormat.GZIP);
            }
        }
        else if (gzip == Boolean.TRUE)
        {
            // gzip handling is for backwards compatibility with older Jetty
            ret.add(CompressedContentFormat.GZIP);
        }
        return ret;
    }

    private Boolean getInitBoolean(String name)
    {
        String value = getInitParameter(name);
        if (value == null || value.length() == 0)
            return null;
        return (value.startsWith("t") ||
            value.startsWith("T") ||
            value.startsWith("y") ||
            value.startsWith("Y") ||
            value.startsWith("1"));
    }

    private boolean getInitBoolean(String name, boolean dft)
    {
        return Optional.ofNullable(getInitBoolean(name)).orElse(dft);
    }

    private int getInitInt(String name, int dft)
    {
        String value = getInitParameter(name);
        if (value == null)
            value = getInitParameter(name);
        if (value != null && value.length() > 0)
            return Integer.parseInt(value);
        return dft;
    }

    protected ServletContextHandler initContextHandler(ServletContext servletContext)
    {
        if (servletContext instanceof ServletContextHandler.ServletContextApi api)
            return api.getContext().getServletContextHandler();

        Context context = ContextHandler.getCurrentContext();
        if (context instanceof ContextHandler.ScopedContext scopedContext)
            return scopedContext.getContextHandler();

        throw new IllegalArgumentException("The servletContext " + servletContext + " " +
            servletContext.getClass().getName() + " is not " + ContextHandler.ScopedContext.class.getName());
    }

    protected boolean isPathInfoOnly()
    {
        return _isPathInfoOnly;
    }

    @Override
    protected void doGet(HttpServletRequest req, HttpServletResponse resp) throws ServletException, IOException
    {
        String includedServletPath = (String)req.getAttribute(RequestDispatcher.INCLUDE_SERVLET_PATH);
        boolean included = includedServletPath != null;
        String encodedPathInContext;
        if (included)
            encodedPathInContext = URIUtil.encodePath(getIncludedPathInContext(req, includedServletPath, isPathInfoOnly()));
        else if (isPathInfoOnly())
            encodedPathInContext = URIUtil.encodePath(req.getPathInfo());
        else if (req instanceof ServletApiRequest apiRequest)
            encodedPathInContext = Context.getPathInContext(req.getContextPath(), apiRequest.getServletContextRequest().getHttpURI().getCanonicalPath());
        else
            encodedPathInContext = Context.getPathInContext(req.getContextPath(), URIUtil.canonicalPath(req.getRequestURI()));
        
        if (LOG.isDebugEnabled())
            LOG.debug("doGet(req={}, resp={}) pathInContext={}, included={}", req, resp, encodedPathInContext, included);

        try
        {
            HttpContent content = _resourceService.getContent(encodedPathInContext, ServletContextRequest.getServletContextRequest(req));
            if (LOG.isDebugEnabled())
                LOG.debug("content = {}", content);

            if (content == null || Resources.missing(content.getResource()))
            {
                if (included)
                {
                    /* https://github.com/jakartaee/servlet/blob/6.0.0-RELEASE/spec/src/main/asciidoc/servlet-spec-body.adoc#93-the-include-method
                     * 9.3 - If the default servlet is the target of a RequestDispatch.include() and the requested
                     * resource does not exist, then the default servlet MUST throw FileNotFoundException.
                     * If the exception isn’t caught and handled, and the response
                     * hasn’t been committed, the status code MUST be set to 500.
                     */
                    throw new FileNotFoundException(encodedPathInContext);
                }

                // no content
                resp.sendError(404);
            }
            else
            {
                ServletCoreRequest coreRequest = new ServletCoreRequest(req);
                ServletCoreResponse coreResponse = new ServletCoreResponse(coreRequest, resp);

                if (coreResponse.isCommitted())
                {
                    if (LOG.isDebugEnabled())
                        LOG.debug("Response already committed for {}", coreRequest.getHttpURI());
                    return;
                }

                // Servlet Filters could be interacting with the Response already.
                if (coreResponse.isHttpServletResponseWrapped() ||
                    coreResponse.isWritingOrStreaming())
                {
                    content = new UnknownLengthHttpContent(content);
                }

                ServletContextResponse contextResponse = coreResponse.getServletContextResponse();
                if (contextResponse != null)
                {
                    String characterEncoding = contextResponse.getRawCharacterEncoding();
                    if (characterEncoding != null)
                        content = new ForcedCharacterEncodingHttpContent(content, characterEncoding);
                }

                // serve content
                try (Blocker.Callback callback = Blocker.callback())
                {
                    _resourceService.doGet(coreRequest, coreResponse, callback, content);
                    callback.block();
                }
                catch (Exception e)
                {
                    throw new ServletException(e);
                }
            }
        }
        catch (InvalidPathException e)
        {
            if (LOG.isDebugEnabled())
                LOG.debug("InvalidPathException for pathInContext: {}", encodedPathInContext, e);
            if (included)
                throw new FileNotFoundException(encodedPathInContext);
            resp.setStatus(404);
        }
    }

    @Override
    protected void doHead(HttpServletRequest req, HttpServletResponse resp) throws ServletException, IOException
    {
        if (LOG.isDebugEnabled())
            LOG.debug("doHead(req={}, resp={}) (calling doGet())", req, resp);
        doGet(req, resp);
    }

    private static class ServletCoreRequest extends Request.Wrapper
    {
        // TODO fully implement this class and move it to the top level
        // TODO Some methods are directed to core that probably should be intercepted

        private final HttpServletRequest _servletRequest;
        private final HttpFields _httpFields;
        private final HttpURI _uri;

        ServletCoreRequest(HttpServletRequest request)
        {
            super(ServletContextRequest.getServletContextRequest(request));
            _servletRequest = request;

            HttpFields.Mutable fields = HttpFields.build();

            Enumeration<String> headerNames = request.getHeaderNames();
            while (headerNames.hasMoreElements())
            {
                String headerName = headerNames.nextElement();
                Enumeration<String> headerValues = request.getHeaders(headerName);
                while (headerValues.hasMoreElements())
                {
                    String headerValue = headerValues.nextElement();
                    fields.add(new HttpField(headerName, headerValue));
                }
            }

            _httpFields = fields.asImmutable();
            String includedServletPath = (String)request.getAttribute(RequestDispatcher.INCLUDE_SERVLET_PATH);
            boolean included = includedServletPath != null;
            if (request.getDispatcherType() == DispatcherType.REQUEST)
                _uri = getWrapped().getHttpURI();
            else if (included)
                _uri = Request.newHttpURIFrom(getWrapped(), URIUtil.encodePath(getIncludedPathInContext(request, includedServletPath, false)));
            else
                _uri = Request.newHttpURIFrom(getWrapped(), URIUtil.encodePath(URIUtil.addPaths(_servletRequest.getServletPath(), _servletRequest.getPathInfo())));
        }

        @Override
        public HttpFields getHeaders()
        {
            return _httpFields;
        }

        @Override
        public HttpURI getHttpURI()
        {
            return _uri;
        }

        @Override
        public String getId()
        {
            return _servletRequest.getRequestId();
        }

        @Override
        public String getMethod()
        {
            return _servletRequest.getMethod();
        }

        @Override
        public boolean isSecure()
        {
            return _servletRequest.isSecure();
        }

        @Override
        public boolean addErrorListener(Predicate<Throwable> onError)
        {
            return false;
        }

        @Override
        public void addHttpStreamWrapper(Function<HttpStream, HttpStream> wrapper)
        {
        }

        @Override
        public Object removeAttribute(String name)
        {
            Object value = _servletRequest.getAttribute(name);
            _servletRequest.removeAttribute(name);
            return value;
        }

        @Override
        public Object setAttribute(String name, Object attribute)
        {
            Object value = _servletRequest.getAttribute(name);
            _servletRequest.setAttribute(name, attribute);
            return value;
        }

        @Override
        public Object getAttribute(String name)
        {
            return _servletRequest.getAttribute(name);
        }

        @Override
        public Set<String> getAttributeNameSet()
        {
            Set<String> set = new HashSet<>();
            Enumeration<String> e = _servletRequest.getAttributeNames();
            while (e.hasMoreElements())
                set.add(e.nextElement());
            return set;
        }

        @Override
        public void clearAttributes()
        {
            Enumeration<String> e = _servletRequest.getAttributeNames();
            while (e.hasMoreElements())
                _servletRequest.removeAttribute(e.nextElement());
        }
    }

    private static class HttpServletResponseHttpFields implements HttpFields.Mutable
    {
        private final HttpServletResponse _response;

        private HttpServletResponseHttpFields(HttpServletResponse response)
        {
            _response = response;
        }

        @Override
        public ListIterator<HttpField> listIterator()
        {
            // The minimum requirement is to implement the listIterator, but it is inefficient.
            // Other methods are implemented for efficiency.
            final ListIterator<HttpField> list = _response.getHeaderNames().stream()
                .map(n -> new HttpField(n, _response.getHeader(n)))
                .collect(Collectors.toList())
                .listIterator();

            return new ListIterator<>()
            {
                HttpField _last;

                @Override
                public boolean hasNext()
                {
                    return list.hasNext();
                }

                @Override
                public HttpField next()
                {
                    return _last = list.next();
                }

                @Override
                public boolean hasPrevious()
                {
                    return list.hasPrevious();
                }

                @Override
                public HttpField previous()
                {
                    return _last = list.previous();
                }

                @Override
                public int nextIndex()
                {
                    return list.nextIndex();
                }

                @Override
                public int previousIndex()
                {
                    return list.previousIndex();
                }

                @Override
                public void remove()
                {
                    if (_last != null)
                    {
                        // This is not exactly the right semantic for repeated field names
                        list.remove();
                        _response.setHeader(_last.getName(), null);
                    }
                }

                @Override
                public void set(HttpField httpField)
                {
                    list.set(httpField);
                    _response.setHeader(httpField.getName(), httpField.getValue());
                }

                @Override
                public void add(HttpField httpField)
                {
                    list.add(httpField);
                    _response.addHeader(httpField.getName(), httpField.getValue());
                }
            };
        }

        @Override
        public Mutable add(String name, String value)
        {
            _response.addHeader(name, value);
            return this;
        }

        @Override
        public Mutable add(HttpHeader header, HttpHeaderValue value)
        {
            _response.addHeader(header.asString(), value.asString());
            return this;
        }

        @Override
        public Mutable add(HttpHeader header, String value)
        {
            _response.addHeader(header.asString(), value);
            return this;
        }

        @Override
        public Mutable add(HttpField field)
        {
            _response.addHeader(field.getName(), field.getValue());
            return this;
        }

        @Override
        public Mutable put(HttpField field)
        {
            _response.setHeader(field.getName(), field.getValue());
            return this;
        }

        @Override
        public Mutable put(String name, String value)
        {
            _response.setHeader(name, value);
            return this;
        }

        @Override
        public Mutable put(HttpHeader header, HttpHeaderValue value)
        {
            _response.setHeader(header.asString(), value.asString());
            return this;
        }

        @Override
        public Mutable put(HttpHeader header, String value)
        {
            _response.setHeader(header.asString(), value);
            return this;
        }

        @Override
        public Mutable put(String name, List<String> list)
        {
            Objects.requireNonNull(name);
            Objects.requireNonNull(list);
            boolean first = true;
            for (String s : list)
            {
                if (first)
                    _response.setHeader(name, s);
                else
                    _response.addHeader(name, s);
                first = false;
            }
            return this;
        }

        @Override
        public Mutable remove(HttpHeader header)
        {
            _response.setHeader(header.asString(), null);
            return this;
        }

        @Override
        public Mutable remove(EnumSet<HttpHeader> fields)
        {
            for (HttpHeader header : fields)
                remove(header);
            return this;
        }

        @Override
        public Mutable remove(String name)
        {
            _response.setHeader(name, null);
            return this;
        }
    }

    private static class ServletCoreResponse implements Response
    {
        // TODO fully implement this class and move it to the top level

        private final HttpServletResponse _response;
        private final ServletCoreRequest _coreRequest;
        private final Response _coreResponse;
        private final HttpFields.Mutable _httpFields;

        public ServletCoreResponse(ServletCoreRequest coreRequest, HttpServletResponse response)
        {
            _coreRequest = coreRequest;
            _response = response;
            _coreResponse = ServletContextResponse.getServletContextResponse(response);
            _httpFields = new HttpServletResponseHttpFields(response);
        }

        @Override
        public HttpFields.Mutable getHeaders()
        {
            return _httpFields;
        }

        public ServletContextResponse getServletContextResponse()
        {
            if (_response instanceof ServletApiResponse)
            {
                ServletApiResponse apiResponse = (ServletApiResponse)_response;
                return apiResponse.getResponse();
            }
            return null;
        }

        @Override
        public boolean isCommitted()
        {
            return _response.isCommitted();
        }

        /**
         * Test if the HttpServletResponse is wrapped by the webapp.
         *
         * @return true if wrapped.
         */
        public boolean isHttpServletResponseWrapped()
        {
            return (_response instanceof HttpServletResponseWrapper);
        }

        /**
         * Test if {@link HttpServletResponse#getOutputStream()} or
         * {@link HttpServletResponse#getWriter()} has been called already
         *
         * @return true if {@link HttpServletResponse} has started to write or stream content
         */
        public boolean isWritingOrStreaming()
        {
            ServletContextResponse servletContextResponse = Response.as(_coreResponse, ServletContextResponse.class);
            return servletContextResponse.isWritingOrStreaming();
        }

        public boolean isWriting()
        {
            ServletContextResponse servletContextResponse = Response.as(_coreResponse, ServletContextResponse.class);
            return servletContextResponse.isWriting();
        }

        @Override
        public void write(boolean last, ByteBuffer byteBuffer, Callback callback)
        {
            try
            {
                if (BufferUtil.hasContent(byteBuffer))
                {
                    if (isWriting())
                    {
                        String characterEncoding = _response.getCharacterEncoding();
                        try (ByteBufferInputStream bbis = new ByteBufferInputStream(byteBuffer);
                             InputStreamReader reader = new InputStreamReader(bbis, characterEncoding))
                        {
                            IO.copy(reader, _response.getWriter());
                        }

                        if (last)
                            _response.getWriter().close();
                    }
                    else
                    {
                        BufferUtil.writeTo(byteBuffer, _response.getOutputStream());
                        if (last)
                            _response.getOutputStream().close();
                    }
                }

                callback.succeeded();
            }
            catch (Throwable t)
            {
                callback.failed(t);
            }
        }

        @Override
        public Request getRequest()
        {
            return _coreRequest;
        }

        @Override
        public int getStatus()
        {
            return _response.getStatus();
        }

        @Override
        public void setStatus(int code)
        {
            if (LOG.isDebugEnabled())
                LOG.debug("{}.setStatus({})", this.getClass().getSimpleName(), code);
            _response.setStatus(code);
        }

        @Override
        public Supplier<HttpFields> getTrailersSupplier()
        {
            return null;
        }

        @Override
        public void setTrailersSupplier(Supplier<HttpFields> trailers)
        {
        }

        @Override
        public boolean isCompletedSuccessfully()
        {
            return _coreResponse.isCompletedSuccessfully();
        }

        @Override
        public void reset()
        {
            _response.reset();
        }

        @Override
        public CompletableFuture<Void> writeInterim(int status, HttpFields headers)
        {
            return null;
        }
    }

    private class ServletResourceService extends ResourceService implements ResourceService.WelcomeFactory
    {
        private final ServletContextHandler _servletContextHandler;

        ServletResourceService(ServletContextHandler servletContextHandler)
        {
            _servletContextHandler = servletContextHandler;
        }

        @Override
        public String getWelcomeTarget(Request coreRequest) throws IOException
        {
            String[] welcomes = _servletContextHandler.getWelcomeFiles();
            if (welcomes == null)
                return null;

            HttpServletRequest request = getServletRequest(coreRequest);
            String pathInContext = Request.getPathInContext(coreRequest);
            String requestTarget;
            String includedServletPath = (String)request.getAttribute(RequestDispatcher.INCLUDE_SERVLET_PATH);
            boolean included = includedServletPath != null;
            if (included)
                requestTarget = getIncludedPathInContext(request, includedServletPath, isPathInfoOnly());
            else
                requestTarget = isPathInfoOnly() ? request.getPathInfo() : pathInContext;

            String welcomeServlet = null;
            Resource base = _baseResource.resolve(requestTarget);
            if (Resources.isReadableDirectory(base))
            {
                for (String welcome : welcomes)
                {
                    Resource welcomePath = base.resolve(welcome);
                    String welcomeInContext = URIUtil.addPaths(pathInContext, welcome);

                    if (Resources.isReadableFile(welcomePath))
                        return welcomeInContext;

                    if ((_welcomeServlets || _welcomeExactServlets) && welcomeServlet == null)
                    {
                        ServletHandler.MappedServlet entry = _servletContextHandler.getServletHandler().getMappedServlet(welcomeInContext);
                        if (entry != null && entry.getServletHolder().getServletInstance() != DefaultServlet.this &&
                            (_welcomeServlets || (_welcomeExactServlets && entry.getPathSpec().getDeclaration().equals(welcomeInContext))))
                            welcomeServlet = welcomeInContext;
                    }
                }
            }
            return welcomeServlet;
        }

        @Override
<<<<<<< HEAD
        protected boolean redirectWelcome(Request request, Response response, Callback callback, String welcomeTarget) throws IOException
        {
            HttpServletRequest servletRequest = getServletRequest(request);
            HttpServletResponse servletResponse = getServletResponse(response);

            boolean included = servletRequest.getAttribute(RequestDispatcher.INCLUDE_REQUEST_URI) != null;
=======
        protected void handleWelcomeAction(Request coreRequest, Response coreResponse, Callback callback, WelcomeAction welcomeAction) throws IOException
        {
            HttpServletRequest request = getServletRequest(coreRequest);
            HttpServletResponse response = getServletResponse(coreResponse);
            ServletContext context = request.getServletContext();
            boolean included = isIncluded(request);

            String welcome = welcomeAction.target();
            if (LOG.isDebugEnabled())
                LOG.debug("Welcome: {}", welcomeAction);
>>>>>>> 3732b38e

            String servletPath = included ? (String)servletRequest.getAttribute(RequestDispatcher.INCLUDE_SERVLET_PATH)
                : servletRequest.getServletPath();

            if (isPathInfoOnly())
                welcomeTarget = URIUtil.addPaths(servletPath, welcomeTarget);

<<<<<<< HEAD
            servletResponse.setContentLength(0);
            servletResponse.sendRedirect(welcomeTarget); // Call API (might be overridden)
            callback.succeeded();
            return true;
        }

        @Override
        protected boolean serveWelcome(Request request, Response response, Callback callback, String welcomeTarget) throws IOException
        {
            HttpServletRequest servletRequest = getServletRequest(request);
            HttpServletResponse servletResponse = getServletResponse(response);

            boolean included = servletRequest.getAttribute(RequestDispatcher.INCLUDE_REQUEST_URI) != null;

            RequestDispatcher dispatcher = servletRequest.getServletContext().getRequestDispatcher(welcomeTarget);
            if (dispatcher == null)
                return false;

            try
            {
                if (included)
                {
                    dispatcher.include(servletRequest, servletResponse);
=======
                        response.setContentLength(0);
                        if (LOG.isDebugEnabled())
                            LOG.debug("sendRedirect{})", welcome);
                        response.sendRedirect(welcome); // Call API (might be overridden)
                        callback.succeeded();
                    }
>>>>>>> 3732b38e
                }
                else
                {
                    servletRequest.setAttribute("org.eclipse.jetty.server.welcome", welcomeTarget);
                    dispatcher.forward(servletRequest, servletResponse);
                }
                callback.succeeded();
            }
            catch (ServletException e)
            {
                callback.failed(e);
            }
            return true;
        }

        @Override
        protected boolean rehandleWelcome(Request request, Response response, Callback callback, String welcomeTarget) throws IOException
        {
            return serveWelcome(request, response, callback, welcomeTarget);
        }

        @Override
        protected void writeHttpError(Request coreRequest, Response coreResponse, Callback callback, int statusCode)
        {
            if (LOG.isDebugEnabled())
                LOG.debug("writeHttpError(coreRequest={}, coreResponse={}, callback={}, statusCode={})", coreRequest, coreResponse, callback, statusCode);
            writeHttpError(coreRequest, coreResponse, callback, statusCode, null, null);
        }

        @Override
        protected void writeHttpError(Request coreRequest, Response coreResponse, Callback callback, Throwable cause)
        {
            if (LOG.isDebugEnabled())
                LOG.debug("writeHttpError(coreRequest={}, coreResponse={}, callback={}, cause={})", coreRequest, coreResponse, callback, cause, cause);

            int statusCode = HttpStatus.INTERNAL_SERVER_ERROR_500;
            String reason = null;
            if (cause instanceof HttpException httpException)
            {
                statusCode = httpException.getCode();
                reason = httpException.getReason();
            }
            writeHttpError(coreRequest, coreResponse, callback, statusCode, reason, cause);
        }

        @Override
        protected void writeHttpError(Request coreRequest, Response coreResponse, Callback callback, int statusCode, String reason, Throwable cause)
        {
            if (LOG.isDebugEnabled())
                LOG.debug("writeHttpError(coreRequest={}, coreResponse={}, callback={}, statusCode={}, reason={}, cause={})", coreRequest, coreResponse, callback, statusCode, reason, cause, cause);
            HttpServletRequest request = getServletRequest(coreRequest);
            HttpServletResponse response = getServletResponse(coreResponse);
            try
            {
                // TODO: not sure if this is allowed here.
                if (cause != null)
                    request.setAttribute(RequestDispatcher.ERROR_EXCEPTION, cause);
                response.sendError(statusCode, reason);
            }
            catch (IOException e)
            {
                // TODO: Need a better exception?
                throw new RuntimeException(e);
            }
            finally
            {
                callback.succeeded();
            }
        }

        @Override
        protected boolean passConditionalHeaders(Request request, Response response, HttpContent content, Callback callback) throws IOException
        {
            boolean included = isIncluded(getServletRequest(request));
            if (included)
                return false;
            return super.passConditionalHeaders(request, response, content, callback);
        }

        private HttpServletRequest getServletRequest(Request request)
        {
            // TODO, this unwrapping is fragile
            return ((ServletCoreRequest)request)._servletRequest;
        }

        private HttpServletResponse getServletResponse(Response response)
        {
            // TODO, this unwrapping is fragile
            return ((ServletCoreResponse)response)._response;
        }
    }

    private static String getIncludedPathInContext(HttpServletRequest request, String includedServletPath, boolean isPathInfoOnly)
    {
        String servletPath = isPathInfoOnly ? "/" : includedServletPath;
        String pathInfo = (String)request.getAttribute(RequestDispatcher.INCLUDE_PATH_INFO);
        return URIUtil.addPaths(servletPath, pathInfo);
    }

    private static boolean isIncluded(HttpServletRequest request)
    {
        return request.getAttribute(RequestDispatcher.INCLUDE_REQUEST_URI) != null;
    }

    /**
     * Wrap an existing HttpContent with one that takes has an unknown/unspecified length.
     */
    private static class UnknownLengthHttpContent extends HttpContent.Wrapper
    {
        public UnknownLengthHttpContent(HttpContent content)
        {
            super(content);
        }

        @Override
        public HttpField getContentLength()
        {
            return null;
        }

        @Override
        public long getContentLengthValue()
        {
            return -1;
        }
    }

    private static class ForcedCharacterEncodingHttpContent extends HttpContent.Wrapper
    {
        private final String characterEncoding;
        private final String contentType;

        public ForcedCharacterEncodingHttpContent(HttpContent content, String characterEncoding)
        {
            super(content);
            this.characterEncoding = characterEncoding;
            String mimeType = content.getContentTypeValue();
            int idx = mimeType.indexOf(";charset");
            if (idx >= 0)
                mimeType = mimeType.substring(0, idx);
            this.contentType = mimeType + ";charset=" + this.characterEncoding;
        }

        @Override
        public HttpField getContentType()
        {
            return new HttpField(HttpHeader.CONTENT_TYPE, this.contentType);
        }

        @Override
        public String getContentTypeValue()
        {
            return this.contentType;
        }

        @Override
        public String getCharacterEncoding()
        {
            return this.characterEncoding;
        }
    }
}<|MERGE_RESOLUTION|>--- conflicted
+++ resolved
@@ -369,7 +369,7 @@
             encodedPathInContext = Context.getPathInContext(req.getContextPath(), apiRequest.getServletContextRequest().getHttpURI().getCanonicalPath());
         else
             encodedPathInContext = Context.getPathInContext(req.getContextPath(), URIUtil.canonicalPath(req.getRequestURI()));
-        
+
         if (LOG.isDebugEnabled())
             LOG.debug("doGet(req={}, resp={}) pathInContext={}, included={}", req, resp, encodedPathInContext, included);
 
@@ -911,13 +911,13 @@
     {
         private final ServletContextHandler _servletContextHandler;
 
-        ServletResourceService(ServletContextHandler servletContextHandler)
+        private ServletResourceService(ServletContextHandler servletContextHandler)
         {
             _servletContextHandler = servletContextHandler;
         }
 
         @Override
-        public String getWelcomeTarget(Request coreRequest) throws IOException
+        public String getWelcomeTarget(Request coreRequest)
         {
             String[] welcomes = _servletContextHandler.getWelcomeFiles();
             if (welcomes == null)
@@ -958,25 +958,12 @@
         }
 
         @Override
-<<<<<<< HEAD
         protected boolean redirectWelcome(Request request, Response response, Callback callback, String welcomeTarget) throws IOException
         {
             HttpServletRequest servletRequest = getServletRequest(request);
             HttpServletResponse servletResponse = getServletResponse(response);
 
-            boolean included = servletRequest.getAttribute(RequestDispatcher.INCLUDE_REQUEST_URI) != null;
-=======
-        protected void handleWelcomeAction(Request coreRequest, Response coreResponse, Callback callback, WelcomeAction welcomeAction) throws IOException
-        {
-            HttpServletRequest request = getServletRequest(coreRequest);
-            HttpServletResponse response = getServletResponse(coreResponse);
-            ServletContext context = request.getServletContext();
-            boolean included = isIncluded(request);
-
-            String welcome = welcomeAction.target();
-            if (LOG.isDebugEnabled())
-                LOG.debug("Welcome: {}", welcomeAction);
->>>>>>> 3732b38e
+            boolean included = isIncluded(servletRequest);
 
             String servletPath = included ? (String)servletRequest.getAttribute(RequestDispatcher.INCLUDE_SERVLET_PATH)
                 : servletRequest.getServletPath();
@@ -984,9 +971,8 @@
             if (isPathInfoOnly())
                 welcomeTarget = URIUtil.addPaths(servletPath, welcomeTarget);
 
-<<<<<<< HEAD
             servletResponse.setContentLength(0);
-            servletResponse.sendRedirect(welcomeTarget); // Call API (might be overridden)
+            servletResponse.sendRedirect(welcomeTarget);
             callback.succeeded();
             return true;
         }
@@ -997,7 +983,7 @@
             HttpServletRequest servletRequest = getServletRequest(request);
             HttpServletResponse servletResponse = getServletResponse(response);
 
-            boolean included = servletRequest.getAttribute(RequestDispatcher.INCLUDE_REQUEST_URI) != null;
+            boolean included = isIncluded(servletRequest);
 
             RequestDispatcher dispatcher = servletRequest.getServletContext().getRequestDispatcher(welcomeTarget);
             if (dispatcher == null)
@@ -1008,14 +994,6 @@
                 if (included)
                 {
                     dispatcher.include(servletRequest, servletResponse);
-=======
-                        response.setContentLength(0);
-                        if (LOG.isDebugEnabled())
-                            LOG.debug("sendRedirect{})", welcome);
-                        response.sendRedirect(welcome); // Call API (might be overridden)
-                        callback.succeeded();
-                    }
->>>>>>> 3732b38e
                 }
                 else
                 {
