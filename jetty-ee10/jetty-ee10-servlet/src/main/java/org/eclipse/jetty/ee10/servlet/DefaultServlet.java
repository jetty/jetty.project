//
// ========================================================================
// Copyright (c) 1995 Mort Bay Consulting Pty Ltd and others.
//
// This program and the accompanying materials are made available under the
// terms of the Eclipse Public License v. 2.0 which is available at
// https://www.eclipse.org/legal/epl-2.0, or the Apache License, Version 2.0
// which is available at https://www.apache.org/licenses/LICENSE-2.0.
//
// SPDX-License-Identifier: EPL-2.0 OR Apache-2.0
// ========================================================================
//

package org.eclipse.jetty.ee10.servlet;

import java.io.FileNotFoundException;
import java.io.IOException;
import java.io.InputStreamReader;
import java.net.URI;
import java.nio.ByteBuffer;
import java.nio.file.InvalidPathException;
import java.time.Duration;
import java.util.ArrayList;
import java.util.EnumSet;
import java.util.Enumeration;
import java.util.HashSet;
import java.util.List;
import java.util.ListIterator;
import java.util.Locale;
import java.util.Objects;
import java.util.Optional;
import java.util.Set;
import java.util.StringTokenizer;
import java.util.concurrent.CompletableFuture;
import java.util.function.Supplier;
import java.util.stream.Collectors;

import jakarta.servlet.DispatcherType;
import jakarta.servlet.RequestDispatcher;
import jakarta.servlet.ServletContext;
import jakarta.servlet.ServletException;
import jakarta.servlet.UnavailableException;
import jakarta.servlet.http.HttpServlet;
import jakarta.servlet.http.HttpServletRequest;
import jakarta.servlet.http.HttpServletResponse;
import jakarta.servlet.http.HttpServletResponseWrapper;
import jakarta.servlet.http.MappingMatch;
import org.eclipse.jetty.http.CompressedContentFormat;
import org.eclipse.jetty.http.HttpException;
import org.eclipse.jetty.http.HttpField;
import org.eclipse.jetty.http.HttpFields;
import org.eclipse.jetty.http.HttpHeader;
import org.eclipse.jetty.http.HttpHeaderValue;
import org.eclipse.jetty.http.HttpStatus;
import org.eclipse.jetty.http.HttpURI;
import org.eclipse.jetty.http.MimeTypes;
import org.eclipse.jetty.http.content.FileMappingHttpContentFactory;
import org.eclipse.jetty.http.content.HttpContent;
import org.eclipse.jetty.http.content.PreCompressedHttpContentFactory;
import org.eclipse.jetty.http.content.ResourceHttpContentFactory;
import org.eclipse.jetty.http.content.ValidatingCachingHttpContentFactory;
import org.eclipse.jetty.http.content.VirtualHttpContentFactory;
import org.eclipse.jetty.io.ByteBufferInputStream;
import org.eclipse.jetty.io.ByteBufferPool;
import org.eclipse.jetty.server.Context;
import org.eclipse.jetty.server.Request;
import org.eclipse.jetty.server.ResourceService;
import org.eclipse.jetty.server.Response;
import org.eclipse.jetty.server.Server;
import org.eclipse.jetty.server.handler.ContextHandler;
import org.eclipse.jetty.util.Blocker;
import org.eclipse.jetty.util.BufferUtil;
import org.eclipse.jetty.util.Callback;
import org.eclipse.jetty.util.IO;
import org.eclipse.jetty.util.URIUtil;
import org.eclipse.jetty.util.resource.Resource;
import org.eclipse.jetty.util.resource.ResourceFactory;
import org.eclipse.jetty.util.resource.Resources;
import org.slf4j.Logger;
import org.slf4j.LoggerFactory;

/**
 * <p>The default Servlet, normally mapped to {@code /}, that handles static resources.</p>
 * <p>The following init parameters are supported:</p>
 * <dl>
 *   <dt>acceptRanges</dt>
 *   <dd>
 *     Use {@code true} to accept range requests, defaults to {@code true}.
 *   </dd>
 *   <dt>baseResource</dt>
 *   <dd>
 *     Defaults to the context's baseResource.
 *     The root directory to look for static resources.
 *   </dd>
 *   <dt>cacheControl</dt>
 *   <dd>
 *     The value of the {@code Cache-Control} header.
 *     If omitted, no {@code Cache-Control} header is generated in responses.
 *     By default is omitted.
 *   </dd>
 *   <dt>cacheValidationTime</dt>
 *   <dd>
 *     How long in milliseconds a resource is cached.
 *     If omitted, defaults to {@code 1000} ms.
 *     Use {@code -1} to cache forever or {@code 0} to not cache.
 *   </dd>
 *   <dt>dirAllowed</dt>
 *   <dd>
 *     Use {@code true} to serve directory listing if no welcome file is found.
 *     Otherwise responds with {@code 403 Forbidden}.
 *     Defaults to {@code true}.
 *   </dd>
 *   <dt>encodingHeaderCacheSize</dt>
 *   <dd>
 *     Max number of cached {@code Accept-Encoding} entries.
 *     Use {@code -1} for the default value (100), {@code 0} for no cache.
 *   </dd>
 *   <dt>etags</dt>
 *   <dd>
 *     Use {@code true} to generate ETags in responses.
 *     Defaults to {@code false}.
 *   </dd>
 *   <dt>maxCachedFiles</dt>
 *   <dd>
 *     The max number of cached static resources.
 *     Use {@code -1} for the default value (2048) or {@code 0} for no cache.
 *   </dd>
 *   <dt>maxCachedFileSize</dt>
 *   <dd>
 *     The max size in bytes of a single cached static resource.
 *     Use {@code -1} for the default value (128 MiB) or {@code 0} for no cache.
 *   </dd>
 *   <dt>maxCacheSize</dt>
 *   <dd>
 *     The max size in bytes of the cache for static resources.
 *     Use {@code -1} for the default value (256 MiB) or {@code 0} for no cache.
 *   </dd>
 *   <dt>otherGzipFileExtensions</dt>
 *   <dd>
 *     A comma-separated list of extensions of files whose content is implicitly
 *     gzipped.
 *     Defaults to {@code .svgz}.
 *   </dd>
 *   <dt>precompressed</dt>
 *   <dd>
 *     Omitted by default, so that no pre-compressed content will be served.
 *     If set to {@code true}, the default set of pre-compressed formats will be used.
 *     Otherwise can be set to a comma-separated list of {@code encoding=extension} pairs,
 *     such as: {@code br=.br,gzip=.gz,bzip2=.bz}, where {@code encoding} is used as the
 *     value for the {@code Content-Encoding} header.
 *   </dd>
 *   <dt>redirectWelcome</dt>
 *   <dd>
 *     Use {@code true} to redirect welcome files, otherwise they are forwarded.
 *     Defaults to {@code false}.
 *   </dd>
 *   <dt>stylesheet</dt>
 *   <dd>
 *     Defaults to the {@code Server}'s default stylesheet, {@code jetty-dir.css}.
 *     The path of a custom stylesheet to style the directory listing HTML.
 *   </dd>
 *   <dt>useFileMappedBuffer</dt>
 *   <dd>
 *     Use {@code true} to use file mapping to serve static resources.
 *     Defaults to {@code false}.
 *   </dd>
 *   <dt>welcomeServlets</dt>
 *   <dd>
 *     Use {@code false} to only serve welcome resources from the file system.
 *     Use {@code true} to dispatch welcome resources to a matching Servlet
 *     (for example mapped to {@code *.welcome}), when the welcome resources
 *     does not exist on file system.
 *     Use {@code exact} to dispatch welcome resource to a Servlet whose mapping
 *     is exactly the same as the welcome resource (for example {@code /index.welcome}),
 *     when the welcome resources does not exist on file system.
 *     Defaults to {@code false}.
 *   </dd>
 * </dl>
 */
public class DefaultServlet extends HttpServlet
{
    private static final Logger LOG = LoggerFactory.getLogger(DefaultServlet.class);
    public static final String CONTEXT_INIT = "org.eclipse.jetty.servlet.Default.";

    private ServletContextHandler _contextHandler;
    private ServletResourceService _resourceService;
    private WelcomeServletMode _welcomeServletMode;
    private Resource _baseResource;

    public ResourceService getResourceService()
    {
        return _resourceService;
    }

    @Override
    public void init() throws ServletException
    {
        _contextHandler = initContextHandler(getServletContext());
        _resourceService = new ServletResourceService(_contextHandler);
        _resourceService.setWelcomeFactory(_resourceService);
        _baseResource = _contextHandler.getBaseResource();

        String rb = getInitParameter("baseResource", "resourceBase");
        if (rb != null)
        {
            try
            {
                _baseResource = Objects.requireNonNull(_contextHandler.newResource(rb));
            }
            catch (Exception e)
            {
                LOG.warn("Unable to create baseResource from {}", rb, e);
                throw new UnavailableException(e.toString());
            }
        }

        List<CompressedContentFormat> precompressedFormats = parsePrecompressedFormats(getInitParameter("precompressed"),
            getInitBoolean("gzip"), _resourceService.getPrecompressedFormats());

        // Try to get factory from ServletContext attribute.
        HttpContent.Factory contentFactory = (HttpContent.Factory)getServletContext().getAttribute(HttpContent.Factory.class.getName());
        if (contentFactory == null)
        {
            MimeTypes mimeTypes = _contextHandler.getMimeTypes();
            ResourceFactory resourceFactory = _baseResource != null ? ResourceFactory.of(_baseResource) : this::getResource;
            contentFactory = new ResourceHttpContentFactory(resourceFactory, mimeTypes);

            // Use the servers default stylesheet unless there is one explicitly set by an init param.
            Resource styleSheet = _contextHandler.getServer().getDefaultStyleSheet();
            String stylesheetParam = getInitParameter("stylesheet");
            if (stylesheetParam != null)
            {
                try
                {
                    HttpContent styleSheetContent = contentFactory.getContent(stylesheetParam);
                    Resource s = styleSheetContent == null ? null : styleSheetContent.getResource();
                    if (Resources.isReadableFile(s))
                        styleSheet = s;
                    else
                        LOG.warn("Stylesheet {} does not exist", stylesheetParam);
                }
                catch (Exception e)
                {
                    if (LOG.isDebugEnabled())
                        LOG.warn("Unable to use stylesheet: {}", stylesheetParam, e);
                    else
                        LOG.warn("Unable to use stylesheet: {} - {}", stylesheetParam, e.toString());
                }
            }

            if (getInitBoolean("useFileMappedBuffer", false))
                contentFactory = new FileMappingHttpContentFactory(contentFactory);

            contentFactory = new VirtualHttpContentFactory(contentFactory, styleSheet, "text/css");
            contentFactory = new PreCompressedHttpContentFactory(contentFactory, precompressedFormats);

            int maxCacheSize = getInitInt("maxCacheSize", -2);
            int maxCachedFileSize = getInitInt("maxCachedFileSize", -2);
            int maxCachedFiles = getInitInt("maxCachedFiles", -2);
            long cacheValidationTime = getInitParameter("cacheValidationTime") != null ? Long.parseLong(getInitParameter("cacheValidationTime")) : -2;
            if (maxCachedFiles != -2 || maxCacheSize != -2 || maxCachedFileSize != -2 || cacheValidationTime != -2)
            {
                ByteBufferPool bufferPool = getByteBufferPool(_contextHandler);
                ValidatingCachingHttpContentFactory cached = new ValidatingCachingHttpContentFactory(contentFactory,
                    (cacheValidationTime > -2) ? cacheValidationTime : Duration.ofSeconds(1).toMillis(), bufferPool);
                contentFactory = cached;
                if (maxCacheSize >= 0)
                    cached.setMaxCacheSize(maxCacheSize);
                if (maxCachedFileSize >= 0)
                    cached.setMaxCachedFileSize(maxCachedFileSize);
                if (maxCachedFiles >= 0)
                    cached.setMaxCachedFiles(maxCachedFiles);
            }
        }
        _resourceService.setHttpContentFactory(contentFactory);

        if (_contextHandler.getWelcomeFiles() == null)
            _contextHandler.setWelcomeFiles(new String[]{"index.html", "index.jsp"});

        _resourceService.setAcceptRanges(getInitBoolean("acceptRanges", _resourceService.isAcceptRanges()));
        _resourceService.setDirAllowed(getInitBoolean("dirAllowed", _resourceService.isDirAllowed()));
        boolean redirectWelcome = getInitBoolean("redirectWelcome", false);
        _resourceService.setWelcomeMode(redirectWelcome ? ResourceService.WelcomeMode.REDIRECT : ResourceService.WelcomeMode.SERVE);
        _resourceService.setPrecompressedFormats(precompressedFormats);
        _resourceService.setEtags(getInitBoolean("etags", _resourceService.isEtags()));

        _welcomeServletMode = WelcomeServletMode.NONE;
        String welcomeServlets = getInitParameter("welcomeServlets");
        if (welcomeServlets != null)
        {
            welcomeServlets = welcomeServlets.toLowerCase(Locale.ENGLISH);
            _welcomeServletMode = switch (welcomeServlets)
            {
                case "true" -> WelcomeServletMode.MATCH;
                case "exact" -> WelcomeServletMode.EXACT;
                default -> WelcomeServletMode.NONE;
            };
        }

        int encodingHeaderCacheSize = getInitInt("encodingHeaderCacheSize", -1);
        if (encodingHeaderCacheSize >= 0)
            _resourceService.setEncodingCacheSize(encodingHeaderCacheSize);

        String cc = getInitParameter("cacheControl");
        if (cc != null)
            _resourceService.setCacheControl(cc);

        List<String> gzipEquivalentFileExtensions = new ArrayList<>();
        String otherGzipExtensions = getInitParameter("otherGzipFileExtensions");
        if (otherGzipExtensions != null)
        {
            //comma separated list
            StringTokenizer tok = new StringTokenizer(otherGzipExtensions, ",", false);
            while (tok.hasMoreTokens())
            {
                String s = tok.nextToken().trim();
                gzipEquivalentFileExtensions.add((s.charAt(0) == '.' ? s : "." + s));
            }
        }
        else
        {
            // .svgz files are gzipped svg files and must be served with Content-Encoding:gzip
            gzipEquivalentFileExtensions.add(".svgz");
        }
        _resourceService.setGzipEquivalentFileExtensions(gzipEquivalentFileExtensions);

        if (LOG.isDebugEnabled())
        {
            LOG.debug("  .baseResource = {}", _baseResource);
            LOG.debug("  .resourceService = {}", _resourceService);
            LOG.debug("  .welcomeServletMode = {}", _welcomeServletMode);
        }
    }

    private static ByteBufferPool getByteBufferPool(ContextHandler contextHandler)
    {
        if (contextHandler == null)
            return new ByteBufferPool.NonPooling();
        Server server = contextHandler.getServer();
        if (server == null)
            return new ByteBufferPool.NonPooling();
        return server.getByteBufferPool();
    }

    private String getInitParameter(String name, String... deprecated)
    {
        String value = super.getInitParameter(name);
        if (value != null)
            return value;

        for (String d : deprecated)
        {
            value = super.getInitParameter(d);
            if (value != null)
            {
                LOG.warn("Deprecated {} used instead of {}", d, name);
                return value;
            }
        }

        return null;
    }

    private List<CompressedContentFormat> parsePrecompressedFormats(String precompressed, Boolean gzip, List<CompressedContentFormat> dft)
    {
        if (precompressed == null && gzip == null)
        {
            return dft;
        }
        List<CompressedContentFormat> ret = new ArrayList<>();
        if (precompressed != null && precompressed.indexOf('=') > 0)
        {
            for (String pair : precompressed.split(","))
            {
                String[] setting = pair.split("=");
                String encoding = setting[0].trim();
                String extension = setting[1].trim();
                ret.add(new CompressedContentFormat(encoding, extension));
                if (gzip == Boolean.TRUE && !ret.contains(CompressedContentFormat.GZIP))
                    ret.add(CompressedContentFormat.GZIP);
            }
        }
        else if (precompressed != null)
        {
            if (Boolean.parseBoolean(precompressed))
            {
                ret.add(CompressedContentFormat.BR);
                ret.add(CompressedContentFormat.GZIP);
            }
        }
        else if (gzip == Boolean.TRUE)
        {
            // gzip handling is for backwards compatibility with older Jetty
            ret.add(CompressedContentFormat.GZIP);
        }
        return ret;
    }

    /**
     * <p>
     *     Returns a {@code String} containing the value of the named initialization parameter, or null if the parameter does not exist.
     * </p>
     *
     * <p>
     *     Parameter lookup first checks the {@link ServletContext#getInitParameter(String)} for the
     *     parameter prefixed with {@code org.eclipse.jetty.servlet.Default.}, then checks
     *     {@link jakarta.servlet.ServletConfig#getInitParameter(String)} for the actual value
     * </p>
     *
     * @param name a {@code String} specifying the name of the initialization parameter
     * @return a {@code String} containing the value of the initialization parameter
     */
    @Override
    public String getInitParameter(String name)
    {
        String value = getServletContext().getInitParameter(CONTEXT_INIT + name);
        if (value == null)
            value = super.getInitParameter(name);
        return value;
    }

    private Boolean getInitBoolean(String name)
    {
        String value = getInitParameter(name);
        if (value == null || value.length() == 0)
            return null;
        return (value.startsWith("t") ||
            value.startsWith("T") ||
            value.startsWith("y") ||
            value.startsWith("Y") ||
            value.startsWith("1"));
    }

    private boolean getInitBoolean(String name, boolean dft)
    {
        return Optional.ofNullable(getInitBoolean(name)).orElse(dft);
    }

    private int getInitInt(String name, int dft)
    {
        String value = getInitParameter(name);
        if (value != null && value.length() > 0)
            return Integer.parseInt(value);
        return dft;
    }

    protected ServletContextHandler initContextHandler(ServletContext servletContext)
    {
        if (servletContext instanceof ServletContextHandler.ServletContextApi api)
            return api.getContext().getServletContextHandler();

        Context context = ContextHandler.getCurrentContext();
        if (context instanceof ContextHandler.ScopedContext scopedContext)
            return scopedContext.getContextHandler();

        throw new IllegalArgumentException("The servletContext " + servletContext + " " +
            servletContext.getClass().getName() + " is not " + ContextHandler.ScopedContext.class.getName());
    }

    @Override
    protected void doGet(HttpServletRequest req, HttpServletResponse resp) throws ServletException, IOException
    {
        String includedServletPath = (String)req.getAttribute(RequestDispatcher.INCLUDE_SERVLET_PATH);
        String encodedPathInContext = getEncodedPathInContext(req, includedServletPath);
        boolean included = includedServletPath != null;

        if (LOG.isDebugEnabled())
            LOG.debug("doGet(req={}, resp={}) pathInContext={}, included={}", req, resp, encodedPathInContext, included);

        try
        {
            HttpContent content = _resourceService.getContent(encodedPathInContext, ServletContextRequest.getServletContextRequest(req));
            if (LOG.isDebugEnabled())
                LOG.debug("content = {}", content);

            if (content == null || Resources.missing(content.getResource()))
            {
                if (included)
                {
                    /* https://github.com/jakartaee/servlet/blob/6.0.0-RELEASE/spec/src/main/asciidoc/servlet-spec-body.adoc#93-the-include-method
                     * 9.3 - If the default servlet is the target of a RequestDispatch.include() and the requested
                     * resource does not exist, then the default servlet MUST throw FileNotFoundException.
                     * If the exception isn’t caught and handled, and the response
                     * hasn’t been committed, the status code MUST be set to 500.
                     */
                    throw new FileNotFoundException(encodedPathInContext);
                }

                // no content
                resp.sendError(404);
            }
            else
            {
                ServletCoreRequest coreRequest = new ServletCoreRequest(req);
                ServletCoreResponse coreResponse = new ServletCoreResponse(coreRequest, resp, included);

                if (coreResponse.isCommitted())
                {
                    if (LOG.isDebugEnabled())
                        LOG.debug("Response already committed for {}", coreRequest.getHttpURI());
                    return;
                }

                // Servlet Filters could be interacting with the Response already.
                if (coreResponse.isHttpServletResponseWrapped() ||
                    coreResponse.isWritingOrStreaming())
                {
                    content = new UnknownLengthHttpContent(content);
                }

                ServletContextResponse contextResponse = coreResponse.getServletContextResponse();
                if (contextResponse != null)
                {
                    String characterEncoding = contextResponse.getRawCharacterEncoding();
                    if (characterEncoding != null)
                        content = new ForcedCharacterEncodingHttpContent(content, characterEncoding);
                }

                // serve content
                try (Blocker.Callback callback = Blocker.callback())
                {
                    _resourceService.doGet(coreRequest, coreResponse, callback, content);
                    callback.block();
                }
                catch (Exception e)
                {
                    throw new ServletException(e);
                }
            }
        }
        catch (InvalidPathException e)
        {
            if (LOG.isDebugEnabled())
                LOG.debug("InvalidPathException for pathInContext: {}", encodedPathInContext, e);
            if (included)
                throw new FileNotFoundException(encodedPathInContext);
            resp.setStatus(404);
        }
    }

    protected String getEncodedPathInContext(HttpServletRequest req, String includedServletPath)
    {
        if (includedServletPath != null)
            return URIUtil.encodePath(getIncludedPathInContext(req, includedServletPath, !isDefaultMappingIncluded(req)));
        else if (!isDefaultMapping(req))
            return URIUtil.encodePath(req.getPathInfo());
        else if (req instanceof ServletApiRequest apiRequest)
            return Context.getPathInContext(req.getContextPath(), apiRequest.getRequest().getHttpURI().getCanonicalPath());
        else
            return Context.getPathInContext(req.getContextPath(), URIUtil.canonicalPath(req.getRequestURI()));
    }

    @Override
    protected void doHead(HttpServletRequest req, HttpServletResponse resp) throws ServletException, IOException
    {
        if (LOG.isDebugEnabled())
            LOG.debug("doHead(req={}, resp={}) (calling doGet())", req, resp);
        doGet(req, resp);
    }

    private Resource getResource(URI uri)
    {
        String uriPath = uri.getRawPath();
        Resource result = null;
        try
        {
            result = _contextHandler.getResource(uriPath);
        }
        catch (IOException x)
        {
            LOG.trace("IGNORED", x);
        }
        if (LOG.isDebugEnabled())
            LOG.debug("Resource {}={}", uriPath, result);
        return result;
    }

    private static class ServletCoreRequest extends Request.Wrapper
    {
        // TODO fully implement this class and move it to the top level
        // TODO Some methods are directed to core that probably should be intercepted

        private final HttpServletRequest _servletRequest;
        private final HttpFields _httpFields;
        private final HttpURI _uri;

        ServletCoreRequest(HttpServletRequest request)
        {
            super(ServletContextRequest.getServletContextRequest(request));
            _servletRequest = request;

            HttpFields.Mutable fields = HttpFields.build();

            Enumeration<String> headerNames = request.getHeaderNames();
            while (headerNames.hasMoreElements())
            {
                String headerName = headerNames.nextElement();
                Enumeration<String> headerValues = request.getHeaders(headerName);
                while (headerValues.hasMoreElements())
                {
                    String headerValue = headerValues.nextElement();
                    fields.add(new HttpField(headerName, headerValue));
                }
            }

            _httpFields = fields.asImmutable();
            String includedServletPath = (String)request.getAttribute(RequestDispatcher.INCLUDE_SERVLET_PATH);
            boolean included = includedServletPath != null;
            if (request.getDispatcherType() == DispatcherType.REQUEST)
                _uri = getWrapped().getHttpURI();
            else if (included)
                _uri = Request.newHttpURIFrom(getWrapped(), URIUtil.encodePath(getIncludedPathInContext(request, includedServletPath, false)));
            else
                _uri = Request.newHttpURIFrom(getWrapped(), URIUtil.encodePath(URIUtil.addPaths(_servletRequest.getServletPath(), _servletRequest.getPathInfo())));
        }

        @Override
        public HttpFields getHeaders()
        {
            return _httpFields;
        }

        @Override
        public HttpURI getHttpURI()
        {
            return _uri;
        }

        @Override
        public String getId()
        {
            return _servletRequest.getRequestId();
        }

        @Override
        public String getMethod()
        {
            return _servletRequest.getMethod();
        }

        @Override
        public boolean isSecure()
        {
            return _servletRequest.isSecure();
        }

        @Override
        public Object removeAttribute(String name)
        {
            Object value = _servletRequest.getAttribute(name);
            _servletRequest.removeAttribute(name);
            return value;
        }

        @Override
        public Object setAttribute(String name, Object attribute)
        {
            Object value = _servletRequest.getAttribute(name);
            _servletRequest.setAttribute(name, attribute);
            return value;
        }

        @Override
        public Object getAttribute(String name)
        {
            return _servletRequest.getAttribute(name);
        }

        @Override
        public Set<String> getAttributeNameSet()
        {
            Set<String> set = new HashSet<>();
            Enumeration<String> e = _servletRequest.getAttributeNames();
            while (e.hasMoreElements())
                set.add(e.nextElement());
            return set;
        }

        @Override
        public void clearAttributes()
        {
            Enumeration<String> e = _servletRequest.getAttributeNames();
            while (e.hasMoreElements())
                _servletRequest.removeAttribute(e.nextElement());
        }
    }

    private static class HttpServletResponseHttpFields implements HttpFields.Mutable
    {
        private final HttpServletResponse _response;

        private HttpServletResponseHttpFields(HttpServletResponse response)
        {
            _response = response;
        }

        @Override
        public ListIterator<HttpField> listIterator()
        {
            // The minimum requirement is to implement the listIterator, but it is inefficient.
            // Other methods are implemented for efficiency.
            final ListIterator<HttpField> list = _response.getHeaderNames().stream()
                .map(n -> new HttpField(n, _response.getHeader(n)))
                .collect(Collectors.toList())
                .listIterator();

            return new ListIterator<>()
            {
                HttpField _last;

                @Override
                public boolean hasNext()
                {
                    return list.hasNext();
                }

                @Override
                public HttpField next()
                {
                    return _last = list.next();
                }

                @Override
                public boolean hasPrevious()
                {
                    return list.hasPrevious();
                }

                @Override
                public HttpField previous()
                {
                    return _last = list.previous();
                }

                @Override
                public int nextIndex()
                {
                    return list.nextIndex();
                }

                @Override
                public int previousIndex()
                {
                    return list.previousIndex();
                }

                @Override
                public void remove()
                {
                    if (_last != null)
                    {
                        // This is not exactly the right semantic for repeated field names
                        list.remove();
                        _response.setHeader(_last.getName(), null);
                    }
                }

                @Override
                public void set(HttpField httpField)
                {
                    list.set(httpField);
                    _response.setHeader(httpField.getName(), httpField.getValue());
                }

                @Override
                public void add(HttpField httpField)
                {
                    list.add(httpField);
                    _response.addHeader(httpField.getName(), httpField.getValue());
                }
            };
        }

        @Override
        public Mutable add(String name, String value)
        {
            _response.addHeader(name, value);
            return this;
        }

        @Override
        public Mutable add(HttpHeader header, HttpHeaderValue value)
        {
            _response.addHeader(header.asString(), value.asString());
            return this;
        }

        @Override
        public Mutable add(HttpHeader header, String value)
        {
            _response.addHeader(header.asString(), value);
            return this;
        }

        @Override
        public Mutable add(HttpField field)
        {
            _response.addHeader(field.getName(), field.getValue());
            return this;
        }

        @Override
        public Mutable put(HttpField field)
        {
            _response.setHeader(field.getName(), field.getValue());
            return this;
        }

        @Override
        public Mutable put(String name, String value)
        {
            _response.setHeader(name, value);
            return this;
        }

        @Override
        public Mutable put(HttpHeader header, HttpHeaderValue value)
        {
            _response.setHeader(header.asString(), value.asString());
            return this;
        }

        @Override
        public Mutable put(HttpHeader header, String value)
        {
            _response.setHeader(header.asString(), value);
            return this;
        }

        @Override
        public Mutable put(String name, List<String> list)
        {
            Objects.requireNonNull(name);
            Objects.requireNonNull(list);
            boolean first = true;
            for (String s : list)
            {
                if (first)
                    _response.setHeader(name, s);
                else
                    _response.addHeader(name, s);
                first = false;
            }
            return this;
        }

        @Override
        public Mutable remove(HttpHeader header)
        {
            _response.setHeader(header.asString(), null);
            return this;
        }

        @Override
        public Mutable remove(EnumSet<HttpHeader> fields)
        {
            for (HttpHeader header : fields)
                remove(header);
            return this;
        }

        @Override
        public Mutable remove(String name)
        {
            _response.setHeader(name, null);
            return this;
        }
    }

    private static class ServletCoreResponse implements Response
    {
        // TODO fully implement this class and move it to the top level

        private final HttpServletResponse _response;
        private final ServletCoreRequest _coreRequest;
        private final Response _coreResponse;
        private final HttpFields.Mutable _httpFields;
        private final boolean _included;

        public ServletCoreResponse(ServletCoreRequest coreRequest, HttpServletResponse response, boolean included)
        {
            _coreRequest = coreRequest;
            _response = response;
            _coreResponse = ServletContextResponse.getServletContextResponse(response);
            HttpFields.Mutable fields = new HttpServletResponseHttpFields(response);
            if (included)
            {
                // If included, accept but ignore mutations.
                fields = new HttpFields.Mutable.Wrapper(fields)
                {
                    @Override
                    public HttpField onAddField(HttpField field)
                    {
                        return null;
                    }

                    @Override
                    public boolean onRemoveField(HttpField field)
                    {
                        return false;
                    }
                };
            }
            _httpFields = fields;
            _included = included;
        }

        @Override
        public HttpFields.Mutable getHeaders()
        {
            return _httpFields;
        }

        public ServletContextResponse getServletContextResponse()
        {
            return ServletContextResponse.getServletContextResponse(_response);
        }

        @Override
        public boolean isCommitted()
        {
            return _response.isCommitted();
        }

        /**
         * Test if the HttpServletResponse is wrapped by the webapp.
         *
         * @return true if wrapped.
         */
        public boolean isHttpServletResponseWrapped()
        {
            return (_response instanceof HttpServletResponseWrapper);
        }

        /**
         * Test if {@link HttpServletResponse#getOutputStream()} or
         * {@link HttpServletResponse#getWriter()} has been called already
         *
         * @return true if {@link HttpServletResponse} has started to write or stream content
         */
        public boolean isWritingOrStreaming()
        {
            ServletContextResponse servletContextResponse = Response.as(_coreResponse, ServletContextResponse.class);
            return servletContextResponse.isWritingOrStreaming();
        }

        public boolean isWriting()
        {
            ServletContextResponse servletContextResponse = Response.as(_coreResponse, ServletContextResponse.class);
            return servletContextResponse.isWriting();
        }

        @Override
        public void write(boolean last, ByteBuffer byteBuffer, Callback callback)
        {
            if (_included)
                last = false;
            try
            {
                if (BufferUtil.hasContent(byteBuffer))
                {
                    if (isWriting())
                    {
                        String characterEncoding = _response.getCharacterEncoding();
                        try (ByteBufferInputStream bbis = new ByteBufferInputStream(byteBuffer);
                             InputStreamReader reader = new InputStreamReader(bbis, characterEncoding))
                        {
                            IO.copy(reader, _response.getWriter());
                        }

                        if (last)
                            _response.getWriter().close();
                    }
                    else
                    {
                        BufferUtil.writeTo(byteBuffer, _response.getOutputStream());
                        if (last)
                            _response.getOutputStream().close();
                    }
                }

                callback.succeeded();
            }
            catch (Throwable t)
            {
                callback.failed(t);
            }
        }

        @Override
        public Request getRequest()
        {
            return _coreRequest;
        }

        @Override
        public int getStatus()
        {
            return _response.getStatus();
        }

        @Override
        public void setStatus(int code)
        {
            if (LOG.isDebugEnabled())
                LOG.debug("{}.setStatus({})", this.getClass().getSimpleName(), code);
            if (_included)
                return;
            _response.setStatus(code);
        }

        @Override
        public Supplier<HttpFields> getTrailersSupplier()
        {
            return null;
        }

        @Override
        public void setTrailersSupplier(Supplier<HttpFields> trailers)
        {
        }

        @Override
        public boolean isCompletedSuccessfully()
        {
            return _coreResponse.isCompletedSuccessfully();
        }

        @Override
        public void reset()
        {
            _response.reset();
        }

        @Override
        public CompletableFuture<Void> writeInterim(int status, HttpFields headers)
        {
            return null;
        }

        @Override
        public String toString()
        {
            return "%s@%x{%s,%s}".formatted(this.getClass().getSimpleName(), hashCode(), this._coreRequest, _response);
        }
    }

    private class ServletResourceService extends ResourceService implements ResourceService.WelcomeFactory
    {
        private final ServletContextHandler _servletContextHandler;

        private ServletResourceService(ServletContextHandler servletContextHandler)
        {
            _servletContextHandler = servletContextHandler;
        }

        @Override
        public String getWelcomeTarget(HttpContent content, Request coreRequest)
        {
            String[] welcomes = _servletContextHandler.getWelcomeFiles();
            if (welcomes == null)
                return null;
            String pathInContext = Request.getPathInContext(coreRequest);
            String welcomeTarget = null;
            Resource base = content.getResource();
            if (Resources.isReadableDirectory(base))
            {
                for (String welcome : welcomes)
                {
                    String welcomeInContext = URIUtil.addPaths(pathInContext, welcome);

                    // If the welcome resource is a file, it has
                    // precedence over resources served by Servlets.
                    Resource welcomePath = content.getResource().resolve(welcome);
                    if (Resources.isReadableFile(welcomePath))
                        return welcomeInContext;

                    // Check whether a Servlet may serve the welcome resource.
                    if (_welcomeServletMode != WelcomeServletMode.NONE && welcomeTarget == null)
                    {
                        if (!isDefaultMapping(getServletRequest(coreRequest)) && !isIncluded(getServletRequest(coreRequest)))
                            welcomeTarget = URIUtil.addPaths(getServletRequest(coreRequest).getPathInfo(), welcome);

                        ServletHandler.MappedServlet entry = _servletContextHandler.getServletHandler().getMappedServlet(welcomeInContext);
                        // Is there a different Servlet that may serve the welcome resource?
                        if (entry != null && entry.getServletHolder().getServletInstance() != DefaultServlet.this)
                        {
                            if (_welcomeServletMode == WelcomeServletMode.MATCH || entry.getPathSpec().getDeclaration().equals(welcomeInContext))
                            {
                                welcomeTarget = welcomeInContext;
                                // Do not break the loop, because we want to try other welcome resources
                                // that may be files and take precedence over Servlet welcome resources.
                            }
                        }
                    }
                }
            }
            return welcomeTarget;
        }

        @Override
        protected void serveWelcome(Request request, Response response, Callback callback, String welcomeTarget) throws IOException
        {
            HttpServletRequest servletRequest = getServletRequest(request);
            HttpServletResponse servletResponse = getServletResponse(response);

            boolean included = isIncluded(servletRequest);

            RequestDispatcher dispatcher = servletRequest.getServletContext().getRequestDispatcher(welcomeTarget);
            if (dispatcher == null)
            {
                // We know that the welcome target exists and can be served.
                Response.writeError(request, response, callback, HttpStatus.INTERNAL_SERVER_ERROR_500);
                return;
            }

            try
            {
                if (included)
                {
                    dispatcher.include(servletRequest, servletResponse);
                }
                else
                {
                    servletRequest.setAttribute("org.eclipse.jetty.server.welcome", welcomeTarget);
                    dispatcher.forward(servletRequest, servletResponse);
                }
                callback.succeeded();
            }
            catch (ServletException e)
            {
                callback.failed(e);
            }
        }

        @Override
        protected void rehandleWelcome(Request request, Response response, Callback callback, String welcomeTarget) throws IOException
        {
            serveWelcome(request, response, callback, welcomeTarget);
        }

        @Override
        protected void writeHttpError(Request coreRequest, Response coreResponse, Callback callback, int statusCode)
        {
            if (LOG.isDebugEnabled())
                LOG.debug("writeHttpError(coreRequest={}, coreResponse={}, callback={}, statusCode={})", coreRequest, coreResponse, callback, statusCode);
            writeHttpError(coreRequest, coreResponse, callback, statusCode, null, null);
        }

        @Override
        protected void writeHttpError(Request coreRequest, Response coreResponse, Callback callback, Throwable cause)
        {
            if (LOG.isDebugEnabled())
                LOG.debug("writeHttpError(coreRequest={}, coreResponse={}, callback={}, cause={})", coreRequest, coreResponse, callback, cause, cause);

            int statusCode = HttpStatus.INTERNAL_SERVER_ERROR_500;
            String reason = null;
            if (cause instanceof HttpException httpException)
            {
                statusCode = httpException.getCode();
                reason = httpException.getReason();
            }
            writeHttpError(coreRequest, coreResponse, callback, statusCode, reason, cause);
        }

        @Override
        protected void writeHttpError(Request coreRequest, Response coreResponse, Callback callback, int statusCode, String reason, Throwable cause)
        {
            if (LOG.isDebugEnabled())
                LOG.debug("writeHttpError(coreRequest={}, coreResponse={}, callback={}, statusCode={}, reason={}, cause={})", coreRequest, coreResponse, callback, statusCode, reason, cause, cause);
            HttpServletRequest request = getServletRequest(coreRequest);
            HttpServletResponse response = getServletResponse(coreResponse);
            try
            {
                if (isIncluded(request))
                    return;
                if (cause != null)
                    request.setAttribute(RequestDispatcher.ERROR_EXCEPTION, cause);
                response.sendError(statusCode, reason);
            }
            catch (IOException e)
            {
                // TODO: Need a better exception?
                throw new RuntimeException(e);
            }
            finally
            {
                callback.succeeded();
            }
        }

        @Override
        protected boolean passConditionalHeaders(Request request, Response response, HttpContent content, Callback callback) throws IOException
        {
            boolean included = isIncluded(getServletRequest(request));
            if (included)
                return false;
            return super.passConditionalHeaders(request, response, content, callback);
        }

        private HttpServletRequest getServletRequest(Request request)
        {
            // TODO, this unwrapping is fragile
            return ((ServletCoreRequest)request)._servletRequest;
        }

        private HttpServletResponse getServletResponse(Response response)
        {
            // TODO, this unwrapping is fragile
            return ((ServletCoreResponse)response)._response;
        }
    }

    private static String getIncludedPathInContext(HttpServletRequest request, String includedServletPath, boolean isPathInfoOnly)
    {
        String servletPath = isPathInfoOnly ? "/" : includedServletPath;
        String pathInfo = (String)request.getAttribute(RequestDispatcher.INCLUDE_PATH_INFO);
        return URIUtil.addPaths(servletPath, pathInfo);
    }

    private static boolean isIncluded(HttpServletRequest request)
    {
        return request.getAttribute(RequestDispatcher.INCLUDE_REQUEST_URI) != null;
    }

<<<<<<< HEAD
    private static boolean isDefaultMappingIncluded(HttpServletRequest req)
    {
        return req.getAttribute(RequestDispatcher.INCLUDE_PATH_INFO) == null;
    }

    private static boolean isDefaultMapping(HttpServletRequest req)
=======
    private boolean isDefaultMapping(HttpServletRequest req)
>>>>>>> 7f8cb335
    {
        if (req.getHttpServletMapping().getMappingMatch() == MappingMatch.DEFAULT)
            return true;
        return (req.getDispatcherType() != DispatcherType.REQUEST) && "default".equals(getServletConfig().getServletName());
    }

    /**
     * Wrap an existing HttpContent with one that takes has an unknown/unspecified length.
     */
    private static class UnknownLengthHttpContent extends HttpContent.Wrapper
    {
        public UnknownLengthHttpContent(HttpContent content)
        {
            super(content);
        }

        @Override
        public HttpField getContentLength()
        {
            return null;
        }

        @Override
        public long getContentLengthValue()
        {
            return -1;
        }
    }

    private static class ForcedCharacterEncodingHttpContent extends HttpContent.Wrapper
    {
        private final String characterEncoding;
        private final String contentType;

        public ForcedCharacterEncodingHttpContent(HttpContent content, String characterEncoding)
        {
            super(Objects.requireNonNull(content));
            this.characterEncoding = characterEncoding;
            if (content.getContentTypeValue() == null || content.getResource().isDirectory())
            {
                this.contentType = null;
            }
            else
            {
                String mimeType = content.getContentTypeValue();
                int idx = mimeType.indexOf(";charset");
                if (idx >= 0)
                    mimeType = mimeType.substring(0, idx);
                this.contentType = mimeType + ";charset=" + characterEncoding;
            }
        }

        @Override
        public HttpField getContentType()
        {
            return new HttpField(HttpHeader.CONTENT_TYPE, this.contentType);
        }

        @Override
        public String getContentTypeValue()
        {
            return this.contentType;
        }

        @Override
        public String getCharacterEncoding()
        {
            return this.characterEncoding;
        }
    }

    /**
     * <p>The different modes a welcome resource may be served by a Servlet.</p>
     */
    private enum WelcomeServletMode
    {
        /**
         * <p>Welcome targets are not served by Servlets.</p>
         * <p>The welcome target must exist as a file on the filesystem.</p>
         */
        NONE,
        /**
         * <p>Welcome target that exist as files on the filesystem are
         * served, otherwise a matching Servlet may serve the welcome target.</p>
         */
        MATCH,
        /**
         * <p>Welcome target that exist as files on the filesystem are
         * served, otherwise an exact matching Servlet may serve the welcome target.</p>
         */
        EXACT
    }
}<|MERGE_RESOLUTION|>--- conflicted
+++ resolved
@@ -1223,16 +1223,12 @@
         return request.getAttribute(RequestDispatcher.INCLUDE_REQUEST_URI) != null;
     }
 
-<<<<<<< HEAD
     private static boolean isDefaultMappingIncluded(HttpServletRequest req)
     {
         return req.getAttribute(RequestDispatcher.INCLUDE_PATH_INFO) == null;
     }
 
-    private static boolean isDefaultMapping(HttpServletRequest req)
-=======
     private boolean isDefaultMapping(HttpServletRequest req)
->>>>>>> 7f8cb335
     {
         if (req.getHttpServletMapping().getMappingMatch() == MappingMatch.DEFAULT)
             return true;
