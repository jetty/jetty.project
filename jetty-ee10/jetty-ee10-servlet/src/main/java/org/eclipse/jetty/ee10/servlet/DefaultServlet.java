--- conflicted
+++ resolved
@@ -966,22 +966,14 @@
 
             String welcomeServlet = null;
             Resource base = _baseResource.resolve(requestTarget);
-<<<<<<< HEAD
-            if (base != null)
-=======
-            if (base != null && base.exists())
->>>>>>> 586d0fd0
+            if (Resources.isDirectory(base))
             {
                 for (String welcome : welcomes)
                 {
                     Resource welcomePath = base.resolve(welcome);
                     String welcomeInContext = URIUtil.addPaths(coreRequest.getPathInContext(), welcome);
 
-<<<<<<< HEAD
                     if (Resources.isReadable(welcomePath))
-=======
-                    if (welcomePath != null && welcomePath.exists())
->>>>>>> 586d0fd0
                         return welcomeInContext;
 
                     if ((_welcomeServlets || _welcomeExactServlets) && welcomeServlet == null)
