//
// ========================================================================
// Copyright (c) 1995 Mort Bay Consulting Pty Ltd and others.
//
// This program and the accompanying materials are made available under the
// terms of the Eclipse Public License v. 2.0 which is available at
// https://www.eclipse.org/legal/epl-2.0, or the Apache License, Version 2.0
// which is available at https://www.apache.org/licenses/LICENSE-2.0.
//
// SPDX-License-Identifier: EPL-2.0 OR Apache-2.0
// ========================================================================
//

package org.eclipse.jetty.ee10.servlet;

import java.io.IOException;
import java.nio.ByteBuffer;
import java.util.Objects;
import java.util.concurrent.atomic.LongAdder;

import jakarta.servlet.ReadListener;
import jakarta.servlet.ServletInputStream;
import org.eclipse.jetty.http.HttpFields;
import org.eclipse.jetty.io.Content;
import org.eclipse.jetty.server.Context;
import org.eclipse.jetty.util.thread.AutoLock;
import org.slf4j.Logger;
import org.slf4j.LoggerFactory;

/**
 * <p> While this class is-a Runnable, it should never be dispatched in it's own thread. It is a runnable only so that the calling thread can use {@link
 * Context#run(Runnable)} to setup classloaders etc. </p>
 */
public class HttpInput extends ServletInputStream implements Runnable
{
    private static final Logger LOG = LoggerFactory.getLogger(HttpInput.class);

    /**
     * The lock shared with {@link AsyncContentProducer} and this class.
     */
    final AutoLock _lock = new AutoLock();
    private final ServletChannel _servletChannel;
    private final ServletRequestState _channelState;
    private final byte[] _oneByteBuffer = new byte[1];
    private final BlockingContentProducer _blockingContentProducer;
    private final AsyncContentProducer _asyncContentProducer;
    private final LongAdder _contentConsumed = new LongAdder();
    private volatile ContentProducer _contentProducer;
    private volatile boolean _consumedEof;
    private volatile ReadListener _readListener;

    public HttpInput(ServletChannel channel)
    {
        _servletChannel = channel;
        _channelState = _servletChannel.getServletRequestState();
        _asyncContentProducer = new AsyncContentProducer(_servletChannel, _lock);
        _blockingContentProducer = new BlockingContentProducer(_asyncContentProducer);
        _contentProducer = _blockingContentProducer;
    }

    public void recycle()
    {
        try (AutoLock lock = _lock.lock())
        {
            if (LOG.isDebugEnabled())
                LOG.debug("recycle {}", this);
            _blockingContentProducer.recycle();
            _contentProducer = _blockingContentProducer;
        }
    }

    public void reopen()
    {
        try (AutoLock lock = _lock.lock())
        {
            if (LOG.isDebugEnabled())
                LOG.debug("reopen {}", this);
            _blockingContentProducer.reopen();
            _contentProducer = _blockingContentProducer;
            _consumedEof = false;
            _readListener = null;
            _contentConsumed.reset();
        }
    }

    private int get(Content.Chunk chunk, byte[] bytes, int offset, int length)
    {
        length = Math.min(chunk.remaining(), length);
        chunk.getByteBuffer().get(bytes, offset, length);
        _contentConsumed.add(length);
        return length;
    }

    private int get(Content.Chunk chunk, ByteBuffer des)
    {
        var capacity = des.remaining();
        var src = chunk.getByteBuffer();
        if (src.remaining() > capacity)
        {
            int limit = src.limit();
            src.limit(src.position() + capacity);
            des.put(src);
            src.limit(limit);
        }
        else
        {
            des.put(src);
        }
        var consumed = capacity - des.remaining();
        _contentConsumed.add(consumed);
        return consumed;
    }

    public long getContentConsumed()
    {
        return _contentConsumed.sum();
    }

    public long getContentReceived()
    {
        try (AutoLock lock = _lock.lock())
        {
            return _contentProducer.getBytesArrived();
        }
    }

    public boolean consumeAvailable()
    {
        try (AutoLock lock = _lock.lock())
        {
            if (LOG.isDebugEnabled())
                LOG.debug("consumeAll {}", this);
            boolean atEof = _contentProducer.consumeAvailable();
            if (atEof)
                _consumedEof = true;

            if (isFinished())
                return !isError();

            return false;
        }
    }

    public boolean isError()
    {
        try (AutoLock lock = _lock.lock())
        {
            boolean error = _contentProducer.isError();
            if (LOG.isDebugEnabled())
                LOG.debug("isError={} {}", error, this);
            return error;
        }
    }

    public boolean isAsync()
    {
        if (LOG.isDebugEnabled())
            LOG.debug("isAsync read listener {} {}", _readListener, this);
        return _readListener != null;
    }

    /* ServletInputStream */

    @Override
    public boolean isFinished()
    {
        boolean finished = _consumedEof;
        if (LOG.isDebugEnabled())
            LOG.debug("isFinished={} {}", finished, this);
        return finished;
    }

    @Override
    public boolean isReady()
    {
        try (AutoLock lock = _lock.lock())
        {
            boolean ready = _contentProducer.isReady();
            if (LOG.isDebugEnabled())
                LOG.debug("isReady={} {}", ready, this);
            return ready;
        }
    }

    @Override
    public void setReadListener(ReadListener readListener)
    {
        if (LOG.isDebugEnabled())
            LOG.debug("setting read listener to {} {}", readListener, this);
        if (_readListener != null)
            throw new IllegalStateException("ReadListener already set");
        //illegal if async not started
        if (!_channelState.isAsyncStarted())
            throw new IllegalStateException("Async not started");
        _readListener = Objects.requireNonNull(readListener);

        _contentProducer = _asyncContentProducer;
        // trigger content production
        if (isReady() && _channelState.onReadEof()) // onReadEof b/c we want to transition from WAITING to WOKEN
            scheduleReadListenerNotification(); // this is needed by AsyncServletIOTest.testStolenAsyncRead
    }

    public boolean onContentProducible()
    {
        try (AutoLock lock = _lock.lock())
        {
            return _contentProducer.onContentProducible();
        }
    }

    @Override
    public int read() throws IOException
    {
        try (AutoLock lock = _lock.lock())
        {
            int read = read(_oneByteBuffer, 0, 1);
            if (read == 0)
                throw new IOException("unready read=0");
            return read < 0 ? -1 : _oneByteBuffer[0] & 0xFF;
        }
    }

    @Override
    public int read(byte[] b, int off, int len) throws IOException
    {
        return read(null, b, off, len);
    }

    public int read(ByteBuffer buffer) throws IOException
    {
        return read(buffer, null, -1, -1);
    }

    private int read(ByteBuffer buffer, byte[] b, int off, int len) throws IOException
    {
        try (AutoLock lock = _lock.lock())
        {
            // Don't try to get content if no bytes were requested to be read.
            if (len == 0)
                return 0;

            // Calculate minimum request rate for DoS protection
            _contentProducer.checkMinDataRate();

            Content.Chunk chunk = _contentProducer.nextChunk();
            if (chunk == null)
                throw new IllegalStateException("read on unready input");
            if (chunk.hasRemaining())
            {
                int read = buffer == null ? get(chunk, b, off, len) : get(chunk, buffer);
                if (LOG.isDebugEnabled())
                    LOG.debug("read produced {} byte(s) {}", read, this);
                if (!chunk.hasRemaining())
                    _contentProducer.reclaim(chunk);
                return read;
            }

            if (Content.Chunk.isFailure(chunk))
            {
                Throwable failure = chunk.getFailure();
                if (LOG.isDebugEnabled())
                    LOG.debug("read failure={} {}", failure, this);
                if (failure instanceof IOException)
                    throw (IOException)failure;
                throw new IOException(failure);
            }

            if (LOG.isDebugEnabled())
                LOG.debug("read at EOF, setting consumed EOF to true {}", this);
            _consumedEof = true;
            // If EOF do we need to wake for allDataRead callback?
            if (onContentProducible())
                scheduleReadListenerNotification();
            return -1;
        }
    }

    private void scheduleReadListenerNotification()
    {
        _servletChannel.execute(_servletChannel::handle);
    }

    /**
     * Check if this HttpInput instance has content stored internally, without fetching/parsing
     * anything from the underlying channel.
     * @return true if the input contains content, false otherwise.
     */
    public boolean hasContent()
    {
        try (AutoLock lock = _lock.lock())
        {
            // Do not call _contentProducer.available() as it calls HttpChannel.produceContent()
            // which is forbidden by this method's contract.
            boolean hasContent = _contentProducer.hasChunk();
            if (LOG.isDebugEnabled())
                LOG.debug("hasContent={} {}", hasContent, this);
            return hasContent;
        }
    }

    @Override
    public int available()
    {
        try (AutoLock lock = _lock.lock())
        {
            int available = _contentProducer.available();
            if (LOG.isDebugEnabled())
                LOG.debug("available={} {}", available, this);
            return available;
        }
    }

    /* Runnable */

    /*
     * <p> While this class is-a Runnable, it should never be dispatched in it's own thread. It is a runnable only so that the calling thread can use {@link
     * ContextHandler#handle(Runnable)} to setup classloaders etc. </p>
     */
    @Override
    public void run()
    {
        Content.Chunk chunk;
        try (AutoLock lock = _lock.lock())
        {
            // Call isReady() to make sure that if not ready we register for fill interest.
            if (!_contentProducer.isReady())
            {
                if (LOG.isDebugEnabled())
                    LOG.debug("running but not ready {}", this);
                return;
            }
            chunk = _contentProducer.nextChunk();
            if (LOG.isDebugEnabled())
                LOG.debug("running on content {} {}", chunk, this);
        }

        // This check is needed when a request is started async but no read listener is registered.
        if (_readListener == null)
        {
            if (LOG.isDebugEnabled())
                LOG.debug("running without a read listener {}", this);
            onContentProducible();
            return;
        }

        if (Content.Chunk.isFailure(chunk))
        {
            Throwable failure = chunk.getFailure();
            if (LOG.isDebugEnabled())
                LOG.debug("running failure={} {}", failure, this);
            // TODO is this necessary to add here?
<<<<<<< HEAD
            _servletChannel.getResponse().getHeaders().add(HttpFields.CONNECTION_CLOSE);
            _readListener.onError(failure);
=======
            _servletChannel.getServletContextResponse().getHeaders().add(HttpFields.CONNECTION_CLOSE);
            _readListener.onError(error);
>>>>>>> 0b1c28a8
        }
        else if (chunk.isLast() && !chunk.hasRemaining())
        {
            try
            {
                if (LOG.isDebugEnabled())
                    LOG.debug("running at EOF {}", this);
                _readListener.onAllDataRead();
            }
            catch (Throwable x)
            {
                if (LOG.isDebugEnabled())
                    LOG.debug("running failed onAllDataRead {}", this, x);
                _readListener.onError(x);
            }
        }
        else
        {
            if (LOG.isDebugEnabled())
                LOG.debug("running has content {}", this);
            try
            {
                _readListener.onDataAvailable();
            }
            catch (Throwable x)
            {
                if (LOG.isDebugEnabled())
                    LOG.debug("running failed onDataAvailable {}", this, x);
                _readListener.onError(x);
            }
        }
    }

    @Override
    public String toString()
    {
        return getClass().getSimpleName() + "@" + hashCode() +
            " cs=" + _channelState +
            " cp=" + _contentProducer +
            " eof=" + _consumedEof;
    }
}<|MERGE_RESOLUTION|>--- conflicted
+++ resolved
@@ -349,13 +349,8 @@
             if (LOG.isDebugEnabled())
                 LOG.debug("running failure={} {}", failure, this);
             // TODO is this necessary to add here?
-<<<<<<< HEAD
-            _servletChannel.getResponse().getHeaders().add(HttpFields.CONNECTION_CLOSE);
+            _servletChannel.getServletContextResponse().getHeaders().add(HttpFields.CONNECTION_CLOSE);
             _readListener.onError(failure);
-=======
-            _servletChannel.getServletContextResponse().getHeaders().add(HttpFields.CONNECTION_CLOSE);
-            _readListener.onError(error);
->>>>>>> 0b1c28a8
         }
         else if (chunk.isLast() && !chunk.hasRemaining())
         {
