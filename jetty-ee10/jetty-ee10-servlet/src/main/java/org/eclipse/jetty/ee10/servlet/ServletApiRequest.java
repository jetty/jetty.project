//
// ========================================================================
// Copyright (c) 1995 Mort Bay Consulting Pty Ltd and others.
//
// This program and the accompanying materials are made available under the
// terms of the Eclipse Public License v. 2.0 which is available at
// https://www.eclipse.org/legal/epl-2.0, or the Apache License, Version 2.0
// which is available at https://www.apache.org/licenses/LICENSE-2.0.
//
// SPDX-License-Identifier: EPL-2.0 OR Apache-2.0
// ========================================================================
//

package org.eclipse.jetty.ee10.servlet;

import java.io.BufferedReader;
import java.io.IOException;
import java.io.InputStream;
import java.io.InputStreamReader;
import java.io.UnsupportedEncodingException;
import java.nio.charset.Charset;
import java.nio.charset.StandardCharsets;
import java.nio.charset.UnsupportedCharsetException;
import java.security.Principal;
import java.util.AbstractList;
import java.util.ArrayList;
import java.util.Collection;
import java.util.Collections;
import java.util.EnumSet;
import java.util.Enumeration;
import java.util.HashMap;
import java.util.HashSet;
import java.util.List;
import java.util.Locale;
import java.util.Map;
import java.util.Set;
import java.util.concurrent.ExecutionException;

import jakarta.servlet.AsyncContext;
import jakarta.servlet.DispatcherType;
import jakarta.servlet.MultipartConfigElement;
import jakarta.servlet.RequestDispatcher;
import jakarta.servlet.ServletConnection;
import jakarta.servlet.ServletContext;
import jakarta.servlet.ServletException;
import jakarta.servlet.ServletInputStream;
import jakarta.servlet.ServletRequest;
import jakarta.servlet.ServletRequestAttributeEvent;
import jakarta.servlet.ServletRequestAttributeListener;
import jakarta.servlet.ServletResponse;
import jakarta.servlet.http.Cookie;
import jakarta.servlet.http.HttpServletMapping;
import jakarta.servlet.http.HttpServletRequest;
import jakarta.servlet.http.HttpServletResponse;
import jakarta.servlet.http.HttpSession;
import jakarta.servlet.http.HttpUpgradeHandler;
import jakarta.servlet.http.Part;
import jakarta.servlet.http.PushBuilder;
import org.eclipse.jetty.ee10.servlet.ServletContextHandler.ServletRequestInfo;
import org.eclipse.jetty.http.BadMessageException;
import org.eclipse.jetty.http.CookieCache;
import org.eclipse.jetty.http.CookieCompliance;
import org.eclipse.jetty.http.HttpCookie;
import org.eclipse.jetty.http.HttpException;
import org.eclipse.jetty.http.HttpField;
import org.eclipse.jetty.http.HttpFields;
import org.eclipse.jetty.http.HttpHeader;
import org.eclipse.jetty.http.HttpScheme;
import org.eclipse.jetty.http.HttpStatus;
import org.eclipse.jetty.http.HttpURI;
import org.eclipse.jetty.http.HttpVersion;
import org.eclipse.jetty.http.MimeTypes;
import org.eclipse.jetty.io.QuietException;
import org.eclipse.jetty.io.RuntimeIOException;
import org.eclipse.jetty.security.AuthenticationState;
import org.eclipse.jetty.security.UserIdentity;
import org.eclipse.jetty.server.ConnectionMetaData;
import org.eclipse.jetty.server.FormFields;
import org.eclipse.jetty.server.HttpCookieUtils;
import org.eclipse.jetty.server.Request;
import org.eclipse.jetty.server.Response;
import org.eclipse.jetty.server.Session;
import org.eclipse.jetty.session.AbstractSessionManager;
import org.eclipse.jetty.session.ManagedSession;
import org.eclipse.jetty.util.Callback;
import org.eclipse.jetty.util.Fields;
import org.eclipse.jetty.util.HostPort;
import org.eclipse.jetty.util.IO;
import org.eclipse.jetty.util.StringUtil;
import org.eclipse.jetty.util.URIUtil;
import org.slf4j.Logger;
import org.slf4j.LoggerFactory;

/**
 * The Jetty implementation of the ee10 {@link HttpServletRequest} object.
 * This provides the bridge from Servlet {@link HttpServletRequest} to the Jetty Core {@link Request}
 * via the {@link ServletContextRequest}.
 */
public class ServletApiRequest implements HttpServletRequest
{
    private static final Logger LOG = LoggerFactory.getLogger(ServletApiRequest.class);
    private final ServletContextRequest _servletContextRequest;
    private final ServletChannel _servletChannel;
    //TODO review which fields should be in ServletContextRequest
    private AsyncContextState _async;
    private String _characterEncoding;
    private int _inputState = ServletContextRequest.INPUT_NONE;
    private BufferedReader _reader;
    private String _readerEncoding;
    private String _contentType;
    private boolean _contentParamsExtracted;
    private Fields _contentParameters;
    private Fields _parameters;
    private Fields _queryParameters;
    private ServletMultiPartFormData.Parts _parts;
    private boolean _asyncSupported = true;

    protected ServletApiRequest(ServletContextRequest servletContextRequest)
    {
        _servletContextRequest = servletContextRequest;
        _servletChannel = _servletContextRequest.getServletChannel();
    }

    public AuthenticationState getAuthentication()
    {
        return AuthenticationState.getAuthenticationState(getRequest());
    }

    private AuthenticationState getUndeferredAuthentication()
    {
        AuthenticationState authenticationState = getAuthentication();
        if (authenticationState instanceof AuthenticationState.Deferred deferred)
        {
            AuthenticationState undeferred = deferred.authenticate(getRequest());
            if (undeferred != null && undeferred != authenticationState)
            {
                authenticationState = undeferred;
                AuthenticationState.setAuthenticationState(getRequest(), authenticationState);
            }
        }
        return authenticationState;
    }

    @Override
    public String getMethod()
    {
        return getRequest().getMethod();
    }

    /**
     * @return The {@link ServletRequestInfo} view of the {@link ServletContextRequest} as wrapped
     * by the {@link ServletContextHandler}.
     * @see #getRequest()
     */
    public ServletRequestInfo getServletRequestInfo()
    {
        return _servletContextRequest;
    }

    /**
     * @return The core {@link Request} associated with the servlet API request. This may differ
     *         from {@link ServletContextRequest} as wrapped by the {@link ServletContextHandler} as it
     *         may have been further wrapped before being passed
     *         to {@link ServletChannel#associate(Request, Response, Callback)}.
     * @see #getServletRequestInfo()
     * @see ServletChannel#associate(Request, Response, Callback)
     */
    public Request getRequest()
    {
        ServletChannel servletChannel = _servletChannel;
        return servletChannel == null ? _servletContextRequest : servletChannel.getRequest();
    }

    public HttpFields getFields()
    {
        return getRequest().getHeaders();
    }

    @Override
    public String getRequestId()
    {
        return getRequest().getConnectionMetaData().getId() + "#" + getRequest().getId();
    }

    @Override
    public String getProtocolRequestId()
    {
        return getRequest().getId();
    }

    @Override
    public ServletConnection getServletConnection()
    {
        // TODO cache the results
        final ConnectionMetaData connectionMetaData = getRequest().getConnectionMetaData();
        return new ServletConnection()
        {
            @Override
            public String getConnectionId()
            {
                return connectionMetaData.getId();
            }

            @Override
            public String getProtocol()
            {
                return connectionMetaData.getProtocol();
            }

            @Override
            public String getProtocolConnectionId()
            {
                // TODO review
                if (HttpVersion.HTTP_3.is(connectionMetaData.getProtocol()))
                    return connectionMetaData.getId();
                return "";
            }

            @Override
            public boolean isSecure()
            {
                return connectionMetaData.isSecure();
            }
        };
    }

    @Override
    public String getAuthType()
    {
        AuthenticationState authenticationState = getUndeferredAuthentication();
        if (authenticationState instanceof AuthenticationState.Succeeded succeededAuthentication)
            return succeededAuthentication.getAuthenticationType();
        return null;
    }

    @Override
    public Cookie[] getCookies()
    {
        List<HttpCookie> httpCookies = Request.getCookies(getRequest());
        if (httpCookies.isEmpty())
            return null;
        if (httpCookies instanceof ServletCookieList servletCookieList)
            return servletCookieList.getServletCookies();

        ServletCookieList servletCookieList = new ServletCookieList(httpCookies, getRequest().getConnectionMetaData().getHttpConfiguration().getRequestCookieCompliance());
        getRequest().setAttribute(Request.COOKIE_ATTRIBUTE, servletCookieList);
        if (getRequest().getComponents().getCache().getAttribute(Request.CACHE_ATTRIBUTE) instanceof CookieCache cookieCache)
            cookieCache.replaceCookieList(servletCookieList);
        return servletCookieList.getServletCookies();
    }

    @Override
    public long getDateHeader(String name)
    {
        HttpFields fields = getFields();
        if (fields == null)
            return -1;
        HttpField field = fields.getField(name);
        if (field == null)
            return -1;
        long date = fields.getDateField(name);
        if (date == -1)
            throw new IllegalArgumentException("Cannot parse date");
        return date;
    }

    @Override
    public String getHeader(String name)
    {
        return getFields().get(name);
    }

    @Override
    public Enumeration<String> getHeaders(String name)
    {
        return getFields().getValues(name);
    }

    @Override
    public Enumeration<String> getHeaderNames()
    {
        return Collections.enumeration(getFields().getFieldNamesCollection());
    }

    @Override
    public int getIntHeader(String name)
    {
        HttpFields fields = getFields();
        return fields == null ? -1 : (int)fields.getLongField(name);
    }

    @Override
    public String getPathInfo()
    {
<<<<<<< HEAD
        return _request.getMatchedResource().getMatchedPath().getPathInfo();
=======
        return getServletRequestInfo().getMatchedResource().getMatchedPath().getPathInfo();
>>>>>>> 0b1c28a8
    }

    @Override
    public String getPathTranslated()
    {
        String pathInfo = getPathInfo();
        if (pathInfo == null || getServletRequestInfo().getServletContext() == null)
            return null;
        return getServletRequestInfo().getServletContext().getServletContext().getRealPath(pathInfo);
    }

    @Override
    public String getContextPath()
    {
        return getServletRequestInfo().getServletContext().getServletContextHandler().getRequestContextPath();
    }

    @Override
    public String getQueryString()
    {
        return getRequest().getHttpURI().getQuery();
    }

    @Override
    public String getRemoteUser()
    {
        Principal p = getUserPrincipal();
        if (p == null)
            return null;
        return p.getName();
    }

    @Override
    public boolean isUserInRole(String role)
    {
        //obtain any substituted role name from the destination servlet
<<<<<<< HEAD
        String linkedRole = _request.getMatchedResource().getResource().getServletHolder().getUserRoleLink(role);
=======
        String linkedRole = getServletRequestInfo().getMatchedResource().getResource().getServletHolder().getUserRoleLink(role);
>>>>>>> 0b1c28a8
        AuthenticationState authenticationState = getUndeferredAuthentication();

        if (authenticationState instanceof AuthenticationState.Succeeded succeededAuthentication)
            return succeededAuthentication.isUserInRole(linkedRole);
        return false;
    }

    @Override
    public Principal getUserPrincipal()
    {
        AuthenticationState authenticationState = getUndeferredAuthentication();

        if (authenticationState instanceof AuthenticationState.Succeeded succeededAuthentication)
        {
            UserIdentity user = succeededAuthentication.getUserIdentity();
            return user.getUserPrincipal();
        }

        return null;
    }

    @Override
    public String getRequestedSessionId()
    {
        AbstractSessionManager.RequestedSession requestedSession = getServletRequestInfo().getRequestedSession();
        return requestedSession == null ? null : requestedSession.sessionId();
    }

    @Override
    public String getRequestURI()
    {
        HttpURI uri = getRequest().getHttpURI();
        return uri == null ? null : uri.getPath();
    }

    @Override
    public StringBuffer getRequestURL()
    {
        // Use the ServletContextRequest here as even if changed in the Request, it must match the servletPath and pathInfo
        return new StringBuffer(HttpURI.build(getRequest().getHttpURI()).query(null).asString());
    }

    @Override
    public String getServletPath()
    {
<<<<<<< HEAD
        return _request.getMatchedResource().getMatchedPath().getPathMatch();
=======
        return getServletRequestInfo().getMatchedResource().getMatchedPath().getPathMatch();
>>>>>>> 0b1c28a8
    }

    @Override
    public HttpSession getSession(boolean create)
    {
        Session session = getRequest().getSession(create);
        if (session == null)
            return null;
        if (session.isNew() && getAuthentication() instanceof AuthenticationState.Succeeded)
            session.setAttribute(ManagedSession.SESSION_CREATED_SECURE, Boolean.TRUE);
        return session.getApi();
    }

    @Override
    public HttpSession getSession()
    {
        return getSession(true);
    }

    @Override
    public String changeSessionId()
    {
        Session session = getRequest().getSession(false);
        if (session == null)
            throw new IllegalStateException("No session");

        session.renewId(getRequest(), _servletChannel.getResponse());

        if (getRemoteUser() != null)
            session.setAttribute(ManagedSession.SESSION_CREATED_SECURE, Boolean.TRUE);

        return session.getId();
    }

    @Override
    public boolean isRequestedSessionIdValid()
    {
        AbstractSessionManager.RequestedSession requestedSession = getServletRequestInfo().getRequestedSession();
        return requestedSession != null && requestedSession.sessionId() != null && !requestedSession.sessionIdFromCookie();
    }

    @Override
    public boolean isRequestedSessionIdFromCookie()
    {
        AbstractSessionManager.RequestedSession requestedSession = getServletRequestInfo().getRequestedSession();
        return requestedSession != null && requestedSession.sessionId() != null && requestedSession.sessionIdFromCookie();
    }

    @Override
    public boolean isRequestedSessionIdFromURL()
    {
        AbstractSessionManager.RequestedSession requestedSession = getServletRequestInfo().getRequestedSession();
        return requestedSession != null && requestedSession.sessionId() != null && !requestedSession.sessionIdFromCookie();
    }

    @Override
    public boolean authenticate(HttpServletResponse response) throws IOException, ServletException
    {
        //TODO: if authentication is deferred, we could authenticate first, otherwise we
        //are re-authenticating for each of getUserPrincipal, getRemoteUser and getAuthType

        //if already authenticated, return true
        if (getUserPrincipal() != null && getRemoteUser() != null && getAuthType() != null)
            return true;

        //do the authentication
        AuthenticationState authenticationState = getUndeferredAuthentication();

        //if the authentication did not succeed
        if (authenticationState instanceof AuthenticationState.Deferred)
            response.sendError(HttpStatus.UNAUTHORIZED_401);

        //if the authentication is incomplete, return false
        if (!(authenticationState instanceof AuthenticationState.ResponseSent))
            return false;

        //TODO: this should only be returned IFF the authenticator has NOT set the response,
        //and the BasicAuthenticator at least will have set the response to SC_UNAUTHENTICATED
        //something has gone wrong
        throw new ServletException("Authentication failed");
    }

    @Override
    public void login(String username, String password) throws ServletException
    {
        try
        {
            ServletRequestInfo servletRequestInfo = getServletRequestInfo();
            AuthenticationState.Succeeded succeededAuthentication = AuthenticationState.login(
                username, password, getRequest(), servletRequestInfo.getServletChannel().getServletContextResponse());

            if (succeededAuthentication == null)
                throw new QuietException.Exception("Authentication failed for username '" + username + "'");
        }
        catch (Throwable t)
        {
            throw new ServletException(t.getMessage(), t);
        }
    }

    @Override
    public void logout() throws ServletException
    {
        ServletRequestInfo servletRequestInfo = getServletRequestInfo();
        if (!AuthenticationState.logout(getRequest(), servletRequestInfo.getServletChannel().getServletContextResponse()))
            throw new ServletException("logout failed");
    }

    @Override
    public Collection<Part> getParts() throws IOException, ServletException
    {
        if (_parts == null)
        {
            String contentType = getContentType();
            if (contentType == null || !MimeTypes.Type.MULTIPART_FORM_DATA.is(HttpField.valueParameters(contentType, null)))
                throw new ServletException("Unsupported Content-Type [%s], expected [%s]".formatted(contentType, MimeTypes.Type.MULTIPART_FORM_DATA.asString()));

            MultipartConfigElement config = (MultipartConfigElement)getAttribute(ServletContextRequest.MULTIPART_CONFIG_ELEMENT);
            if (config == null)
                throw new IllegalStateException("No multipart config for servlet");

            ServletContextHandler contextHandler = getServletRequestInfo().getServletContext().getServletContextHandler();
            int maxFormContentSize = contextHandler.getMaxFormContentSize();
            int maxFormKeys = contextHandler.getMaxFormKeys();

            _parts = ServletMultiPartFormData.from(this, maxFormKeys);
            Collection<Part> parts = _parts.getParts();

            String formCharset = null;
            Part charsetPart = _parts.getPart("_charset_");
            if (charsetPart != null)
            {
                try (InputStream is = charsetPart.getInputStream())
                {
                    formCharset = IO.toString(is, StandardCharsets.UTF_8);
                }
            }

            /*
            Select Charset to use for this part. (NOTE: charset behavior is for the part value only and not the part header/field names)
                1. Use the part specific charset as provided in that part's Content-Type header; else
                2. Use the overall default charset. Determined by:
                    a. if part name _charset_ exists, use that part's value.
                    b. if the request.getCharacterEncoding() returns a value, use that.
                        (note, this can be either from the charset field on the request Content-Type
                        header, or from a manual call to request.setCharacterEncoding())
                    c. use utf-8.
             */
            Charset defaultCharset;
            if (formCharset != null)
                defaultCharset = Charset.forName(formCharset);
            else if (getCharacterEncoding() != null)
                defaultCharset = Charset.forName(getCharacterEncoding());
            else
                defaultCharset = StandardCharsets.UTF_8;

            long formContentSize = 0;
            for (Part p : parts)
            {
                if (p.getSubmittedFileName() == null)
                {
                    formContentSize = Math.addExact(formContentSize, p.getSize());
                    if (maxFormContentSize >= 0 && formContentSize > maxFormContentSize)
                        throw new IllegalStateException("Form is larger than max length " + maxFormContentSize);

                    // Servlet Spec 3.0 pg 23, parts without filename must be put into params.
                    String charset = null;
                    if (p.getContentType() != null)
                        charset = MimeTypes.getCharsetFromContentType(p.getContentType());

                    try (InputStream is = p.getInputStream())
                    {
                        String content = IO.toString(is, charset == null ? defaultCharset : Charset.forName(charset));
                        if (_contentParameters == null)
                            _contentParameters = new Fields();
                        _contentParameters.add(p.getName(), content);
                    }
                }
            }
        }

        return _parts.getParts();
    }

    @Override
    public Part getPart(String name) throws IOException, ServletException
    {
        getParts();
        return _parts.getPart(name);
    }

    @Override
    public <T extends HttpUpgradeHandler> T upgrade(Class<T> handlerClass) throws IOException, ServletException
    {
        // Not implemented. Throw ServletException as per spec.
        throw new ServletException("Not implemented");
    }

    @Override
    public PushBuilder newPushBuilder()
    {
        if (!getRequest().getConnectionMetaData().isPushSupported())
            return null;

        HttpFields.Mutable pushHeaders = HttpFields.build(getRequest().getHeaders(), EnumSet.of(
            HttpHeader.IF_MATCH,
            HttpHeader.IF_RANGE,
            HttpHeader.IF_UNMODIFIED_SINCE,
            HttpHeader.RANGE,
            HttpHeader.EXPECT,
            HttpHeader.IF_NONE_MATCH,
            HttpHeader.IF_MODIFIED_SINCE)
        );

        String referrer = getRequestURL().toString();
        String query = getQueryString();
        if (query != null)
            referrer += "?" + query;
        pushHeaders.put(HttpHeader.REFERER, referrer);

        // Any Set-Cookie in the response should be present in the push.
        HttpFields.Mutable responseHeaders = _servletChannel.getResponse().getHeaders();
        List<String> setCookies = new ArrayList<>(responseHeaders.getValuesList(HttpHeader.SET_COOKIE));
        setCookies.addAll(responseHeaders.getValuesList(HttpHeader.SET_COOKIE2));
        String cookies = pushHeaders.get(HttpHeader.COOKIE);
        if (!setCookies.isEmpty())
        {
            StringBuilder pushCookies = new StringBuilder();
            if (cookies != null)
                pushCookies.append(cookies);
            for (String setCookie : setCookies)
            {
                Map<String, String> cookieFields = HttpCookieUtils.extractBasics(setCookie);
                String cookieName = cookieFields.get("name");
                String cookieValue = cookieFields.get("value");
                String cookieMaxAge = cookieFields.get("max-age");
                long maxAge = cookieMaxAge != null ? Long.parseLong(cookieMaxAge) : -1;
                if (maxAge > 0)
                {
                    if (pushCookies.length() > 0)
                        pushCookies.append("; ");
                    pushCookies.append(cookieName).append("=").append(cookieValue);
                }
            }
            pushHeaders.put(HttpHeader.COOKIE, pushCookies.toString());
        }

        String sessionId;
        HttpSession httpSession = getSession(false);
        if (httpSession != null)
        {
            try
            {
                // Check that the session is valid;
                httpSession.getLastAccessedTime();
                sessionId = httpSession.getId();
            }
            catch (Throwable x)
            {
                if (LOG.isTraceEnabled())
                    LOG.trace("invalid HTTP session", x);
                sessionId = getRequestedSessionId();
            }
        }
        else
        {
            sessionId = getRequestedSessionId();
        }

        return new PushBuilderImpl(ServletContextRequest.getServletContextRequest(this), pushHeaders, sessionId);
    }

    @Override
    public Object getAttribute(String name)
    {
        if (_async != null)
        {
            // This switch works by allowing the attribute to get underneath any dispatch wrapper.
            return switch (name)
            {
                case AsyncContext.ASYNC_REQUEST_URI -> getRequestURI();
                case AsyncContext.ASYNC_CONTEXT_PATH -> getContextPath();
                case AsyncContext.ASYNC_SERVLET_PATH -> getServletPath();
                case AsyncContext.ASYNC_PATH_INFO -> getPathInfo();
                case AsyncContext.ASYNC_QUERY_STRING -> getQueryString();
                case AsyncContext.ASYNC_MAPPING -> getHttpServletMapping();
                default -> getRequest().getAttribute(name);
            };
        }

        return getRequest().getAttribute(name);
    }

    @Override
    public Enumeration<String> getAttributeNames()
    {
        Set<String> set = getRequest().getAttributeNameSet();
        if (_async != null)
        {
            set = new HashSet<>(set);
            set.add(AsyncContext.ASYNC_REQUEST_URI);
            set.add(AsyncContext.ASYNC_CONTEXT_PATH);
            set.add(AsyncContext.ASYNC_SERVLET_PATH);
            set.add(AsyncContext.ASYNC_PATH_INFO);
            set.add(AsyncContext.ASYNC_QUERY_STRING);
            set.add(AsyncContext.ASYNC_MAPPING);
        }

        return Collections.enumeration(set);
    }

    @Override
    public String getCharacterEncoding()
    {
        if (_characterEncoding == null)
        {
            if (getRequest().getContext() != null)
                _characterEncoding = getServletRequestInfo().getServletContext().getServletContext().getRequestCharacterEncoding();

            if (_characterEncoding == null)
            {
                String contentType = getContentType();
                if (contentType != null)
                {
                    MimeTypes.Type mime = MimeTypes.CACHE.get(contentType);
                    String charset = (mime == null || mime.getCharset() == null) ? MimeTypes.getCharsetFromContentType(contentType) : mime.getCharset().toString();
                    if (charset != null)
                        _characterEncoding = charset;
                }
            }
        }
        return _characterEncoding;
    }

    @Override
    public void setCharacterEncoding(String encoding) throws UnsupportedEncodingException
    {
        if (_inputState != ServletContextRequest.INPUT_NONE)
            return;

        _characterEncoding = encoding;

        // check encoding is supported
        if (!StringUtil.isUTF8(encoding))
        {
            try
            {
                Charset.forName(encoding);
            }
            catch (UnsupportedCharsetException e)
            {
                throw new UnsupportedEncodingException(e.getMessage());
            }
        }
    }

    @Override
    public int getContentLength()
    {
        long contentLength = getContentLengthLong();
        if (contentLength > Integer.MAX_VALUE)
            // Per ServletRequest#getContentLength() javadoc this must return -1 for values exceeding Integer.MAX_VALUE
            return -1;
        return (int)contentLength;
    }

    @Override
    public long getContentLengthLong()
    {
        // Even thought the metadata might know the real content length,
        // we always look at the headers because the length may be changed by interceptors.
        if (getFields() == null)
            return -1;

        return getFields().getLongField(HttpHeader.CONTENT_LENGTH);
    }

    @Override
    public String getContentType()
    {
        if (_contentType == null)
            _contentType = getFields().get(HttpHeader.CONTENT_TYPE);
        return _contentType;
    }

    @Override
    public ServletInputStream getInputStream() throws IOException
    {
        if (_inputState != ServletContextRequest.INPUT_NONE && _inputState != ServletContextRequest.INPUT_STREAM)
            throw new IllegalStateException("READER");
        _inputState = ServletContextRequest.INPUT_STREAM;

        if (getServletRequestInfo().getServletChannel().isExpecting100Continue())
            getServletRequestInfo().getServletChannel().continue100(getServletRequestInfo().getHttpInput().available());

        return getServletRequestInfo().getHttpInput();
    }

    @Override
    public String getParameter(String name)
    {
        return getParameters().getValue(name);
    }

    @Override
    public Enumeration<String> getParameterNames()
    {
        return Collections.enumeration(getParameters().getNames());
    }

    @Override
    public String[] getParameterValues(String name)
    {
        List<String> vals = getParameters().getValues(name);
        if (vals == null)
            return null;
        return vals.toArray(new String[0]);
    }

    @Override
    public Map<String, String[]> getParameterMap()
    {
        return Collections.unmodifiableMap(getParameters().toStringArrayMap());
    }

    private Fields getParameters()
    {
        extractContentParameters();
        extractQueryParameters();

        // Do parameters need to be combined?
        if (ServletContextRequest.isNoParams(_queryParameters) || _queryParameters.getSize() == 0)
            _parameters = _contentParameters;
        else if (ServletContextRequest.isNoParams(_contentParameters) || _contentParameters.getSize() == 0)
            _parameters = _queryParameters;
        else if (_parameters == null)
        {
            _parameters = new Fields(true);
            _parameters.addAll(_queryParameters);
            _parameters.addAll(_contentParameters);
        }

        // protect against calls to recycled requests (which is illegal, but
        // this gives better failures
        Fields parameters = _parameters;
        return parameters == null ? ServletContextRequest.NO_PARAMS : parameters;
    }

    private void extractContentParameters() throws BadMessageException
    {
        if (!_contentParamsExtracted)
        {
            // content parameters need boolean protection as they can only be read
            // once, but may be reset to null by a reset
            _contentParamsExtracted = true;

            // Extract content parameters; these cannot be replaced by a forward()
            // once extracted and may have already been extracted by getParts() or
            // by a processing happening after a form-based authentication.
            if (_contentParameters == null)
            {
                try
                {
                    int contentLength = getContentLength();
                    if (contentLength != 0 && _inputState == ServletContextRequest.INPUT_NONE)
                    {
                        String baseType = HttpField.valueParameters(getContentType(), null);
                        if (MimeTypes.Type.FORM_ENCODED.is(baseType) &&
                            getRequest().getConnectionMetaData().getHttpConfiguration().isFormEncodedMethod(getMethod()))
                        {
                            try
                            {
                                ServletContextHandler contextHandler = getServletRequestInfo().getServletContextHandler();
                                int maxKeys = contextHandler.getMaxFormKeys();
                                int maxContentSize = contextHandler.getMaxFormContentSize();
                                _contentParameters = FormFields.from(getRequest(), maxKeys, maxContentSize).get();
                            }
                            catch (IllegalStateException | IllegalArgumentException | ExecutionException |
                                   InterruptedException e)
                            {
                                LOG.warn(e.toString());
                                throw new BadMessageException("Unable to parse form content", e);
                            }
                        }
                        else if (MimeTypes.Type.MULTIPART_FORM_DATA.is(baseType) &&
                            getAttribute(ServletContextRequest.MULTIPART_CONFIG_ELEMENT) != null)
                        {
                            try
                            {
                                getParts();
                            }
                            catch (IOException | ServletException e)
                            {
                                String msg = "Unable to extract content parameters";
                                if (LOG.isDebugEnabled())
                                    LOG.debug(msg, e);
                                throw new RuntimeIOException(msg, e);
                            }
                        }
                        else
                        {
                            try
                            {
                                _contentParameters = FormFields.get(getRequest()).get();
                            }
                            catch (IllegalStateException | IllegalArgumentException | ExecutionException |
                                   InterruptedException e)
                            {
                                LOG.warn(e.toString());
                                throw new BadMessageException("Unable to parse form content", e);
                            }
                        }
                    }

                    if (_contentParameters == null || _contentParameters.isEmpty())
                        _contentParameters = ServletContextRequest.NO_PARAMS;
                }
                catch (IllegalStateException | IllegalArgumentException e)
                {
                    LOG.warn(e.toString());
                    throw new BadMessageException("Unable to parse form content", e);
                }
            }
        }
    }

    private void extractQueryParameters() throws BadMessageException
    {
        // Extract query string parameters; these may be replaced by a forward()
        // and may have already been extracted by mergeQueryParameters().
        if (_queryParameters == null)
        {
            HttpURI httpURI = getRequest().getHttpURI();
            if (httpURI == null || StringUtil.isEmpty(httpURI.getQuery()))
                _queryParameters = ServletContextRequest.NO_PARAMS;
            else
            {
                try
                {
                    _queryParameters = Request.extractQueryParameters(getRequest(), getServletRequestInfo().getQueryEncoding());
                }
                catch (IllegalStateException | IllegalArgumentException e)
                {
                    _queryParameters = ServletContextRequest.BAD_PARAMS;
                    throw new BadMessageException("Unable to parse URI query", e);
                }
            }
        }
    }

    @Override
    public String getProtocol()
    {
        return getRequest().getConnectionMetaData().getProtocol();
    }

    @Override
    public String getScheme()
    {
        return getRequest().getHttpURI().getScheme();
    }

    @Override
    public String getServerName()
    {
        HttpURI uri = getRequest().getHttpURI();
        if ((uri != null) && StringUtil.isNotBlank(uri.getAuthority()))
            return formatAddrOrHost(uri.getHost());
        else
            return findServerName();
    }

    private String formatAddrOrHost(String name)
    {
        ServletChannel servletChannel = _servletChannel;
        return servletChannel == null ? HostPort.normalizeHost(name) : servletChannel.formatAddrOrHost(name);
    }

    private String findServerName()
    {
        ServletChannel servletChannel = _servletChannel;
        if (servletChannel != null)
        {
            HostPort serverAuthority = servletChannel.getServerAuthority();
            if (serverAuthority != null)
                return formatAddrOrHost(serverAuthority.getHost());
        }

        // Return host from connection
        String name = getLocalName();
        if (name != null)
            return formatAddrOrHost(name);

        return ""; // not allowed to be null
    }

    @Override
    public int getServerPort()
    {
        int port;

        HttpURI uri = getRequest().getHttpURI();
        if ((uri != null) && StringUtil.isNotBlank(uri.getAuthority()))
            port = uri.getPort();
        else
            port = findServerPort();

        // If no port specified, return the default port for the scheme
        if (port <= 0)
            return HttpScheme.getDefaultPort(getScheme());

        // return a specific port
        return port;
    }

    private int findServerPort()
    {
        ServletChannel servletChannel = getServletRequestInfo().getServletChannel();
        if (servletChannel != null)
        {
            HostPort serverAuthority = servletChannel.getServerAuthority();
            if (serverAuthority != null)
                return serverAuthority.getPort();
        }

        // Return host from connection
        return getLocalPort();
    }

    @Override
    public BufferedReader getReader() throws IOException
    {
        if (_inputState != ServletContextRequest.INPUT_NONE && _inputState != ServletContextRequest.INPUT_READER)
            throw new IllegalStateException("STREAMED");

        if (_inputState == ServletContextRequest.INPUT_READER)
            return _reader;

        String encoding = getCharacterEncoding();
        if (encoding == null)
            encoding = StringUtil.__ISO_8859_1;

        if (_reader == null || !encoding.equalsIgnoreCase(_readerEncoding))
        {
            ServletInputStream in = getInputStream();
            _readerEncoding = encoding;
            _reader = new BufferedReader(new InputStreamReader(in, encoding))
            {
                @Override
                public void close() throws IOException
                {
                    // Do not call super to avoid marking this reader as closed,
                    // but do close the ServletInputStream that can be reopened.
                    in.close();
                }
            };
        }
        else if (getServletRequestInfo().getServletChannel().isExpecting100Continue())
        {
            getServletRequestInfo().getServletChannel().continue100(getServletRequestInfo().getHttpInput().available());
        }
        _inputState = ServletContextRequest.INPUT_READER;
        return _reader;
    }

    @Override
    public String getRemoteAddr()
    {
        return Request.getRemoteAddr(getRequest());
    }

    @Override
    public String getRemoteHost()
    {
        // TODO: review.
        return Request.getRemoteAddr(getRequest());
    }

    @Override
    public void setAttribute(String name, Object attribute)
    {
        Object oldValue = getRequest().setAttribute(name, attribute);

        if ("org.eclipse.jetty.server.Request.queryEncoding".equals(name))
            getServletRequestInfo().setQueryEncoding(attribute == null ? null : attribute.toString());

        if (!getServletRequestInfo().getRequestAttributeListeners().isEmpty())
        {
            final ServletRequestAttributeEvent event = new ServletRequestAttributeEvent(getServletRequestInfo().getServletContext().getServletContext(), this, name, oldValue == null ? attribute : oldValue);
            for (ServletRequestAttributeListener l : getServletRequestInfo().getRequestAttributeListeners())
            {
                if (oldValue == null)
                    l.attributeAdded(event);
                else if (attribute == null)
                    l.attributeRemoved(event);
                else
                    l.attributeReplaced(event);
            }
        }
    }

    @Override
    public void removeAttribute(String name)
    {
        Object oldValue = getRequest().removeAttribute(name);

        if (oldValue != null && !getServletRequestInfo().getRequestAttributeListeners().isEmpty())
        {
            final ServletRequestAttributeEvent event = new ServletRequestAttributeEvent(getServletRequestInfo().getServletContext().getServletContext(), this, name, oldValue);
            for (ServletRequestAttributeListener listener : getServletRequestInfo().getRequestAttributeListeners())
            {
                listener.attributeRemoved(event);
            }
        }
    }

    @Override
    public Locale getLocale()
    {
        return Request.getLocales(getRequest()).get(0);
    }

    @Override
    public Enumeration<Locale> getLocales()
    {
        return Collections.enumeration(Request.getLocales(getRequest()));
    }

    @Override
    public boolean isSecure()
    {
        return getRequest().getConnectionMetaData().isSecure();
    }

    @Override
    public RequestDispatcher getRequestDispatcher(String path)
    {
        ServletContextHandler.ServletScopedContext context = getServletRequestInfo().getServletContext();
        if (path == null || context == null)
            return null;

        // handle relative path
        if (!path.startsWith("/"))
        {
            String relTo = getServletRequestInfo().getDecodedPathInContext();
            int slash = relTo.lastIndexOf("/");
            if (slash > 1)
                relTo = relTo.substring(0, slash + 1);
            else
                relTo = "/";
            path = URIUtil.addPaths(relTo, path);
        }

        return context.getServletContext().getRequestDispatcher(path);
    }

    @Override
    public int getRemotePort()
    {
        return Request.getRemotePort(getRequest());
    }

    @Override
    public String getLocalName()
    {
        ServletChannel servletChannel = getServletRequestInfo().getServletChannel();
        if (servletChannel != null)
        {
            String localName = servletChannel.getLocalName();
            return formatAddrOrHost(localName);
        }

        return ""; // not allowed to be null
    }

    @Override
    public String getLocalAddr()
    {
        return Request.getLocalAddr(getRequest());
    }

    @Override
    public int getLocalPort()
    {
        return Request.getLocalPort(getRequest());
    }

    @Override
    public ServletContext getServletContext()
    {
        return getServletRequestInfo().getServletChannel().getServletContextApi();
    }

    @Override
    public AsyncContext startAsync() throws IllegalStateException
    {
        if (!isAsyncSupported())
            throw new IllegalStateException("Async Not Supported");
        ServletRequestState state = getServletRequestInfo().getState();
        if (_async == null)
            _async = new AsyncContextState(state);
<<<<<<< HEAD
        AsyncContextEvent event = new AsyncContextEvent(_request.getContext(), _async, state, this, _request.getResponse().getServletApiResponse());
=======
        ServletRequestInfo servletRequestInfo = getServletRequestInfo();
        AsyncContextEvent event = new AsyncContextEvent(getServletRequestInfo().getServletContext(), _async, state, this, servletRequestInfo.getServletChannel().getServletContextResponse().getServletApiResponse());
>>>>>>> 0b1c28a8
        state.startAsync(event);
        return _async;
    }

    @Override
    public AsyncContext startAsync(ServletRequest servletRequest, ServletResponse servletResponse) throws IllegalStateException
    {
        if (!isAsyncSupported())
            throw new IllegalStateException("Async Not Supported");
        ServletRequestState state = getServletRequestInfo().getState();
        if (_async == null)
            _async = new AsyncContextState(state);
        AsyncContextEvent event = new AsyncContextEvent(getServletRequestInfo().getServletContext(), _async, state, servletRequest, servletResponse);
        state.startAsync(event);
        return _async;
    }

    @Override
    public HttpServletMapping getHttpServletMapping()
    {
<<<<<<< HEAD
        return _request.getMatchedResource().getResource().getServletPathMapping(_request.getDecodedPathInContext());
=======
        return getServletRequestInfo().getMatchedResource().getResource().getServletPathMapping(getServletRequestInfo().getDecodedPathInContext());
>>>>>>> 0b1c28a8
    }

    @Override
    public boolean isAsyncStarted()
    {
        return getServletRequestInfo().getState().isAsyncStarted();
    }

    @Override
    public boolean isAsyncSupported()
    {
        return _asyncSupported;
    }

    public void setAsyncSupported(boolean asyncSupported)
    {
        _asyncSupported = asyncSupported;
    }

    @Override
    public AsyncContext getAsyncContext()
    {
        ServletRequestState state = getServletRequestInfo().getServletChannel().getServletRequestState();
        if (_async == null || !state.isAsyncStarted())
            throw new IllegalStateException(state.getStatusString());

        return _async;
    }

    @Override
    public DispatcherType getDispatcherType()
    {
        return DispatcherType.REQUEST;
    }

    @Override
    public Map<String, String> getTrailerFields()
    {
        HttpFields trailers = getRequest().getTrailers();
        if (trailers == null)
            return Map.of();
        Map<String, String> trailersMap = new HashMap<>();
        for (HttpField field : trailers)
        {
            String key = field.getLowerCaseName();
            // Servlet spec requires field names to be lower case.
            trailersMap.merge(key, field.getValue(), (existing, value) -> existing + "," + value);
        }
        return trailersMap;
    }

    static class AmbiguousURI extends ServletApiRequest
    {
        protected AmbiguousURI(ServletContextRequest servletContextRequest)
        {
            super(servletContextRequest);
        }

        @Override
        public String getPathInfo()
        {
            throw new HttpException.IllegalArgumentException(HttpStatus.BAD_REQUEST_400, "Ambiguous URI encoding");
        }

        @Override
        public String getServletPath()
        {
            throw new HttpException.IllegalArgumentException(HttpStatus.BAD_REQUEST_400, "Ambiguous URI encoding");
        }
    }

    /**
     * Extended list of HttpCookies that converts and caches a servlet Cookie array.
     */
    private static class ServletCookieList extends AbstractList<HttpCookie>
    {
        private final List<HttpCookie> _httpCookies;
        private final Cookie[] _cookies;

        ServletCookieList(List<HttpCookie> httpCookies, CookieCompliance compliance)
        {
            _httpCookies = httpCookies;
            _cookies = new Cookie[_httpCookies.size()];
            int i = 0;
            for (HttpCookie httpCookie : _httpCookies)
                _cookies[i++] = convertCookie(httpCookie, compliance);
        }

        @Override
        public HttpCookie get(int index)
        {
            return _httpCookies.get(index);
        }

        public Cookie[] getServletCookies()
        {
            return _cookies;
        }

        @Override
        public int size()
        {
            return _cookies.length;
        }

        private static Cookie convertCookie(HttpCookie cookie, CookieCompliance compliance)
        {
            Cookie result = new Cookie(cookie.getName(), cookie.getValue());
            //RFC2965 defines the cookie header as supporting path and domain but RFC6265 permits only name=value
            if (CookieCompliance.RFC2965.equals(compliance))
            {
                result.setPath(cookie.getPath());
                result.setDomain(cookie.getDomain());
            }
            return result;
        }
    }
}<|MERGE_RESOLUTION|>--- conflicted
+++ resolved
@@ -292,11 +292,7 @@
     @Override
     public String getPathInfo()
     {
-<<<<<<< HEAD
-        return _request.getMatchedResource().getMatchedPath().getPathInfo();
-=======
         return getServletRequestInfo().getMatchedResource().getMatchedPath().getPathInfo();
->>>>>>> 0b1c28a8
     }
 
     @Override
@@ -333,11 +329,7 @@
     public boolean isUserInRole(String role)
     {
         //obtain any substituted role name from the destination servlet
-<<<<<<< HEAD
-        String linkedRole = _request.getMatchedResource().getResource().getServletHolder().getUserRoleLink(role);
-=======
         String linkedRole = getServletRequestInfo().getMatchedResource().getResource().getServletHolder().getUserRoleLink(role);
->>>>>>> 0b1c28a8
         AuthenticationState authenticationState = getUndeferredAuthentication();
 
         if (authenticationState instanceof AuthenticationState.Succeeded succeededAuthentication)
@@ -383,11 +375,7 @@
     @Override
     public String getServletPath()
     {
-<<<<<<< HEAD
-        return _request.getMatchedResource().getMatchedPath().getPathMatch();
-=======
         return getServletRequestInfo().getMatchedResource().getMatchedPath().getPathMatch();
->>>>>>> 0b1c28a8
     }
 
     @Override
@@ -1189,12 +1177,8 @@
         ServletRequestState state = getServletRequestInfo().getState();
         if (_async == null)
             _async = new AsyncContextState(state);
-<<<<<<< HEAD
-        AsyncContextEvent event = new AsyncContextEvent(_request.getContext(), _async, state, this, _request.getResponse().getServletApiResponse());
-=======
         ServletRequestInfo servletRequestInfo = getServletRequestInfo();
         AsyncContextEvent event = new AsyncContextEvent(getServletRequestInfo().getServletContext(), _async, state, this, servletRequestInfo.getServletChannel().getServletContextResponse().getServletApiResponse());
->>>>>>> 0b1c28a8
         state.startAsync(event);
         return _async;
     }
@@ -1215,11 +1199,7 @@
     @Override
     public HttpServletMapping getHttpServletMapping()
     {
-<<<<<<< HEAD
-        return _request.getMatchedResource().getResource().getServletPathMapping(_request.getDecodedPathInContext());
-=======
         return getServletRequestInfo().getMatchedResource().getResource().getServletPathMapping(getServletRequestInfo().getDecodedPathInContext());
->>>>>>> 0b1c28a8
     }
 
     @Override
