--- conflicted
+++ resolved
@@ -836,15 +836,7 @@
         if (LOG.isDebugEnabled())
             LOG.debug("onCompleted for {} written={}", apiRequest.getRequestURI(), getBytesWritten());
 
-<<<<<<< HEAD
-        if (getServer().getRequestLog() != null)
-=======
-        long idleTO = _configuration.getIdleTimeout();
-        if (idleTO >= 0 && getIdleTimeout() != _oldIdleTimeout)
-            setIdleTimeout(_oldIdleTimeout);
-
         if (getServer().getRequestLog() instanceof CustomRequestLog)
->>>>>>> d3e88a95
         {
             CustomRequestLog.LogDetail logDetail = new CustomRequestLog.LogDetail(
                 _servletContextRequest.getServletName(),
