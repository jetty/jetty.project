--- conflicted
+++ resolved
@@ -30,10 +30,6 @@
 import jakarta.servlet.RequestDispatcher;
 import org.eclipse.jetty.ee10.servlet.ServletRequestState.Action;
 import org.eclipse.jetty.ee10.servlet.security.Authentication;
-<<<<<<< HEAD
-import org.eclipse.jetty.http.BadMessage;
-=======
->>>>>>> 297d6a0d
 import org.eclipse.jetty.http.HttpFields;
 import org.eclipse.jetty.http.HttpHeader;
 import org.eclipse.jetty.http.HttpHeaderValue;
@@ -686,11 +682,7 @@
     {
         // Unwrap wrapping Jetty and Servlet exceptions.
         Throwable quiet = unwrap(failure, QuietException.class);
-<<<<<<< HEAD
-        Throwable noStack = unwrap(failure, BadMessage.RuntimeException.class, IOException.class, TimeoutException.class);
-=======
         Throwable noStack = unwrap(failure, IOException.class, TimeoutException.class);
->>>>>>> 297d6a0d
 
         if (quiet != null || !getServer().isRunning())
         {
