//
// ========================================================================
// Copyright (c) 1995 Mort Bay Consulting Pty Ltd and others.
//
// This program and the accompanying materials are made available under the
// terms of the Eclipse Public License v. 2.0 which is available at
// https://www.eclipse.org/legal/epl-2.0, or the Apache License, Version 2.0
// which is available at https://www.apache.org/licenses/LICENSE-2.0.
//
// SPDX-License-Identifier: EPL-2.0 OR Apache-2.0
// ========================================================================
//

package org.eclipse.jetty.ee10.servlet;

import java.io.IOException;
import java.net.InetSocketAddress;
import java.net.SocketAddress;
import java.util.concurrent.TimeoutException;
import java.util.concurrent.atomic.AtomicLong;

import jakarta.servlet.RequestDispatcher;
import org.eclipse.jetty.ee10.servlet.ServletChannelState.Action;
import org.eclipse.jetty.http.BadMessageException;
import org.eclipse.jetty.http.HttpFields;
import org.eclipse.jetty.http.HttpStatus;
import org.eclipse.jetty.http.HttpURI;
import org.eclipse.jetty.io.Connection;
import org.eclipse.jetty.io.EndPoint;
import org.eclipse.jetty.io.QuietException;
import org.eclipse.jetty.server.ConnectionMetaData;
import org.eclipse.jetty.server.CustomRequestLog;
import org.eclipse.jetty.server.HttpConfiguration;
import org.eclipse.jetty.server.Request;
import org.eclipse.jetty.server.Response;
import org.eclipse.jetty.server.ResponseUtils;
import org.eclipse.jetty.server.Server;
import org.eclipse.jetty.server.handler.ContextHandler;
import org.eclipse.jetty.server.handler.ContextRequest;
import org.eclipse.jetty.util.Callback;
import org.eclipse.jetty.util.ExceptionUtil;
import org.eclipse.jetty.util.HostPort;
import org.eclipse.jetty.util.URIUtil;
import org.slf4j.Logger;
import org.slf4j.LoggerFactory;

import static org.eclipse.jetty.util.thread.Invocable.InvocationType.NON_BLOCKING;

/**
 * The ServletChannel contains the state and behaviors associated with the Servlet API
 * lifecycle for a single request/response cycle. Specifically it uses
 * {@link ServletChannelState} to coordinate the states of dispatch state, input and
 * output according to the servlet specification.  The combined state so obtained
 * is reflected in the behaviour of the contained {@link HttpInput} implementation of
 * {@link jakarta.servlet.ServletInputStream}.
 * <p>
 * This class is reusable over multiple requests for the same {@link ServletContextHandler}
 * and is {@link #recycle(Throwable) recycled} after each use before being
 * {@link #associate(ServletContextRequest) associated} with a new {@link ServletContextRequest}
 * and then {@link #associate(Request, Response, Callback) associated} with possibly wrapped
 * request, response and callback.
 * </p>
 * @see ServletChannelState
 * @see HttpInput
 */
public class ServletChannel
{
    private static final Logger LOG = LoggerFactory.getLogger(ServletChannel.class);

    private final ServletChannelState _state;
    private final ServletContextHandler.ServletScopedContext _context;
    private final ServletContextHandler.ServletContextApi _servletContextApi;
    private final ConnectionMetaData _connectionMetaData;
    private final AtomicLong _requests = new AtomicLong();
    final HttpInput _httpInput;
    private final HttpOutput _httpOutput;
    private ServletContextRequest _servletContextRequest;
    private Request _request;
    private Response _response;
    private Callback _callback;

    public ServletChannel(ServletContextHandler servletContextHandler, Request request)
    {
        this(servletContextHandler, request.getConnectionMetaData());
    }

    public ServletChannel(ServletContextHandler servletContextHandler, ConnectionMetaData connectionMetaData)
    {
        _context = servletContextHandler.getContext();
        _servletContextApi = _context.getServletContext();
        _connectionMetaData = connectionMetaData;
        _state = new ServletChannelState(this);
        _httpInput = new HttpInput(this);
        _httpOutput = new HttpOutput(this);
    }

    public ConnectionMetaData getConnectionMetaData()
    {
        return _connectionMetaData;
    }

    public Callback getCallback()
    {
        return _callback;
    }

    /**
     * Associate this channel with a specific request.
     * This method is called by the {@link ServletContextHandler} when a core {@link Request} is accepted and associated with
     * a servlet mapping. The association remains functional until {@link #recycle(Throwable)} is called,
     * and it remains readable until a call to {@link #recycle(Throwable)} or a subsequent call to {@code associate}.
     * @param servletContextRequest The servlet context request to associate
     * @see #recycle(Throwable)
     */
    public void associate(ServletContextRequest servletContextRequest)
    {
        _httpInput.reopen();
        _request = _servletContextRequest = servletContextRequest;
        _response = _servletContextRequest.getServletContextResponse();

        if (LOG.isDebugEnabled())
            LOG.debug("associate {} -> {} : {}",
                this,
                _servletContextRequest,
                _state);
    }

    /**
     * Associate this channel with possibly wrapped values for
     * {@link #getRequest()}, {@link #getResponse()} and {@link #getCallback()}.
     * This is called by the {@link ServletHandler} immediately before calling {@link #handle()} on the
     * initial dispatch.  This allows for handlers between the {@link ServletContextHandler} and the
     * {@link ServletHandler} to wrap the instances.
     * @param request The request, which may have been wrapped
     *                after #{@link ServletContextHandler#wrapRequest(Request, Response)}
     * @param response The response, which may have been wrapped
     *                 after #{@link ServletContextHandler#wrapResponse(ContextRequest, Response)}
     * @param callback The context, which may have been wrapped
     *                 after {@link ServletContextHandler#handle(Request, Response, Callback)}
     */
    public void associate(Request request, Response response, Callback callback)
    {
        if (_callback != null)
            throw new IllegalStateException();

        if (request != _request && Request.as(request, ServletContextRequest.class) != _servletContextRequest)
            throw new IllegalStateException();
        _request = request;
        _response = response;
        _callback = callback;
        _state.openOutput();

        if (LOG.isDebugEnabled())
            LOG.debug("associate {} -> {},{},{}",
                this,
                _request,
                _response,
                _callback);
    }

    public ServletContextHandler.ServletScopedContext getContext()
    {
        return _context;
    }

    public ServletContextHandler getServletContextHandler()
    {
        return _context.getContextHandler();
    }

    public ServletContextHandler.ServletContextApi getServletContextApi()
    {
        return _servletContextApi;
    }

    public HttpOutput getHttpOutput()
    {
        return _httpOutput;
    }

    public HttpInput getHttpInput()
    {
        return _httpInput;
    }

    public boolean isAborted()
    {
        return _state.isAborted();
    }

    public boolean isSendError()
    {
        return _state.isSendError();
    }

    /**
     * Format the address or host returned from Request methods
     *
     * @param addr The address or host
     * @return Default implementation returns {@link HostPort#normalizeHost(String)}
     */
    protected String formatAddrOrHost(String addr)
    {
        return HostPort.normalizeHost(addr);
    }

    public ServletChannelState getServletRequestState()
    {
        return _state;
    }

    public long getBytesWritten()
    {
        return Response.getContentBytesWritten(getServletContextResponse());
    }

    /**
     * Get the idle timeout.
     * <p>This is implemented as a call to {@link EndPoint#getIdleTimeout()}, but may be
     * overridden by channels that have timeouts different from their connections.
     *
     * @return the idle timeout (in milliseconds)
     */
    public long getIdleTimeout()
    {
        return _connectionMetaData.getConnection().getEndPoint().getIdleTimeout();
    }

    /**
     * Set the idle timeout.
     * <p>This is implemented as a call to {@link EndPoint#setIdleTimeout(long)}, but may be
     * overridden by channels that have timeouts different from their connections.
     *
     * @param timeoutMs the idle timeout in milliseconds
     */
    public void setIdleTimeout(long timeoutMs)
    {
        _connectionMetaData.getConnection().getEndPoint().setIdleTimeout(timeoutMs);
    }

    public HttpConfiguration getHttpConfiguration()
    {
        return _connectionMetaData.getHttpConfiguration();
    }

    public Server getServer()
    {
        return _context.getContextHandler().getServer();
    }

    /**
     * @return The {@link ServletContextRequest} as wrapped by the {@link ServletContextHandler}.
     * @see #getRequest()
     */
    public ServletContextRequest getServletContextRequest()
    {
        return _servletContextRequest;
    }

    /**
     * @return The core {@link Request} associated with the request. This may differ from {@link #getServletContextRequest()}
     *         if the request was wrapped by another handler after the {@link ServletContextHandler} and passed
     *         to {@link ServletChannel#associate(Request, Response, Callback)}.
     * @see #getServletContextRequest()
     * @see #associate(Request, Response, Callback)
     */
    public Request getRequest()
    {
        return _request;
    }

    /**
     * @return The ServetContextResponse as wrapped by the {@link ServletContextHandler}.
     * @see #getResponse()
     */
    public ServletContextResponse getServletContextResponse()
    {
        ServletContextRequest request = _servletContextRequest;
        return request == null ? null : request.getServletContextResponse();
    }

    /**
     * @return The core {@link Response} associated with the API response.
     *         This may differ from {@link #getServletContextResponse()} if the response was wrapped by another handler
     *         after the {@link ServletContextHandler} and passed to {@link ServletChannel#associate(Request, Response, Callback)}.
     * @see #getServletContextResponse()
     * @see #associate(Request, Response, Callback)
     */
    public Response getResponse()
    {
        return _response;
    }

    public Connection getConnection()
    {
        return _connectionMetaData.getConnection();
    }

    public EndPoint getEndPoint()
    {
        return getConnection().getEndPoint();
    }

    /**
     * <p>Return the local name of the connected channel.</p>
     *
     * <p>
     * This is the host name after the connector is bound and the connection is accepted.
     * </p>
     * <p>
     * Value can be overridden by {@link HttpConfiguration#setLocalAddress(SocketAddress)}.
     * </p>
     * <p>
     * Note: some connectors are not based on IP networking, and default behavior here will
     * result in a null return.  Use {@link HttpConfiguration#setLocalAddress(SocketAddress)}
     * to set the value to an acceptable host name.
     * </p>
     *
     * @return the local name, or null
     */
    public String getLocalName()
    {
        InetSocketAddress local = getLocalAddress();
        if (local != null)
            return Request.getHostName(local);
        return null;
    }

    /**
     * <p>Return the Local Port of the connected channel.</p>
     *
     * <p>
     * This is the port the connector is bound to and is accepting connections on.
     * </p>
     * <p>
     * Value can be overridden by {@link HttpConfiguration#setLocalAddress(SocketAddress)}.
     * </p>
     * <p>
     * Note: some connectors are not based on IP networking, and default behavior here will
     * result in a value of 0 returned.  Use {@link HttpConfiguration#setLocalAddress(SocketAddress)}
     * to set the value to an acceptable port.
     * </p>
     *
     * @return the local port, or 0 if unspecified
     */
    public int getLocalPort()
    {
        InetSocketAddress local = getLocalAddress();
        return local == null ? 0 : local.getPort();
    }

    public InetSocketAddress getLocalAddress()
    {
        return getRequest().getConnectionMetaData().getLocalSocketAddress() instanceof InetSocketAddress inetSocketAddress
            ? inetSocketAddress : null;
    }

    public InetSocketAddress getRemoteAddress()
    {
        return getRequest().getConnectionMetaData().getRemoteSocketAddress() instanceof InetSocketAddress inetSocketAddress
            ? inetSocketAddress : null;
    }

    /**
     * Get return the HttpConfiguration server authority override.
     * @return return the HttpConfiguration server authority override
     */
    public HostPort getServerAuthority()
    {
        HttpConfiguration httpConfiguration = getHttpConfiguration();
        if (httpConfiguration != null)
            return httpConfiguration.getServerAuthority();

        return null;
    }

    /**
     * Prepare to be reused.
     * @param x Any completion exception, or null for successful completion.
     * @see #associate(ServletContextRequest)
     */
    void recycle(Throwable x)
    {
        _state.recycle();
        _httpInput.recycle();
        _httpOutput.recycle();
        _servletContextRequest = null;
        _request = null;
        _response = null;
        _callback = null;
    }

    /**
     * Handle the servlet request. This is called on the initial dispatch and then again on any asynchronous events.
     */
    public void handle()
    {
        if (LOG.isDebugEnabled())
            LOG.debug("handle {} {} ", _servletContextRequest.getHttpURI(), this);

        Action action = _state.handling();

        // Loop here to handle async request redispatches.
        // The loop is controlled by the call to async.unhandle in the
        // finally block below.  Unhandle will return false only if an async dispatch has
        // already happened when unhandle is called.
        loop:
        while (!getServer().isStopped())
        {
            try
            {
                if (LOG.isDebugEnabled())
                    LOG.debug("action {} {}", action, this);

                switch (action)
                {
                    case TERMINATED:
                        onCompleted();
                        break loop;

                    case WAIT:
                        // break loop without calling unhandle
                        break loop;

                    case DISPATCH:
                    {
                        reopen();
                        dispatch();
                        break;
                    }

                    case ASYNC_DISPATCH:
                    {
                        reopen();
                        dispatchAsync();
                        break;
                    }

                    case ASYNC_TIMEOUT:
                        _state.onTimeout();
                        break;

                    case SEND_ERROR:
                    {
                        Object errorException = _servletContextRequest.getAttribute((RequestDispatcher.ERROR_EXCEPTION));
                        Throwable cause = errorException instanceof Throwable throwable ? throwable : null;
                        try
                        {
                            // Get ready to send an error response
                            getServletContextResponse().resetContent();

                            // the following is needed as you cannot trust the response code and reason
                            // as those could have been modified after calling sendError
                            Integer code = (Integer)_servletContextRequest.getAttribute(RequestDispatcher.ERROR_STATUS_CODE);
                            if (code == null)
                                code = HttpStatus.INTERNAL_SERVER_ERROR_500;
                            getServletContextResponse().setStatus(code);

                            // The handling of the original dispatch failed, and we are now going to either generate
                            // and error response ourselves or dispatch for an error page.  If there is content left over
                            // from the failed dispatch, then we try to consume it here and if we fail we add a
                            // Connection:close.  This can't be deferred to COMPLETE as the response will be committed
                            // by then.
                            if (!_httpInput.consumeAvailable())
                                ResponseUtils.ensureNotPersistent(_servletContextRequest, _servletContextRequest.getServletContextResponse());

                            ContextHandler.ScopedContext context = (ContextHandler.ScopedContext)_servletContextRequest.getAttribute(ErrorHandler.ERROR_CONTEXT);
                            Request.Handler errorHandler = ErrorHandler.getErrorHandler(getServer(), context == null ? null : context.getContextHandler());

                            // If we can't have a body or have no ErrorHandler, then create a minimal error response.
                            if (HttpStatus.hasNoBody(getServletContextResponse().getStatus()) || errorHandler == null)
                            {
                                sendErrorResponseAndComplete();
                            }
                            else
                            {
                                // We do not notify ServletRequestListener on this dispatch because it might not
                                // be dispatched to an error page, so we delegate this responsibility to the ErrorHandler.
                                reopen();
                                _state.errorHandling();
<<<<<<< HEAD
                                errorHandler.handle(getServletContextRequest(), getServletContextResponse(), Callback.from(() -> _state.errorHandlingComplete(null), _state::errorHandlingComplete));
=======

                                // TODO We currently directly call the errorHandler here, but this is not correct in the case of async errors,
                                //      because since a failure has already occurred, the errorHandler is unable to write a response.
                                //      Instead, we should fail the callback, so that it calls Response.writeError(...) with an ErrorResponse
                                //      that ignores existing failures.   However, the error handler needs to be able to call servlet pages,
                                //      so it will need to do a new call to associate(req,res,callback) or similar, to make the servlet request and
                                //      response wrap the error request and response.  Have to think about what callback is passed.
                                errorHandler.handle(getServletContextRequest(), getServletContextResponse(), Callback.from(_state::errorHandlingComplete));
>>>>>>> 16661b41
                            }
                        }
                        catch (Throwable x)
                        {
                            if (cause == null)
                                cause = x;
                            else
                                ExceptionUtil.addSuppressedIfNotAssociated(cause, x);
                            if (LOG.isDebugEnabled())
                                LOG.debug("Could not perform error handling, aborting", cause);
                            if (_state.isResponseCommitted())
                            {
                                // Perform the same behavior as when the callback is failed.
                                _state.errorHandlingComplete(cause);
                            }
                            else
                            {
                                getServletContextResponse().resetContent();
                                sendErrorResponseAndComplete();
                            }
                        }
                        finally
                        {
                            // clean up the context that was set in Response.sendError
                            _servletContextRequest.removeAttribute(ErrorHandler.ERROR_CONTEXT);
                        }
                        break;
                    }

                    case ASYNC_ERROR:
                    {
                        throw _state.getAsyncContextEvent().getThrowable();
                    }

                    case READ_CALLBACK:
                    {
                        _context.run(() -> _servletContextRequest.getHttpInput().run());
                        break;
                    }

                    case WRITE_CALLBACK:
                    {
                        _context.run(() -> _servletContextRequest.getHttpOutput().run());
                        break;
                    }

                    case COMPLETE:
                    {
                        if (!getServletContextResponse().isCommitted())
                        {
                            // Indicate Connection:close if we can't consume all.
                            if (getServletContextResponse().getStatus() >= 200)
                                ResponseUtils.ensureConsumeAvailableOrNotPersistent(_servletContextRequest, _servletContextRequest.getServletContextResponse());
                        }

                        // RFC 7230, section 3.3.  We do this here so that a servlet error page can be sent.
                        if (!_servletContextRequest.isHead() && getServletContextResponse().getStatus() != HttpStatus.NOT_MODIFIED_304)
                        {
                            long written = getBytesWritten();
                            if (getServletContextResponse().isContentIncomplete(written) && sendErrorOrAbort("Insufficient content written %d < %d".formatted(written, getServletContextResponse().getContentLength())))
                                break;
                        }

                        // Set a close callback on the HttpOutput to make it an async callback
                        getServletContextResponse().completeOutput(Callback.from(NON_BLOCKING, () -> _state.completed(null), _state::completed));

                        break;
                    }

                    default:
                        throw new IllegalStateException(this.toString());
                }
            }
            catch (Throwable failure)
            {
                if ("org.eclipse.jetty.continuation.ContinuationThrowable".equals(failure.getClass().getName()))
                    LOG.trace("IGNORED", failure);
                else
                    handleException(failure);
            }

            action = _state.unhandle();
        }

        if (LOG.isDebugEnabled())
            LOG.debug("!handle {} {}", action, this);
    }

    private void reopen()
    {
        _servletContextRequest.getServletContextResponse().getHttpOutput().reopen();
        getHttpOutput().reopen();
    }

    /**
     * @param message the error message.
     * @return true if we have sent an error, false if we have aborted.
     */
    private boolean sendErrorOrAbort(String message)
    {
        try
        {
            if (isCommitted())
            {
                abort(new IOException(message));
                return false;
            }

            getServletContextResponse().getServletApiResponse().sendError(HttpStatus.INTERNAL_SERVER_ERROR_500, message);
            return true;
        }
        catch (Throwable x)
        {
            LOG.trace("IGNORED", x);
            abort(x);
        }
        return false;
    }

    /**
     * <p>Sends an error 500, performing a special logic to detect whether the request is suspended,
     * to avoid concurrent writes from the application.</p>
     * <p>It may happen that the application suspends, and then throws an exception, while an application
     * spawned thread writes the response content; in such case, we attempt to commit the error directly
     * bypassing the {@link ErrorHandler} mechanisms and the response OutputStream.</p>
     *
     * @param failure the Throwable that caused the problem
     */
    protected void handleException(Throwable failure)
    {
        // Unwrap wrapping Jetty and Servlet exceptions.
        Throwable quiet = unwrap(failure, QuietException.class);
        Throwable noStack = unwrap(failure, BadMessageException.class, IOException.class, TimeoutException.class);

        if (quiet != null || !getServer().isRunning())
        {
            if (LOG.isDebugEnabled())
                LOG.debug(_servletContextRequest.getServletApiRequest().getRequestURI(), failure);
        }
        else if (noStack != null)
        {
            // No stack trace unless there is debug turned on
            if (LOG.isDebugEnabled())
                LOG.warn("handleException {}", _servletContextRequest.getServletApiRequest().getRequestURI(), failure);
            else
                LOG.warn("handleException {} {}", _servletContextRequest.getServletApiRequest().getRequestURI(), noStack.toString());
        }
        else
        {
            ServletContextRequest request = _servletContextRequest;
            LOG.warn(request == null ? "unknown request" : request.getServletApiRequest().getRequestURI(), failure);
        }

        if (isCommitted())
        {
            abort(failure);
        }
        else
        {
            try
            {
                _state.onError(failure);
            }
            catch (IllegalStateException e)
            {
                abort(failure);
            }
        }
    }

    /**
     * Unwrap failure causes to find target class
     *
     * @param failure The throwable to have its causes unwrapped
     * @param targets Exception classes that we should not unwrap
     * @return A target throwable or null
     */
    protected Throwable unwrap(Throwable failure, Class<?>... targets)
    {
        while (failure != null)
        {
            for (Class<?> x : targets)
            {
                if (x.isInstance(failure))
                    return failure;
            }
            failure = failure.getCause();
        }
        return null;
    }

    public void sendErrorResponseAndComplete()
    {
        try
        {
            _state.completing();
            getServletContextResponse().write(true, getServletContextResponse().getHttpOutput().getByteBuffer(), Callback.from(() -> _state.completed(null), _state::completed));
        }
        catch (Throwable x)
        {
            abort(x);
            _state.completed(x);
        }
    }

    @Override
    public String toString()
    {
        if (_servletContextRequest == null)
        {
            return String.format("%s@%x{null}",
                getClass().getSimpleName(),
                hashCode());
        }

        long timeStamp = Request.getTimeStamp(_servletContextRequest);
        return String.format("%s@%x{s=%s,r=%s,c=%b/%b,a=%s,uri=%s,age=%d}",
            getClass().getSimpleName(),
            hashCode(),
            _state,
            _requests,
            isRequestCompleted(),
            isResponseCompleted(),
            _state.getState(),
            _servletContextRequest.getHttpURI(),
            timeStamp == 0 ? 0 : System.currentTimeMillis() - timeStamp);
    }

    void onTrailers(HttpFields trailers)
    {
        _servletContextRequest.setTrailers(trailers);
    }

    /**
     * @see #abort(Throwable)
     */
    public void onCompleted()
    {
        ServletApiRequest apiRequest = _servletContextRequest.getServletApiRequest();
        if (LOG.isDebugEnabled())
            LOG.debug("onCompleted for {} written={}", apiRequest.getRequestURI(), getBytesWritten());

        if (getServer().getRequestLog() instanceof CustomRequestLog)
        {
            CustomRequestLog.LogDetail logDetail = new CustomRequestLog.LogDetail(
                _servletContextRequest.getServletName(),
                apiRequest.getServletContext().getRealPath(Request.getPathInContext(_servletContextRequest)));
            _servletContextRequest.setAttribute(CustomRequestLog.LOG_DETAIL, logDetail);
        }

        // Callback is completed here.
        Callback callback = _callback;
        Throwable failure = _state.completeResponse();
        if (failure == null)
            callback.succeeded();
        else
            callback.failed(failure);
    }

    public boolean isCommitted()
    {
        return _state.isResponseCommitted();
    }

    /**
     * @return True if the request lifecycle is completed
     */
    public boolean isRequestCompleted()
    {
        return _state.isCompleted();
    }

    /**
     * @return True if the response is completely written.
     */
    public boolean isResponseCompleted()
    {
        return _state.isResponseCompleted();
    }

    protected void execute(Runnable task)
    {
        _context.execute(task);
    }

    /**
     * If a write or similar operation to this channel fails,
     * then this method should be called.
     *
     * @param failure the failure that caused the abort.
     * @see #onCompleted()
     */
    public void abort(Throwable failure)
    {
        // Callback will be failed in onCompleted().
        _state.abort(failure);
    }

    private void dispatch() throws Exception
    {
        ServletContextHandler servletContextHandler = getServletContextHandler();
        ServletContextRequest servletContextRequest = getServletContextRequest();
        ServletApiRequest servletApiRequest = servletContextRequest.getServletApiRequest();
        try
        {
            servletContextHandler.requestInitialized(servletContextRequest, servletApiRequest);
            ServletHandler servletHandler = servletContextHandler.getServletHandler();
            ServletHandler.MappedServlet mappedServlet = servletContextRequest.getMatchedResource().getResource();
            mappedServlet.handle(servletHandler, Request.getPathInContext(servletContextRequest), servletApiRequest, servletContextRequest.getHttpServletResponse());
        }
        finally
        {
            servletContextHandler.requestDestroyed(servletContextRequest, servletApiRequest);
        }
    }

    public void dispatchAsync() throws Exception
    {
        ServletContextHandler servletContextHandler = getServletContextHandler();
        ServletContextRequest servletContextRequest = getServletContextRequest();
        ServletApiRequest servletApiRequest = servletContextRequest.getServletApiRequest();
        try
        {
            servletContextHandler.requestInitialized(servletContextRequest, servletApiRequest);

            HttpURI uri;
            String pathInContext;
            AsyncContextEvent asyncContextEvent = _state.getAsyncContextEvent();
            String dispatchString = asyncContextEvent.getDispatchPath();
            if (dispatchString != null)
            {
                String contextPath = _context.getContextPath();
                HttpURI.Immutable dispatchUri = HttpURI.from(dispatchString);
                pathInContext = URIUtil.canonicalPath(dispatchUri.getPath());
                uri = HttpURI.build(servletContextRequest.getHttpURI())
                    .path(URIUtil.addPaths(contextPath, pathInContext))
                    .query(dispatchUri.getQuery());
            }
            else
            {
                uri = asyncContextEvent.getBaseURI();
                if (uri == null)
                {
                    uri = servletContextRequest.getHttpURI();
                    pathInContext = Request.getPathInContext(servletContextRequest);
                }
                else
                {
                    pathInContext = uri.getCanonicalPath();
                    int length = _context.getContextPath().length();
                    if (length > 1)
                        pathInContext = pathInContext.substring(length);
                }
            }
            // We first worked with the core pathInContext above, but now need to convert to servlet style
            String decodedPathInContext = URIUtil.decodePath(pathInContext);
            Dispatcher dispatcher = new Dispatcher(servletContextHandler, uri, decodedPathInContext);
            dispatcher.async(asyncContextEvent.getSuppliedRequest(), asyncContextEvent.getSuppliedResponse());
        }
        finally
        {
            servletContextHandler.requestDestroyed(servletContextRequest, servletApiRequest);
        }
    }
}<|MERGE_RESOLUTION|>--- conflicted
+++ resolved
@@ -478,9 +478,6 @@
                                 // be dispatched to an error page, so we delegate this responsibility to the ErrorHandler.
                                 reopen();
                                 _state.errorHandling();
-<<<<<<< HEAD
-                                errorHandler.handle(getServletContextRequest(), getServletContextResponse(), Callback.from(() -> _state.errorHandlingComplete(null), _state::errorHandlingComplete));
-=======
 
                                 // TODO We currently directly call the errorHandler here, but this is not correct in the case of async errors,
                                 //      because since a failure has already occurred, the errorHandler is unable to write a response.
@@ -488,8 +485,7 @@
                                 //      that ignores existing failures.   However, the error handler needs to be able to call servlet pages,
                                 //      so it will need to do a new call to associate(req,res,callback) or similar, to make the servlet request and
                                 //      response wrap the error request and response.  Have to think about what callback is passed.
-                                errorHandler.handle(getServletContextRequest(), getServletContextResponse(), Callback.from(_state::errorHandlingComplete));
->>>>>>> 16661b41
+                                errorHandler.handle(getServletContextRequest(), getServletContextResponse(), Callback.from(() -> _state.errorHandlingComplete(null), _state::errorHandlingComplete));
                             }
                         }
                         catch (Throwable x)
