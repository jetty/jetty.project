--- conflicted
+++ resolved
@@ -16,15 +16,6 @@
 import java.io.IOException;
 import java.net.InetSocketAddress;
 import java.net.SocketAddress;
-<<<<<<< HEAD
-import java.nio.ByteBuffer;
-import java.util.ArrayList;
-import java.util.Collection;
-import java.util.EventListener;
-import java.util.List;
-=======
-import java.util.concurrent.Executor;
->>>>>>> 5d971756
 import java.util.concurrent.TimeoutException;
 import java.util.concurrent.atomic.AtomicLong;
 
@@ -40,7 +31,6 @@
 import org.eclipse.jetty.io.EndPoint;
 import org.eclipse.jetty.io.QuietException;
 import org.eclipse.jetty.server.ConnectionMetaData;
-import org.eclipse.jetty.server.Connector;
 import org.eclipse.jetty.server.CustomRequestLog;
 import org.eclipse.jetty.server.HttpConfiguration;
 import org.eclipse.jetty.server.Request;
@@ -88,22 +78,13 @@
     private final ConnectionMetaData _connectionMetaData;
     private final AtomicLong _requests = new AtomicLong();
     private final HttpInput _httpInput;
-<<<<<<< HEAD
     private final HttpOutput _httpOutput;
-    private final Listener _combinedListener;
     private ServletContextRequest _servletContextRequest;
     private Request _request;
     private Response _response;
     private Callback _callback;
     private boolean _expects100Continue;
     private long _written;
-=======
-    private volatile ServletContextRequest _servletContextRequest;
-    private volatile boolean _expects100Continue;
-    private volatile Callback _callback;
-    // Bytes written after interception (e.g. after compression).
-    private volatile long _written;
->>>>>>> 5d971756
 
     public ServletChannel(ServletContextHandler servletContextHandler, Request request)
     {
@@ -117,11 +98,7 @@
         _connectionMetaData = connectionMetaData;
         _state = new ServletRequestState(this);
         _httpInput = new HttpInput(this);
-<<<<<<< HEAD
         _httpOutput = new HttpOutput(this);
-        _combinedListener = new Listeners(_connectionMetaData.getConnector(), servletContextHandler);
-=======
->>>>>>> 5d971756
     }
 
     public ConnectionMetaData getConnectionMetaData()
@@ -760,28 +737,9 @@
 
     private void dispatch(Dispatchable dispatchable) throws Exception
     {
-<<<<<<< HEAD
-        try
-        {
-            _servletContextRequest.getServletContextResponse().getHttpOutput().reopen();
-            getHttpOutput().reopen();
-            _combinedListener.onBeforeDispatch(_servletContextRequest);
-            dispatchable.dispatch();
-        }
-        catch (Throwable x)
-        {
-            _combinedListener.onDispatchFailure(_servletContextRequest, x);
-            throw x;
-        }
-        finally
-        {
-            _combinedListener.onAfterDispatch(_servletContextRequest);
-        }
-=======
-        _servletContextRequest.getResponse().getHttpOutput().reopen();
+        _servletContextRequest.getServletContextResponse().getHttpOutput().reopen();
         getHttpOutput().reopen();
         dispatchable.dispatch();
->>>>>>> 5d971756
     }
 
     /**
