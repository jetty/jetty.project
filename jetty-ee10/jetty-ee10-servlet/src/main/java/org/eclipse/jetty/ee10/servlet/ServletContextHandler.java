//
// ========================================================================
// Copyright (c) 1995-2022 Mort Bay Consulting Pty Ltd and others.
//
// This program and the accompanying materials are made available under the
// terms of the Eclipse Public License v. 2.0 which is available at
// https://www.eclipse.org/legal/epl-2.0, or the Apache License, Version 2.0
// which is available at https://www.apache.org/licenses/LICENSE-2.0.
//
// SPDX-License-Identifier: EPL-2.0 OR Apache-2.0
// ========================================================================
//

package org.eclipse.jetty.ee10.servlet;

import java.io.IOException;
import java.io.InputStream;
import java.net.MalformedURLException;
import java.net.URI;
import java.net.URL;
import java.nio.file.Path;
import java.security.AccessController;
import java.security.PrivilegedAction;
import java.util.ArrayList;
import java.util.Arrays;
import java.util.Collections;
import java.util.EnumSet;
import java.util.Enumeration;
import java.util.EventListener;
import java.util.HashMap;
import java.util.HashSet;
import java.util.List;
import java.util.Locale;
import java.util.Map;
import java.util.Objects;
import java.util.Set;
import java.util.concurrent.CopyOnWriteArrayList;
import java.util.concurrent.TimeUnit;

import jakarta.servlet.DispatcherType;
import jakarta.servlet.Filter;
import jakarta.servlet.FilterRegistration;
import jakarta.servlet.RequestDispatcher;
import jakarta.servlet.Servlet;
import jakarta.servlet.ServletContainerInitializer;
import jakarta.servlet.ServletContext;
import jakarta.servlet.ServletContextAttributeEvent;
import jakarta.servlet.ServletContextAttributeListener;
import jakarta.servlet.ServletContextEvent;
import jakarta.servlet.ServletContextListener;
import jakarta.servlet.ServletException;
import jakarta.servlet.ServletRegistration;
import jakarta.servlet.ServletRequestAttributeListener;
import jakarta.servlet.ServletRequestEvent;
import jakarta.servlet.ServletRequestListener;
import jakarta.servlet.ServletSecurityElement;
import jakarta.servlet.SessionCookieConfig;
import jakarta.servlet.SessionTrackingMode;
import jakarta.servlet.descriptor.JspConfigDescriptor;
import jakarta.servlet.descriptor.JspPropertyGroupDescriptor;
import jakarta.servlet.descriptor.TaglibDescriptor;
import jakarta.servlet.http.HttpFilter;
import jakarta.servlet.http.HttpServlet;
import jakarta.servlet.http.HttpServletRequest;
import jakarta.servlet.http.HttpServletResponse;
import jakarta.servlet.http.HttpSessionActivationListener;
import jakarta.servlet.http.HttpSessionAttributeListener;
import jakarta.servlet.http.HttpSessionBindingListener;
import jakarta.servlet.http.HttpSessionIdListener;
import jakarta.servlet.http.HttpSessionListener;
import org.eclipse.jetty.ee10.servlet.security.ConstraintAware;
import org.eclipse.jetty.ee10.servlet.security.ConstraintMapping;
import org.eclipse.jetty.ee10.servlet.security.ConstraintSecurityHandler;
import org.eclipse.jetty.ee10.servlet.security.SecurityHandler;
import org.eclipse.jetty.http.HttpURI;
import org.eclipse.jetty.http.MimeTypes;
import org.eclipse.jetty.http.pathmap.MatchedResource;
import org.eclipse.jetty.server.Handler;
import org.eclipse.jetty.server.Request;
import org.eclipse.jetty.server.Response;
import org.eclipse.jetty.server.handler.ContextHandler;
import org.eclipse.jetty.server.handler.ContextHandlerCollection;
import org.eclipse.jetty.server.handler.ContextRequest;
import org.eclipse.jetty.util.DecoratedObjectFactory;
import org.eclipse.jetty.util.DeprecationWarning;
import org.eclipse.jetty.util.ExceptionUtil;
import org.eclipse.jetty.util.Loader;
import org.eclipse.jetty.util.StringUtil;
import org.eclipse.jetty.util.URIUtil;
import org.eclipse.jetty.util.annotation.ManagedAttribute;
import org.eclipse.jetty.util.annotation.ManagedObject;
import org.eclipse.jetty.util.component.ContainerLifeCycle;
import org.eclipse.jetty.util.component.DumpableCollection;
import org.eclipse.jetty.util.component.Environment;
import org.eclipse.jetty.util.component.Graceful;
import org.eclipse.jetty.util.component.LifeCycle;
import org.eclipse.jetty.util.resource.Resource;
import org.eclipse.jetty.util.resource.ResourceFactory;
import org.eclipse.jetty.util.resource.Resources;
import org.slf4j.Logger;
import org.slf4j.LoggerFactory;

/**
 * Servlet Context.
 * <p>
 * This extension to the ContextHandler allows for
 * simple construction of a context with ServletHandler and optionally
 * session and security handlers, et.
 * <pre>
 *   new ServletContext("/context",Context.SESSIONS|Context.NO_SECURITY);
 * </pre>
 * <p>
 * This class should have been called ServletContext, but this would have
 * cause confusion with {@link ServletContext}.
 */
@ManagedObject("Servlet Context Handler")
public class ServletContextHandler extends ContextHandler implements Graceful
{
    private static final Logger LOG = LoggerFactory.getLogger(ServletContextHandler.class);
    public static final Environment __environment = Environment.ensure("ee10");
    public static final Class<?>[] SERVLET_LISTENER_TYPES =
        {
            ServletContextListener.class,
            ServletContextAttributeListener.class,
            ServletRequestListener.class,
            ServletRequestAttributeListener.class,
            HttpSessionIdListener.class,
            HttpSessionListener.class,
            HttpSessionAttributeListener.class
        };

    public static final int DEFAULT_LISTENER_TYPE_INDEX = 1;
    public static final int EXTENDED_LISTENER_TYPE_INDEX = 0;
    public static final String MANAGED_ATTRIBUTES = "org.eclipse.jetty.server.context.ManagedAttributes";
    public static final String MAX_FORM_KEYS_KEY = "org.eclipse.jetty.server.Request.maxFormKeys";
    public static final String MAX_FORM_CONTENT_SIZE_KEY = "org.eclipse.jetty.server.Request.maxFormContentSize";
    public static final int DEFAULT_MAX_FORM_KEYS = 1000;
    public static final int DEFAULT_MAX_FORM_CONTENT_SIZE = 200000;

    public static final int SESSIONS = 1;
    public static final int SECURITY = 2;
    public static final int NO_SESSIONS = 0;
    public static final int NO_SECURITY = 0;

    public enum ContextStatus
    {
        NOTSET,
        INITIALIZED,
        DESTROYED
    }

    public static ServletContextRequest.ServletApiRequest getServletApiRequest(Request request)
    {
        ServletContextRequest servletContextRequest = Request.as(request, ServletContextRequest.class);
        if (servletContextRequest == null)
            throw new IllegalArgumentException("Request is not a valid ServletContextRequest");
        ServletContextRequest.ServletApiRequest servletApiReq = servletContextRequest.getServletApiRequest();
        if (servletApiReq == null)
            throw new IllegalArgumentException("Request is not a valid ServletContextRequest");
        return servletApiReq;
    }

    public static ServletContextHandler getServletContextHandler(ServletContext servletContext, String purpose)
    {
        if (servletContext instanceof ServletContextApi servletContextApi)
            return servletContextApi.getContext().getServletContextHandler();
        throw new IllegalStateException("No Jetty ServletContextHandler, " + purpose + " unavailable");
    }

    public static ServletContextHandler getServletContextHandler(ServletContext servletContext)
    {
        if (servletContext instanceof ServletContextApi)
            return ((ServletContextApi)servletContext).getContext().getServletContextHandler();
        return null;
    }

    public static ServletContext getCurrentServletContext()
    {
        return getServletContext(ContextHandler.getCurrentContext());
    }

    public static ServletContext getServletContext(ContextHandler.Context context)
    {
        if (context instanceof Context)
            return ((Context)context).getServletContext();
        return null;
    }

    public static ServletContextHandler getCurrentServletContextHandler()
    {
        ContextHandler.Context context = ContextHandler.getCurrentContext();
        if (context instanceof Context)
            return ((Context)context).getServletContextHandler();
        return null;
    }

    public interface ServletContainerInitializerCaller extends LifeCycle {}

    private Class<? extends SecurityHandler> _defaultSecurityHandlerClass = ConstraintSecurityHandler.class;
    private final ServletContextApi _servletContext;
    protected ContextStatus _contextStatus = ContextStatus.NOTSET;
    private final Map<String, String> _initParams = new HashMap<>();
    private String _defaultRequestCharacterEncoding;
    private String _defaultResponseCharacterEncoding;
    private String _contextPathEncoded = "/";
    protected MimeTypes _mimeTypes; // TODO move to core context?
    private Map<String, String> _localeEncodingMap;
    private String[] _welcomeFiles;
    private Logger _logger;
    protected boolean _allowNullPathInfo;
    private int _maxFormKeys = Integer.getInteger(MAX_FORM_KEYS_KEY, DEFAULT_MAX_FORM_KEYS);
    private int _maxFormContentSize = Integer.getInteger(MAX_FORM_CONTENT_SIZE_KEY, DEFAULT_MAX_FORM_CONTENT_SIZE);
    private boolean _usingSecurityManager = System.getSecurityManager() != null;

    private final List<EventListener> _programmaticListeners = new CopyOnWriteArrayList<>();
    private final List<ServletContextListener> _servletContextListeners = new CopyOnWriteArrayList<>();
    private final List<ServletContextListener> _destroyServletContextListeners = new ArrayList<>();
    private final List<ServletContextAttributeListener> _servletContextAttributeListeners = new CopyOnWriteArrayList<>();
    private final List<ServletRequestListener> _servletRequestListeners = new CopyOnWriteArrayList<>();
    private final List<ServletRequestAttributeListener> _servletRequestAttributeListeners = new CopyOnWriteArrayList<>();
    private final List<ServletContextScopeListener> _contextListeners = new CopyOnWriteArrayList<>();
    private final Set<EventListener> _durableListeners = new HashSet<>();

    protected final DecoratedObjectFactory _objFactory;
//    protected Class<? extends SecurityHandler> _defaultSecurityHandlerClass = org.eclipse.jetty.security.ConstraintSecurityHandler.class;
    protected SessionHandler _sessionHandler;
    protected SecurityHandler _securityHandler;
    protected ServletHandler _servletHandler;
    protected int _options;
    protected JspConfigDescriptor _jspConfig;

    private boolean _startListeners;

    public ServletContextHandler()
    {
        this(null, null, null, null, null);
    }

    public ServletContextHandler(String contextPath)
    {
        this(null, contextPath);
    }

    public ServletContextHandler(int options)
    {
        this(null, null, options);
    }

    public ServletContextHandler(Container parent, String contextPath)
    {
        this(parent, contextPath, null, null, null, null);
    }

    public ServletContextHandler(Container parent, String contextPath, int options)
    {
        this(parent, contextPath, null, null, null, null, options);
    }

    public ServletContextHandler(Container parent, String contextPath, boolean sessions, boolean security)
    {
        this(parent, contextPath, (sessions ? SESSIONS : 0) | (security ? SECURITY : 0));
    }

    public ServletContextHandler(Container parent, SessionHandler sessionHandler, SecurityHandler securityHandler, ServletHandler servletHandler, ErrorHandler errorHandler)
    {
        this(parent, null, sessionHandler, securityHandler, servletHandler, errorHandler);
    }

    public ServletContextHandler(Container parent, String contextPath, SessionHandler sessionHandler, SecurityHandler securityHandler, ServletHandler servletHandler, ErrorHandler errorHandler)
    {
        this(parent, contextPath, sessionHandler, securityHandler, servletHandler, errorHandler, 0);
    }

    public ServletContextHandler(Container parent, String contextPath, SessionHandler sessionHandler, SecurityHandler securityHandler, ServletHandler servletHandler, ErrorHandler errorHandler, int options)
    {
        _servletContext = newServletContextApi();

        if (contextPath != null)
            setContextPath(contextPath);
        if (parent instanceof Handler.Wrapper)
            ((Handler.Wrapper)parent).setHandler(this);
        else if (parent instanceof Collection)
            parent.addHandler(this);

        _options = options;
        _sessionHandler = sessionHandler;
        _securityHandler = securityHandler;
        _servletHandler = servletHandler;

        _objFactory = new DecoratedObjectFactory();
        addBean(_objFactory, true);

        // Link the handlers
        relinkHandlers();
    }
    
    public ServletContextApi newServletContextApi()
    {
        return new ServletContextApi();
    }

    @Override
    public InvocationType getInvocationType()
    {
        return InvocationType.BLOCKING;
    }

    @Override
    public void dump(Appendable out, String indent) throws IOException
    {
        // TODO almost certainly this is wrong
        super.dump(out, indent);
        dumpObjects(out, indent,
            new DumpableCollection("initparams " + this, getInitParams().entrySet()));
    }

    /**
     * @return the allowNullPathInfo true if /context is not redirected to /context/
     */
    @ManagedAttribute("Checks if the /context is not redirected to /context/")
    public boolean getAllowNullPathInfo()
    {
        return _allowNullPathInfo;
    }

    /**
     * @param allowNullPathInfo true if /context is not redirected to /context/
     */
    public void setAllowNullPathInfo(boolean allowNullPathInfo)
    {
        _allowNullPathInfo = allowNullPathInfo;
    }

    public boolean isUsingSecurityManager()
    {
        return _usingSecurityManager;
    }

    public void setUsingSecurityManager(boolean usingSecurityManager)
    {
        if (usingSecurityManager && System.getSecurityManager() == null)
            throw new IllegalStateException("No security manager");
        _usingSecurityManager = usingSecurityManager;
    }

    /**
     * @return Returns the encoded contextPath.
     */
    public String getContextPathEncoded()
    {
        return _contextPathEncoded;
    }

    /**
     * Get the context path in a form suitable to be returned from {@link HttpServletRequest#getContextPath()}
     * or {@link ServletContext#getContextPath()}.
     *
     * @return Returns the encoded contextPath, or empty string for root context
     */
    public String getRequestContextPath()
    {
        String contextPathEncoded = getContextPathEncoded();
        return "/".equals(contextPathEncoded) ? "" : contextPathEncoded;
    }

    /*
     * @see jakarta.servlet.ServletContext#getInitParameter(java.lang.String)
     */
    public String getInitParameter(String name)
    {
        return _initParams.get(name);
    }

    public String setInitParameter(String name, String value)
    {
        return _initParams.put(name, value);
    }

    /*
     * @see jakarta.servlet.ServletContext#getInitParameterNames()
     */
    public Enumeration<String> getInitParameterNames()
    {
        return Collections.enumeration(_initParams.keySet());
    }

    /**
     * @return Returns the initParams.
     */
    @ManagedAttribute("Initial Parameter map for the context")
    public Map<String, String> getInitParams()
    {
        return _initParams;
    }

    @Override
    public boolean removeEventListener(EventListener listener)
    {
        if (super.removeEventListener(listener))
        {
            if (listener instanceof ServletContextScopeListener)
                _contextListeners.remove(listener);

            if (listener instanceof ServletContextListener)
            {
                _servletContextListeners.remove(listener);
                _destroyServletContextListeners.remove(listener);
            }

            if (listener instanceof ServletContextAttributeListener)
                _servletContextAttributeListeners.remove(listener);

            if (listener instanceof ServletRequestListener)
                _servletRequestListeners.remove(listener);

            if (listener instanceof ServletRequestAttributeListener)
                _servletRequestAttributeListeners.remove(listener);
            return true;
        }
        return false;
    }

    /**
     * Apply any necessary restrictions on a programmatic added listener.
     *
     * @param listener the programmatic listener to add
     */
    protected void addProgrammaticListener(EventListener listener)
    {
        _programmaticListeners.add(listener);
    }

    public boolean isProgrammaticListener(EventListener listener)
    {
        return _programmaticListeners.contains(listener);
    }

    public boolean isDurableListener(EventListener listener)
    {
        // The durable listeners are those set when the context is started
        if (isStarted())
            return _durableListeners.contains(listener);
        // If we are not yet started then all set listeners are durable
        return getEventListeners().contains(listener);
    }

    public Logger getLogger()
    {
        return _logger;
    }

    public void setLogger(Logger logger)
    {
        _logger = logger;
    }

    private String getLogNameSuffix()
    {
        // Use display name first
        String logName = getDisplayName();
        if (StringUtil.isBlank(logName))
        {
            // try context path
            logName = getContextPath();
            if (logName != null)
            {
                // Strip prefix slash
                if (logName.startsWith("/"))
                {
                    logName = logName.substring(1);
                }
            }

            if (StringUtil.isBlank(logName))
            {
                // an empty context path is the ROOT context
                logName = "ROOT";
            }
        }

        // Replace bad characters.
        return '.' + logName.replaceAll("\\W", "_");
    }

    /**
     * Call the ServletContextListeners contextInitialized methods.
     * This can be called from a ServletHandler during the proper sequence
     * of initializing filters, servlets and listeners. However, if there is
     * no ServletHandler, the ContextHandler will call this method during
     * doStart().
     */
    public void contextInitialized() throws Exception
    {
        // Call context listeners
        if (_contextStatus == ContextStatus.NOTSET)
        {
            _contextStatus = ContextStatus.INITIALIZED;
            _destroyServletContextListeners.clear();
            if (!_servletContextListeners.isEmpty())
            {
                ServletContextEvent event = new ServletContextEvent(getServletContext());
                for (ServletContextListener listener : _servletContextListeners)
                {
                    callContextInitialized(listener, event);
                    _destroyServletContextListeners.add(listener);
                }
            }
        }
    }

    /**
     * Call the ServletContextListeners with contextDestroyed.
     * This method can be called from a ServletHandler in the
     * proper sequence of destroying filters, servlets and listeners.
     * If there is no ServletHandler, the ContextHandler must ensure
     * these listeners are called instead.
     */
    public void contextDestroyed() throws Exception
    {
        switch (_contextStatus)
        {
            case INITIALIZED:
            {
                try
                {
                    //Call context listeners
                    Throwable multiException = null;
                    ServletContextEvent event = new ServletContextEvent(getServletContext());
                    Collections.reverse(_destroyServletContextListeners);
                    for (ServletContextListener listener : _destroyServletContextListeners)
                    {
                        try
                        {
                            callContextDestroyed(listener, event);
                        }
                        catch (Exception x)
                        {
                            multiException = ExceptionUtil.combine(multiException, x);
                        }
                    }
                    ExceptionUtil.ifExceptionThrow(multiException);
                }
                finally
                {
                    _contextStatus = ContextStatus.DESTROYED;
                }
                break;
            }
            default:
                break;
        }
    }

    protected void requestInitialized(Request baseRequest, HttpServletRequest request)
    {
        ServletContextRequest scopedRequest = Request.as(baseRequest, ServletContextRequest.class);

        // Handle the REALLY SILLY request events!
        if (!_servletRequestAttributeListeners.isEmpty())
        {
            for (ServletRequestAttributeListener l : _servletRequestAttributeListeners)
            {
                scopedRequest.addEventListener(l);
            }
        }

        if (!_servletRequestListeners.isEmpty())
        {
            final ServletRequestEvent sre = new ServletRequestEvent(getServletContext(), request);
            for (ServletRequestListener l : _servletRequestListeners)
            {
                l.requestInitialized(sre);
            }
        }
    }

    protected void requestDestroyed(Request baseRequest, HttpServletRequest request)
    {
        ServletContextRequest scopedRequest = Request.as(baseRequest, ServletContextRequest.class);

        // Handle more REALLY SILLY request events!
        if (!_servletRequestListeners.isEmpty())
        {
            final ServletRequestEvent sre = new ServletRequestEvent(getServletContext(), request);
            for (int i = _servletRequestListeners.size(); i-- > 0; )
            {
                _servletRequestListeners.get(i).requestDestroyed(sre);
            }
        }

        if (!_servletRequestAttributeListeners.isEmpty())
        {
            for (int i = _servletRequestAttributeListeners.size(); i-- > 0; )
            {
                scopedRequest.removeEventListener(_servletRequestAttributeListeners.get(i));
            }
        }
    }

    public void setDefaultRequestCharacterEncoding(String encoding)
    {
        _defaultRequestCharacterEncoding = encoding;
    }

    public String getDefaultRequestCharacterEncoding()
    {
        return _defaultRequestCharacterEncoding;
    }

    public void setDefaultResponseCharacterEncoding(String encoding)
    {
        _defaultResponseCharacterEncoding = encoding;
    }

    public String getDefaultResponseCharacterEncoding()
    {
        return _defaultResponseCharacterEncoding;
    }

    /**
     * @param contextPath The _contextPath to set.
     */
    @Override
    public void setContextPath(String contextPath)
    {
        if (contextPath == null)
            throw new IllegalArgumentException("null contextPath");

        if (contextPath.endsWith("/*"))
        {
            LOG.warn("{} contextPath ends with /*", this);
            contextPath = contextPath.substring(0, contextPath.length() - 2);
        }
        else if (contextPath.length() > 1 && contextPath.endsWith("/"))
        {
            LOG.warn("{} contextPath ends with /", this);
            contextPath = contextPath.substring(0, contextPath.length() - 1);
        }

        if (contextPath.length() == 0)
        {
            LOG.warn("Empty contextPath");
            contextPath = "/";
        }

        super.setContextPath(contextPath);
        _contextPathEncoded = URIUtil.canonicalPath(contextPath);

        if (getServer() != null && (getServer().isStarting() || getServer().isStarted()))
        {
            Class<ContextHandlerCollection> handlerClass = ContextHandlerCollection.class;
            List<ContextHandlerCollection> contextCollections = getServer().getDescendants(handlerClass);
            if (contextCollections != null)
            {
                for (Handler contextCollection : contextCollections)
                {
                    handlerClass.cast(contextCollection).mapContexts();
                }
            }
        }
    }

    /**
     * @return Returns the mimeTypes.
     */
    public MimeTypes getMimeTypes()
    {
        if (_mimeTypes == null)
            _mimeTypes = new MimeTypes();
        return _mimeTypes;
    }

    /**
     * @param mimeTypes The mimeTypes to set.
     */
    public void setMimeTypes(MimeTypes mimeTypes)
    {
        _mimeTypes = mimeTypes;
    }

    public void setWelcomeFiles(String[] files)
    {
        _welcomeFiles = files;
    }

    /**
     * @return The names of the files which the server should consider to be welcome files in this context.
     * @see <a href="http://jcp.org/aboutJava/communityprocess/final/jsr154/index.html">The Servlet Specification</a>
     * @see #setWelcomeFiles
     */
    @ManagedAttribute(value = "Partial URIs of directory welcome files", readonly = true)
    public String[] getWelcomeFiles()
    {
        return _welcomeFiles;
    }

    @ManagedAttribute("The maximum content size")
    public int getMaxFormContentSize()
    {
        return _maxFormContentSize;
    }

    /**
     * Set the maximum size of a form post, to protect against DOS attacks from large forms.
     *
     * @param maxSize the maximum size of the form content (in bytes)
     */
    public void setMaxFormContentSize(int maxSize)
    {
        _maxFormContentSize = maxSize;
    }

    public int getMaxFormKeys()
    {
        return _maxFormKeys;
    }

    /**
     * Set the maximum number of form Keys to protect against DOS attack from crafted hash keys.
     *
     * @param max the maximum number of form keys
     */
    public void setMaxFormKeys(int max)
    {
        _maxFormKeys = max;
    }

    public Class<?> loadClass(String className) throws ClassNotFoundException
    {
        if (className == null)
            return null;

        ClassLoader loader = getClassLoader();
        if (loader == null)
            return Loader.loadClass(className);

        return loader.loadClass(className);
    }

    public void addLocaleEncoding(String locale, String encoding)
    {
        if (_localeEncodingMap == null)
            _localeEncodingMap = new HashMap<>();
        _localeEncodingMap.put(locale, encoding);
    }

    public String getLocaleEncoding(String locale)
    {
        if (_localeEncodingMap == null)
            return null;
        String encoding = _localeEncodingMap.get(locale);
        return encoding;
    }

    /**
     * Get the character encoding for a locale. The full locale name is first looked up in the map of encodings. If no encoding is found, then the locale
     * language is looked up.
     *
     * @param locale a <code>Locale</code> value
     * @return a <code>String</code> representing the character encoding for the locale or null if none found.
     */
    public String getLocaleEncoding(Locale locale)
    {
        if (_localeEncodingMap == null)
            return null;
        String encoding = _localeEncodingMap.get(locale.toString());
        if (encoding == null)
            encoding = _localeEncodingMap.get(locale.getLanguage());
        return encoding;
    }

    /**
     * Get all of the locale encodings
     *
     * @return a map of all the locale encodings: key is name of the locale and value is the char encoding
     */
    public Map<String, String> getLocaleEncodings()
    {
        if (_localeEncodingMap == null)
            return null;
        return Collections.unmodifiableMap(_localeEncodingMap);
    }

    /**
     * Attempt to get a Resource from the Context.
     *
     * @param pathInContext the path within the base resource to attempt to get
     * @return the resource, or null if not available.
     * @throws MalformedURLException if unable to form a Resource from the provided path
     */
    public Resource getResource(String pathInContext) throws MalformedURLException
    {
        if (pathInContext == null || !pathInContext.startsWith("/"))
            throw new MalformedURLException(pathInContext);

        Resource baseResource = getBaseResource();
        if (baseResource == null)
            return null;

        return baseResource.resolve(pathInContext);
    }

    /**
     * Convert URL to Resource wrapper for {@link ResourceFactory#newResource(URL)} enables extensions to provide alternate resource implementations.
     *
     * @param url the url to convert to a Resource
     * @return the Resource for that url
     * @throws IOException if unable to create a Resource from the URL
     */
    public Resource newResource(URL url) throws IOException
    {
        return ResourceFactory.of(this).newResource(url);
    }

    /**
     * Convert URL to Resource wrapper for {@link ResourceFactory#newResource(URL)} enables extensions to provide alternate resource implementations.
     *
     * @param uri the URI to convert to a Resource
     * @return the Resource for that URI
     * @throws IOException if unable to create a Resource from the URL
     */
    public Resource newResource(URI uri) throws IOException
    {
        return ResourceFactory.root().newResource(uri);
    }

    /**
     * Convert a URL or path to a Resource. The default implementation is a wrapper for {@link ResourceFactory#newResource(String)}.
     *
     * @param urlOrPath The URL or path to convert
     * @return The Resource for the URL/path
     * @throws IOException The Resource could not be created.
     */
    public Resource newResource(String urlOrPath) throws IOException
    {
        return ResourceFactory.of(this).newResource(urlOrPath);
    }

    public Set<String> getResourcePaths(String path)
    {
        try
        {
            Resource resource = getResource(path);

            if (!path.endsWith("/"))
                path = path + "/";

            HashSet<String> set = new HashSet<>();
            for (Resource item: resource.list())
            {
                set.add(path + item.getFileName());
            }
            return set;
        }
        catch (Exception e)
        {
            LOG.trace("IGNORED", e);
        }
        return Collections.emptySet();
    }

    private String normalizeHostname(String host)
    {
        if (host == null)
            return null;
        int connectorIndex = host.indexOf('@');
        String connector = null;
        if (connectorIndex > 0)
        {
            host = host.substring(0, connectorIndex);
            connector = host.substring(connectorIndex);
        }

        if (host.endsWith("."))
            host = host.substring(0, host.length() - 1);
        if (connector != null)
            host += connector;

        return host;
    }

    /**
     * Listener for all threads entering context scope, including async IO callbacks
     */
    public static interface ServletContextScopeListener extends EventListener
    {
        /**
         * @param context The context being entered
         * @param request A request that is applicable to the scope, or null
         */
        void enterScope(Context context, ServletContextRequest request);

        /**
         * @param context The context being exited
         * @param request A request that is applicable to the scope, or null
         */
        void exitScope(Context context, ServletContextRequest request);
    }

    public ServletContext getServletContext()
    {
        return getContext().getServletContext();
    }

    @Override
    protected ContextHandler.Context newContext()
    {
        return new Context();
    }

    @Override
    public Context getContext()
    {
        return (Context)super.getContext();
    }

    protected void setParent(Container parent)
    {
        if (parent instanceof Handler.Wrapper)
            ((Handler.Wrapper)parent).setHandler(this);
        else if (parent instanceof Collection)
            ((Collection)parent).addHandler(this);
    }

    /**
     * Add a context event listeners.
     *
     * @param listener the event listener to add
     * @return true if the listener was added
     * @see HttpSessionAttributeListener
     * @see HttpSessionActivationListener
     * @see HttpSessionBindingListener
     * @see HttpSessionListener
     * @see HttpSessionIdListener
     * @see ServletContextScopeListener
     * @see ServletContextListener
     * @see ServletContextAttributeListener
     * @see ServletRequestListener
     * @see ServletRequestAttributeListener
     * @see ContextHandler#addEventListener(EventListener)
     */
    @Override
    public boolean addEventListener(EventListener listener)
    {
        if (super.addEventListener(listener))
        {
            if ((listener instanceof HttpSessionActivationListener) ||
                (listener instanceof HttpSessionAttributeListener) ||
                (listener instanceof HttpSessionBindingListener) ||
                (listener instanceof HttpSessionListener) ||
                (listener instanceof HttpSessionIdListener))
            {
                if (_sessionHandler != null)
                    _sessionHandler.addEventListener(listener);
            }

            if (listener instanceof ServletContextScopeListener)
            {
                ContextHandler.Context currentContext = ContextHandler.getCurrentContext();
                _contextListeners.add((ServletContextScopeListener)listener);
                if (currentContext != null)
                    ((ServletContextScopeListener)listener).enterScope(getContext(), null);
            }

            if (listener instanceof ServletContextListener)
            {
                if (_contextStatus == ContextStatus.INITIALIZED)
                {
                    ServletContextListener scl = (ServletContextListener)listener;
                    _destroyServletContextListeners.add(scl);
                    if (isStarting())
                    {
                        LOG.warn("ContextListener {} added whilst starting {}", scl, this);
                        callContextInitialized(scl, new ServletContextEvent(getServletContext()));
                    }
                    else
                    {
                        LOG.warn("ContextListener {} added after starting {}", scl, this);
                    }
                }

                _servletContextListeners.add((ServletContextListener)listener);
            }

            if (listener instanceof ServletContextAttributeListener)
                _servletContextAttributeListeners.add((ServletContextAttributeListener)listener);

            if (listener instanceof ServletRequestListener)
                _servletRequestListeners.add((ServletRequestListener)listener);

            if (listener instanceof ServletRequestAttributeListener)
                _servletRequestAttributeListeners.add((ServletRequestAttributeListener)listener);

            return true;
        }
        return false;
    }

    @Override
    public void setHandler(Handler handler)
    {
        if (handler instanceof SessionHandler)
            setSessionHandler((SessionHandler)handler);
        else if (handler instanceof SecurityHandler)
            setSecurityHandler((SecurityHandler)handler);
        else if (handler instanceof ServletHandler)
            setServletHandler((ServletHandler)handler);
        else
        {
            if (handler != null)
                LOG.warn("ServletContextHandler.setHandler should not be called directly. Use insertHandler or setSessionHandler etc.");
            super.setHandler(handler);
        }
    }

    private void doSetHandler(Handler.Nested wrapper, Handler handler)
    {
        if (wrapper == this)
            super.setHandler(handler);
        else
            wrapper.setHandler(handler);
    }

    private void relinkHandlers()
    {
        Handler.Nested handler = this;

        // link session handler
        if (getSessionHandler() != null)
        {
            while (!(handler.getHandler() instanceof SessionHandler) &&
                !(handler.getHandler() instanceof SecurityHandler) &&
                !(handler.getHandler() instanceof ServletHandler) &&
                handler.getHandler() instanceof Handler.Nested)
            {
                handler = (Handler.Nested)handler.getHandler();
            }

            if (handler.getHandler() != _sessionHandler)
                doSetHandler(handler, _sessionHandler);
            handler = _sessionHandler;
        }

        // link security handler
        if (getSecurityHandler() != null)
        {
            while (!(handler.getHandler() instanceof SecurityHandler) &&
                !(handler.getHandler() instanceof ServletHandler) &&
                handler.getHandler() instanceof Handler.Nested)
            {
                handler = (Handler.Nested)handler.getHandler();
            }

            if (handler.getHandler() != _securityHandler)
                doSetHandler(handler, _securityHandler);
            handler = _securityHandler;
        }

        // link servlet handler
        if (getServletHandler() != null)
        {
            while (!(handler.getHandler() instanceof ServletHandler) &&
                handler.getHandler() instanceof Handler.Nested)
            {
                handler = (Handler.Nested)handler.getHandler();
            }

            if (handler.getHandler() != _servletHandler)
                doSetHandler(handler, _servletHandler);
        }
    }

    @Override
    protected void doStart() throws Exception
    {
        _objFactory.addDecorator(new DeprecationWarning());
        getServletContext().setAttribute(DecoratedObjectFactory.ATTR, _objFactory);

        if (getContextPath() == null)
            throw new IllegalStateException("Null contextPath");

        Resource baseResource = getBaseResource();
        if (baseResource != null && baseResource.isAlias())
            LOG.warn("BaseResource {} is aliased to {} in {}. May not be supported in future releases.",
                baseResource, baseResource.getRealURI(), this);

        if (_logger == null)
            _logger = LoggerFactory.getLogger(ContextHandler.class.getName() + getLogNameSuffix());

        if (getServer() != null)
            _servletContext.setAttribute("org.eclipse.jetty.server.Executor", getServer().getThreadPool());

        if (_mimeTypes == null)
            _mimeTypes = new MimeTypes();

        _durableListeners.addAll(getEventListeners());

        getContext().call(() ->
        {
            // defers the calling of super.doStart()
            startContext();
            contextInitialized();
        }, null);

        LOG.info("Started {}", this);
    }

    @Override
    protected void doStop() throws Exception
    {
        // Should we attempt a graceful shutdown?
        Throwable multiException = null;

        ClassLoader oldClassloader = null;
        ClassLoader oldWebapploader = null;
        Thread currentThread = null;

<<<<<<< HEAD
        // TODO: Review.
        ContextHandler.Context lastContext = ContextHandler.getCurrentContext();
        ClassLoader lastLoader = enterScope(null);
=======
        enterScope(null);
>>>>>>> 2f7124fa

        Context context = getContext();
        try
        {
            // Set the classloader
            ClassLoader loader = getClassLoader();
            if (loader != null)
            {
                oldWebapploader = loader;
                currentThread = Thread.currentThread();
                oldClassloader = currentThread.getContextClassLoader();
                currentThread.setContextClassLoader(loader);
            }

            stopContext();

            contextDestroyed();

            // retain only durable listeners
            setEventListeners(_durableListeners);
            _durableListeners.clear();

            for (EventListener l : _programmaticListeners)
            {
                removeEventListener(l);
                if (l instanceof ContextScopeListener)
                {
                    try
                    {
                        ((ContextScopeListener)l).exitScope(context, null);
                    }
                    catch (Throwable e)
                    {
                        LOG.warn("Unable to exit scope", e);
                    }
                }
            }
            _programmaticListeners.clear();
        }
        catch (Throwable x)
        {
            multiException = ExceptionUtil.combine(multiException, x);
        }
        finally
        {
            _contextStatus = ContextStatus.NOTSET;
            exitScope(null, lastContext, lastLoader);
            LOG.info("Stopped {}", this);
            // reset the classloader
            if ((oldClassloader == null || (oldClassloader != oldWebapploader)) && currentThread != null)
                currentThread.setContextClassLoader(oldClassloader);

            context.clearAttributes();
        }

        ExceptionUtil.ifExceptionThrow(multiException);

        _objFactory.clear();
        getServletContext().removeAttribute(DecoratedObjectFactory.ATTR);
    }

    @Override
    protected ServletContextRequest wrap(Request request)
    {
        // Need to ask directly to the Context for the pathInContext, rather than using
        // Request.getPathInContext(), as the request is not yet wrapped in this Context.
        String pathInContext = getContext().getPathInContext(request.getHttpURI().getCanonicalPath());
        MatchedResource<ServletHandler.MappedServlet> matchedResource = _servletHandler.getMatchedServlet(pathInContext);
        if (matchedResource == null)
            return null;
        ServletHandler.MappedServlet mappedServlet = matchedResource.getResource();
        if (mappedServlet == null)
            return null;

        // Get a servlet request, possibly from a cached version in the channel attributes.
        ServletChannel servletChannel = (ServletChannel)request.getComponents().getCache().get(ServletChannel.class.getName());
        if (servletChannel == null)
        {
            servletChannel = new ServletChannel();
            request.getComponents().getCache().put(ServletChannel.class.getName(), servletChannel);
        }

        ServletContextRequest servletContextRequest = new ServletContextRequest(_servletContext, servletChannel, request, pathInContext,
            matchedResource.getResource(), matchedResource.getPathSpec(), matchedResource.getMatchedPath());
        servletChannel.init(servletContextRequest);
        return servletContextRequest;
    }

    @Override
    protected Request.Processor processByContextHandler(ContextRequest request)
    {
        ServletContextRequest scopedRequest = Request.as(request, ServletContextRequest.class);
        DispatcherType dispatch = scopedRequest.getHttpServletRequest().getDispatcherType();
        if (dispatch == DispatcherType.REQUEST && isProtectedTarget(scopedRequest.getPathInContext()))
            return (req, resp, cb) -> Response.writeError(req, resp, cb, HttpServletResponse.SC_NOT_FOUND, null);

        return super.processByContextHandler(request);
    }

    @Override
    protected void notifyEnterScope(Request request)
    {
        super.notifyEnterScope(request);

        ServletContextRequest scopedRequest = Request.as(request, ServletContextRequest.class);
        if (!_contextListeners.isEmpty())
        {
            for (ServletContextScopeListener listener : _contextListeners)
            {
                try
                {
                    listener.enterScope(getContext(), scopedRequest);
                }
                catch (Throwable e)
                {
                    LOG.warn("Unable to enter scope", e);
                }
            }
        }
    }

    @Override
    protected void notifyExitScope(Request request)
    {
        ServletContextRequest scopedRequest = Request.as(request, ServletContextRequest.class);
        if (!_contextListeners.isEmpty())
        {
            for (int i = _contextListeners.size(); i-- > 0; )
            {
                try
                {
                    _contextListeners.get(i).exitScope(getContext(), scopedRequest);
                }
                catch (Throwable e)
                {
                    LOG.warn("Unable to exit scope", e);
                }
            }
        }

        super.notifyExitScope(request);
    }

    /**
     * Get the defaultSecurityHandlerClass.
     *
     * @return the defaultSecurityHandlerClass
     */
    public Class<? extends SecurityHandler> getDefaultSecurityHandlerClass()
    {
        return _defaultSecurityHandlerClass;
    }

    /**
     * Set the defaultSecurityHandlerClass.
     *
     * @param defaultSecurityHandlerClass the defaultSecurityHandlerClass to set
     */
    public void setDefaultSecurityHandlerClass(Class<? extends SecurityHandler> defaultSecurityHandlerClass)
    {
        _defaultSecurityHandlerClass = defaultSecurityHandlerClass;
    }

    protected SessionHandler newSessionHandler()
    {
        return new SessionHandler();
    }

    protected SecurityHandler newSecurityHandler()
    {
        try
        {
            return getDefaultSecurityHandlerClass().getDeclaredConstructor().newInstance();
        }
        catch (Exception e)
        {
            throw new IllegalStateException(e);
        }
    }

    protected ServletHandler newServletHandler()
    {
        return new ServletHandler();
    }

    /**
     * Finish constructing handlers and link them together.
     */
    protected void startContext() throws Exception
    {
        for (ServletContainerInitializerCaller  sci : getBeans(ServletContainerInitializerCaller.class))
        {
            if (sci.isStopped())
            {
                sci.start();
                if (isAuto(sci))
                    manage(sci);
            }
        }

        if (_servletHandler != null)
        {
            //Ensure listener instances are created, added to ContextHandler
            if (_servletHandler.getListeners() != null)
            {
                for (ListenerHolder holder : _servletHandler.getListeners())
                {
                    holder.start();
                }
            }
        }

        _startListeners = true;
        String managedAttributes = _initParams.get(MANAGED_ATTRIBUTES);
        if (managedAttributes != null)
            addEventListener(new ManagedAttributeListener((ServletContextHandler)this, StringUtil.csvSplit(managedAttributes)));

        super.doStart();

        // OK to Initialize servlet handler now that all relevant object trees have been started
        if (_servletHandler != null)
            _servletHandler.initialize();
    }

    protected void stopContext() throws Exception
    {
        _startListeners = false;

        // stop all the handler hierarchy
        super.doStop();
    }

    /**
     * @return Returns the securityHandler.
     */
    @ManagedAttribute(value = "context security handler", readonly = true)
    public SecurityHandler getSecurityHandler()
    {
        if (_securityHandler == null && (_options & SECURITY) != 0 && !isStarted())
            _securityHandler = newSecurityHandler();

        return _securityHandler;
    }

    /**
     * @return Returns the servletHandler.
     */
    @ManagedAttribute(value = "context servlet handler", readonly = true)
    public ServletHandler getServletHandler()
    {
        if (_servletHandler == null && !isStarted())
            _servletHandler = newServletHandler();
        return _servletHandler;
    }

    /**
     * @return Returns the sessionHandler.
     */
    @ManagedAttribute(value = "context session handler", readonly = true)
    public SessionHandler getSessionHandler()
    {
        if (_sessionHandler == null && (_options & SESSIONS) != 0 && !isStarted())
            _sessionHandler = newSessionHandler();
        return _sessionHandler;
    }

    /**
     * Convenience method to add a servlet.
     *
     * @param className the servlet class name
     * @param pathSpec the path spec to map servlet to
     * @return the ServletHolder for the added servlet
     */
    public ServletHolder addServlet(String className, String pathSpec)
    {
        return getServletHandler().addServletWithMapping(className, pathSpec);
    }

    /**
     * Convenience method to add a servlet.
     *
     * @param servlet the servlet class
     * @param pathSpec the path spec to map servlet to
     * @return the ServletHolder for the added servlet
     */
    public ServletHolder addServlet(Class<? extends Servlet> servlet, String pathSpec)
    {
        return getServletHandler().addServletWithMapping(servlet, pathSpec);
    }

    /**
     * Convenience method to add a servlet.
     *
     * @param servlet the servlet holder
     * @param pathSpec the path spec
     */
    public void addServlet(ServletHolder servlet, String pathSpec)
    {
        getServletHandler().addServletWithMapping(servlet, pathSpec);
    }

    /**
     * Convenience method to add a servlet.
     *
     * @param servlet the servlet instance
     * @param pathSpec the path spec
     * @return the ServletHolder for the added servlet
     */
    public ServletHolder addServlet(HttpServlet servlet, String pathSpec)
    {
        ServletHolder servletHolder = new ServletHolder(servlet);
        getServletHandler().addServletWithMapping(servletHolder, pathSpec);
        return servletHolder;
    }

    /**
     * Convenience method to add a filter
     *
     * @param holder the filter holder
     * @param pathSpec the path spec
     * @param dispatches the dispatcher types for this filter
     */
    public void addFilter(FilterHolder holder, String pathSpec, EnumSet<DispatcherType> dispatches)
    {
        getServletHandler().addFilterWithMapping(holder, pathSpec, dispatches);
    }

    /**
     * Convenience method to add a filter
     *
     * @param filterClass the filter class
     * @param pathSpec the path spec
     * @param dispatches the dispatcher types for this filter
     * @return the FilterHolder that was created
     */
    public FilterHolder addFilter(Class<? extends Filter> filterClass, String pathSpec, EnumSet<DispatcherType> dispatches)
    {
        return getServletHandler().addFilterWithMapping(filterClass, pathSpec, dispatches);
    }

    /**
     * Convenience method to add a filter
     *
     * @param filterClass the filter class name
     * @param pathSpec the path spec
     * @param dispatches the dispatcher types for this filter
     * @return the FilterHolder that was created
     */
    public FilterHolder addFilter(String filterClass, String pathSpec, EnumSet<DispatcherType> dispatches)
    {
        return getServletHandler().addFilterWithMapping(filterClass, pathSpec, dispatches);
    }

    /**
     * Convenience method to add a servlet.
     *
     * @param filter the filter instance
     * @param pathSpec the path spec
     * @param dispatches the dispatcher types for this filter
     * @return the FilterHolder that was created
     */
    public FilterHolder addFilter(HttpFilter filter, String pathSpec, EnumSet<DispatcherType> dispatches)
    {
        FilterHolder filterHolder = new FilterHolder(filter);
        getServletHandler().addFilterWithMapping(filterHolder, pathSpec, dispatches);
        return filterHolder;
    }

    /**
     * Convenience method to programmatically add a {@link ServletContainerInitializer}.
     * @param sci the ServletContainerInitializer to register.
     * @return the ServletContainerInitializerHolder that was created
     */
    public ServletContainerInitializerHolder addServletContainerInitializer(ServletContainerInitializer sci)
    {
        if (!isStopped())
            throw new IllegalStateException("ServletContainerInitializers should be added before starting");

        ServletContainerInitializerHolder holder = new ServletContainerInitializerHolder(sci);
        addServletContainerInitializer(holder);
        return holder;
    }

    /**
     * Convenience method to programmatically add a {@link ServletContainerInitializer}.
     * @param sci the ServletContainerInitializer to register.
     * @param classes the Set of application classes.
     * @return the ServletContainerInitializerHolder that was created
     */
    public ServletContainerInitializerHolder addServletContainerInitializer(ServletContainerInitializer sci, Class<?>... classes)
    {
        if (!isStopped())
            throw new IllegalStateException("ServletContainerInitializers should be added before starting");

        ServletContainerInitializerHolder holder = new ServletContainerInitializerHolder(sci, classes);
        addServletContainerInitializer(holder);
        return holder;
    }
    
    /**
     * Convenience method to programmatically add a list of {@link ServletContainerInitializer}.
     * The initializers are guaranteed to be called in the order they are passed into this method.
     * @param sciHolders the ServletContainerInitializerHolders
     */
    public void addServletContainerInitializer(ServletContainerInitializerHolder... sciHolders)
    {
        ServletContainerInitializerStarter starter = getBean(ServletContainerInitializerStarter.class);
        if (starter == null)
        {
            //add the starter as bean which will start when the context is started
            //NOTE: do not use addManaged(starter) because this will start the
            //starter immediately, which  may not be before we have parsed web.xml
            starter = new ServletContainerInitializerStarter();
            addBean(starter, true);
        }
        starter.addServletContainerInitializerHolders(sciHolders);
    }

    /**
     * notification that a ServletRegistration has been created so we can track the annotations
     *
     * @param holder new holder created through the api.
     * @return the ServletRegistration.Dynamic
     */
    protected ServletRegistration.Dynamic dynamicHolderAdded(ServletHolder holder)
    {
        return holder.getRegistration();
    }

    /**
     * delegate for ServletContext.declareRole method
     *
     * @param roleNames role names to add
     */
    protected void addRoles(String... roleNames)
    {
        //Get a reference to the SecurityHandler, which must be ConstraintAware
        if (_securityHandler != null && _securityHandler instanceof ConstraintAware)
        {
            HashSet<String> union = new HashSet<>();
            Set<String> existing = ((ConstraintAware)_securityHandler).getRoles();
            if (existing != null)
                union.addAll(existing);
            union.addAll(Arrays.asList(roleNames));
            ((ConstraintSecurityHandler)_securityHandler).setRoles(union);
        }
    }

    /**
     * Delegate for ServletRegistration.Dynamic.setServletSecurity method
     *
     * @param registration ServletRegistration.Dynamic instance that setServletSecurity was called on
     * @param servletSecurityElement new security info
     * @return the set of exact URL mappings currently associated with the registration that are also present in the web.xml
     * security constraints and thus will be unaffected by this call.
     */
    public Set<String> setServletSecurity(ServletRegistration.Dynamic registration, ServletSecurityElement servletSecurityElement)
    {
        //Default implementation is to just accept them all. If using a webapp, then this behaviour is overridden in WebAppContext.setServletSecurity       
        java.util.Collection<String> pathSpecs = registration.getMappings();
        if (pathSpecs != null)
        {
            for (String pathSpec : pathSpecs)
            {
                List<ConstraintMapping> mappings = ConstraintSecurityHandler.createConstraintsWithMappingsForPath(registration.getName(), pathSpec, servletSecurityElement);
                for (ConstraintMapping m : mappings)
                {
                    ((ConstraintAware)getSecurityHandler()).addConstraintMapping(m);
                }
            }
        }
        return Collections.emptySet();
    }

    public void callContextInitialized(ServletContextListener l, ServletContextEvent e)
    {
        try
        {
            //toggle state of the dynamic API so that the listener cannot use it
            if (isProgrammaticListener(l))
                getContext().getServletContext().setEnabled(false);

            if (getServer().isDryRun())
                return;

            if (LOG.isDebugEnabled())
                LOG.debug("contextInitialized: {}->{}", e, l);
            l.contextInitialized(e);
        }
        finally
        {
            //untoggle the state of the dynamic API
            getContext().getServletContext().setEnabled(true);
        }
    }

    public void callContextDestroyed(ServletContextListener l, ServletContextEvent e)
    {
        if (getServer().isDryRun())
            return;

        if (LOG.isDebugEnabled())
            LOG.debug("contextDestroyed: {}->{}", e, l);
        l.contextDestroyed(e);
    }

    private void replaceHandler(Handler.Nested handler, Handler.Nested replacement)
    {
        if (isStarted())
            throw new IllegalStateException("STARTED");

        Handler next = null;
        if (handler != null)
        {
            next = handler.getHandler();
            handler.setHandler((Handler)null);

            Handler.Wrapper wrapper = this;
            while (wrapper != null)
            {
                if (wrapper.getHandler() == handler)
                {
                    doSetHandler(wrapper, replacement);
                    break;
                }

                wrapper = (wrapper.getHandler() instanceof Handler.Wrapper) ? (Handler.Wrapper)wrapper.getHandler() : null;
            }
        }

        if (next != null && replacement.getHandler() == null)
            replacement.setHandler(next);
    }

    /**
     * @param sessionHandler The sessionHandler to set.
     */
    public void setSessionHandler(SessionHandler sessionHandler)
    {
        replaceHandler(_sessionHandler, sessionHandler);
        _sessionHandler = sessionHandler;
        relinkHandlers();
    }

    /**
     * @param securityHandler The {@link SecurityHandler} to set on this context.
     */
    public void setSecurityHandler(SecurityHandler securityHandler)
    {
        replaceHandler(_securityHandler, securityHandler);
        _securityHandler = securityHandler;
        relinkHandlers();
    }

    /**
     * @param servletHandler The servletHandler to set.
     */
    public void setServletHandler(ServletHandler servletHandler)
    {
        replaceHandler(_servletHandler, servletHandler);
        _servletHandler = servletHandler;
        relinkHandlers();
    }

    /**
     * Insert a HandlerWrapper before the first Session, Security or ServletHandler
     * but after any other HandlerWrappers.
     */
    @Override
    public void insertHandler(Handler.Nested handler)
    {
        if (handler instanceof SessionHandler)
            setSessionHandler((SessionHandler)handler);
        else if (handler instanceof SecurityHandler)
            setSecurityHandler((SecurityHandler)handler);
        else if (handler instanceof ServletHandler)
            setServletHandler((ServletHandler)handler);
        else
        {
            Handler.Nested tail = handler;
            while (tail.getHandler() instanceof Handler.Wrapper)
            {
                tail = (Handler.Wrapper)tail.getHandler();
            }
            if (tail.getHandler() != null)
                throw new IllegalArgumentException("bad tail of inserted wrapper chain");

            // Skip any injected handlers
            Handler.Nested h = this;
            while (h.getHandler() instanceof Handler.Nested wrapper)
            {
                if (wrapper instanceof SessionHandler ||
                    wrapper instanceof SecurityHandler ||
                    wrapper instanceof ServletHandler)
                    break;
                h = wrapper;
            }

            Handler next = h.getHandler();
            doSetHandler(h, handler);
            doSetHandler(tail, next);
        }
        relinkHandlers();
    }

    /**
     * The DecoratedObjectFactory for use by IoC containers (weld / spring / etc)
     *
     * @return The DecoratedObjectFactory
     */
    public DecoratedObjectFactory getObjectFactory()
    {
        return _objFactory;
    }

    void destroyServlet(Servlet servlet)
    {
        getContext().destroy(servlet);
    }

    void destroyFilter(Filter filter)
    {
        getContext().destroy(filter);
    }

    void destroyListener(EventListener listener)
    {
        getContext().destroy(listener);
    }

    public static class JspPropertyGroup implements JspPropertyGroupDescriptor
    {
        private final List<String> _urlPatterns = new ArrayList<>();
        private String _elIgnored;
        private String _pageEncoding;
        private String _scriptingInvalid;
        private String _isXml;
        private final List<String> _includePreludes = new ArrayList<>();
        private final List<String> _includeCodas = new ArrayList<>();
        private String _deferredSyntaxAllowedAsLiteral;
        private String _trimDirectiveWhitespaces;
        private String _defaultContentType;
        private String _buffer;
        private String _errorOnUndeclaredNamespace;

        @Override
        public java.util.Collection<String> getUrlPatterns()
        {
            return new ArrayList<>(_urlPatterns); // spec says must be a copy
        }

        public void addUrlPattern(String s)
        {
            if (!_urlPatterns.contains(s))
                _urlPatterns.add(s);
        }

        @Override
        public String getElIgnored()
        {
            return _elIgnored;
        }

        @Override
        public String getErrorOnELNotFound()
        {
            return "true";
        }

        public void setElIgnored(String s)
        {
            _elIgnored = s;
        }

        @Override
        public String getPageEncoding()
        {
            return _pageEncoding;
        }

        public void setPageEncoding(String pageEncoding)
        {
            _pageEncoding = pageEncoding;
        }

        public void setScriptingInvalid(String scriptingInvalid)
        {
            _scriptingInvalid = scriptingInvalid;
        }

        public void setIsXml(String isXml)
        {
            _isXml = isXml;
        }

        public void setDeferredSyntaxAllowedAsLiteral(String deferredSyntaxAllowedAsLiteral)
        {
            _deferredSyntaxAllowedAsLiteral = deferredSyntaxAllowedAsLiteral;
        }

        public void setTrimDirectiveWhitespaces(String trimDirectiveWhitespaces)
        {
            _trimDirectiveWhitespaces = trimDirectiveWhitespaces;
        }

        public void setDefaultContentType(String defaultContentType)
        {
            _defaultContentType = defaultContentType;
        }

        public void setBuffer(String buffer)
        {
            _buffer = buffer;
        }

        public void setErrorOnUndeclaredNamespace(String errorOnUndeclaredNamespace)
        {
            _errorOnUndeclaredNamespace = errorOnUndeclaredNamespace;
        }

        @Override
        public String getScriptingInvalid()
        {
            return _scriptingInvalid;
        }

        @Override
        public String getIsXml()
        {
            return _isXml;
        }

        @Override
        public java.util.Collection getIncludePreludes()
        {
            return new ArrayList<>(_includePreludes); //must be a copy
        }

        public void addIncludePrelude(String prelude)
        {
            if (!_includePreludes.contains(prelude))
                _includePreludes.add(prelude);
        }

        @Override
        public java.util.Collection getIncludeCodas()
        {
            return new ArrayList<>(_includeCodas); //must be a copy
        }

        public void addIncludeCoda(String coda)
        {
            if (!_includeCodas.contains(coda))
                _includeCodas.add(coda);
        }

        @Override
        public String getDeferredSyntaxAllowedAsLiteral()
        {
            return _deferredSyntaxAllowedAsLiteral;
        }

        @Override
        public String getTrimDirectiveWhitespaces()
        {
            return _trimDirectiveWhitespaces;
        }

        @Override
        public String getDefaultContentType()
        {
            return _defaultContentType;
        }

        @Override
        public String getBuffer()
        {
            return _buffer;
        }

        @Override
        public String getErrorOnUndeclaredNamespace()
        {
            return _errorOnUndeclaredNamespace;
        }

        @Override
        public String toString()
        {
            StringBuilder sb = new StringBuilder();
            sb.append("JspPropertyGroupDescriptor:");
            sb.append(" el-ignored=").append(_elIgnored);
            sb.append(" is-xml=").append(_isXml);
            sb.append(" page-encoding=").append(_pageEncoding);
            sb.append(" scripting-invalid=").append(_scriptingInvalid);
            sb.append(" deferred-syntax-allowed-as-literal=").append(_deferredSyntaxAllowedAsLiteral);
            sb.append(" trim-directive-whitespaces").append(_trimDirectiveWhitespaces);
            sb.append(" default-content-type=").append(_defaultContentType);
            sb.append(" buffer=").append(_buffer);
            sb.append(" error-on-undeclared-namespace=").append(_errorOnUndeclaredNamespace);
            for (String prelude : _includePreludes)
            {
                sb.append(" include-prelude=").append(prelude);
            }
            for (String coda : _includeCodas)
            {
                sb.append(" include-coda=").append(coda);
            }
            return sb.toString();
        }
    }

    public static class TagLib implements TaglibDescriptor
    {
        private String _uri;
        private String _location;

        @Override
        public String getTaglibURI()
        {
            return _uri;
        }

        public void setTaglibURI(String uri)
        {
            _uri = uri;
        }

        @Override
        public String getTaglibLocation()
        {
            return _location;
        }

        public void setTaglibLocation(String location)
        {
            _location = location;
        }

        @Override
        public String toString()
        {
            return ("TagLibDescriptor: taglib-uri=" + _uri + " location=" + _location);
        }
    }

    public static class JspConfig implements JspConfigDescriptor
    {
        private final List<TaglibDescriptor> _taglibs = new ArrayList<>();
        private final List<JspPropertyGroupDescriptor> _jspPropertyGroups = new ArrayList<>();

        public JspConfig()
        {
        }

        @Override
        public java.util.Collection getTaglibs()
        {
            return new ArrayList<>(_taglibs);
        }

        public void addTaglibDescriptor(TaglibDescriptor d)
        {
            _taglibs.add(d);
        }

        @Override
        public java.util.Collection getJspPropertyGroups()
        {
            return new ArrayList<>(_jspPropertyGroups);
        }

        public void addJspPropertyGroup(JspPropertyGroupDescriptor g)
        {
            _jspPropertyGroups.add(g);
        }

        @Override
        public String toString()
        {
            StringBuilder sb = new StringBuilder();
            sb.append("JspConfigDescriptor: \n");
            for (TaglibDescriptor taglib : _taglibs)
            {
                sb.append(taglib).append("\n");
            }
            for (JspPropertyGroupDescriptor jpg : _jspPropertyGroups)
            {
                sb.append(jpg).append("\n");
            }
            return sb.toString();
        }
    }

    public class Context extends ContextHandler.Context
    {
        public ServletContextApi getServletContext()
        {
            return _servletContext;
        }

        public ServletContextHandler getServletContextHandler()
        {
            return ServletContextHandler.this;
        }

        @Override
        protected DecoratedObjectFactory getDecoratedObjectFactory()
        {
            return _objFactory;
        }

        public <T> T createInstance(BaseHolder<T> holder) throws ServletException
        {
            try
            {
                //set a thread local
                DecoratedObjectFactory.associateInfo(holder);
                try
                {
                    T t = holder.getHeldClass().getDeclaredConstructor().newInstance();
                    return decorate(t);
                }
                catch (Exception e)
                {
                    throw new ServletException(e);
                }
            }
            finally
            {
                //unset the thread local
                DecoratedObjectFactory.disassociateInfo();
            }
        }

        public <T extends Filter> void destroyFilter(T f)
        {
            _objFactory.destroy(f);
        }

        public <T extends Servlet> void destroyServlet(T s)
        {
            _objFactory.destroy(s);
        }

        public void setExtendedListenerTypes(boolean b)
        {
            _servletContext.setExtendedListenerTypes(b);
        }
    }

    public class ServletContextApi implements ServletContext
    {
        public static final int SERVLET_MAJOR_VERSION = 6;
        public static final int SERVLET_MINOR_VERSION = 0;

        private int _effectiveMajorVersion = SERVLET_MAJOR_VERSION;
        private int _effectiveMinorVersion = SERVLET_MINOR_VERSION;
        protected boolean _enabled = true; // whether or not the dynamic API is enabled for callers
        protected boolean _extendedListenerTypes = false;

        public ServletContextApi()
        {
        }

        @Override
        public String getServerInfo()
        {
            return getServer().getServerInfo();
        }

        @Override
        public int getMajorVersion()
        {
            return SERVLET_MAJOR_VERSION;
        }

        @Override
        public int getMinorVersion()
        {
            return SERVLET_MINOR_VERSION;
        }

        @Override
        public int getEffectiveMajorVersion()
        {
            return _effectiveMajorVersion;
        }

        @Override
        public int getEffectiveMinorVersion()
        {
            return _effectiveMinorVersion;
        }

        public void setEffectiveMajorVersion(int v)
        {
            _effectiveMajorVersion = v;
        }

        public void setEffectiveMinorVersion(int v)
        {
            _effectiveMinorVersion = v;
        }

        public Context getContext()
        {
            return ServletContextHandler.this.getContext();
        }

        @Override
        public RequestDispatcher getNamedDispatcher(String name)
        {
            ServletContextHandler context = ServletContextHandler.this;
            if (_servletHandler == null)
                return null;
            ServletHolder holder = _servletHandler.getServlet(name);
            if (holder == null || !holder.isEnabled())
                return null;
            return new Dispatcher(context, name);
        }

        private void checkDynamic(String name)
        {
            if (isStarted())
                throw new IllegalStateException();
            
            if (ServletContextHandler.this.getServletHandler().isInitialized())
                throw new IllegalStateException();

            if (StringUtil.isBlank(name))
                throw new IllegalArgumentException("Missing name");

            if (!_enabled)
                throw new UnsupportedOperationException();
        }

        /**
         * @since servlet-api-3.0
         */
        @Override
        public FilterRegistration.Dynamic addFilter(String filterName, Class<? extends Filter> filterClass)
        {
            checkDynamic(filterName);

            final ServletHandler handler = ServletContextHandler.this.getServletHandler();
            FilterHolder holder = handler.getFilter(filterName);
            if (holder == null)
            {
                //new filter
                holder = handler.newFilterHolder(Source.JAVAX_API);
                holder.setName(filterName);
                holder.setHeldClass(filterClass);
                handler.addFilter(holder);
                return holder.getRegistration();
            }
            if (holder.getClassName() == null && holder.getHeldClass() == null)
            {
                //preliminary filter registration completion
                holder.setHeldClass(filterClass);
                return holder.getRegistration();
            }
            else
                return null; //existing filter
        }

        /**
         * @since servlet-api-3.0
         */
        @Override
        public FilterRegistration.Dynamic addFilter(String filterName, String className)
        {
            checkDynamic(filterName);

            final ServletHandler handler = ServletContextHandler.this.getServletHandler();
            FilterHolder holder = handler.getFilter(filterName);
            if (holder == null)
            {
                //new filter
                holder = handler.newFilterHolder(Source.JAVAX_API);
                holder.setName(filterName);
                holder.setClassName(className);
                handler.addFilter(holder);
                return holder.getRegistration();
            }
            if (holder.getClassName() == null && holder.getHeldClass() == null)
            {
                //preliminary filter registration completion
                holder.setClassName(className);
                return holder.getRegistration();
            }
            else
                return null; //existing filter
        }

        /**
         * @since servlet-api-3.0
         */
        @Override
        public FilterRegistration.Dynamic addFilter(String filterName, Filter filter)
        {
            checkDynamic(filterName);

            final ServletHandler handler = ServletContextHandler.this.getServletHandler();
            FilterHolder holder = handler.getFilter(filterName);
            if (holder == null)
            {
                //new filter
                holder = handler.newFilterHolder(Source.JAVAX_API);
                holder.setName(filterName);
                holder.setFilter(filter);
                handler.addFilter(holder);
                return holder.getRegistration();
            }

            if (holder.getClassName() == null && holder.getHeldClass() == null)
            {
                //preliminary filter registration completion
                holder.setFilter(filter);
                return holder.getRegistration();
            }
            else
                return null; //existing filter
        }

        /**
         * @since servlet-api-3.0
         */
        @Override
        public ServletRegistration.Dynamic addServlet(String servletName, Class<? extends Servlet> servletClass)
        {
            checkDynamic(servletName);

            final ServletHandler handler = ServletContextHandler.this.getServletHandler();
            ServletHolder holder = handler.getServlet(servletName);
            if (holder == null)
            {
                //new servlet
                holder = handler.newServletHolder(Source.JAVAX_API);
                holder.setName(servletName);
                holder.setHeldClass(servletClass);
                handler.addServlet(holder);
                return dynamicHolderAdded(holder);
            }

            //complete a partial registration
            if (holder.getClassName() == null && holder.getHeldClass() == null)
            {
                holder.setHeldClass(servletClass);
                return holder.getRegistration();
            }
            else
                return null; //existing completed registration for servlet name
        }

        /**
         * @since servlet-api-3.0
         */
        @Override
        public ServletRegistration.Dynamic addServlet(String servletName, String className)
        {
            checkDynamic(servletName);

            final ServletHandler handler = ServletContextHandler.this.getServletHandler();
            ServletHolder holder = handler.getServlet(servletName);
            if (holder == null)
            {
                //new servlet
                holder = handler.newServletHolder(Source.JAVAX_API);
                holder.setName(servletName);
                holder.setClassName(className);
                handler.addServlet(holder);
                return dynamicHolderAdded(holder);
            }

            //complete a partial registration
            if (holder.getClassName() == null && holder.getHeldClass() == null)
            {
                holder.setClassName(className);
                return holder.getRegistration();
            }
            else
                return null; //existing completed registration for servlet name
        }

        /**
         * @since servlet-api-3.0
         */
        @Override
        public ServletRegistration.Dynamic addServlet(String servletName, Servlet servlet)
        {
            checkDynamic(servletName);

            final ServletHandler handler = ServletContextHandler.this.getServletHandler();
            ServletHolder holder = handler.getServlet(servletName);
            if (holder == null)
            {
                holder = handler.newServletHolder(Source.JAVAX_API);
                holder.setName(servletName);
                holder.setServlet(servlet);
                handler.addServlet(holder);
                return dynamicHolderAdded(holder);
            }

            //complete a partial registration
            if (holder.getClassName() == null && holder.getHeldClass() == null)
            {
                holder.setServlet(servlet);
                return holder.getRegistration();
            }
            else
                return null; //existing completed registration for servlet name
        }
        
        @Override
        public ServletRegistration.Dynamic addJspFile(String servletName, String jspFile)
        {
            checkDynamic(servletName);
            
            final ServletHandler handler = ServletContextHandler.this.getServletHandler();
            ServletHolder holder = handler.getServlet(servletName);
            if (holder == null)
            {
                //new servlet
                holder = handler.newServletHolder(Source.JAVAX_API);
                holder.setName(servletName);
                holder.setForcedPath(jspFile);
                handler.addServlet(holder);
                return dynamicHolderAdded(holder);
            }
            
            //complete a partial registration
            if (holder.getClassName() == null && holder.getHeldClass() == null && holder.getForcedPath() == null)
            {
                holder.setForcedPath(jspFile);
                return holder.getRegistration();
            }
            else
                return null; //existing completed registration for servlet name
        }

        public String getInitParameter(String name)
        {
            //since servlet spec 4.0
            Objects.requireNonNull(name);
            return ServletContextHandler.this.getInitParameter(name);
        }

        public boolean setInitParameter(String name, String value)
        {
            //since servlet spec 4.0
            Objects.requireNonNull(name);

            if (!isStarting())
                throw new IllegalStateException();

            if (!_enabled)
                throw new UnsupportedOperationException();

            if (ServletContextHandler.this.getInitParameter(name) != null)
                return false;
            ServletContextHandler.this.getInitParams().put(name, value);
            return true;
        }

        public <T> T createInstance(Class<T> clazz) throws ServletException
        {
            try
            {
                T result = getContext().decorate(clazz.getDeclaredConstructor().newInstance());
                return result;
            }
            catch (Exception e)
            {
                throw new ServletException(e);
            }
        }

        @Override
        public Set<SessionTrackingMode> getDefaultSessionTrackingModes()
        {
            if (_sessionHandler != null)
                return _sessionHandler.getDefaultSessionTrackingModes();
            return null;
        }

        @Override
        public Set<SessionTrackingMode> getEffectiveSessionTrackingModes()
        {
            if (_sessionHandler != null)
                return _sessionHandler.getEffectiveSessionTrackingModes();
            return null;
        }

        @Override
        public FilterRegistration getFilterRegistration(String filterName)
        {
            if (!_enabled)
                throw new UnsupportedOperationException();

            final FilterHolder holder = ServletContextHandler.this.getServletHandler().getFilter(filterName);
            return (holder == null) ? null : holder.getRegistration();
        }

        @Override
        public Map<String, ? extends FilterRegistration> getFilterRegistrations()
        {
            if (!_enabled)
                throw new UnsupportedOperationException();

            HashMap<String, FilterRegistration> registrations = new HashMap<>();
            ServletHandler handler = ServletContextHandler.this.getServletHandler();
            FilterHolder[] holders = handler.getFilters();
            if (holders != null)
            {
                for (FilterHolder holder : holders)
                {
                    registrations.put(holder.getName(), holder.getRegistration());
                }
            }
            return registrations;
        }

        @Override
        public ServletRegistration getServletRegistration(String servletName)
        {
            if (!_enabled)
                throw new UnsupportedOperationException();

            final ServletHolder holder = ServletContextHandler.this.getServletHandler().getServlet(servletName);
            return (holder == null) ? null : holder.getRegistration();
        }

        @Override
        public Map<String, ? extends ServletRegistration> getServletRegistrations()
        {
            if (!_enabled)
                throw new UnsupportedOperationException();

            HashMap<String, ServletRegistration> registrations = new HashMap<>();
            ServletHandler handler = ServletContextHandler.this.getServletHandler();
            ServletHolder[] holders = handler.getServlets();
            if (holders != null)
            {
                for (ServletHolder holder : holders)
                {
                    registrations.put(holder.getName(), holder.getRegistration());
                }
            }
            return registrations;
        }

        @Override
        public SessionCookieConfig getSessionCookieConfig()
        {
            if (!_enabled)
                throw new UnsupportedOperationException();

            if (_sessionHandler != null)
                return _sessionHandler.getSessionCookieConfig();
            return null;
        }

        @Override
        public void setSessionTrackingModes(Set<SessionTrackingMode> sessionTrackingModes)
        {
            if (!isStarting())
                throw new IllegalStateException();
            if (!_enabled)
                throw new UnsupportedOperationException();

            if (_sessionHandler != null)
                _sessionHandler.setSessionTrackingModes(sessionTrackingModes);
        }

        @Override
        public int getSessionTimeout()
        {
            if (!isStarting())
                throw new IllegalStateException();
            
            int timeout = -1;
            if (_sessionHandler != null)
            {
                timeout = _sessionHandler.getMaxInactiveInterval();
            }

            return (int)TimeUnit.SECONDS.toMinutes(timeout);
        }

        @Override
        public void setSessionTimeout(int sessionTimeout)
        {
            if (!isStarting())
                throw new IllegalStateException();
            if (!_enabled)
                throw new UnsupportedOperationException();

            if (_sessionHandler != null)
            {
                long tmp = TimeUnit.MINUTES.toSeconds(sessionTimeout);
                if (tmp > Integer.MAX_VALUE)
                    tmp = Integer.MAX_VALUE;
                if (tmp < Integer.MIN_VALUE)
                    tmp = Integer.MIN_VALUE;
                _sessionHandler.setMaxInactiveInterval((int)tmp);
            }
        }
        
        public <T extends Servlet> T createServlet(Class<T> clazz) throws ServletException
        {
            if (!_enabled)
                throw new UnsupportedOperationException();
            try
            {
                return createInstance(clazz);
            }
            catch (Exception e)
            {
                throw new ServletException(e);
            }
        }

        public <T extends Filter> T createFilter(Class<T> clazz) throws ServletException
        {
            if (!_enabled)
                throw new UnsupportedOperationException();
            try
            {
                return createInstance(clazz);
            }
            catch (Exception e)
            {
                throw new ServletException(e);
            }
        }
        
        public <T extends EventListener> T createListener(Class<T> clazz) throws ServletException
        {
            if (!_enabled)
                throw new UnsupportedOperationException();
            try
            {
                checkListener(clazz);
            }
            catch (IllegalArgumentException e)
            {
                //Bizarrely, according to the spec, it is NOT an error to create an instance of
                //a ServletContextListener from inside a ServletContextListener, but it IS an error
                //to call addListener with one!
                if (!ServletContextListener.class.isAssignableFrom(clazz))
                    throw e;
            }
            try
            {
                return createInstance(clazz);
            }
            catch (Exception e)
            {
                throw new ServletException(e);
            }
        }

        public void addListener(String className)
        {
            if (!isStarting())
                throw new IllegalStateException();
            if (!_enabled)
                throw new UnsupportedOperationException();

            try
            {
                ClassLoader classLoader = ServletContextHandler.this.getClassLoader();
                @SuppressWarnings({"unchecked", "rawtypes"})
                Class<? extends EventListener> clazz = classLoader == null ? Loader.loadClass(className) : (Class)classLoader.loadClass(className);
                if (!_enabled)
                    throw new UnsupportedOperationException();

                try
                {
                    EventListener result;
                    try
                    {
                        result = clazz.getDeclaredConstructor().newInstance();
                    }
                    catch (Exception e)
                    {
                        throw new ServletException(e);
                    }
                    EventListener el = result;
                    addListener(el);
                }
                catch (ServletException e)
                {
                    throw new IllegalArgumentException(e);
                }
            }
            catch (ClassNotFoundException e)
            {
                throw new IllegalArgumentException(e);
            }
        }

        @Override
        public <T extends EventListener> void addListener(T t)
        {
            if (!isStarting())
                throw new IllegalStateException();
            if (!_enabled)
                throw new UnsupportedOperationException();

            checkListener(t.getClass());

            ListenerHolder holder = getServletHandler().newListenerHolder(Source.JAVAX_API);
            holder.setListener(t);
            addProgrammaticListener(t);
            getServletHandler().addListener(holder);
            if (_startListeners)
            {
                try
                {
                    holder.start();   
                }
                catch (Exception e)
                {
                    throw new IllegalStateException(e);
                }
            }
        }

        public void addListener(Class<? extends EventListener> listenerClass)
        {
            if (!isStarting())
                throw new IllegalStateException();
            if (!_enabled)
                throw new UnsupportedOperationException();

            try
            {
                EventListener result;
                try
                {
                    result = listenerClass.getDeclaredConstructor().newInstance();
                }
                catch (Exception e)
                {
                    throw new ServletException(e);
                }
                EventListener el = result;
                addListener(el);
            }
            catch (ServletException e)
            {
                throw new IllegalArgumentException(e);
            }
        }

        @Override
        public JspConfigDescriptor getJspConfigDescriptor()
        {
            return _jspConfig;
        }

        public void setJspConfigDescriptor(JspConfigDescriptor d)
        {
            _jspConfig = d;
        }

        @Override
        public void declareRoles(String... roleNames)
        {
            if (!isStarting())
                throw new IllegalStateException();
            if (!_enabled)
                throw new UnsupportedOperationException();
            addRoles(roleNames);
        }

        @Override
        public String getRequestCharacterEncoding()
        {
            return getDefaultRequestCharacterEncoding();
        }

        @Override
        public void setRequestCharacterEncoding(String encoding)
        {
            if (!isStarting())
                throw new IllegalStateException();
            
            setDefaultRequestCharacterEncoding(encoding);
        }

        @Override
        public String getResponseCharacterEncoding()
        {
            return getDefaultResponseCharacterEncoding();
        }

        @Override
        public void setResponseCharacterEncoding(String encoding)
        {
            if (!isStarting())
                throw new IllegalStateException();
            
            setDefaultResponseCharacterEncoding(encoding);
        }

        public ContextHandler getContextHandler()
        {
            return ServletContextHandler.this;
        }

        @Override
        public ServletContext getContext(String uripath)
        {
            // TODO: should we throw UnsupportedOperationException here?
            // This is a change in API from Jetty 10 and Jetty 11, as the older Jetty versions goes down to ContextHandler.
            // Also, how do we handle cross context across EE environments?
            List<ServletContextHandler> contexts = new ArrayList<>();
            List<ServletContextHandler> handlers = getServer().getDescendants(ServletContextHandler.class);
            String matchedPath = null;

            for (ServletContextHandler ch : handlers)
            {
                if (ch == null)
                    continue;
                String contextPath = ch.getContextPath();

                if (uripath.equals(contextPath) ||
                    (uripath.startsWith(contextPath) && uripath.charAt(contextPath.length()) == '/') ||
                    "/".equals(contextPath))
                {
                    // look first for vhost matching context only
                    if (getVirtualHosts() != null && getVirtualHosts().size() > 0)
                    {
                        if (ch.getVirtualHosts() != null && ch.getVirtualHosts().size() > 0)
                        {
                            for (String h1 : getVirtualHosts())
                            {
                                for (String h2 : ch.getVirtualHosts())
                                {
                                    if (h1.equals(h2))
                                    {
                                        if (matchedPath == null || contextPath.length() > matchedPath.length())
                                        {
                                            contexts.clear();
                                            matchedPath = contextPath;
                                        }

                                        if (matchedPath.equals(contextPath))
                                            contexts.add(ch);
                                    }
                                }
                            }
                        }
                    }
                    else
                    {
                        if (matchedPath == null || contextPath.length() > matchedPath.length())
                        {
                            contexts.clear();
                            matchedPath = contextPath;
                        }

                        if (matchedPath.equals(contextPath))
                            contexts.add(ch);
                    }
                }
            }

            if (contexts.size() > 0)
                return contexts.get(0).getServletContext();

            // try again ignoring virtual hosts
            matchedPath = null;
            for (ServletContextHandler ch : handlers)
            {
                if (ch == null)
                    continue;
                String contextPath = ch.getContextPath();

                if (uripath.equals(contextPath) || (uripath.startsWith(contextPath) && uripath.charAt(contextPath.length()) == '/') || "/".equals(contextPath))
                {
                    if (matchedPath == null || contextPath.length() > matchedPath.length())
                    {
                        contexts.clear();
                        matchedPath = contextPath;
                    }

                    if (matchedPath.equals(contextPath))
                        contexts.add(ch);
                }
            }

            if (contexts.size() > 0)
                return contexts.get(0).getServletContext();
            return null;
        }

        @Override
        public String getMimeType(String file)
        {
            if (_mimeTypes == null)
                return null;
            return _mimeTypes.getMimeByExtension(file);
        }

        @Override
        public RequestDispatcher getRequestDispatcher(String uriInContext)
        {
            // uriInContext is encoded, potentially with query.
            if (uriInContext == null)
                return null;

            if (!uriInContext.startsWith("/"))
                return null;

            try
            {
                String contextPath = getContextPath();
                // uriInContext is canonicalized by HttpURI.
                HttpURI.Mutable uri = HttpURI.build(uriInContext);
                String pathInfo = uri.getCanonicalPath();
                if (StringUtil.isEmpty(pathInfo))
                    return null;

                if (!StringUtil.isEmpty(contextPath))
                {
                    uri.path(URIUtil.addPaths(contextPath, uri.getPath()));
                    pathInfo = uri.getCanonicalPath().substring(contextPath.length());
                }
                return new Dispatcher(ServletContextHandler.this, uri, pathInfo);
            }
            catch (Exception e)
            {
                LOG.trace("IGNORED", e);
            }
            return null;
        }

        @Override
        public String getRealPath(String path)
        {
            // This is an API call from the application which may pass non-canonical paths.
            // Thus, we canonicalize here, to avoid the enforcement of canonical paths in
            // ContextHandler.this.getResource(path).
            path = URIUtil.canonicalPath(path);
            if (path == null)
                return null;
            if (path.length() == 0)
                path = "/";
            else if (path.charAt(0) != '/')
                path = "/" + path;

            try
            {
                Resource resource = ServletContextHandler.this.getResource(path);
                if (resource != null)
                {
                    Path resourcePath = resource.getPath();
                    if (resourcePath != null)
                        return resourcePath.normalize().toString();
                }
            }
            catch (Exception e)
            {
                LOG.trace("IGNORED", e);
            }

            return null;
        }

        @Override
        public URL getResource(String path) throws MalformedURLException
        {
            // This is an API call from the application which may pass non-canonical paths.
            // Thus, we canonicalize here, to avoid the enforcement of canonical paths in
            // ContextHandler.this.getResource(path).
            path = URIUtil.canonicalPath(path);
            if (path == null)
                return null;

            // Assumption is that the resource base has been properly setup.
            // Spec requirement is that the WAR file is interrogated first.
            // If a WAR file is mounted, or is extracted to a temp directory,
            // then the first entry of the resource base must be the WAR file.
            Resource resource = ServletContextHandler.this.getResource(path);
            if (resource == null)
                return null;

            for (Resource r: resource)
            {
                // return first
                if (Resources.exists(r))
                    return r.getURI().toURL();
            }

            // A Resource was returned, but did not exist
            return null;
        }

        @Override
        public InputStream getResourceAsStream(String path)
        {
            try
            {
                URL url = getResource(path);
                if (url == null)
                    return null;
                Resource r = ResourceFactory.of(ServletContextHandler.this).newResource(url);
                // Cannot serve directories as an InputStream
                if (r.isDirectory())
                    return null;
                return r.newInputStream();
            }
            catch (Exception e)
            {
                LOG.trace("IGNORED", e);
                return null;
            }
        }

        @Override
        public Set<String> getResourcePaths(String path)
        {
            // This is an API call from the application which may pass non-canonical paths.
            // Thus, we canonicalize here, to avoid the enforcement of canonical paths in
            // ContextHandler.this.getResource(path).
            path = URIUtil.canonicalPath(path);
            if (path == null)
                return null;
            return ServletContextHandler.this.getResourcePaths(path);
        }

        @Override
        public void log(String msg)
        {
            getLogger().info(msg);
        }

        @Override
        public void log(String message, Throwable throwable)
        {
            if (throwable == null)
                getLogger().warn(message);
            else
                getLogger().warn(message, throwable);
        }

        @Override
        public Enumeration<String> getInitParameterNames()
        {
            return ServletContextHandler.this.getInitParameterNames();
        }

        @Override
        public Object getAttribute(String name)
        {
            return getContext().getAttribute(name);
        }

        @Override
        public Enumeration<String> getAttributeNames()
        {
            return Collections.enumeration(getContext().getAttributeNameSet());
        }

        @Override
        public void setAttribute(String name, Object value)
        {
            Object oldValue = getContext().setAttribute(name, value);

            if (!_servletContextAttributeListeners.isEmpty())
            {
                ServletContextAttributeEvent event = new ServletContextAttributeEvent(_servletContext, name, oldValue == null ? value : oldValue);

                for (ServletContextAttributeListener listener : _servletContextAttributeListeners)
                {
                    if (oldValue == null)
                        listener.attributeAdded(event);
                    else if (value == null)
                        listener.attributeRemoved(event);
                    else
                        listener.attributeReplaced(event);
                }
            }
        }

        @Override
        public void removeAttribute(String name)
        {
            Object oldValue = getContext().removeAttribute(name);
            if (oldValue != null && !_servletContextAttributeListeners.isEmpty())
            {
                ServletContextAttributeEvent event = new ServletContextAttributeEvent(_servletContext, name, oldValue);
                for (ServletContextAttributeListener listener : _servletContextAttributeListeners)
                {
                    listener.attributeRemoved(event);
                }
            }
        }

        @Override
        public String getServletContextName()
        {
            String name = ServletContextHandler.this.getDisplayName();
            if (name == null)
                name = ServletContextHandler.this.getContextPath();
            return name;
        }

        @Override
        public String getContextPath()
        {
            return getRequestContextPath();
        }

        @Override
        public String toString()
        {
            return "ServletContext@" + ServletContextHandler.this.toString();
        }

        public void checkListener(Class<? extends EventListener> listener) throws IllegalStateException
        {
            boolean ok = false;
            int startIndex = (isExtendedListenerTypes() ? EXTENDED_LISTENER_TYPE_INDEX : DEFAULT_LISTENER_TYPE_INDEX);
            for (int i = startIndex; i < SERVLET_LISTENER_TYPES.length; i++)
            {
                if (SERVLET_LISTENER_TYPES[i].isAssignableFrom(listener))
                {
                    ok = true;
                    break;
                }
            }
            if (!ok)
                throw new IllegalArgumentException("Inappropriate listener class " + listener.getName());
        }

        public void setExtendedListenerTypes(boolean extended)
        {
            _extendedListenerTypes = extended;
        }

        public boolean isExtendedListenerTypes()
        { 
            return _extendedListenerTypes;
        }

        @Override
        public ClassLoader getClassLoader()
        {
            // no security manager just return the classloader
            ClassLoader classLoader = ServletContextHandler.this.getClassLoader();
            if (!isUsingSecurityManager())
            {
                return classLoader;
            }
            else
            {
                // check to see if the classloader of the caller is the same as the context
                // classloader, or a parent of it, as required by the javadoc specification.

                // Wrap in a PrivilegedAction so that only Jetty code will require the
                // "createSecurityManager" permission, not also application code that calls this method.
                Caller caller = AccessController.doPrivileged((PrivilegedAction<Caller>)Caller::new);
                ClassLoader callerLoader = caller.getCallerClassLoader(2);
                while (callerLoader != null)
                {
                    if (callerLoader == classLoader)
                        return classLoader;
                    else
                        callerLoader = callerLoader.getParent();
                }
                System.getSecurityManager().checkPermission(new RuntimePermission("getClassLoader"));
                return classLoader;
            }
        }

        public void setEnabled(boolean enabled)
        {
            _enabled = enabled;
        }

        public boolean isEnabled()
        {
            return _enabled;
        }

        @Override
        public String getVirtualServerName()
        {
            List<String> hosts = getVirtualHosts();
            if (hosts != null && !hosts.isEmpty())
                return hosts.get(0);
            return null;
        }
    }

    /**
     * Bean that is added to the ServletContextHandler to start all of the
     * ServletContainerInitializers by starting their corresponding
     * ServletContainerInitializerHolders when this bean is itself started.
     * Note that the SCIs will be started in order of addition.
     */
    public static class ServletContainerInitializerStarter extends ContainerLifeCycle implements ServletContainerInitializerCaller
    {
        public void addServletContainerInitializerHolders(ServletContainerInitializerHolder... holders)
        {
            for (ServletContainerInitializerHolder holder:holders)
                addBean(holder, true);
        }
        
        public java.util.Collection getServletContainerInitializerHolders()
        {
            return getContainedBeans(ServletContainerInitializerHolder.class);
        }

        @Override
        protected void doStart() throws Exception
        {
            if (LOG.isDebugEnabled())
                LOG.debug("Starting SCIs");
            super.doStart();
        }

        @Override
        protected void doStop() throws Exception
        {
            //remove all of the non-programmatic holders
            java.util.Collection<ServletContainerInitializerHolder> holders = getServletContainerInitializerHolders();
            for (ServletContainerInitializerHolder h : holders)
            {
                if (h.getSource().getOrigin() != Source.Origin.EMBEDDED)
                    removeBean(h);
            }
            super.doStop();
        }
    }

    private static class Caller extends SecurityManager
    {
        public ClassLoader getCallerClassLoader(int depth)
        {
            if (depth < 0)
                return null;
            Class<?>[] classContext = getClassContext();
            if (classContext.length <= depth)
                return null;
            return classContext[depth].getClassLoader();
        }
    }
}<|MERGE_RESOLUTION|>--- conflicted
+++ resolved
@@ -1115,13 +1115,8 @@
         ClassLoader oldWebapploader = null;
         Thread currentThread = null;
 
-<<<<<<< HEAD
-        // TODO: Review.
         ContextHandler.Context lastContext = ContextHandler.getCurrentContext();
         ClassLoader lastLoader = enterScope(null);
-=======
-        enterScope(null);
->>>>>>> 2f7124fa
 
         Context context = getContext();
         try
