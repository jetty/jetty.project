--- conflicted
+++ resolved
@@ -148,20 +148,15 @@
         return _servletChannel.getServletContextHandler();
     }
 
-<<<<<<< HEAD
+    @Override
+    public String getDecodedPathInContext()
+    {
+        return _decodedPathInContext;
+    }
+
+    @Override
     public MatchedResource<ServletHandler.MappedServlet> getMatchedResource()
     {
-=======
-    @Override
-    public String getDecodedPathInContext()
-    {
-        return _decodedPathInContext;
-    }
-
-    @Override
-    public MatchedResource<ServletHandler.MappedServlet> getMatchedResource()
-    {
->>>>>>> 0b1c28a8
         return _matchedResource;
     }
 
