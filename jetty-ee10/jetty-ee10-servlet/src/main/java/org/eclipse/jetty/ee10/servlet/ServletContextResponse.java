--- conflicted
+++ resolved
@@ -336,11 +336,7 @@
                 // TODO: use Jan's new static method.
                 if (session instanceof SessionHandler.ServletAPISession apiSession)
                 {
-<<<<<<< HEAD
-                    HttpCookie c = sh.getSessionCookie(apiSession.getSession(), _request.getContext().getContextPath(), _request.isSecure());
-=======
-                    HttpCookie c = sh.getSessionCookie(apiSession.getCoreSession(), _request.isSecure());
->>>>>>> 50a88187
+                    HttpCookie c = sh.getSessionCookie(apiSession.getSession(), _request.isSecure());
                     if (c != null)
                         Response.addCookie(_response, c);
                 }
