//
// ========================================================================
// Copyright (c) 1995 Mort Bay Consulting Pty Ltd and others.
//
// This program and the accompanying materials are made available under the
// terms of the Eclipse Public License v. 2.0 which is available at
// https://www.eclipse.org/legal/epl-2.0, or the Apache License, Version 2.0
// which is available at https://www.apache.org/licenses/LICENSE-2.0.
//
// SPDX-License-Identifier: EPL-2.0 OR Apache-2.0
// ========================================================================
//

package org.eclipse.jetty.ee10.servlet;

import java.io.ByteArrayOutputStream;
import java.io.IOException;
import java.io.OutputStream;
import java.nio.charset.StandardCharsets;
import java.util.Arrays;
import java.util.Collections;
import java.util.EnumSet;
import java.util.List;
import java.util.stream.Stream;

import jakarta.servlet.AsyncContext;
import jakarta.servlet.DispatcherType;
import jakarta.servlet.Filter;
import jakarta.servlet.FilterChain;
import jakarta.servlet.FilterConfig;
import jakarta.servlet.GenericServlet;
import jakarta.servlet.RequestDispatcher;
import jakarta.servlet.Servlet;
import jakarta.servlet.ServletContext;
import jakarta.servlet.ServletException;
import jakarta.servlet.ServletOutputStream;
import jakarta.servlet.ServletRequest;
import jakarta.servlet.ServletRequestWrapper;
import jakarta.servlet.ServletResponse;
import jakarta.servlet.ServletResponseWrapper;
import jakarta.servlet.WriteListener;
import jakarta.servlet.http.HttpServlet;
import jakarta.servlet.http.HttpServletMapping;
import jakarta.servlet.http.HttpServletRequest;
import jakarta.servlet.http.HttpServletRequestWrapper;
import jakarta.servlet.http.HttpServletResponse;
import jakarta.servlet.http.HttpServletResponseWrapper;
import org.eclipse.jetty.http.HttpTester;
import org.eclipse.jetty.logging.StacklessLogging;
import org.eclipse.jetty.server.HttpConfiguration;
import org.eclipse.jetty.server.LocalConnector;
import org.eclipse.jetty.server.Server;
import org.eclipse.jetty.server.handler.ContextHandler;
import org.eclipse.jetty.server.handler.ContextHandlerCollection;
import org.eclipse.jetty.server.handler.ResourceHandler;
import org.eclipse.jetty.toolchain.test.MavenTestingUtils;
import org.eclipse.jetty.util.MultiMap;
import org.eclipse.jetty.util.StringUtil;
import org.eclipse.jetty.util.UrlEncoded;
import org.eclipse.jetty.util.resource.ResourceFactory;
import org.junit.jupiter.api.AfterEach;
import org.junit.jupiter.api.BeforeEach;
import org.junit.jupiter.api.Disabled;
import org.junit.jupiter.api.Test;
import org.junit.jupiter.params.ParameterizedTest;
import org.junit.jupiter.params.provider.Arguments;
import org.junit.jupiter.params.provider.MethodSource;
import org.slf4j.Logger;
import org.slf4j.LoggerFactory;

import static org.hamcrest.MatcherAssert.assertThat;
import static org.hamcrest.Matchers.containsString;
import static org.hamcrest.Matchers.is;
import static org.hamcrest.Matchers.startsWith;
import static org.junit.jupiter.api.Assertions.assertEquals;
import static org.junit.jupiter.api.Assertions.assertNotNull;
import static org.junit.jupiter.api.Assertions.assertNull;
import static org.junit.jupiter.api.Assertions.assertTrue;

public class DispatcherTest
{
    private static final Logger LOG = LoggerFactory.getLogger(DispatcherTest.class);

    private Server _server;
    private LocalConnector _connector;
    private ServletContextHandler _contextHandler;

    @BeforeEach
    public void init() throws Exception
    {
        _server = new Server();
        _connector = new LocalConnector(_server);
        _connector.getConnectionFactory(HttpConfiguration.ConnectionFactory.class).getHttpConfiguration().setSendServerVersion(false);
        _connector.getConnectionFactory(HttpConfiguration.ConnectionFactory.class).getHttpConfiguration().setSendDateHeader(false);

        ContextHandlerCollection contextCollection = new ContextHandlerCollection();
        _contextHandler = new ServletContextHandler();
        _contextHandler.setContextPath("/context");
        _contextHandler.setBaseResourceAsPath(MavenTestingUtils.getTestResourcePathDir("contextResources"));
        contextCollection.addHandler(_contextHandler);
        ResourceHandler resourceHandler = new ResourceHandler();
        resourceHandler.setBaseResource(ResourceFactory.root().newResource(MavenTestingUtils.getTestResourcePathDir("dispatchResourceTest")));
        ContextHandler resourceContextHandler = new ContextHandler("/resource");
        resourceContextHandler.setHandler(resourceHandler);
        contextCollection.addHandler(resourceContextHandler);
        _server.setHandler(contextCollection);
        _server.addConnector(_connector);

        _server.start();
    }

    @AfterEach
    public void destroy() throws Exception
    {
        _server.stop();
        _server.join();
    }

    @Test
    public void testForward() throws Exception
    {
        _contextHandler.addServlet(ForwardServlet.class, "/ForwardServlet/*");
        _contextHandler.addServlet(AssertForwardServlet.class, "/AssertForwardServlet/*");

        String rawResponse = _connector.getResponse("""
            GET /context/ForwardServlet?do=assertforward&do=more&test=1 HTTP/1.1\r
            Host: local\r
            Connection: close\r
            \r
            """);

        String expected = """
            HTTP/1.1 200 OK\r
            Content-Type: text/html\r
            Content-Length: 7\r
            Connection: close\r
            \r
            FORWARD""";

        assertEquals(expected, rawResponse);
    }

    @Test
    public void testFowardThenForward() throws Exception
    {
        _contextHandler.addServlet(ForwardServlet.class, "/ForwardServlet/*");
        _contextHandler.addServlet(AlwaysForwardServlet.class, "/AlwaysForwardServlet/*");
        ServletHolder holder = _contextHandler.getServletHandler().newServletHolder(Source.EMBEDDED);
        holder.setHeldClass(ForwardEchoURIServlet.class);
        holder.setName("ForwardEchoURIServlet"); //use easy-to-test name
        _contextHandler.addServlet(holder, "/echo/*");


        String rawResponse = _connector.getResponse("""
            GET /context/ForwardServlet?do=always HTTP/1.1\r
            Host: local\r
            Connection: close\r
            \r
            """);

        String expected = """
            HTTP/1.1 200 OK\r
            Content-Type: text/plain\r
            Content-Length: 146\r
            Connection: close\r
            \r
            /context\r
            /echo\r
            null\r
            /context/echo\r
            ForwardEchoURIServlet\r
            /context\r
            ForwardServlet\r
            null\r
            do=always\r
            /context/ForwardServlet\r
            /ForwardServlet\r
            """;

        assertEquals(expected, rawResponse);
    }
    
    @Test
    public void testForwardNonUTF8() throws Exception
    {
        _contextHandler.addServlet(ForwardNonUTF8Servlet.class, "/ForwardServlet/*");
        _contextHandler.addServlet(AssertNonUTF8ForwardServlet.class, "/AssertForwardServlet/*");

        String rawResponse = _connector.getResponse("""
            GET /context/ForwardServlet?do=assertforward&foreign=%d2%e5%ec%ef%e5%f0%e0%f2%f3%f0%e0&test=1 HTTP/1.1\r
            Host: local\r
            Connection: close\r
            \r
            """);

        String expected = """
            HTTP/1.1 200 OK\r
            Content-Type: text/html\r
            Content-Length: 7\r
            Connection: close\r
            \r
            FORWARD""";
        assertEquals(expected, rawResponse);
    }

    @Test
    public void testForwardWithParam() throws Exception
    {
        _contextHandler.addServlet(ForwardServlet.class, "/ForwardServlet/*");
        _contextHandler.addServlet(EchoURIServlet.class, "/EchoURI/*");

        String responses = _connector.getResponse("""
            GET /context/ForwardServlet;ignore=true?do=req.echo&uri=EchoURI%2Fx%2520x%3Ba=1%3Fb=2 HTTP/1.1\r
            Host: local\r
            Connection: close\r
            \r
            """);

        String expected = """
            HTTP/1.1 200 OK\r
            Content-Type: text/plain\r
            Content-Length: 54\r
            Connection: close\r
            \r
            /context\r
            /EchoURI\r
            /x x\r
            /context/EchoURI/x%20x;a=1\r
            """;
        assertEquals(expected, responses);
    }

    @Test
    public void testNamedForward() throws Exception
    {
        ServletHolder holder = _contextHandler.getServletHandler().newServletHolder(Source.EMBEDDED);
        holder.setHeldClass(NamedForwardServlet.class);
        holder.setName("NamedForwardServlet"); //use easy-to-test name
        _contextHandler.addServlet(holder, "/forward/*");
        String echo = _contextHandler.addServlet(ForwardEchoURIServlet.class, "/echo/*").getName();

        String rawResponse = _connector.getResponse(("""
            GET /context/forward/info;param=value?name=@ECHO@ HTTP/1.1\r
            Host: local\r
            Connection: close\r
            \r
            """).replace("@ECHO@", echo));

        String expected = """
            HTTP/1.1 200 OK\r
            Content-Type: text/plain\r
            Content-Length: 119\r
            Connection: close\r
            \r
            /context\r
            /forward\r
            /info\r
            /context/forward/info;param=value\r
            NamedForwardServlet\r
            null\r
            null\r
            null\r
            null\r
            null\r
            null\r
            """;

        assertEquals(expected, rawResponse);
    }

    @Test
    public void testNamedInclude() throws Exception
    {
        _contextHandler.addServlet(NamedIncludeServlet.class, "/include/*");
        String echo = _contextHandler.addServlet(IncludeEchoURIServlet.class, "/echo/*").getName();

        String responses = _connector.getResponse("""
            GET /context/include/info;param=value?name=@ECHO@ HTTP/1.1\r
            Host: local\r
            Connection: close\r
            \r
            """.replace("@ECHO@", echo));

        String expected = """
            HTTP/1.1 200 OK\r
            Content-Length: 98\r
            Connection: close\r
            \r
            /context\r
            /include\r
            /info\r
            /context/include/info;param=value\r
            null\r
            null\r
            null\r
            null\r
            null\r
            null\r
            """;

        assertEquals(expected, responses);
    }

    @Test
    public void testForwardWithBadParams() throws Exception
    {
        try (StacklessLogging ignored = new StacklessLogging(ServletChannel.class))
        {
            LOG.info("Expect Not valid UTF8 warnings...");
            _contextHandler.addServlet(AlwaysForwardServlet.class, "/forward/*");
            _contextHandler.addServlet(EchoServlet.class, "/echo/*");

            String rawResponse;

            rawResponse = _connector.getResponse("""
                GET /context/forward/?echo=allgood HTTP/1.1\r
                Host: local\r
                Connection: close\r
                \r
                """);
            assertThat(rawResponse, containsString(" 200 OK"));
            assertThat(rawResponse, containsString("allgood"));

            rawResponse = _connector.getResponse("""
                GET /context/forward/params?echo=allgood HTTP/1.1\r
                Host: local\r
                Connection: close\r
                \r
                """);
            assertThat(rawResponse, containsString(" 200 OK"));
            assertThat(rawResponse, containsString("allgood"));
            assertThat(rawResponse, containsString("forward"));

            rawResponse = _connector.getResponse("""
                GET /context/forward/badparams?echo=badparams HTTP/1.1\r
                Host: local\r
                Connection: close\r
                \r
                """);
            assertThat(rawResponse, containsString(" 500 "));

            rawResponse = _connector.getResponse("""
                GET /context/forward/?echo=badclient&bad=%88%A4 HTTP/1.1\r
                Host: local\r
                Connection: close\r
                \r
                """);
            assertThat(rawResponse, containsString(" 400 "));

            rawResponse = _connector.getResponse("""
                GET /context/forward/params?echo=badclient&bad=%88%A4 HTTP/1.1\r
                Host: local\r
                Connection: close\r
                \r
                """);
            assertThat(rawResponse, containsString(" 400 "));

            rawResponse = _connector.getResponse("""
                GET /context/forward/badparams?echo=badclientandparam&bad=%88%A4 HTTP/1.1\r
                Host: local\r
                Connection: close\r
                \r
                """);
            assertThat(rawResponse, containsString(" 500 "));
        }
    }

    @Test
    public void testInclude() throws Exception
    {
        _contextHandler.addServlet(IncludeServlet.class, "/IncludeServlet/*");
        _contextHandler.addServlet(AssertIncludeServlet.class, "/AssertIncludeServlet/*");

        //test include, along with special extension to include that allows headers to
        //be set during an include
        String responses = _connector.getResponse("""
            GET /context/IncludeServlet?do=assertinclude&do=more&test=1&headers=true HTTP/1.1\r
            Host: local\r
            Connection: close\r
            \r
            """);
        
        String expected = """
            HTTP/1.1 200 OK\r
            specialSetHeader: specialSetHeader\r
            specialAddHeader: specialAddHeader\r
            Content-Length: 20\r
            Connection: close\r
            \r
            Include:
            INCLUDE---
            """;

        assertEquals(expected, responses);
    }

    public static Stream<Arguments> includeTests()
    {
        return Stream.of(
            Arguments.of(false, false),
            Arguments.of(false, true),
            Arguments.of(true, false),
            Arguments.of(true, true)
        );
    }

    @ParameterizedTest
    @MethodSource("includeTests")
    public void testIncludeOutputStreamWriter(boolean includeWriter, boolean helloWriter) throws Exception
    {
        _contextHandler.addServlet(new ServletHolder(new IncludeServlet(includeWriter)), "/IncludeServlet/*");
        _contextHandler.addServlet(new ServletHolder(new HelloServlet(helloWriter)), "/Hello");

        //test include, along with special extension to include that allows headers to
        //be set during an include
        String responses = _connector.getResponse("""
            GET /context/IncludeServlet?do=hello HTTP/1.1\r
            Host: local\r
            Connection: close\r
            \r
            """);

        responses = responses.replaceFirst("Content-Length: .*\r\n", "");

        String expected = """
            HTTP/1.1 200 OK\r
            Connection: close\r
            \r
            Include:
            Hello
            ---
            """;

        assertEquals(expected, responses);
    }

    @Test
    public void testIncludeWriterOutputStream() throws Exception
    {
        _contextHandler.addServlet(IncludeServlet.class, "/IncludeServlet/*");
        _contextHandler.addServlet(AssertIncludeServlet.class, "/AssertIncludeServlet/*");

        //test include, along with special extension to include that allows headers to
        //be set during an include
        String responses = _connector.getResponse("""
            GET /context/IncludeServlet?do=assertinclude&do=more&test=1&headers=true HTTP/1.1\r
            Host: local\r
            Connection: close\r
            \r
            """);

        String expected = """
            HTTP/1.1 200 OK\r
            specialSetHeader: specialSetHeader\r
            specialAddHeader: specialAddHeader\r
            Content-Length: 20\r
            Connection: close\r
            \r
            Include:
            INCLUDE---
            """;

        assertEquals(expected, responses);
    }

    @Test
    public void testIncludeStatic() throws Exception
    {
        _contextHandler.addServlet(IncludeServlet.class, "/IncludeServlet/*");
        _contextHandler.addServlet(new ServletHolder("default", DefaultServlet.class), "/");
        _server.start();

        String responses = _connector.getResponse("""
            GET /context/IncludeServlet?do=static HTTP/1.1\r
            Host: local\r
            Connection: close\r
            \r
            """);

        String expected = """
            HTTP/1.1 200 OK\r
            Content-Length: 31\r
            Connection: close\r
            \r
            Include:
            Test 2 to too two
            ---
            """;

        assertEquals(expected, responses);
    }

    @Test
    public void testIncludeStaticWithWriter() throws Exception
    {
        _contextHandler.addServlet(new ServletHolder(new IncludeServlet(true)), "/IncludeServlet/*");
        _contextHandler.addServlet(new ServletHolder("default", DefaultServlet.class), "/");
        _server.start();

        String responses = _connector.getResponse("""
            GET /context/IncludeServlet?do=static HTTP/1.1\r
            Host: local\r
            Connection: close\r
            \r
            """);

        String expected = """
            HTTP/1.1 200 OK\r
            Connection: close\r
            \r
            Include:
            Test 2 to too two
            ---
            """;

        assertEquals(expected, responses);
    }

    @Test
    public void testForwardStatic() throws Exception
    {
        _contextHandler.addServlet(ForwardServlet.class, "/ForwardServlet/*");
        _contextHandler.addServlet(DefaultServlet.class, "/");
        _server.start();

        String responses = _connector.getResponse("""
            GET /context/ForwardServlet?do=req.echo&uri=/test.txt HTTP/1.1\r
            Host: local\r
            Connection: close\r
            \r
            """);

        responses = responses.replaceFirst("Last-Modified: .*\r\n", "Last-Modified: xxx\r\n");

        String expected = """
            HTTP/1.1 200 OK\r
            Last-Modified: xxx\r
            Content-Type: text/plain\r
            Accept-Ranges: bytes\r
            Content-Length: 18\r
            Connection: close\r
            \r
            Test 2 to too two
            """;


        assertEquals(expected, responses);
    }

    @Test
    public void testIncludeStatic() throws Exception
    {
        _contextHandler.addServlet(IncludeServlet.class, "/IncludeServlet/*");
        _contextHandler.addServlet(new ServletHolder("default", DefaultServlet.class), "/");
        _server.start();

        String responses = _connector.getResponse("""
            GET /context/IncludeServlet?do=static HTTP/1.1\r
            Host: local\r
            Connection: close\r
            \r
            """);

        String expected = """
            HTTP/1.1 200 OK\r
            Content-Length: 26\r
            Connection: close\r
            \r
            Include:
            Test 2 to too two""";

        assertEquals(expected, responses);
    }

    @Test
    @Disabled("Bug #10155 - response misses the Content-Length header")
    public void testIncludeStaticWithWriter() throws Exception
    {
        _contextHandler.addServlet(new ServletHolder(new IncludeServlet(true)), "/IncludeServlet/*");
        _contextHandler.addServlet(new ServletHolder("default", DefaultServlet.class), "/");
        _server.start();

        String responses = _connector.getResponse("""
            GET /context/IncludeServlet?do=static HTTP/1.1\r
            Host: local\r
            Connection: close\r
            \r
            """);

        String expected = """
            HTTP/1.1 200 OK\r
            Content-Length: 26\r
            Connection: close\r
            \r
            Include:
            Test 2 to too two""";

        assertEquals(expected, responses);
    }

    @Test
    public void testForwardStatic() throws Exception
    {
        _contextHandler.addServlet(ForwardServlet.class, "/ForwardServlet/*");
        _contextHandler.addServlet(DefaultServlet.class, "/");
        _server.start();

        String responses = _connector.getResponse("""
            GET /context/ForwardServlet?do=req.echo&uri=/test.txt HTTP/1.1\r
            Host: local\r
            Connection: close\r
            \r
            """);

        responses = responses.replaceFirst("Last-Modified: .*\r\n", "Last-Modified: xxx\r\n");

        String expected = """
            HTTP/1.1 200 OK\r
            Last-Modified: xxx\r
            Content-Type: text/plain\r
            Accept-Ranges: bytes\r
            Content-Length: 17\r
            Connection: close\r
            \r
            Test 2 to too two""";


        assertEquals(expected, responses);
    }

    @Test
    public void testForwardSendError() throws Exception
    {
        _contextHandler.addServlet(ForwardServlet.class, "/forward/*");
        _contextHandler.addServlet(SendErrorServlet.class, "/senderr/*");

        String forwarded = _connector.getResponse("""
            GET /context/forward?do=ctx.echo&uri=/senderr HTTP/1.1\r
            Host: local\r
            Connection: close\r
            \r
            """);

        assertThat(forwarded, containsString("HTTP/1.1 590 "));
        assertThat(forwarded, containsString("<h2>HTTP ERROR 590 Five Nine Zero</h2>"));
    }

    @Test
    public void testForwardExForwardEx() throws Exception
    {
        _contextHandler.addServlet(RelativeDispatch2Servlet.class, "/RelDispatchServlet/*");
        _contextHandler.addServlet(ThrowServlet.class, "/include/throw/*");

        String rawResponse = _connector.getResponse("""
            GET /context/RelDispatchServlet?path=include/throw HTTP/1.1\r
            Host: local\r
            Connection: close\r
            \r
            """);

        String expected = """
            HTTP/1.1 200 OK\r
            Content-Length: 56\r
            Connection: close\r
            \r
            THROWING\r
            CAUGHT2 java.io.IOException: Expected\r
            AFTER\r
            """;

        assertEquals(expected, rawResponse);
    }

    @Test
    public void testIncludeExIncludeEx() throws Exception
    {
        _contextHandler.addServlet(RelativeDispatch2Servlet.class, "/RelDispatchServlet/*");
        _contextHandler.addServlet(ThrowServlet.class, "/include/throw/*");

        String rawResponse = _connector.getResponse("""
            GET /context/RelDispatchServlet?include=true&path=include/throw HTTP/1.1\r
            Host: local\r
            Connection: close\r
            \r
            """);

        String expected = """
            HTTP/1.1 200 OK\r
            Content-Length: 122\r
            Connection: close\r
            \r
            BEFORE\r
            THROWING\r
            CAUGHT1 java.io.IOException: Expected\r
            BETWEEN\r
            THROWING\r
            CAUGHT2 java.io.IOException: Expected\r
            AFTER\r
            """;

        assertEquals(expected, rawResponse);
    }

    @Test
    public void testForwardThenInclude() throws Exception
    {
        _contextHandler.addServlet(ForwardServlet.class, "/ForwardServlet/*");
        _contextHandler.addServlet(IncludeServlet.class, "/IncludeServlet/*");
        _contextHandler.addServlet(AssertForwardIncludeServlet.class, "/AssertForwardIncludeServlet/*");

        String rawResponse = _connector.getResponse("""
            GET /context/ForwardServlet/forwardpath?do=include HTTP/1.1\r
            Host: local\r
            Connection: close\r
            \r
            """);

        String expected = """
            HTTP/1.1 200 OK\r
            Content-Length: 20\r
            Connection: close\r
            \r
            Include:
            INCLUDE---
            """;

        assertEquals(expected, rawResponse);
    }

    @Test
    public void testIncludeThenForward() throws Exception
    {
        _contextHandler.addServlet(IncludeServlet.class, "/IncludeServlet/*");
        _contextHandler.addServlet(ForwardServlet.class, "/ForwardServlet/*");
        _contextHandler.addServlet(AssertIncludeForwardServlet.class, "/AssertIncludeForwardServlet/*");

        String rawResponse = _connector.getResponse("""
            GET /context/IncludeServlet/includepath?do=forward HTTP/1.1\r
            Host: local\r
            Connection: close\r
            \r
            """);

        String expected = """
            HTTP/1.1 200 OK\r
            Content-Length: 11\r
            Connection: close\r
            \r
            FORWARD---
            """;

        assertEquals(expected, rawResponse);
    }

    @Test
    public void testServletForward() throws Exception
    {
        _contextHandler.addServlet(DispatchServletServlet.class, "/dispatch/*");
        _contextHandler.addServlet(RogerThatServlet.class, "/roger/*");

        String rawResponse = _connector.getResponse("""
            GET /context/dispatch/test?forward=/roger/that HTTP/1.1\r
            Host: localhost\r
            Connection: close\r
            \r
            """);

        String expected = """
            HTTP/1.1 200 OK\r
            Content-Length: 11\r
            Connection: close\r
            \r
            Roger That!""";

        assertEquals(expected, rawResponse);
    }

    @Test
    public void testServletForwardDotDot() throws Exception
    {
        _contextHandler.addServlet(DispatchServletServlet.class, "/dispatch/*");
        _contextHandler.addServlet(RogerThatServlet.class, "/roger/that");

        String rawRequest = """
            GET /context/dispatch/test?forward=/%2e%2e/roger/that HTTP/1.1\r
            Host: localhost\r
            Connection: close\r
            \r
            """;

        String rawResponse = _connector.getResponse(rawRequest);

        assertThat(rawResponse, startsWith("HTTP/1.1 404 "));
    }

    @Test
    public void testServletForwardEncodedDotDot() throws Exception
    {
        _contextHandler.addServlet(DispatchServletServlet.class, "/dispatch/*");
        _contextHandler.addServlet(RogerThatServlet.class, "/roger/that");

        String rawRequest = """
            GET /context/dispatch/test?forward=/%252e%252e/roger/that HTTP/1.1\r
            Host: localhost\r
            Connection: close\r
            \r
            """;

        String rawResponse = _connector.getResponse(rawRequest);

        assertThat(rawResponse, startsWith("HTTP/1.1 404 "));
    }

    @Test
    public void testServletInclude() throws Exception
    {
        _contextHandler.addServlet(DispatchServletServlet.class, "/dispatch/*");
        _contextHandler.addServlet(RogerThatServlet.class, "/roger/*");

        String rawResponse = _connector.getResponse("""
            GET /context/dispatch/test?include=/roger/that HTTP/1.0\r
            Host: localhost\r
            Connection: close\r
            \r
            """);

        String expected = """
            HTTP/1.1 200 OK\r
            \r
            Roger That!""";

        assertEquals(expected, rawResponse);
    }

    @Test
    public void testWorkingResourceHandler() throws Exception
    {
        String rawResponse = _connector.getResponse("""
                GET /resource/content.txt HTTP/1.1\r
                Host: localhost\r
                Connection: close\r
                \r
                """);

        HttpTester.Response response = HttpTester.parseResponse(rawResponse);

        // from inside the context.txt file
        assertThat(response.getContent(), containsString("content goes here")); // from inside the context.txt file
    }

    @Test
    @Disabled("Cross context dispatch not yet supported in jetty-12")
    public void testIncludeToResourceHandler() throws Exception
    {
        _contextHandler.addServlet(DispatchToResourceServlet.class, "/resourceServlet/*");

        String rawResponse = _connector.getResponse("""
            GET /context/resourceServlet/content.txt?do=include HTTP/1.1\r
            Host: localhost\r
            Connection: close\r
            \r
            """);

        HttpTester.Response response = HttpTester.parseResponse(rawResponse);

        // from inside the context.txt file
        assertThat(response.getContent(), containsString("content goes here"));
    }

    @Test
    @Disabled("Cross context dispatch not yet supported in jetty-12")
    public void testForwardToResourceHandler() throws Exception
    {
        _contextHandler.addServlet(DispatchToResourceServlet.class, "/resourceServlet/*");

        String rawResponse = _connector.getResponse("""
            GET /context/resourceServlet/content.txt?do=forward HTTP/1.1\r
            Host: localhost\r
            Connection: close\r
            \r
            """);

        HttpTester.Response response = HttpTester.parseResponse(rawResponse);

        // from inside the context.txt file
        assertThat(response.getContent(), containsString("content goes here"));
    }

    @Test
    @Disabled("Cross context dispatch not yet supported in jetty-12")
    public void testWrappedIncludeToResourceHandler() throws Exception
    {
        _contextHandler.addServlet(DispatchToResourceServlet.class, "/resourceServlet/*");

        String rawResponse = _connector.getResponse("""
            GET /context/resourceServlet/content.txt?do=include&wrapped=true HTTP/1.1\r
            Host: localhost\r
            Connection: close\r
            \r
            """);

        HttpTester.Response response = HttpTester.parseResponse(rawResponse);

        // from inside the context.txt file
        assertThat(response.getContent(), containsString("content goes here"));
    }

    @Test
    @Disabled("Cross context dispatch not yet supported in jetty-12")
    public void testWrappedForwardToResourceHandler() throws Exception
    {
        _contextHandler.addServlet(DispatchToResourceServlet.class, "/resourceServlet/*");

        String rawResponse = _connector.getResponse("""
            GET /context/resourceServlet/content.txt?do=forward&wrapped=true HTTP/1.1
            Host: localhost\r
            Connection: close\r
            \r
            """);

        HttpTester.Response response = HttpTester.parseResponse(rawResponse);

        // from inside the context.txt file
        assertThat(response.getContent(), containsString("content goes here"));
    }

    @Test
    public void testForwardFilterToRogerServlet() throws Exception
    {
        _contextHandler.addServlet(RogerThatServlet.class, "/*");
        _contextHandler.addServlet(ReserveEchoServlet.class, "/recho/*");
        _contextHandler.addServlet(EchoServlet.class, "/echo/*");
        _contextHandler.addFilter(ForwardFilter.class, "/*", EnumSet.of(DispatcherType.REQUEST));

        HttpTester.Response response;
        String rawResponse;

        rawResponse = _connector.getResponse("""
            GET /context/ HTTP/1.1\r
            Host: localhost\r
            Connection: close\r
            \r
            """);

        response = HttpTester.parseResponse(rawResponse);
        assertThat(response.getContent(), containsString("Roger That!"));

        rawResponse = _connector.getResponse("""
            GET /context/foo?echo=echoText HTTP/1.1\r
            Host: localhost\r
            Connection: close\r
            \r
            """);

        response = HttpTester.parseResponse(rawResponse);
        assertThat(response.getContent(), containsString("echoText"));

        rawResponse = _connector.getResponse("""
            GET /context/?echo=echoText HTTP/1.1\r
            Host: localhost\r
            Connection: close\r
            \r
            """);

        response = HttpTester.parseResponse(rawResponse);
        assertThat(response.getContent(), containsString("txeTohce"));
    }

    @Test
    public void testWrappedForwardCloseIntercepted() throws Exception
    {
        // Add filter that wraps response, intercepts close and writes after doChain
        _contextHandler.addFilter(WrappingFilter.class, "/*", EnumSet.of(DispatcherType.REQUEST));
        testForward();
    }

    @Test
    public void testDispatchMapping() throws Exception
    {
        _contextHandler.addServlet(new ServletHolder("TestServlet", MappingServlet.class), "/TestServlet");
        _contextHandler.addServlet(new ServletHolder("DispatchServlet", AsyncDispatchTestServlet.class), "/DispatchServlet");

        HttpTester.Response response;
        String rawResponse;

        rawResponse = _connector.getResponse("""
            GET /context/DispatchServlet HTTP/1.1\r
            Host: local\r
            Connection: close\r
            \r
            """);
        response = HttpTester.parseResponse(rawResponse);
        assertThat(response.getContent(), containsString("matchValue=TestServlet, pattern=/TestServlet, servletName=TestServlet, mappingMatch=EXACT"));
    }

    @Test
    public void testDispatchMapping404() throws Exception
    {
        _contextHandler.addServlet(new ServletHolder("TestServlet", MappingServlet.class), "/TestServlet");
        _contextHandler.addServlet(new ServletHolder("DispatchServlet", AsyncDispatchTestServlet.class), "/DispatchServlet");

        ErrorPageErrorHandler errorPageErrorHandler = new ErrorPageErrorHandler();
        _contextHandler.setErrorHandler(errorPageErrorHandler);
        errorPageErrorHandler.addErrorPage(404, "/TestServlet");

        HttpTester.Response response;
        String rawResponse;

        // Test not found
        rawResponse = _connector.getResponse("""
            GET /context/DispatchServlet?target=/DoesNotExist HTTP/1.1\r
            Host: local\r
            Connection: close\r
            \r
            """);
        response = HttpTester.parseResponse(rawResponse);
        assertThat(response.getContent(), containsString("matchValue=TestServlet, pattern=/TestServlet, servletName=TestServlet, mappingMatch=EXACT"));
    }

    public static class WrappingFilter implements Filter
    {

        @Override
        public void doFilter(ServletRequest request, ServletResponse response, FilterChain chain) throws IOException, ServletException
        {
            ResponseWrapper wrapper = new ResponseWrapper((HttpServletResponse)response);
            chain.doFilter(request, wrapper);
            wrapper.sendResponse(response.getOutputStream());
        }
    }

    public static class ResponseWrapper extends HttpServletResponseWrapper
    {
        ByteArrayOutputStream buffer = new ByteArrayOutputStream();

        public ResponseWrapper(HttpServletResponse response)
        {
            super(response);
        }

        @Override
        public ServletOutputStream getOutputStream() throws IOException
        {
            return new ServletOutputStream()
            {
                @Override
                public boolean isReady()
                {
                    return true;
                }

                @Override
                public void setWriteListener(WriteListener writeListener)
                {
                    throw new UnsupportedOperationException();
                }

                @Override
                public void write(int b)
                {
                    buffer.write(b);
                }

                @Override
                public void write(byte[] b, int off, int len)
                {
                    buffer.write(b, off, len);
                }

                @Override
                public void close() throws IOException
                {
                    buffer.close();
                }
            };
        }

        public void sendResponse(OutputStream out) throws IOException
        {
            out.write(buffer.toByteArray());
            out.close();
        }
    }

    public static class ForwardServlet extends HttpServlet implements Servlet
    {
        @Override
        protected void doGet(HttpServletRequest request, HttpServletResponse response) throws ServletException, IOException
        {
            RequestDispatcher dispatcher = null;

            if (request.getParameter("do").equals("include"))
                dispatcher = getServletContext().getRequestDispatcher("/IncludeServlet/includepath?do=assertforwardinclude");
            else if (request.getParameter("do").equals("assertincludeforward"))
                dispatcher = getServletContext().getRequestDispatcher("/AssertIncludeForwardServlet/assertpath?do=end");
            else if (request.getParameter("do").equals("assertforward"))
                dispatcher = getServletContext().getRequestDispatcher("/AssertForwardServlet?do=end&do=the");
            else if (request.getParameter("do").equals("ctx.echo"))
                dispatcher = getServletContext().getRequestDispatcher(request.getParameter("uri"));
            else if (request.getParameter("do").equals("req.echo"))
                dispatcher = request.getRequestDispatcher(request.getParameter("uri"));
            else if (request.getParameter("do").equals("always"))
                dispatcher = request.getRequestDispatcher("/AlwaysForwardServlet");
            assert dispatcher != null;
            dispatcher.forward(request, response);
        }
    }

    public static class AlwaysForwardServlet extends HttpServlet implements Servlet
    {
        @Override
        protected void doGet(HttpServletRequest request, HttpServletResponse response) throws ServletException, IOException
        {
            if ("/params".equals(request.getPathInfo()))
                getServletContext().getRequestDispatcher("/echo?echo=forward").forward(request, response);
            else if ("/badparams".equals(request.getPathInfo()))
                getServletContext().getRequestDispatcher("/echo?echo=forward&fbad=%88%A4").forward(request, response);
            else
                getServletContext().getRequestDispatcher("/echo").forward(request, response);
        }
    }

    public static class NamedForwardServlet extends HttpServlet implements Servlet
    {
        @Override
        protected void doGet(HttpServletRequest request, HttpServletResponse response) throws ServletException, IOException
        {
            getServletContext().getNamedDispatcher(request.getParameter("name")).forward(request, response);
        }
    }

    public static class NamedIncludeServlet extends HttpServlet implements Servlet
    {
        @Override
        protected void doGet(HttpServletRequest request, HttpServletResponse response) throws ServletException, IOException
        {
            getServletContext().getNamedDispatcher(request.getParameter("name")).include(request, response);
        }
    }

    public static class ForwardNonUTF8Servlet extends HttpServlet implements Servlet
    {
        @Override
        protected void doGet(HttpServletRequest request, HttpServletResponse response) throws ServletException, IOException
        {
            RequestDispatcher dispatcher;
            request.setAttribute("org.eclipse.jetty.server.Request.queryEncoding", "cp1251");
            dispatcher = getServletContext().getRequestDispatcher("/AssertForwardServlet?do=end&else=%D0%B2%D1%8B%D0%B1%D1%80%D0%B0%D0%BD%D0%BE%3D%D0%A2%D0%B5%D0%BC%D0%BF%D0%B5%D1%80%D0%B0%D1%82%D1%83%D1%80%D0%B0");
            dispatcher.forward(request, response);
        }
    }

    /*
     * Forward filter works with roger, echo and reverse echo servlets to test various
     * forwarding bits using filters.
     *
     * when there is an echo parameter and the path info is / it forwards to the reverse echo
     * anything else in the pathInfo and it sends straight to the echo servlet...otherwise its
     * all roger servlet
     */
    public static class ForwardFilter implements Filter
    {
        ServletContext servletContext;

        @Override
        public void init(FilterConfig filterConfig) throws ServletException
        {
            servletContext = filterConfig.getServletContext();
        }

        @Override
        public void doFilter(ServletRequest request, ServletResponse response, FilterChain chain) throws IOException, ServletException
        {

            if (servletContext == null || !(request instanceof HttpServletRequest req) || !(response instanceof HttpServletResponse))
            {
                chain.doFilter(request, response);
                return;
            }

            if (req.getParameter("echo") != null && "/".equals(req.getPathInfo()))
            {
                RequestDispatcher dispatcher = servletContext.getRequestDispatcher("/recho");
                dispatcher.forward(request, response);
            }
            else if (req.getParameter("echo") != null)
            {
                RequestDispatcher dispatcher = servletContext.getRequestDispatcher("/echo");
                dispatcher.forward(request, response);
            }
            else
            {
                chain.doFilter(request, response);
            }
        }
    }

    public static class DispatchServletServlet extends HttpServlet implements Servlet
    {
        @Override
        protected void doGet(HttpServletRequest request, HttpServletResponse response) throws ServletException, IOException
        {
            RequestDispatcher dispatcher;

            if (request.getParameter("include") != null)
            {
                dispatcher = getServletContext().getRequestDispatcher(request.getParameter("include"));
                dispatcher.include(new ServletRequestWrapper(request), new ServletResponseWrapper(response));
            }
            else if (request.getParameter("forward") != null)
            {
                dispatcher = getServletContext().getRequestDispatcher(request.getParameter("forward"));
                if (dispatcher != null)
                    dispatcher.forward(new ServletRequestWrapper(request), new ServletResponseWrapper(response));
                else
                    response.sendError(404);
            }
        }
    }

    public static class IncludeServlet extends HttpServlet implements Servlet
    {
        // The logic linked to this field be deleted and the writer always used once #10155 is fixed.
        private final boolean useWriter;

        public IncludeServlet()
        {
            this(false);
        }

        public IncludeServlet(boolean useWriter)
        {
            this.useWriter = useWriter;
        }

        @Override
        protected void doGet(HttpServletRequest request, HttpServletResponse response) throws ServletException, IOException
        {
            RequestDispatcher dispatcher = null;
            boolean headers = Boolean.parseBoolean(request.getParameter("headers"));
<<<<<<< HEAD

            if (useWriter)
                response.getWriter().println("Include:");
            else
                response.getOutputStream().write("Include:\n".getBytes(StandardCharsets.US_ASCII));
=======
>>>>>>> 8149db22

            if (request.getParameter("do").equals("forward"))
                dispatcher = getServletContext().getRequestDispatcher("/ForwardServlet/forwardpath?do=assertincludeforward");
            else if (request.getParameter("do").equals("assertforwardinclude"))
                dispatcher = getServletContext().getRequestDispatcher("/AssertForwardIncludeServlet/assertpath?do=end");
            else if (request.getParameter("do").equals("assertinclude"))
                dispatcher = getServletContext().getRequestDispatcher("/AssertIncludeServlet?do=end&do=the&headers=" + headers);
            else if (request.getParameter("do").equals("static"))
<<<<<<< HEAD
                dispatcher = getServletContext().getRequestDispatcher("/test.txt");
            else if (request.getParameter("do").equals("hello"))
                dispatcher = getServletContext().getRequestDispatcher("/Hello");

=======
            {
                if (useWriter)
                    response.getWriter().println("Include:");
                else
                    response.getOutputStream().write("Include:\n".getBytes(StandardCharsets.US_ASCII));
                dispatcher = getServletContext().getRequestDispatcher("/test.txt");
            }
>>>>>>> 8149db22
            assert dispatcher != null;

            dispatcher.include(request, response);

            if (useWriter)
                response.getWriter().println("---");
            else
                response.getOutputStream().write("---\n".getBytes(StandardCharsets.US_ASCII));
        }
    }

    public static class HelloServlet extends HttpServlet implements Servlet
    {
        // The logic linked to this field be deleted and the writer always used once #10155 is fixed.
        private final boolean useWriter;

        public HelloServlet(boolean useWriter)
        {
            this.useWriter = useWriter;
        }

        @Override
        protected void doGet(HttpServletRequest request, HttpServletResponse response) throws ServletException, IOException
        {
            if (useWriter)
                response.getWriter().println("Hello");
            else
                response.getOutputStream().write("Hello\n".getBytes(StandardCharsets.US_ASCII));
        }
    }

    public static class RelativeDispatch2Servlet extends HttpServlet implements Servlet
    {
        @Override
        protected void doGet(HttpServletRequest request, HttpServletResponse response) throws ServletException, IOException
        {
            String path = request.getParameter("path");
            String include = request.getParameter("include");
            ServletOutputStream out = response.getOutputStream();
            try
            {
                out.println("BEFORE");
                if (Boolean.parseBoolean(include))
                    request.getRequestDispatcher(path).include(request, response);
                else
                    request.getRequestDispatcher(path).forward(request, response);
                out.println("AFTER1");
            }
            catch (Throwable t)
            {
                out.println("CAUGHT1 " + t);
            }

            try
            {
                out.println("BETWEEN");
                if (Boolean.parseBoolean(include))
                    request.getRequestDispatcher(path).include(request, response);
                else
                    request.getRequestDispatcher(path).forward(request, response);
                out.println("AFTER2");
            }
            catch (Throwable t)
            {
                out.println("CAUGHT2 " + t);
            }
            out.println("AFTER");
        }
    }

    public static class RogerThatServlet extends GenericServlet
    {
        @Override
        public void service(ServletRequest req, ServletResponse res) throws ServletException, IOException
        {
            res.getWriter().print("Roger That!");
        }
    }

    public static class SendErrorServlet extends HttpServlet
    {
        @Override
        public void service(HttpServletRequest req, HttpServletResponse res) throws ServletException, IOException
        {
            res.sendError(590, "Five Nine Zero");
        }
    }

    public static class ThrowServlet extends GenericServlet
    {
        @Override
        public void service(ServletRequest req, ServletResponse res) throws ServletException, IOException
        {
            res.getOutputStream().println("THROWING");
            throw new IOException("Expected");
        }
    }

    public static class EchoServlet extends GenericServlet
    {
        @Override
        public void service(ServletRequest req, ServletResponse res) throws ServletException, IOException
        {
            String[] echoText = req.getParameterValues("echo");

            if (echoText == null || echoText.length == 0)
            {
                throw new ServletException("echo is a required parameter");
            }
            else if (echoText.length == 1)
            {
                res.getWriter().print(echoText[0]);
            }
            else
            {
                for (String text : echoText)
                {
                    res.getWriter().print(text);
                }
            }
        }
    }

    public static class ReserveEchoServlet extends GenericServlet
    {
        @Override
        public void service(ServletRequest req, ServletResponse res) throws ServletException, IOException
        {
            String echoText = req.getParameter("echo");

            if (echoText == null)
            {
                throw new ServletException("echo is a required parameter");
            }
            else
            {
                res.getWriter().print(new StringBuffer(echoText).reverse());
            }
        }
    }

    public static class DispatchToResourceServlet extends HttpServlet implements Servlet
    {
        @Override
        public void service(HttpServletRequest req, HttpServletResponse res) throws ServletException, IOException
        {
            // TODO: the `/resource` is a jetty-core ContextHandler, and is not a ServletContextHandler so it cannot return a ServletContext.

            ServletContext targetContext = getServletConfig().getServletContext().getContext("/resource");

            RequestDispatcher dispatcher = targetContext.getRequestDispatcher(req.getPathInfo());

            if ("true".equals(req.getParameter("wrapped")))
            {
                if (req.getParameter("do").equals("forward"))
                {
                    dispatcher.forward(new HttpServletRequestWrapper(req), new HttpServletResponseWrapper(res));
                }
                else if (req.getParameter("do").equals("include"))
                {
                    dispatcher.include(new HttpServletRequestWrapper(req), new HttpServletResponseWrapper(res));
                }
                else
                {
                    throw new ServletException("type of forward or include is required");
                }
            }
            else
            {
                if (req.getParameter("do").equals("forward"))
                {
                    dispatcher.forward(req, res);
                }
                else if (req.getParameter("do").equals("include"))
                {
                    dispatcher.include(req, res);
                }
                else
                {
                    throw new ServletException("type of forward or include is required");
                }
            }
        }
    }

    public static class EchoURIServlet extends HttpServlet implements Servlet
    {
        @Override
        protected void doGet(HttpServletRequest request, HttpServletResponse response) throws ServletException, IOException
        {
            response.setContentType("text/plain");
            response.setStatus(HttpServletResponse.SC_OK);
            response.getOutputStream().println(request.getContextPath());
            response.getOutputStream().println(request.getServletPath());
            response.getOutputStream().println(request.getPathInfo());
            response.getOutputStream().println(request.getRequestURI());
        }
    }
    
    public static class IncludeEchoURIServlet extends HttpServlet implements Servlet
    {
        @Override
        protected void doGet(HttpServletRequest request, HttpServletResponse response) throws ServletException, IOException
        {
            response.setContentType("text/plain");
            response.setStatus(HttpServletResponse.SC_OK);
            response.getOutputStream().println(request.getContextPath());
            response.getOutputStream().println(request.getServletPath());
            response.getOutputStream().println(request.getPathInfo());
            response.getOutputStream().println(request.getRequestURI());
            response.getOutputStream().println((String)request.getAttribute(RequestDispatcher.INCLUDE_CONTEXT_PATH));
            HttpServletMapping mapping = (HttpServletMapping)request.getAttribute(RequestDispatcher.INCLUDE_MAPPING);
            response.getOutputStream().println(mapping == null ? null : mapping.getMatchValue());
            response.getOutputStream().println((String)request.getAttribute(RequestDispatcher.INCLUDE_PATH_INFO));
            response.getOutputStream().println((String)request.getAttribute(RequestDispatcher.INCLUDE_QUERY_STRING));
            response.getOutputStream().println((String)request.getAttribute(RequestDispatcher.INCLUDE_REQUEST_URI));
            response.getOutputStream().println((String)request.getAttribute(RequestDispatcher.INCLUDE_SERVLET_PATH));
        }
    }
    
    public static class ForwardEchoURIServlet extends HttpServlet implements Servlet
    {
        @Override
        protected void doGet(HttpServletRequest request, HttpServletResponse response) throws ServletException, IOException
        {
            response.setContentType("text/plain");
            response.setStatus(HttpServletResponse.SC_OK);
            response.getOutputStream().println(request.getContextPath());
            response.getOutputStream().println(request.getServletPath());
            response.getOutputStream().println(request.getPathInfo());
            response.getOutputStream().println(request.getRequestURI());
            HttpServletMapping mapping = request.getHttpServletMapping();
            response.getOutputStream().println(mapping == null ? null : mapping.getServletName());
            response.getOutputStream().println((String)request.getAttribute(RequestDispatcher.FORWARD_CONTEXT_PATH));
            HttpServletMapping attrMapping = (HttpServletMapping)request.getAttribute(RequestDispatcher.FORWARD_MAPPING);
            response.getOutputStream().println(attrMapping == null ? null : attrMapping.getMatchValue());
            response.getOutputStream().println((String)request.getAttribute(RequestDispatcher.FORWARD_PATH_INFO));
            response.getOutputStream().println((String)request.getAttribute(RequestDispatcher.FORWARD_QUERY_STRING));
            response.getOutputStream().println((String)request.getAttribute(RequestDispatcher.FORWARD_REQUEST_URI));
            response.getOutputStream().println((String)request.getAttribute(RequestDispatcher.FORWARD_SERVLET_PATH));
        }
    }

    public static class AssertForwardServlet extends HttpServlet implements Servlet
    {
        @Override
        protected void doGet(HttpServletRequest request, HttpServletResponse response) throws ServletException, IOException
        {
            assertEquals("/context/ForwardServlet", request.getAttribute(Dispatcher.FORWARD_REQUEST_URI));
            assertEquals("/context", request.getAttribute(Dispatcher.FORWARD_CONTEXT_PATH));
            assertEquals("/ForwardServlet", request.getAttribute(Dispatcher.FORWARD_SERVLET_PATH));
            assertNull(request.getAttribute(Dispatcher.FORWARD_PATH_INFO));
            assertEquals("do=assertforward&do=more&test=1", request.getAttribute(Dispatcher.FORWARD_QUERY_STRING));
            HttpServletMapping fwdMapping = (HttpServletMapping)request.getAttribute(Dispatcher.FORWARD_MAPPING);
            assertNotNull(fwdMapping);
            assertEquals("ForwardServlet", fwdMapping.getMatchValue());

            List<String> expectedAttributeNames = Arrays.asList(Dispatcher.FORWARD_REQUEST_URI, Dispatcher.FORWARD_CONTEXT_PATH,
                Dispatcher.FORWARD_SERVLET_PATH, Dispatcher.FORWARD_QUERY_STRING, Dispatcher.FORWARD_MAPPING);
            List<String> requestAttributeNames = Collections.list(request.getAttributeNames());
            assertTrue(requestAttributeNames.containsAll(expectedAttributeNames));

            assertNull(request.getPathInfo());
            assertNull(request.getPathTranslated());
            assertEquals("do=end&do=the", request.getQueryString());
            assertEquals("/context/AssertForwardServlet", request.getRequestURI());
            assertEquals("/context", request.getContextPath());
            assertEquals("/AssertForwardServlet", request.getServletPath());
            assertEquals("http://local:80/context/AssertForwardServlet", request.getRequestURL().toString());

            response.setContentType("text/html");
            response.setStatus(HttpServletResponse.SC_OK);
            response.getOutputStream().print(request.getDispatcherType().toString());
        }
    }

    public static class AssertNonUTF8ForwardServlet extends HttpServlet implements Servlet
    {
        @Override
        protected void doGet(HttpServletRequest request, HttpServletResponse response) throws ServletException, IOException
        {
            byte[] cp1251Bytes = StringUtil.fromHexString("d2e5ecefe5f0e0f2f3f0e0");
            String expectedCP1251String = new String(cp1251Bytes, "cp1251");

            assertEquals("/context/ForwardServlet", request.getAttribute(Dispatcher.FORWARD_REQUEST_URI));
            assertEquals("/context", request.getAttribute(Dispatcher.FORWARD_CONTEXT_PATH));
            assertEquals("/ForwardServlet", request.getAttribute(Dispatcher.FORWARD_SERVLET_PATH));
            assertNull(request.getAttribute(Dispatcher.FORWARD_PATH_INFO));
            assertEquals("do=assertforward&foreign=%d2%e5%ec%ef%e5%f0%e0%f2%f3%f0%e0&test=1", request.getAttribute(Dispatcher.FORWARD_QUERY_STRING));
            HttpServletMapping fwdMapping = (HttpServletMapping)request.getAttribute(Dispatcher.FORWARD_MAPPING);
            assertNotNull(fwdMapping);
            assertEquals("ForwardServlet", fwdMapping.getMatchValue());

            List<String> expectedAttributeNames = Arrays.asList(Dispatcher.FORWARD_REQUEST_URI, Dispatcher.FORWARD_CONTEXT_PATH,
                Dispatcher.FORWARD_SERVLET_PATH, Dispatcher.FORWARD_QUERY_STRING, Dispatcher.FORWARD_MAPPING);
            List<String> requestAttributeNames = Collections.list(request.getAttributeNames());
            assertTrue(requestAttributeNames.containsAll(expectedAttributeNames));

            assertNull(request.getPathInfo());
            assertNull(request.getPathTranslated());

            MultiMap<String> query = new MultiMap<>();
            UrlEncoded.decodeTo(request.getQueryString(), query, UrlEncoded.ENCODING);
            assertThat(query.getString("do"), is("end"));

            // Russian for "selected=Temperature"
            MultiMap<String> q2 = new MultiMap<>();
            UrlEncoded.decodeTo(query.getString("else"), q2, UrlEncoded.ENCODING);
            String russian = UrlEncoded.encode(q2, UrlEncoded.ENCODING, false);
            assertThat(russian, is("%D0%B2%D1%8B%D0%B1%D1%80%D0%B0%D0%BD%D0%BE=%D0%A2%D0%B5%D0%BC%D0%BF%D0%B5%D1%80%D0%B0%D1%82%D1%83%D1%80%D0%B0"));
            assertThat(query.containsKey("test"), is(false));
            assertThat(query.containsKey("foreign"), is(false));

            String[] vals = request.getParameterValues("foreign");
            assertNotNull(vals);
            assertEquals(1, vals.length);
            assertEquals(expectedCP1251String, vals[0]);

            assertEquals("/context/AssertForwardServlet", request.getRequestURI());
            assertEquals("/context", request.getContextPath());
            assertEquals("/AssertForwardServlet", request.getServletPath());

            response.setContentType("text/html");
            response.setStatus(HttpServletResponse.SC_OK);
            response.getOutputStream().print(request.getDispatcherType().toString());
        }
    }

    public static class AssertIncludeServlet extends HttpServlet implements Servlet
    {
        @Override
        protected void doGet(HttpServletRequest request, HttpServletResponse response) throws ServletException, IOException
        {
            assertEquals("/context/AssertIncludeServlet", request.getAttribute(Dispatcher.INCLUDE_REQUEST_URI));
            assertEquals("/context", request.getAttribute(Dispatcher.INCLUDE_CONTEXT_PATH));
            assertEquals("/AssertIncludeServlet", request.getAttribute(Dispatcher.INCLUDE_SERVLET_PATH));
            assertNull(request.getAttribute(Dispatcher.INCLUDE_PATH_INFO));
            assertThat((String)request.getAttribute(Dispatcher.INCLUDE_QUERY_STRING), containsString("do=end&do=the"));
            HttpServletMapping incMapping = (HttpServletMapping)request.getAttribute(Dispatcher.INCLUDE_MAPPING);
            assertNotNull(incMapping);
            assertEquals("AssertIncludeServlet", incMapping.getMatchValue());

            List<String> expectedAttributeNames = Arrays.asList(Dispatcher.INCLUDE_REQUEST_URI, Dispatcher.INCLUDE_CONTEXT_PATH,
                Dispatcher.INCLUDE_SERVLET_PATH, Dispatcher.INCLUDE_QUERY_STRING, Dispatcher.INCLUDE_MAPPING);
            List<String> requestAttributeNames = Collections.list(request.getAttributeNames());
            assertTrue(requestAttributeNames.containsAll(expectedAttributeNames));

            assertNull(request.getPathInfo());
            assertNull(request.getPathTranslated());
            assertThat(request.getQueryString(), containsString("do=assertinclude&do=more&test=1"));
            assertEquals("/context/IncludeServlet", request.getRequestURI());
            assertEquals("/context", request.getContextPath());
            assertEquals("/IncludeServlet", request.getServletPath());

            response.setContentType("text/html");
            if (Boolean.parseBoolean(request.getParameter("headers")))
            {
                response.setHeader("org.eclipse.jetty.server.include.specialSetHeader", "specialSetHeader");
                response.setHeader("org.eclipse.jetty.server.include.specialAddHeader", "specialAddHeader");
            }
            response.setStatus(HttpServletResponse.SC_OK);
            response.getOutputStream().print(request.getDispatcherType().toString());
        }
    }

    public static class AssertForwardIncludeServlet extends HttpServlet implements Servlet
    {
        @Override
        protected void doGet(HttpServletRequest request, HttpServletResponse response) throws ServletException, IOException
        {
            // include doesn't hide forward
            assertEquals("/context/ForwardServlet/forwardpath", request.getAttribute(Dispatcher.FORWARD_REQUEST_URI));
            assertEquals("/context", request.getAttribute(Dispatcher.FORWARD_CONTEXT_PATH));
            assertEquals("/ForwardServlet", request.getAttribute(Dispatcher.FORWARD_SERVLET_PATH));
            assertEquals("/forwardpath", request.getAttribute(Dispatcher.FORWARD_PATH_INFO));
            assertEquals("do=include", request.getAttribute(Dispatcher.FORWARD_QUERY_STRING));
            HttpServletMapping fwdMapping = (HttpServletMapping)request.getAttribute(Dispatcher.FORWARD_MAPPING);
            assertNotNull(fwdMapping);
            assertEquals("ForwardServlet", fwdMapping.getMatchValue());

            assertEquals("/context/AssertForwardIncludeServlet/assertpath", request.getAttribute(Dispatcher.INCLUDE_REQUEST_URI));
            assertEquals("/context", request.getAttribute(Dispatcher.INCLUDE_CONTEXT_PATH));
            assertEquals("/AssertForwardIncludeServlet", request.getAttribute(Dispatcher.INCLUDE_SERVLET_PATH));
            assertEquals("/assertpath", request.getAttribute(Dispatcher.INCLUDE_PATH_INFO));
            assertEquals("do=end", request.getAttribute(Dispatcher.INCLUDE_QUERY_STRING));
            HttpServletMapping incMapping = (HttpServletMapping)request.getAttribute(Dispatcher.INCLUDE_MAPPING);
            assertNotNull(incMapping);
            assertEquals("AssertForwardIncludeServlet", incMapping.getMatchValue());

            List<String> expectedAttributeNames = Arrays.asList(Dispatcher.FORWARD_REQUEST_URI, Dispatcher.FORWARD_CONTEXT_PATH, Dispatcher.FORWARD_SERVLET_PATH,
                Dispatcher.FORWARD_PATH_INFO, Dispatcher.FORWARD_QUERY_STRING, Dispatcher.FORWARD_MAPPING,
                Dispatcher.INCLUDE_REQUEST_URI, Dispatcher.INCLUDE_CONTEXT_PATH, Dispatcher.INCLUDE_SERVLET_PATH,
                Dispatcher.INCLUDE_PATH_INFO, Dispatcher.INCLUDE_QUERY_STRING, Dispatcher.INCLUDE_MAPPING);
            List<String> requestAttributeNames = Collections.list(request.getAttributeNames());
            assertTrue(requestAttributeNames.containsAll(expectedAttributeNames));

            assertEquals("/includepath", request.getPathInfo());
            assertNull(request.getPathTranslated());
            assertEquals("do=assertforwardinclude", request.getQueryString());
            assertEquals("/context/IncludeServlet/includepath", request.getRequestURI());
            assertEquals("/context", request.getContextPath());
            assertEquals("/IncludeServlet", request.getServletPath());

            response.setContentType("text/html");
            response.setStatus(HttpServletResponse.SC_OK);
            response.getOutputStream().print(request.getDispatcherType().toString());
        }
    }

    public static class AssertIncludeForwardServlet extends HttpServlet implements Servlet
    {
        @Override
        protected void doGet(HttpServletRequest request, HttpServletResponse response) throws ServletException, IOException
        {
            // forward hides include
            assertNull(request.getAttribute(Dispatcher.INCLUDE_REQUEST_URI));
            assertNull(request.getAttribute(Dispatcher.INCLUDE_CONTEXT_PATH));
            assertNull(request.getAttribute(Dispatcher.INCLUDE_SERVLET_PATH));
            assertNull(request.getAttribute(Dispatcher.INCLUDE_PATH_INFO));
            assertNull(request.getAttribute(Dispatcher.INCLUDE_QUERY_STRING));
            assertNull(request.getAttribute(Dispatcher.INCLUDE_MAPPING));

            assertEquals("/context/IncludeServlet/includepath", request.getAttribute(Dispatcher.FORWARD_REQUEST_URI));
            assertEquals("/context", request.getAttribute(Dispatcher.FORWARD_CONTEXT_PATH));
            assertEquals("/IncludeServlet", request.getAttribute(Dispatcher.FORWARD_SERVLET_PATH));
            assertEquals("/includepath", request.getAttribute(Dispatcher.FORWARD_PATH_INFO));
            assertEquals("do=forward", request.getAttribute(Dispatcher.FORWARD_QUERY_STRING));
            HttpServletMapping fwdMapping = (HttpServletMapping)request.getAttribute(Dispatcher.FORWARD_MAPPING);
            assertNotNull(fwdMapping);
            assertEquals("IncludeServlet", fwdMapping.getMatchValue());

            List<String> expectedAttributeNames = Arrays.asList(Dispatcher.FORWARD_REQUEST_URI, Dispatcher.FORWARD_CONTEXT_PATH, Dispatcher.FORWARD_SERVLET_PATH,
                Dispatcher.FORWARD_PATH_INFO, Dispatcher.FORWARD_QUERY_STRING, Dispatcher.FORWARD_MAPPING);
            List<String> requestAttributeNames = Collections.list(request.getAttributeNames());
            assertTrue(requestAttributeNames.containsAll(expectedAttributeNames));

            assertEquals("/assertpath", request.getPathInfo());
            assertNull(request.getPathTranslated());
            assertEquals("do=end", request.getQueryString());
            assertEquals("/context/AssertIncludeForwardServlet/assertpath", request.getRequestURI());
            assertEquals("/context", request.getContextPath());
            assertEquals("/AssertIncludeForwardServlet", request.getServletPath());

            response.setContentType("text/html");
            response.setStatus(HttpServletResponse.SC_OK);
            response.getOutputStream().print(request.getDispatcherType().toString());
        }
    }

    public static class MappingServlet extends HttpServlet
    {
        @Override
        protected void doGet(HttpServletRequest req, HttpServletResponse resp)
            throws ServletException, IOException
        {
            HttpServletMapping mapping = req.getHttpServletMapping();
            if (mapping == null)
            {
                resp.getWriter().println("Get null HttpServletMapping");
            }
            else
            {
                String sb = "matchValue=" + mapping.getMatchValue() +
                    ", pattern=" + mapping.getPattern() +
                    ", servletName=" + mapping.getServletName() +
                    ", mappingMatch=" + mapping.getMappingMatch();
                resp.getWriter().println(sb);
            }
        }

        @Override
        protected void doPost(HttpServletRequest req, HttpServletResponse resp)
            throws ServletException, IOException
        {
            this.doGet(req, resp);
        }
    }

    public static class AsyncDispatchTestServlet extends HttpServlet
    {
        public void doGet(HttpServletRequest req, HttpServletResponse resp)
            throws IOException
        {
            AsyncContext asyncContext = req.startAsync();
            asyncContext.setTimeout(0);
            String target = req.getParameter("target");
            target = StringUtil.isBlank(target) ? "/TestServlet" : target;
            asyncContext.dispatch(target);
        }
    }
}<|MERGE_RESOLUTION|>--- conflicted
+++ resolved
@@ -1238,14 +1238,11 @@
         {
             RequestDispatcher dispatcher = null;
             boolean headers = Boolean.parseBoolean(request.getParameter("headers"));
-<<<<<<< HEAD
 
             if (useWriter)
                 response.getWriter().println("Include:");
             else
                 response.getOutputStream().write("Include:\n".getBytes(StandardCharsets.US_ASCII));
-=======
->>>>>>> 8149db22
 
             if (request.getParameter("do").equals("forward"))
                 dispatcher = getServletContext().getRequestDispatcher("/ForwardServlet/forwardpath?do=assertincludeforward");
@@ -1254,20 +1251,10 @@
             else if (request.getParameter("do").equals("assertinclude"))
                 dispatcher = getServletContext().getRequestDispatcher("/AssertIncludeServlet?do=end&do=the&headers=" + headers);
             else if (request.getParameter("do").equals("static"))
-<<<<<<< HEAD
                 dispatcher = getServletContext().getRequestDispatcher("/test.txt");
             else if (request.getParameter("do").equals("hello"))
                 dispatcher = getServletContext().getRequestDispatcher("/Hello");
 
-=======
-            {
-                if (useWriter)
-                    response.getWriter().println("Include:");
-                else
-                    response.getOutputStream().write("Include:\n".getBytes(StandardCharsets.US_ASCII));
-                dispatcher = getServletContext().getRequestDispatcher("/test.txt");
-            }
->>>>>>> 8149db22
             assert dispatcher != null;
 
             dispatcher.include(request, response);
