--- conflicted
+++ resolved
@@ -104,11 +104,8 @@
         _context.addServlet(ErrorAndStatusServlet.class, "/error-and-status/*");
         _context.addServlet(ErrorContentTypeCharsetWriterInitializedServlet.class, "/error-mime-charset-writer/*");
         _context.addServlet(ExceptionServlet.class, "/exception-servlet");
-<<<<<<< HEAD
         _context.addServlet(FailResetBufferAfterCommit.class, "/fail-reset-buffer/*");
-=======
         _context.addServlet(FailSendErrorAfterCommit.class, "/fail-senderror-after-commit/*");
->>>>>>> 346b844d
 
         Handler.Singleton noopHandler = new Handler.Wrapper()
         {
@@ -290,18 +287,18 @@
     }
 
     @Test
-<<<<<<< HEAD
     public void testFailResetBufferAfterCommit() throws Exception
     {
         String response = _connector.getResponse("GET /fail-reset-buffer/foo HTTP/1.0\r\n\r\n");
         assertThat(response, containsString("Some content"));
-=======
+    }
+
+    @Test
     public void testCommitSendError() throws Exception
     {
         String response = _connector.getResponse("GET /fail-senderror-after-commit/ HTTP/1.0\r\n\r\n");
         assertThat(response, Matchers.containsString("Response committed"));
         assertThat(response, not(Matchers.containsString("HTTP/1.1 599 599")));
->>>>>>> 346b844d
     }
 
     @Test
@@ -746,7 +743,6 @@
         }
     }
 
-<<<<<<< HEAD
     public static class FailResetBufferAfterCommit extends HttpServlet implements Servlet
     {
         @Override
@@ -762,7 +758,8 @@
                 },
             "Reset after response committed");
         }
-=======
+    }
+
     public static class FailSendErrorAfterCommit extends HttpServlet implements Servlet
     {
          @Override
@@ -775,7 +772,6 @@
                  () -> response.sendError(599),
                  "Cannot sendError after commit");
          }
->>>>>>> 346b844d
     }
 
     public static class ErrorContentTypeCharsetWriterInitializedServlet extends HttpServlet
