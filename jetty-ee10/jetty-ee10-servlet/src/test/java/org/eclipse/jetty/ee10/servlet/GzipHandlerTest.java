//
// ========================================================================
// Copyright (c) 1995 Mort Bay Consulting Pty Ltd and others.
//
// This program and the accompanying materials are made available under the
// terms of the Eclipse Public License v. 2.0 which is available at
// https://www.eclipse.org/legal/epl-2.0, or the Apache License, Version 2.0
// which is available at https://www.apache.org/licenses/LICENSE-2.0.
//
// SPDX-License-Identifier: EPL-2.0 OR Apache-2.0
// ========================================================================
//

package org.eclipse.jetty.ee10.servlet;

import java.io.ByteArrayInputStream;
import java.io.ByteArrayOutputStream;
import java.io.IOException;
import java.io.InputStream;
import java.io.PrintWriter;
import java.nio.ByteBuffer;
import java.nio.charset.StandardCharsets;
import java.util.Arrays;
import java.util.EnumSet;
import java.util.Enumeration;
import java.util.zip.GZIPInputStream;
import java.util.zip.GZIPOutputStream;

import jakarta.servlet.AsyncContext;
import jakarta.servlet.DispatcherType;
import jakarta.servlet.Filter;
import jakarta.servlet.FilterChain;
import jakarta.servlet.ServletException;
import jakarta.servlet.ServletOutputStream;
import jakarta.servlet.ServletRequest;
import jakarta.servlet.ServletResponse;
import jakarta.servlet.WriteListener;
import jakarta.servlet.http.HttpServlet;
import jakarta.servlet.http.HttpServletRequest;
import jakarta.servlet.http.HttpServletResponse;
import org.eclipse.jetty.http.CompressedContentFormat;
import org.eclipse.jetty.http.HttpStatus;
import org.eclipse.jetty.http.HttpTester;
import org.eclipse.jetty.http.HttpVersion;
import org.eclipse.jetty.server.LocalConnector;
import org.eclipse.jetty.server.Server;
import org.eclipse.jetty.server.handler.gzip.GzipHandler;
import org.eclipse.jetty.util.BufferUtil;
import org.eclipse.jetty.util.IO;
import org.hamcrest.Matchers;
import org.junit.jupiter.api.AfterEach;
import org.junit.jupiter.api.Test;
import org.junit.jupiter.params.ParameterizedTest;
import org.junit.jupiter.params.provider.ValueSource;

import static org.hamcrest.MatcherAssert.assertThat;
import static org.hamcrest.Matchers.contains;
import static org.hamcrest.Matchers.containsInAnyOrder;
import static org.hamcrest.Matchers.containsString;
import static org.hamcrest.Matchers.equalTo;
import static org.hamcrest.Matchers.equalToIgnoringCase;
import static org.hamcrest.Matchers.is;
import static org.hamcrest.Matchers.not;
import static org.hamcrest.Matchers.nullValue;
import static org.junit.jupiter.api.Assertions.assertEquals;

public class GzipHandlerTest
{
    private static final String __content =
        "Lorem ipsum dolor sit amet, consectetur adipiscing elit. In quis felis nunc. " +
            "Quisque suscipit mauris et ante auctor ornare rhoncus lacus aliquet. Pellentesque " +
            "habitant morbi tristique senectus et netus et malesuada fames ac turpis egestas. " +
            "Vestibulum sit amet felis augue, vel convallis dolor. Cras accumsan vehicula diam " +
            "at faucibus. Etiam in urna turpis, sed congue mi. Morbi et lorem eros. Donec vulputate " +
            "velit in risus suscipit lobortis. Aliquam id urna orci, nec sollicitudin ipsum. " +
            "Cras a orci turpis. Donec suscipit vulputate cursus. Mauris nunc tellus, fermentum " +
            "eu auctor ut, mollis at diam. Quisque porttitor ultrices metus, vitae tincidunt massa " +
            "sollicitudin a. Vivamus porttitor libero eget purus hendrerit cursus. Integer aliquam " +
            "consequat mauris quis luctus. Cras enim nibh, dignissim eu faucibus ac, mollis nec neque. " +
            "Aliquam purus mauris, consectetur nec convallis lacinia, porta sed ante. Suspendisse " +
            "et cursus magna. Donec orci enim, molestie a lobortis eu, imperdiet vitae neque.";

    private static final byte[] __bytes = __content.getBytes(StandardCharsets.UTF_8);

    private static final String __micro = __content.substring(0, 10);

    private static final String __contentETag = String.format("W/\"%x\"", __content.hashCode());
    private static final String __contentETagGzip = String.format("W/\"%x" + CompressedContentFormat.GZIP.getEtagSuffix() + "\"", __content.hashCode());
    private static final String __icontent = "BEFORE" + __content + "AFTER";

    private Server _server;
    private LocalConnector _connector;
    private GzipHandler gzipHandler;

    public void init(boolean gzipInContext) throws Exception
    {
        _server = new Server();
        _connector = new LocalConnector(_server);
        _server.addConnector(_connector);

        gzipHandler = new GzipHandler();
        gzipHandler.setMinGzipSize(16);
        gzipHandler.setInflateBufferSize(4096);

<<<<<<< HEAD
        context = new ServletContextHandler("/ctx");

        _server.setHandler(gzipHandler);
        gzipHandler.setHandler(context);
=======
        ServletContextHandler context = new ServletContextHandler("/ctx");
>>>>>>> 0b1c28a8
        context.addServlet(MicroServlet.class, "/micro");
        context.addServlet(MicroChunkedServlet.class, "/microchunked");
        context.addServlet(TestServlet.class, "/content");
        context.addServlet(MimeTypeContentServlet.class, "/mimetypes/*");
        context.addServlet(ForwardServlet.class, "/forward");
        context.addServlet(IncludeServlet.class, "/include");
        context.addServlet(EchoServlet.class, "/echo/*");
        context.addServlet(DumpServlet.class, "/dump/*");
        context.addServlet(AsyncServlet.class, "/async/*");
        context.addServlet(BufferServlet.class, "/buffer/*");
        context.addFilter(CheckFilter.class, "/*", EnumSet.of(DispatcherType.REQUEST));

        if (gzipInContext)
        {
            _server.setHandler(context);
            context.insertHandler(gzipHandler);
        }
        else
        {
            _server.setHandler(gzipHandler);
            gzipHandler.setHandler(context);
        }
        
        _server.start();
    }

    public static class MicroServlet extends HttpServlet
    {
        @Override
        protected void doGet(HttpServletRequest req, HttpServletResponse response) throws ServletException, IOException
        {
            response.setHeader("ETag", __contentETag);
            String ifnm = req.getHeader("If-None-Match");
            if (ifnm != null && ifnm.equals(__contentETag))
                response.sendError(304);
            else
            {
                PrintWriter writer = response.getWriter();
                writer.write(__micro);
            }
        }
    }

    public static class MicroChunkedServlet extends HttpServlet
    {
        @Override
        protected void doGet(HttpServletRequest req, HttpServletResponse response) throws ServletException, IOException
        {
            PrintWriter writer = response.getWriter();
            writer.write(__micro);
            response.flushBuffer();
        }
    }

    public static class MimeTypeContentServlet extends HttpServlet
    {
        @Override
        protected void doGet(HttpServletRequest req, HttpServletResponse resp) throws ServletException, IOException
        {
            String pathInfo = req.getPathInfo();
            resp.setContentType(getContentTypeFromRequest(pathInfo, req));
            resp.getWriter().println("This is content for " + pathInfo);
        }

        private String getContentTypeFromRequest(String filename, HttpServletRequest req)
        {
            String defaultContentType = "application/octet-stream";
            if (req.getParameter("type") != null)
                defaultContentType = req.getParameter("type");
            ServletContextHandler servletContextHandler = ServletContextHandler.getServletContextHandler(getServletContext());
            if (servletContextHandler == null)
                return defaultContentType;
            String contentType = servletContextHandler.getMimeTypes().getMimeByExtension(filename);
            if (contentType != null)
                return contentType;
            return defaultContentType;
        }
    }

    public static class TestServlet extends HttpServlet
    {
        @Override
        protected void doGet(HttpServletRequest req, HttpServletResponse response) throws ServletException, IOException
        {
            if (req.getParameter("vary") != null)
                response.addHeader("Vary", req.getParameter("vary"));
            response.setHeader("ETag", __contentETag);
            String ifnm = req.getHeader("If-None-Match");
            if (ifnm != null && ifnm.equals(__contentETag))
            {
                response.setStatus(304);
                response.flushBuffer();
            }
            else
            {
                PrintWriter writer = response.getWriter();
                writer.write(__content);
            }
        }

        @Override
        protected void doDelete(HttpServletRequest req, HttpServletResponse response) throws IOException
        {
            String ifm = req.getHeader("If-Match");
            if (ifm != null && ifm.equals(__contentETag))
                response.sendError(HttpServletResponse.SC_NO_CONTENT);
            else
                response.sendError(HttpServletResponse.SC_NOT_MODIFIED);
        }
    }

    public static class AsyncServlet extends HttpServlet
    {
        @Override
        protected void doGet(HttpServletRequest req, HttpServletResponse response) throws ServletException, IOException
        {
            String writes = req.getParameter("writes");
            final AsyncContext context = req.startAsync();
            final ServletOutputStream out = response.getOutputStream();

            out.setWriteListener(new WriteListener()
            {
                int count = writes == null ? 1 : Integer.parseInt(writes);

                {
                    response.setContentLength(count * __bytes.length);
                }

                @Override
                public void onWritePossible() throws IOException
                {
                    while (out.isReady())
                    {
                        if (count-- == 0)
                        {
                            out.close();
                            context.complete();
                            break;
                        }

                        out.write(__bytes);
                    }
                }

                @Override
                public void onError(Throwable t)
                {
                    t.printStackTrace();
                }
            });
        }
    }

    public static class BufferServlet extends HttpServlet
    {
        @Override
        protected void doGet(HttpServletRequest req, HttpServletResponse response) throws ServletException, IOException
        {
            HttpOutput out = (HttpOutput)response.getOutputStream();
            ByteBuffer buffer = BufferUtil.toBuffer(__bytes).asReadOnlyBuffer();
            response.setContentLength(buffer.remaining());
            response.setContentType("text/plain");
            out.write(buffer);
        }
    }

    public static class EchoServlet extends HttpServlet
    {
        @Override
        protected void doGet(HttpServletRequest req, HttpServletResponse response) throws ServletException, IOException
        {
            response.setContentType(req.getContentType());
            IO.copy(req.getInputStream(), response.getOutputStream());
        }

        @Override
        protected void doPost(HttpServletRequest req, HttpServletResponse response) throws ServletException, IOException
        {
            doGet(req, response);
        }
    }

    public static class DumpServlet extends HttpServlet
    {
        @Override
        protected void doPost(HttpServletRequest req, HttpServletResponse response) throws ServletException, IOException
        {
            response.setContentType("text/plain");
            for (Enumeration<String> e = req.getParameterNames(); e.hasMoreElements(); )
            {
                String n = e.nextElement();
                response.getWriter().printf("%s: %s\n", n, req.getParameter(n));
            }
        }
    }

    public static class ForwardServlet extends HttpServlet
    {
        @Override
        protected void doGet(HttpServletRequest request, HttpServletResponse response) throws ServletException, IOException
        {
            getServletContext().getRequestDispatcher("/content").forward(request, response);
        }
    }

    public static class IncludeServlet extends HttpServlet
    {
        @Override
        protected void doGet(HttpServletRequest request, HttpServletResponse response) throws ServletException, IOException
        {
            response.getWriter().write("BEFORE");
            getServletContext().getRequestDispatcher("/content").include(request, response);
            response.getWriter().write("AFTER");
        }
    }

    @AfterEach
    public void destroy() throws Exception
    {
        if (_server != null)
        {
            _server.stop();
            _server.join();
        }
    }

    @ParameterizedTest
    @ValueSource(booleans = {true, false})
    public void testNotGzipHandler(boolean gzipInContext) throws Exception
    {
        init(gzipInContext);
        // generated and parsed test
        HttpTester.Request request = HttpTester.newRequest();
        HttpTester.Response response;

        request.setMethod("GET");
        request.setURI("/ctx/content?vary=Other");
        request.setVersion("HTTP/1.0");
        request.setHeader("Host", "tester");

        response = HttpTester.parseResponse(_connector.getResponse(request.generate()));

        assertThat(response.getStatus(), is(200));
        assertThat(response.get("Content-Encoding"), not(equalToIgnoringCase("gzip")));
        assertThat(response.get("ETag"), is(__contentETag));
        assertThat(response.getCSV("Vary", false), containsInAnyOrder("Other", "Accept-Encoding"));

        InputStream testIn = new ByteArrayInputStream(response.getContentBytes());
        ByteArrayOutputStream testOut = new ByteArrayOutputStream();
        IO.copy(testIn, testOut);

        assertEquals(__content, testOut.toString(StandardCharsets.UTF_8));
    }

    @ParameterizedTest
    @ValueSource(booleans = {true, false})
    public void testBlockingResponse(boolean gzipInContext) throws Exception
    {
        init(gzipInContext);
        // generated and parsed test
        HttpTester.Request request = HttpTester.newRequest();
        HttpTester.Response response;

        request.setMethod("GET");
        request.setURI("/ctx/content?vary=Accept-Encoding,Other");
        request.setVersion("HTTP/1.0");
        request.setHeader("Host", "tester");
        request.setHeader("accept-encoding", "gzip");

        response = HttpTester.parseResponse(_connector.getResponse(request.generate()));

        assertThat(response.getStatus(), is(200));
        assertThat(response.get("Content-Encoding"), equalToIgnoringCase("gzip"));
        assertThat(response.get("ETag"), is(__contentETagGzip));
        assertThat(response.getCSV("Vary", false), contains("Accept-Encoding", "Other"));

        InputStream testIn = new GZIPInputStream(new ByteArrayInputStream(response.getContentBytes()));
        ByteArrayOutputStream testOut = new ByteArrayOutputStream();
        IO.copy(testIn, testOut);

        assertEquals(__content, testOut.toString(StandardCharsets.UTF_8));
    }

    @ParameterizedTest
    @ValueSource(booleans = {true, false})
    public void testGzipNotModifiedVaryHeader(boolean gzipInContext) throws Exception
    {
        init(gzipInContext);
        HttpTester.Request request;
        HttpTester.Response response;

        // Request for content, initial
        request = HttpTester.newRequest();
        request.setMethod("GET");
        request.setURI("/ctx/content");
        request.setVersion(HttpVersion.HTTP_1_1);
        request.setHeader("Host", "tester");
        request.setHeader("Accept-Encoding", "gzip");

        response = HttpTester.parseResponse(_connector.getResponse(request.generate()));

        assertThat(response.getStatus(), is(HttpStatus.OK_200));
        assertThat(response.get("Content-Encoding"), equalToIgnoringCase("gzip"));
        assertThat(response.get("ETag"), is(__contentETagGzip));
        assertThat(response.getCSV("Vary", false), contains("Accept-Encoding"));

        // Now request with `If-None-Match`
        request = HttpTester.newRequest();
        request.setMethod("GET");
        request.setURI("/ctx/content");
        request.setVersion(HttpVersion.HTTP_1_1);
        request.setHeader("If-None-Match", __contentETagGzip);
        request.setHeader("Host", "tester");
        request.setHeader("Accept-Encoding", "gzip");

        response = HttpTester.parseResponse(_connector.getResponse(request.generate()));

        assertThat(response.getStatus(), is(HttpStatus.NOT_MODIFIED_304));
        assertThat(response.get("Content-Encoding"), not(containsString("gzip")));
        assertThat(response.get("ETag"), is(__contentETagGzip));
        assertThat(response.getCSV("Vary", false), contains("Accept-Encoding"));
    }

    @ParameterizedTest
    @ValueSource(booleans = {true, false})
    public void testAsyncResponse(boolean gzipInContext) throws Exception
    {
        init(gzipInContext);
        // generated and parsed test
        HttpTester.Request request = HttpTester.newRequest();
        HttpTester.Response response;

        request.setMethod("GET");
        request.setURI("/ctx/async/info?writes=1");
        request.setVersion("HTTP/1.0");
        request.setHeader("Host", "tester");
        request.setHeader("accept-encoding", "gzip");

        response = HttpTester.parseResponse(_connector.getResponse(request.generate()));

        assertThat(response.getStatus(), is(200));
        assertThat(response.get("Content-Encoding"), equalToIgnoringCase("gzip"));
        assertThat(response.getCSV("Vary", false), contains("Accept-Encoding"));

        InputStream testIn = new GZIPInputStream(new ByteArrayInputStream(response.getContentBytes()));
        ByteArrayOutputStream testOut = new ByteArrayOutputStream();
        IO.copy(testIn, testOut);

        assertEquals(__content, testOut.toString(StandardCharsets.UTF_8));
    }

    @ParameterizedTest
    @ValueSource(booleans = {true, false})
    public void testBufferResponse(boolean gzipInContext) throws Exception
    {
        init(gzipInContext);
        // generated and parsed test
        HttpTester.Request request = HttpTester.newRequest();
        HttpTester.Response response;

        request.setMethod("GET");
        request.setURI("/ctx/buffer/info");
        request.setVersion("HTTP/1.0");
        request.setHeader("Host", "tester");
        request.setHeader("accept-encoding", "gzip");

        response = HttpTester.parseResponse(_connector.getResponse(request.generate()));

        assertThat(response.getStatus(), is(200));
        assertThat(response.get("Content-Encoding"), equalToIgnoringCase("gzip"));
        assertThat(response.getCSV("Vary", false), contains("Accept-Encoding"));

        InputStream testIn = new GZIPInputStream(new ByteArrayInputStream(response.getContentBytes()));
        ByteArrayOutputStream testOut = new ByteArrayOutputStream();
        IO.copy(testIn, testOut);

        assertEquals(__content, testOut.toString(StandardCharsets.UTF_8));
    }

    @ParameterizedTest
    @ValueSource(booleans = {true, false})
    public void testAsyncLargeResponse(boolean gzipInContext) throws Exception
    {
        init(gzipInContext);
        int writes = 100;
        // generated and parsed test
        HttpTester.Request request = HttpTester.newRequest();
        HttpTester.Response response;

        request.setMethod("GET");
        request.setURI("/ctx/async/info?writes=" + writes);
        request.setVersion("HTTP/1.0");
        request.setHeader("Host", "tester");
        request.setHeader("accept-encoding", "gzip");

        response = HttpTester.parseResponse(_connector.getResponse(request.generate()));

        assertThat(response.getStatus(), is(200));
        assertThat(response.get("Content-Encoding"), equalToIgnoringCase("gzip"));
        assertThat(response.getCSV("Vary", false), contains("Accept-Encoding"));

        InputStream testIn = new GZIPInputStream(new ByteArrayInputStream(response.getContentBytes()));
        ByteArrayOutputStream testOut = new ByteArrayOutputStream();
        IO.copy(testIn, testOut);

        byte[] bytes = testOut.toByteArray();

        for (int i = 0; i < writes; i++)
        {
            assertEquals(__content, new String(Arrays.copyOfRange(bytes, i * __bytes.length, (i + 1) * __bytes.length), StandardCharsets.UTF_8), "chunk " + i);
        }
    }

    @ParameterizedTest
    @ValueSource(booleans = {true, false})
    public void testAsyncEmptyResponse(boolean gzipInContext) throws Exception
    {
        init(gzipInContext);
        int writes = 0;
        _server.getDescendant(GzipHandler.class).setMinGzipSize(0);

        // generated and parsed test
        HttpTester.Request request = HttpTester.newRequest();
        HttpTester.Response response;

        request.setMethod("GET");
        request.setURI("/ctx/async/info?writes=" + writes);
        request.setVersion("HTTP/1.0");
        request.setHeader("Host", "tester");
        request.setHeader("accept-encoding", "gzip");

        response = HttpTester.parseResponse(_connector.getResponse(request.generate()));

        assertThat(response.getStatus(), is(200));
        assertThat(response.get("Content-Encoding"), equalToIgnoringCase("gzip"));
        assertThat(response.getCSV("Vary", false), contains("Accept-Encoding"));
    }

    @ParameterizedTest
    @ValueSource(booleans = {true, false})
    public void testGzipHandlerWithMultipleAcceptEncodingHeaders(boolean gzipInContext) throws Exception
    {
        init(gzipInContext);
        // generated and parsed test
        HttpTester.Request request = HttpTester.newRequest();
        HttpTester.Response response;

        request.setMethod("GET");
        request.setURI("/ctx/content?vary=Accept-Encoding,Other");
        request.setVersion("HTTP/1.0");
        request.setHeader("Host", "tester");
        request.setHeader("accept-encoding", "deflate");
        request.setHeader("accept-encoding", "gzip");

        response = HttpTester.parseResponse(_connector.getResponse(request.generate()));

        assertThat(response.getStatus(), is(200));
        assertThat(response.get("Content-Encoding"), equalToIgnoringCase("gzip"));
        assertThat(response.get("ETag"), is(__contentETagGzip));
        assertThat(response.getCSV("Vary", false), contains("Accept-Encoding", "Other"));

        InputStream testIn = new GZIPInputStream(new ByteArrayInputStream(response.getContentBytes()));
        ByteArrayOutputStream testOut = new ByteArrayOutputStream();
        IO.copy(testIn, testOut);

        assertEquals(__content, testOut.toString(StandardCharsets.UTF_8));
    }

    @ParameterizedTest
    @ValueSource(booleans = {true, false})
    public void testGzipNotMicro(boolean gzipInContext) throws Exception
    {
        init(gzipInContext);
        // generated and parsed test
        HttpTester.Request request = HttpTester.newRequest();
        HttpTester.Response response;

        request.setMethod("GET");
        request.setURI("/ctx/micro");
        request.setVersion("HTTP/1.0");
        request.setHeader("Host", "tester");
        request.setHeader("Accept-Encoding", "gzip");

        response = HttpTester.parseResponse(_connector.getResponse(request.generate()));

        assertThat(response.getStatus(), is(200));
        assertThat(response.get("Content-Encoding"), not(containsString("gzip")));
        assertThat(response.get("ETag"), is(__contentETag));
        assertThat(response.get("Vary"), is("Accept-Encoding"));

        InputStream testIn = new ByteArrayInputStream(response.getContentBytes());
        ByteArrayOutputStream testOut = new ByteArrayOutputStream();
        IO.copy(testIn, testOut);

        assertEquals(__micro, testOut.toString(StandardCharsets.UTF_8));
    }

    @ParameterizedTest
    @ValueSource(booleans = {true, false})
    public void testGzipNotMicroChunked(boolean gzipInContext) throws Exception
    {
        init(gzipInContext);
        // generated and parsed test
        HttpTester.Request request = HttpTester.newRequest();
        HttpTester.Response response;

        request.setMethod("GET");
        request.setURI("/ctx/microchunked");
        request.setVersion("HTTP/1.1");
        request.setHeader("Host", "tester");
        request.setHeader("Accept-Encoding", "gzip");

        ByteBuffer rawresponse = _connector.getResponse(request.generate());
        // System.err.println(BufferUtil.toUTF8String(rawresponse));
        response = HttpTester.parseResponse(rawresponse);

        assertThat(response.getStatus(), is(200));
        assertThat(response.get("Transfer-Encoding"), containsString("chunked"));
        assertThat(response.get("Content-Encoding"), containsString("gzip"));
        assertThat(response.get("Vary"), is("Accept-Encoding"));

        InputStream testIn = new GZIPInputStream(new ByteArrayInputStream(response.getContentBytes()));
        ByteArrayOutputStream testOut = new ByteArrayOutputStream();
        IO.copy(testIn, testOut);

        assertEquals(__micro, testOut.toString(StandardCharsets.UTF_8));
    }

    @ParameterizedTest
    @ValueSource(booleans = {true, false})
    public void testETagNotGzipHandler(boolean gzipInContext) throws Exception
    {
        init(gzipInContext);
        // generated and parsed test
        HttpTester.Request request = HttpTester.newRequest();
        HttpTester.Response response;

        request.setMethod("GET");
        request.setURI("/ctx/content");
        request.setVersion("HTTP/1.0");
        request.setHeader("Host", "tester");
        request.setHeader("If-None-Match", __contentETag);
        request.setHeader("accept-encoding", "gzip");

        response = HttpTester.parseResponse(_connector.getResponse(request.generate()));

        assertThat(response.getStatus(), is(304));
        assertThat(response.get("Content-Encoding"), not(equalToIgnoringCase("gzip")));
        assertThat(response.get("ETag"), is(__contentETag));
    }

    @ParameterizedTest
    @ValueSource(booleans = {true, false})
    public void testETagGzipHandler(boolean gzipInContext) throws Exception
    {
        init(gzipInContext);
        // generated and parsed test
        HttpTester.Request request = HttpTester.newRequest();
        HttpTester.Response response;

        request.setMethod("GET");
        request.setURI("/ctx/content");
        request.setVersion("HTTP/1.0");
        request.setHeader("Host", "tester");
        request.setHeader("If-None-Match", __contentETagGzip);
        request.setHeader("accept-encoding", "gzip");

        response = HttpTester.parseResponse(_connector.getResponse(request.generate()));

        assertThat(response.getStatus(), is(304));
        assertThat(response.get("Content-Encoding"), not(equalToIgnoringCase("gzip")));
        assertThat(response.get("ETag"), is(__contentETagGzip));
    }

    @ParameterizedTest
    @ValueSource(booleans = {true, false})
    public void testDeleteETagGzipHandler(boolean gzipInContext) throws Exception
    {
        init(gzipInContext);
        HttpTester.Request request = HttpTester.newRequest();
        HttpTester.Response response;

        request.setMethod("DELETE");
        request.setURI("/ctx/content");
        request.setVersion("HTTP/1.0");
        request.setHeader("Host", "tester");
        request.setHeader("If-Match", "WrongEtag" + CompressedContentFormat.GZIP.getEtagSuffix());
        request.setHeader("accept-encoding", "gzip");

        response = HttpTester.parseResponse(_connector.getResponse(request.generate()));

        assertThat(response.getStatus(), is(HttpServletResponse.SC_NOT_MODIFIED));
        assertThat(response.get("Content-Encoding"), not(equalToIgnoringCase("gzip")));

        request = HttpTester.newRequest();
        request.setMethod("DELETE");
        request.setURI("/ctx/content");
        request.setVersion("HTTP/1.0");
        request.setHeader("Host", "tester");
        request.setHeader("If-Match", __contentETagGzip);
        request.setHeader("accept-encoding", "gzip");

        response = HttpTester.parseResponse(_connector.getResponse(request.generate()));

        assertThat(response.getStatus(), is(HttpServletResponse.SC_NO_CONTENT));
        assertThat(response.get("Content-Encoding"), not(equalToIgnoringCase("gzip")));
    }

    @ParameterizedTest
    @ValueSource(booleans = {true, false})
    public void testForwardGzipHandler(boolean gzipInContext) throws Exception
    {
        init(gzipInContext);
        // generated and parsed test
        HttpTester.Request request = HttpTester.newRequest();
        HttpTester.Response response;

        request.setMethod("GET");
        request.setVersion("HTTP/1.0");
        request.setHeader("Host", "tester");
        request.setHeader("accept-encoding", "gzip");
        request.setURI("/ctx/forward");

        response = HttpTester.parseResponse(_connector.getResponse(request.generate()));

        assertThat(response.getStatus(), is(200));
        assertThat(response.get("Content-Encoding"), equalToIgnoringCase("gzip"));
        assertThat(response.get("ETag"), is(__contentETagGzip));
        assertThat(response.get("Vary"), is("Accept-Encoding"));

        InputStream testIn = new GZIPInputStream(new ByteArrayInputStream(response.getContentBytes()));
        ByteArrayOutputStream testOut = new ByteArrayOutputStream();
        IO.copy(testIn, testOut);

        assertEquals(__content, testOut.toString(StandardCharsets.UTF_8));
    }

    @ParameterizedTest
    @ValueSource(booleans = {true, false})
    public void testIncludeGzipHandler(boolean gzipInContext) throws Exception
    {
        init(gzipInContext);
        // generated and parsed test
        HttpTester.Request request = HttpTester.newRequest();
        HttpTester.Response response;

        request.setMethod("GET");
        request.setVersion("HTTP/1.0");
        request.setHeader("Host", "tester");
        request.setHeader("accept-encoding", "gzip");
        request.setURI("/ctx/include");

        response = HttpTester.parseResponse(_connector.getResponse(request.generate()));

        assertThat(response.getStatus(), is(200));
        assertThat(response.get("Content-Encoding"), equalToIgnoringCase("gzip"));
        assertThat(response.get("ETag"), nullValue());
        assertThat(response.get("Vary"), is("Accept-Encoding"));

        InputStream testIn = new GZIPInputStream(new ByteArrayInputStream(response.getContentBytes()));
        ByteArrayOutputStream testOut = new ByteArrayOutputStream();
        IO.copy(testIn, testOut);

        assertEquals(__icontent, testOut.toString(StandardCharsets.UTF_8));
    }

    @ParameterizedTest
    @ValueSource(booleans = {true, false})
    public void testIncludeExcludeGzipHandlerInflate(boolean gzipInContext) throws Exception
    {
        init(gzipInContext);
        String path = gzipInContext ? "/echo" : "/ctx/echo";
        gzipHandler.addExcludedInflationPaths(path + "/exclude");
        gzipHandler.addIncludedInflationPaths(path + "/include");

        String message = "hello world";
        byte[] gzippedMessage = gzipContent(message);

        // The included path does deflate the content.
        HttpTester.Response response = sendGzipRequest("/ctx/echo/include", message);
        assertThat(response.getStatus(), equalTo(HttpStatus.OK_200));
        assertThat(response.getContent(), equalTo(message));

        // The excluded path does not deflate the content.
        response = sendGzipRequest("/ctx/echo/exclude", message);
        assertThat(response.getStatus(), equalTo(HttpStatus.OK_200));
        assertThat(response.getContentBytes(), equalTo(gzippedMessage));
    }

    private byte[] gzipContent(String content) throws IOException
    {
        ByteArrayOutputStream baos = new ByteArrayOutputStream();
        GZIPOutputStream output = new GZIPOutputStream(baos);
        output.write(content.getBytes(StandardCharsets.UTF_8));
        output.close();
        return baos.toByteArray();
    }

    private HttpTester.Response sendGzipRequest(String uri, String data) throws Exception
    {
        HttpTester.Request request = HttpTester.newRequest();
        request.setMethod("GET");
        request.setURI(uri);
        request.setVersion("HTTP/1.0");
        request.setHeader("Host", "tester");
        request.setHeader("Content-Type", "text/plain");
        request.setHeader("Content-Encoding", "gzip");
        request.setContent(gzipContent(data));

        return HttpTester.parseResponse(_connector.getResponse(request.generate()));
    }

    @Test
    public void testAddGetPaths()
    {
        GzipHandler gzip = new GzipHandler();
        gzip.addIncludedPaths("/foo");
        gzip.addIncludedPaths("^/bar.*$");

        String[] includedPaths = gzip.getIncludedPaths();
        assertThat("Included Paths.size", includedPaths.length, is(2));
        assertThat("Included Paths", Arrays.asList(includedPaths), contains("/foo", "^/bar.*$"));
    }

    @ParameterizedTest
    @ValueSource(booleans = {true, false})
    public void testGzipRequest(boolean gzipInContext) throws Exception
    {
        init(gzipInContext);
        String data = "Hello Nice World! ";
        for (int i = 0; i < 10; ++i)
        {
            data += data;
        }
        ByteArrayOutputStream baos = new ByteArrayOutputStream();
        GZIPOutputStream output = new GZIPOutputStream(baos);
        output.write(data.getBytes(StandardCharsets.UTF_8));
        output.close();
        byte[] bytes = baos.toByteArray();

        // generated and parsed test
        HttpTester.Request request = HttpTester.newRequest();
        HttpTester.Response response;

        request.setMethod("POST");
        request.setURI("/ctx/echo");
        request.setVersion("HTTP/1.0");
        request.setHeader("Host", "tester");
        request.setHeader("Content-Type", "text/plain");
        request.setHeader("Content-Encoding", "gzip");
        request.setContent(bytes);

        response = HttpTester.parseResponse(_connector.getResponse(request.generate()));

        assertThat(response.getStatus(), is(200));
        assertThat(response.getContent(), is(data));
    }

    @ParameterizedTest
    @ValueSource(booleans = {true, false})
    public void testGzipRequestChunked(boolean gzipInContext) throws Exception
    {
        init(gzipInContext);
        String data = "Hello Nice World! ";
        for (int i = 0; i < 10; ++i)
        {
            data += data;
        }
        ByteArrayOutputStream baos = new ByteArrayOutputStream();
        GZIPOutputStream output = new GZIPOutputStream(baos);
        output.write(data.getBytes(StandardCharsets.UTF_8));
        output.close();
        byte[] bytes = baos.toByteArray();

        // generated and parsed test
        HttpTester.Request request = HttpTester.newRequest();
        HttpTester.Response response;

        request.setMethod("POST");
        request.setURI("/ctx/echo");
        request.setVersion("HTTP/1.1");
        request.setHeader("Host", "tester");
        request.setHeader("Content-Type", "text/plain");
        request.setHeader("Content-Encoding", "gzip");
        request.add("Transfer-Encoding", "chunked");
        request.setContent(bytes);
        response = HttpTester.parseResponse(_connector.getResponse(request.generate()));

        assertThat(response.getStatus(), is(200));
        assertThat(response.getContent(), is(data));
    }

    @ParameterizedTest
    @ValueSource(booleans = {true, false})
    public void testGzipFormRequest(boolean gzipInContext) throws Exception
    {
        init(gzipInContext);
        String data = "name=value";
        ByteArrayOutputStream baos = new ByteArrayOutputStream();
        GZIPOutputStream output = new GZIPOutputStream(baos);
        output.write(data.getBytes(StandardCharsets.UTF_8));
        output.close();
        byte[] bytes = baos.toByteArray();

        // generated and parsed test
        HttpTester.Request request = HttpTester.newRequest();
        HttpTester.Response response;

        request.setMethod("POST");
        request.setURI("/ctx/dump");
        request.setVersion("HTTP/1.0");
        request.setHeader("Host", "tester");
        request.setHeader("Content-Type", "application/x-www-form-urlencoded; charset=utf-8");
        request.setHeader("Content-Encoding", "gzip");
        request.setContent(bytes);

        response = HttpTester.parseResponse(_connector.getResponse(request.generate()));

        assertThat(response.getStatus(), is(200));
        assertThat(response.getContent(), is("name: value\n"));
    }

    @ParameterizedTest
    @ValueSource(booleans = {true, false})
    public void testGzipBomb(boolean gzipInContext) throws Exception
    {
        init(gzipInContext);
        byte[] data = new byte[512 * 1024];
        Arrays.fill(data, (byte)'X');

        ByteArrayOutputStream baos = new ByteArrayOutputStream();
        GZIPOutputStream output = new GZIPOutputStream(baos);
        output.write(data);
        output.close();
        byte[] bytes = baos.toByteArray();

        // generated and parsed test
        HttpTester.Request request = HttpTester.newRequest();
        HttpTester.Response response;

        request.setMethod("POST");
        request.setURI("/ctx/echo");
        request.setVersion("HTTP/1.0");
        request.setHeader("Host", "tester");
        request.setHeader("Content-Type", "text/plain");
        request.setHeader("Content-Encoding", "gzip");
        request.setContent(bytes);

        response = HttpTester.parseResponse(_connector.getResponse(request.generate()));
        // TODO need to test back pressure works

        assertThat(response.getStatus(), is(200));
        assertThat(response.getContentBytes().length, is(512 * 1024));
    }

    @ParameterizedTest
    @ValueSource(booleans = {true, false})
    public void testGzipExcludeNewMimeType(boolean gzipInContext) throws Exception
    {
        init(gzipInContext);
        // setting all excluded mime-types to a mimetype new mime-type
        // Note: this mime-type does not exist in MimeTypes object.
        gzipHandler.setExcludedMimeTypes("image/webfoo");

        // generated and parsed test
        HttpTester.Request request = HttpTester.newRequest();
        HttpTester.Response response;

        // Request something that is not present on MimeTypes and is also
        // excluded by GzipHandler configuration
        request.setMethod("GET");
        request.setURI("/ctx/mimetypes/foo.webfoo?type=image/webfoo");
        request.setVersion("HTTP/1.1");
        request.setHeader("Host", "tester");
        request.setHeader("Accept", "*/*");
        request.setHeader("Accept-Encoding", "gzip"); // allow compressed responses
        request.setHeader("Connection", "close");

        response = HttpTester.parseResponse(_connector.getResponse(request.generate()));

        assertThat(response.getStatus(), is(200));
        assertThat("Should not be compressed with gzip", response.get("Content-Encoding"), nullValue());
        assertThat(response.get("ETag"), nullValue());
        assertThat(response.get("Vary"), nullValue());

        // Request something that is present on MimeTypes and is also compressible
        // by the GzipHandler configuration
        request.setMethod("GET");
        request.setURI("/ctx/mimetypes/zed.txt");
        request.setVersion("HTTP/1.1");
        request.setHeader("Host", "tester");
        request.setHeader("Accept", "*/*");
        request.setHeader("Accept-Encoding", "gzip"); // allow compressed responses
        request.setHeader("Connection", "close");

        response = HttpTester.parseResponse(_connector.getResponse(request.generate()));

        assertThat(response.getStatus(), is(200));
        assertThat(response.get("Content-Encoding"), containsString("gzip"));
        assertThat(response.get("ETag"), nullValue());
        assertThat(response.get("Vary"), is("Accept-Encoding"));
    }

    public static class CheckFilter implements Filter
    {
        @Override
        public void doFilter(ServletRequest request, ServletResponse response, FilterChain chain) throws IOException, ServletException
        {
            if (request.getParameter("X-Content-Encoding") != null)
                assertEquals(-1, request.getContentLength());
            else if (request.getContentLength() >= 0)
                assertThat(request.getParameter("X-Content-Encoding"), Matchers.nullValue());
            chain.doFilter(request, response);
        }
    }
}<|MERGE_RESOLUTION|>--- conflicted
+++ resolved
@@ -102,14 +102,7 @@
         gzipHandler.setMinGzipSize(16);
         gzipHandler.setInflateBufferSize(4096);
 
-<<<<<<< HEAD
-        context = new ServletContextHandler("/ctx");
-
-        _server.setHandler(gzipHandler);
-        gzipHandler.setHandler(context);
-=======
         ServletContextHandler context = new ServletContextHandler("/ctx");
->>>>>>> 0b1c28a8
         context.addServlet(MicroServlet.class, "/micro");
         context.addServlet(MicroChunkedServlet.class, "/microchunked");
         context.addServlet(TestServlet.class, "/content");
@@ -132,7 +125,7 @@
             _server.setHandler(gzipHandler);
             gzipHandler.setHandler(context);
         }
-        
+
         _server.start();
     }
 
