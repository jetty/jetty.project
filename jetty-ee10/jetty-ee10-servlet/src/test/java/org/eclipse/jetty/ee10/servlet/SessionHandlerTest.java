--- conflicted
+++ resolved
@@ -412,13 +412,8 @@
             assertThat(response.getContentAsString(), containsString("valid=false"));
 
             //test with a cookie for non-existant session
-<<<<<<< HEAD
-            URI uri = URIUtil.toURI(URIUtil.newURI("http", "localhost", port, path, ""));
-            HttpCookie cookie = HttpCookie.build(SessionConfig.__DefaultSessionCookie, "123456789").path("/").domain("localhost").build();
-=======
             URI uri = URI.create(url);
             HttpCookie cookie = HttpCookie.build(SessionHandler.__DefaultSessionCookie, "123456789").path("/").domain("localhost").build();
->>>>>>> f9ca02c3
             client.getHttpCookieStore().add(uri, cookie);
             response = client.GET(url);
             assertEquals(HttpServletResponse.SC_OK, response.getStatus());
