--- conflicted
+++ resolved
@@ -1444,10 +1444,6 @@
             req4.append("\n");
 
             HttpTester.Response response = http.request(req4);
-<<<<<<< HEAD
-
-=======
->>>>>>> 7e67e33d
             assertThat("14.23 HTTP/1.1 - Empty Host", response.getStatus(), is(HttpStatus.BAD_REQUEST_400));
         }
     }
