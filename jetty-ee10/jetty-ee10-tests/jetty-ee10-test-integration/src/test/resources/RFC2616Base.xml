--- conflicted
+++ resolved
@@ -33,47 +33,9 @@
     <!-- Set handler Collection Structure                            -->
     <!-- =========================================================== -->
     <Set name="handler">
-<<<<<<< HEAD
-      <New id="Handlers" class="org.eclipse.jetty.server.handler.HandlerList">
-        <Set name="handlers">
-         <Array type="org.eclipse.jetty.server.Handler">
-           <Item>
-             <New id="WebappContexts" class="org.eclipse.jetty.server.handler.ContextHandlerCollection"/>
-           </Item>
-           <Item>
-             <New id="vcontexts" class="org.eclipse.jetty.server.handler.ContextHandler">
-               <Set name="contextPath">/tests</Set>
-               <Set name="VirtualHosts">
-                 <Array type="java.lang.String">
-                   <Item>VirtualHost</Item>
-                 </Array>
-               </Set>
-               <Set name="BaseResourceAsString"><Property name="test.docroot.base"/>/virtualhost</Set>
-               <Set name="Handler"><New id="reshandler1" class="org.eclipse.jetty.server.handler.ResourceHandler"/></Set>
-               <Set name="DisplayName">virtual</Set>
-             </New>
-           </Item>
-           <Item>
-             <New id="defcontext" class="org.eclipse.jetty.server.handler.ContextHandler">
-               <Set name="contextPath">/tests</Set>
-               <Set name="BaseResourceAsString"><Property name="test.docroot.base"/>/default</Set>
-               <Set name="Handler"><New id="reshandler2" class="org.eclipse.jetty.server.handler.ResourceHandler"/></Set>
-               <Set name="DisplayName">default</Set>
-             </New>
-           </Item>
-           <Item>
-             <New id="echocontext" class="org.eclipse.jetty.server.handler.ContextHandler">
-               <Set name="contextPath">/echo</Set>
-               <Set name="Handler"><New id="echohandler" class="org.eclipse.jetty.ee10.test.rfcs.RFC2616BaseTest$EchoHandler"/></Set>
-               <Set name="DisplayName">echo</Set>
-             </New>
-           </Item>
-         </Array>
-        </Set>
-=======
-      <New id="WebappContexts" class="org.eclipse.jetty.server.handler.ContextHandlerCollection">
+      <New id="contexts" class="org.eclipse.jetty.server.handler.ContextHandlerCollection">
         <Arg>
-          <Array type="org.eclipse.jetty.server.Handler">
+          <Array type="org.eclipse.jetty.server.handler.ContextHandler">
             <Item>
               <New id="vcontexts" class="org.eclipse.jetty.server.handler.ContextHandler">
                 <Set name="contextPath">/tests</Set>
@@ -82,7 +44,7 @@
                     <Item>VirtualHost</Item>
                   </Array>
                 </Set>
-                <Set name="BaseResource"><Property name="test.docroot.base"/>/virtualhost</Set>
+                <Set name="BaseResourceAsString"><Property name="test.docroot.base"/>/virtualhost</Set>
                 <Set name="Handler"><New id="reshandler1" class="org.eclipse.jetty.server.handler.ResourceHandler"/></Set>
                 <Set name="DisplayName">virtual</Set>
               </New>
@@ -90,7 +52,7 @@
             <Item>
               <New id="defcontext" class="org.eclipse.jetty.server.handler.ContextHandler">
                 <Set name="contextPath">/tests</Set>
-                <Set name="BaseResource"><Property name="test.docroot.base"/>/default</Set>
+                <Set name="BaseResourceAsString"><Property name="test.docroot.base"/>/default</Set>
                 <Set name="Handler"><New id="reshandler2" class="org.eclipse.jetty.server.handler.ResourceHandler"/></Set>
                 <Set name="DisplayName">default</Set>
               </New>
@@ -98,13 +60,12 @@
             <Item>
               <New id="echocontext" class="org.eclipse.jetty.server.handler.ContextHandler">
                 <Set name="contextPath">/echo</Set>
-                <Set name="Handler"><New id="echohandler" class="org.eclipse.jetty.test.support.EchoHandler"/></Set>
+                <Set name="Handler"><New id="echohandler" class="org.eclipse.jetty.ee10.test.rfcs.RFC2616BaseTest$EchoHandler"/></Set>
                 <Set name="DisplayName">echo</Set>
               </New>
             </Item>
           </Array>
         </Arg>
->>>>>>> 08b9d6b8
       </New>
     </Set>
 
@@ -122,7 +83,7 @@
       <Arg>
         <New id="DeploymentManager" class="org.eclipse.jetty.deploy.DeploymentManager">
           <Set name="contexts">
-            <Ref refid="WebappContexts" />
+            <Ref refid="contexts" />
           </Set>
         
           <Call name="addAppProvider">
