--- conflicted
+++ resolved
@@ -13,7 +13,6 @@
 
 package org.eclipse.jetty.ee10.webapp;
 
-import java.io.Closeable;
 import java.io.File;
 import java.io.IOException;
 import java.net.URI;
@@ -22,12 +21,6 @@
 import java.net.URLClassLoader;
 import java.nio.file.Files;
 import java.nio.file.Path;
-import java.nio.file.Paths;
-<<<<<<< HEAD
-=======
-import java.nio.file.SimpleFileVisitor;
-import java.nio.file.attribute.BasicFileAttributes;
->>>>>>> c6c0eb03
 import java.util.ArrayList;
 import java.util.Arrays;
 import java.util.Collection;
@@ -45,7 +38,6 @@
 import java.util.stream.Stream;
 
 import org.eclipse.jetty.util.IO;
-import org.eclipse.jetty.util.MultiReleaseJarFile;
 import org.eclipse.jetty.util.PatternMatcher;
 import org.eclipse.jetty.util.StringUtil;
 import org.eclipse.jetty.util.resource.Resource;
@@ -187,11 +179,6 @@
         {
             _mountedResources.forEach(IO::close);
         }
-        Resource baseResource = context.getResourceBase();
-        if (baseResource instanceof Closeable closeableResource)
-        {
-            IO.close(closeableResource);
-        }
         super.deconfigure(context);
     }
 
@@ -348,11 +335,7 @@
             List<Resource> collection = new ArrayList<>();
             collection.add(context.getResourceBase());
             collection.addAll(resources);
-<<<<<<< HEAD
-            context.setBaseResource(new ResourceCollection(collection));
-=======
             context.setBaseResource(Resource.of(collection));
->>>>>>> c6c0eb03
         }
     }
 
@@ -494,7 +477,7 @@
             {
                 //Resource represents a packed jar
                 URI uri = target.getURI();
-                Resource.Mount mount = Resource.mountIfNeeded(uriJarPrefix(uri, "!/META-INF/resources"));
+                Resource.Mount mount = Resource.mount(uriJarPrefix(uri, "!/META-INF/resources"));
                 resourcesDir = mount.root();
                 if (_mountedResources == null)
                     _mountedResources = new ArrayList<>();
@@ -681,16 +664,6 @@
         context.setAttribute(METAINF_TLDS, null);
     }
 
-    public static boolean isTldFile(Path path)
-    {
-        if (path.getNameCount() < 2)
-            return false;
-        if (!path.getName(0).toString().equalsIgnoreCase("META-INF"))
-            return false;
-        String filename = path.getFileName().toString();
-        return filename.toLowerCase(Locale.ENGLISH).endsWith(".tld");
-    }
-
     /**
      * Find all .tld files in all subdirs of the given dir.
      *
@@ -729,19 +702,6 @@
     public Collection<URL> getTlds(URI uri) throws IOException
     {
         HashSet<URL> tlds = new HashSet<>();
-<<<<<<< HEAD
-
-        Path path = Paths.get(uri);
-        try (MultiReleaseJarFile multiReleaseJarFile = new MultiReleaseJarFile(path);
-             Stream<Path> entries = multiReleaseJarFile.stream()
-                 .filter(Files::isRegularFile)
-                 .filter(MetaInfConfiguration::isTldFile))
-        {
-            Iterator<Path> iter = entries.iterator();
-            while (iter.hasNext())
-            {
-                Path entry = iter.next();
-=======
         Resource.Mount mount = Resource.mount(uriJarPrefix(uri, "!/"));
         if (_mountedResources == null)
             _mountedResources = new ArrayList<>();
@@ -754,7 +714,6 @@
             while (it.hasNext())
             {
                 Path entry = it.next();
->>>>>>> c6c0eb03
                 tlds.add(entry.toUri().toURL());
             }
         }
@@ -924,7 +883,16 @@
 
     private URI uriJarPrefix(URI uri, String suffix)
     {
-        return Resource.toJarURI(uri, suffix);
+        // TODO: Bring to URIUtil
+        String uriString = uri.toString();
+        if (uriString.startsWith("jar:"))
+        {
+            return URI.create(uriString + suffix);
+        }
+        else
+        {
+            return URI.create("jar:" + uriString + suffix);
+        }
     }
 
     private boolean isFileSupported(Resource resource)
