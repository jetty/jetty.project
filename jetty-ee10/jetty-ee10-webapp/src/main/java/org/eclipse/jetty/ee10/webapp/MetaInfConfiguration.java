//
// ========================================================================
// Copyright (c) 1995-2022 Mort Bay Consulting Pty Ltd and others.
//
// This program and the accompanying materials are made available under the
// terms of the Eclipse Public License v. 2.0 which is available at
// https://www.eclipse.org/legal/epl-2.0, or the Apache License, Version 2.0
// which is available at https://www.apache.org/licenses/LICENSE-2.0.
//
// SPDX-License-Identifier: EPL-2.0 OR Apache-2.0
// ========================================================================
//

package org.eclipse.jetty.ee10.webapp;

import java.io.File;
import java.io.IOException;
import java.net.URI;
import java.net.URISyntaxException;
import java.net.URL;
import java.net.URLClassLoader;
import java.nio.file.FileVisitResult;
import java.nio.file.Files;
import java.nio.file.Path;
import java.nio.file.Paths;
import java.nio.file.SimpleFileVisitor;
import java.nio.file.attribute.BasicFileAttributes;
import java.util.ArrayList;
import java.util.Arrays;
import java.util.Collection;
import java.util.Collections;
import java.util.Comparator;
import java.util.HashMap;
import java.util.HashSet;
import java.util.Iterator;
import java.util.List;
import java.util.Locale;
import java.util.Map;
import java.util.Set;
import java.util.concurrent.ConcurrentHashMap;
import java.util.stream.Collectors;
import java.util.stream.Stream;

import org.eclipse.jetty.util.PatternMatcher;
import org.eclipse.jetty.util.StringUtil;
import org.eclipse.jetty.util.resource.Resource;
<<<<<<< HEAD
import org.eclipse.jetty.util.resource.ResourceCollection;
import org.eclipse.jetty.util.resource.ResourceFactory;
=======
>>>>>>> 4491f1b5
import org.slf4j.Logger;
import org.slf4j.LoggerFactory;

/**
 * MetaInfConfiguration
 * <p>
 *
 * Scan META-INF of jars to find:
 * <ul>
 * <li>tlds</li>
 * <li>web-fragment.xml</li>
 * <li>resources</li>
 * </ul>
 *
 * The jars which are scanned are:
 * <ol>
 * <li>those from the container classpath whose pattern matched the WebInfConfiguration.CONTAINER_JAR_PATTERN</li>
 * <li>those from WEB-INF/lib</li>
 * </ol>
 */
public class MetaInfConfiguration extends AbstractConfiguration
{
    private static final Logger LOG = LoggerFactory.getLogger(MetaInfConfiguration.class);

    public static final String USE_CONTAINER_METAINF_CACHE = "org.eclipse.jetty.metainf.useCache";
    public static final boolean DEFAULT_USE_CONTAINER_METAINF_CACHE = true;
    public static final String CACHED_CONTAINER_TLDS = "org.eclipse.jetty.tlds.cache";
    public static final String CACHED_CONTAINER_FRAGMENTS = FragmentConfiguration.FRAGMENT_RESOURCES + ".cache";
    public static final String CACHED_CONTAINER_RESOURCES = "org.eclipse.jetty.resources.cache";
    public static final String METAINF_TLDS = "org.eclipse.jetty.tlds";
    public static final String METAINF_FRAGMENTS = FragmentConfiguration.FRAGMENT_RESOURCES;
    public static final String METAINF_RESOURCES = "org.eclipse.jetty.resources";
    public static final String CONTAINER_JAR_PATTERN = "org.eclipse.jetty.server.webapp.ContainerIncludeJarPattern";
    public static final String WEBINF_JAR_PATTERN = "org.eclipse.jetty.server.webapp.WebInfIncludeJarPattern";
    public static final List<String> __allScanTypes = (List<String>)Arrays.asList(METAINF_TLDS, METAINF_RESOURCES, METAINF_FRAGMENTS);

    /**
     * ContainerPathNameMatcher
     *
     * Matches names of jars on the container classpath
     * against a pattern. If no pattern is specified, no
     * jars match.
     */
    public class ContainerPathNameMatcher extends PatternMatcher
    {
        protected final WebAppContext _context;
        protected final String _pattern;

        public ContainerPathNameMatcher(WebAppContext context, String pattern)
        {
            if (context == null)
                throw new IllegalArgumentException("Context null");
            _context = context;
            _pattern = pattern;
        }

        public void match(List<URI> uris) throws Exception
        {
            if (uris == null)
                return;
            match(_pattern, uris.toArray(new URI[uris.size()]), false);
        }

        @Override
        public void matched(URI uri) throws Exception
        {
            _context.getMetaData().addContainerResource(Resource.newResource(uri));
        }
    }

    /**
     * WebAppPathNameMatcher
     *
     * Matches names of jars or dirs on the webapp classpath
     * against a pattern. If there is no pattern, all jars or dirs
     * will match.
     */
    public class WebAppPathNameMatcher extends PatternMatcher
    {
        protected final WebAppContext _context;
        protected final String _pattern;

        public WebAppPathNameMatcher(WebAppContext context, String pattern)
        {
            if (context == null)
                throw new IllegalArgumentException("Context null");
            _context = context;
            _pattern = pattern;
        }

        public void match(List<URI> uris)
            throws Exception
        {
            match(_pattern, uris.toArray(new URI[uris.size()]), true);
        }

        @Override
        public void matched(URI uri) throws Exception
        {
            _context.getMetaData().addWebInfResource(Resource.newResource(uri));
        }
    }

    /**
     * If set, to a list of URLs, these resources are added to the context
     * resource base as a resource collection.
     */
    public static final String RESOURCE_DIRS = "org.eclipse.jetty.resources";

    private ResourceFactory _resourceFactory;

    public MetaInfConfiguration()
    {
        addDependencies(WebXmlConfiguration.class);
    }

    @Override
    public void preConfigure(final WebAppContext context) throws Exception
    {
        _resourceFactory = ResourceFactory.of(context);

        //find container jars/modules and select which ones to scan
        findAndFilterContainerPaths(context);

        //find web-app jars and select which ones to scan
        findAndFilterWebAppPaths(context);

        //No pattern to appy to classes, just add to metadata
        context.getMetaData().setWebInfClassesResources(findClassDirs(context));

        scanJars(context);
    }

    /**
     * Find jars and directories that are on the container's classpath
     * and apply an optional filter. The filter is a pattern applied to the
     * full jar or directory names. If there is no pattern, then no jar
     * or dir is considered to match.
     *
     * Those jars that do match will be later examined for META-INF
     * information and annotations.
     *
     * To find them, examine the classloaders in the hierarchy above the
     * webapp classloader that are URLClassLoaders. For jdk-9 we also
     * look at the java.class.path, and the jdk.module.path.
     *
     * @param context the WebAppContext being deployed
     */
    public void findAndFilterContainerPaths(final WebAppContext context) throws Exception
    {
        String pattern = (String)context.getAttribute(CONTAINER_JAR_PATTERN);
        if (LOG.isDebugEnabled())
            LOG.debug("{}={}", CONTAINER_JAR_PATTERN, pattern);
        if (StringUtil.isBlank(pattern))
            return; // TODO review if this short cut will allow later code simplifications

        // Apply an initial name filter to the jars to select which will be eventually
        // scanned for META-INF info and annotations. The filter is based on inclusion patterns.
        ContainerPathNameMatcher containerPathNameMatcher = new ContainerPathNameMatcher(context, pattern);
        List<URI> containerUris = getAllContainerJars(context);

        if (LOG.isDebugEnabled())
            LOG.debug("All container urls {}", containerUris);
        containerPathNameMatcher.match(containerUris);

        // When running on jvm 9 or above, we we won't be able to look at the application
        // classloader to extract urls, so we need to examine the classpath instead.
        String classPath = System.getProperty("java.class.path");
        if (classPath != null)
        {
            List<URI> cpUris = new ArrayList<>();
            String[] entries = classPath.split(File.pathSeparator);
            for (String entry : entries)
            {
                File f = new File(entry);
                cpUris.add(f.toURI());
            }
            if (LOG.isDebugEnabled())
                LOG.debug("Matching java.class.path {}", cpUris);
            containerPathNameMatcher.match(cpUris);
        }

        // We also need to examine the module path.
        // TODO need to consider the jdk.module.upgrade.path - how to resolve
        // which modules will be actually used. If its possible, it can
        // only be attempted in jetty-10 with jdk-9 specific apis.
        String modulePath = System.getProperty("jdk.module.path");
        if (modulePath != null)
        {
            List<URI> moduleUris = new ArrayList<>();
            String[] entries = modulePath.split(File.pathSeparator);
            for (String entry : entries)
            {
                File file = new File(entry);
                if (file.isDirectory())
                {
                    File[] files = file.listFiles();
                    if (files != null)
                    {
                        for (File f : files)
                        {
                            moduleUris.add(f.toURI());
                        }
                    }
                }
                else
                {
                    moduleUris.add(file.toURI());
                }
            }
            if (LOG.isDebugEnabled())
                LOG.debug("Matching jdk.module.path {}", moduleUris);
            containerPathNameMatcher.match(moduleUris);
        }

        if (LOG.isDebugEnabled())
            LOG.debug("Container paths selected:{}", context.getMetaData().getContainerResources());
    }

    /**
     * Finds the jars that are either physically or virtually in
     * WEB-INF/lib, and applies an optional filter to their full
     * pathnames.
     *
     * The filter selects which jars will later be examined for META-INF
     * information and annotations. If there is no pattern, then
     * all jars are considered selected.
     *
     * @param context the WebAppContext being deployed
     */
    public void findAndFilterWebAppPaths(WebAppContext context)
        throws Exception
    {
        //Apply filter to WEB-INF/lib jars
        String pattern = (String)context.getAttribute(WEBINF_JAR_PATTERN);
        WebAppPathNameMatcher matcher = new WebAppPathNameMatcher(context, pattern);

        List<Resource> jars = findJars(context);
        if (LOG.isDebugEnabled())
            LOG.debug("webapp {}={} jars {}", WEBINF_JAR_PATTERN, pattern, jars);

        //Convert to uris for matching
        if (jars != null)
        {
            List<URI> uris = new ArrayList<>();
            int i = 0;
            for (Resource r : jars)
            {
                uris.add(r.getURI());
            }
            matcher.match(uris);
        }
    }

    protected List<URI> getAllContainerJars(final WebAppContext context) throws URISyntaxException
    {
        List<URI> uris = new ArrayList<>();
        ClassLoader loader = MetaInfConfiguration.class.getClassLoader();
        while (loader != null)
        {
            if (loader instanceof URLClassLoader)
            {
                URL[] urls = ((URLClassLoader)loader).getURLs();
                if (urls != null)
                {
                    for (URL url : urls)
                        uris.add(new URI(url.toString().replaceAll(" ", "%20")));
                }
            }
            loader = loader.getParent();
        }

        return uris;
    }

    @Override
    public void configure(WebAppContext context) throws Exception
    {
        // Look for extra resource
        @SuppressWarnings("unchecked")
        Set<Resource> resources = (Set<Resource>)context.getAttribute(RESOURCE_DIRS);
        if (resources != null && !resources.isEmpty())
        {
            List<Resource> collection = new ArrayList<>();
            collection.add(context.getResourceBase());
            collection.addAll(resources);
<<<<<<< HEAD
            context.setBaseResource(new ResourceCollection(collection));
=======
            context.setBaseResource(Resource.of(collection));
>>>>>>> 4491f1b5
        }
    }

    protected void scanJars(WebAppContext context) throws Exception
    {
        boolean useContainerCache = DEFAULT_USE_CONTAINER_METAINF_CACHE;
        if (context.getServer() != null)
        {
            Boolean attr = (Boolean)context.getServer().getAttribute(USE_CONTAINER_METAINF_CACHE);
            if (attr != null)
                useContainerCache = attr.booleanValue();
        }

        if (LOG.isDebugEnabled())
            LOG.debug("{} = {}", USE_CONTAINER_METAINF_CACHE, useContainerCache);

        //pre-emptively create empty lists for tlds, fragments and resources as context attributes
        //this signals that this class has been called. This differentiates the case where this class
        //has been called but finds no META-INF data from the case where this class was never called
        if (context.getAttribute(METAINF_TLDS) == null)
            context.setAttribute(METAINF_TLDS, new HashSet<URL>());
        if (context.getAttribute(METAINF_RESOURCES) == null)
            context.setAttribute(METAINF_RESOURCES, new HashSet<Resource>());
        if (context.getAttribute(METAINF_FRAGMENTS) == null)
            context.setAttribute(METAINF_FRAGMENTS, new HashMap<Resource, Resource>());

        //always scan everything from the container's classpath
        scanJars(context, context.getMetaData().getContainerResources(), useContainerCache, __allScanTypes);
        //only look for fragments if web.xml is not metadata complete, or it version 3.0 or greater
        List<String> scanTypes = new ArrayList<>(__allScanTypes);
        if (context.getMetaData().isMetaDataComplete() || (context.getServletContext().getEffectiveMajorVersion() < 3) && !context.isConfigurationDiscovered())
            scanTypes.remove(METAINF_FRAGMENTS);
        scanJars(context, context.getMetaData().getWebInfResources(false), false, scanTypes);
    }

    /**
     * For backwards compatibility. This method will always scan for all types of data.
     *
     * @param context the context for the scan
     * @param jars the jars to scan
     * @param useCaches if true, the scanned info is cached
     * @throws Exception if unable to scan the jars
     */
    public void scanJars(final WebAppContext context, Collection<Resource> jars, boolean useCaches)
        throws Exception
    {
        scanJars(context, jars, useCaches, __allScanTypes);
    }

    /**
     * Look into the jars to discover info in META-INF. If useCaches == true, then we will
     * cache the info discovered indexed by the jar in which it was discovered: this speeds
     * up subsequent context deployments.
     *
     * @param context the context for the scan
     * @param jars the jars resources to scan
     * @param useCaches if true, cache the info discovered
     * @param scanTypes the type of things to look for in the jars
     * @throws Exception if unable to scan the jars
     */
    public void scanJars(final WebAppContext context, Collection<Resource> jars, boolean useCaches, List<String> scanTypes)
        throws Exception
    {
        ConcurrentHashMap<Resource, Resource> metaInfResourceCache = null;
        ConcurrentHashMap<Resource, Resource> metaInfFragmentCache = null;
        ConcurrentHashMap<Resource, Collection<URL>> metaInfTldCache = null;
        if (useCaches)
        {
            metaInfResourceCache = (ConcurrentHashMap<Resource, Resource>)context.getServer().getAttribute(CACHED_CONTAINER_RESOURCES);
            if (metaInfResourceCache == null)
            {
                metaInfResourceCache = new ConcurrentHashMap<Resource, Resource>();
                context.getServer().setAttribute(CACHED_CONTAINER_RESOURCES, metaInfResourceCache);
            }
            metaInfFragmentCache = (ConcurrentHashMap<Resource, Resource>)context.getServer().getAttribute(CACHED_CONTAINER_FRAGMENTS);
            if (metaInfFragmentCache == null)
            {
                metaInfFragmentCache = new ConcurrentHashMap<Resource, Resource>();
                context.getServer().setAttribute(CACHED_CONTAINER_FRAGMENTS, metaInfFragmentCache);
            }
            metaInfTldCache = (ConcurrentHashMap<Resource, Collection<URL>>)context.getServer().getAttribute(CACHED_CONTAINER_TLDS);
            if (metaInfTldCache == null)
            {
                metaInfTldCache = new ConcurrentHashMap<Resource, Collection<URL>>();
                context.getServer().setAttribute(CACHED_CONTAINER_TLDS, metaInfTldCache);
            }
        }

        //Scan jars for META-INF information
        if (jars != null)
        {
            for (Resource r : jars)
            {
                if (scanTypes.contains(METAINF_RESOURCES))
                    scanForResources(context, r, metaInfResourceCache);
                if (scanTypes.contains(METAINF_FRAGMENTS))
                    scanForFragment(context, r, metaInfFragmentCache);
                if (scanTypes.contains(METAINF_TLDS))
                    scanForTlds(context, r, metaInfTldCache);
            }
        }
    }

    /**
     * Scan for META-INF/resources dir in the given jar.
     *
     * @param context the context for the scan
     * @param target the target resource to scan for
     * @param cache the resource cache
     * @throws Exception if unable to scan for resources
     */
    public void scanForResources(WebAppContext context, Resource target, ConcurrentHashMap<Resource, Resource> cache)
        throws Exception
    {
        Resource resourcesDir = null;
        if (cache != null && cache.containsKey(target))
        {
            resourcesDir = cache.get(target);
            if (isEmptyResource(resourcesDir))
            {
                if (LOG.isDebugEnabled())
                    LOG.debug("{} cached as containing no META-INF/resources", target);
                return;
            }
            else if (LOG.isDebugEnabled())
                LOG.debug("{} META-INF/resources found in cache ", target);
        }
        else
        {
            //not using caches or not in the cache so check for the resources dir
            if (LOG.isDebugEnabled())
                LOG.debug("{} META-INF/resources checked", target);
            if (target.isDirectory())
            {
                //TODO think  how to handle an unpacked jar file (eg for osgi)
                resourcesDir = target.resolve("/META-INF/resources");
            }
            else
            {
                //Resource represents a packed jar
                resourcesDir = _resourceFactory.newResource(uriJarPrefix(target.getURI(), "!/META-INF/resources"));
            }

            if (cache != null)
            {
                Resource old = cache.putIfAbsent(target, resourcesDir);
                if (old != null)
                    resourcesDir = old;
                else if (LOG.isDebugEnabled())
                    LOG.debug("{} META-INF/resources cache updated", target);
            }

            if (isEmptyResource(resourcesDir))
            {
                return;
            }
        }

        //add it to the meta inf resources for this context
        Set<Resource> dirs = (Set<Resource>)context.getAttribute(METAINF_RESOURCES);
        if (dirs == null)
        {
            dirs = new HashSet<Resource>();
            context.setAttribute(METAINF_RESOURCES, dirs);
        }
        if (LOG.isDebugEnabled())
            LOG.debug("{} added to context", resourcesDir);

        dirs.add(resourcesDir);
    }

    private static boolean isEmptyResource(Resource resourcesDir)
    {
        return !resourcesDir.exists() || !resourcesDir.isDirectory();
    }

    /**
     * Scan for META-INF/web-fragment.xml file in the given jar.
     *
     * @param context the context for the scan
     * @param jar the jar resource to scan for fragements in
     * @param cache the resource cache
     * @throws Exception if unable to scan for fragments
     */
    public void scanForFragment(WebAppContext context, Resource jar, ConcurrentHashMap<Resource, Resource> cache)
        throws Exception
    {
        Resource webFrag = null;
        if (cache != null && cache.containsKey(jar))
        {
            webFrag = cache.get(jar);
            if (isEmptyFragment(webFrag))
            {
                if (LOG.isDebugEnabled())
                    LOG.debug("{} cached as containing no META-INF/web-fragment.xml", jar);
                return;
            }
            else if (LOG.isDebugEnabled())
                LOG.debug("{} META-INF/web-fragment.xml found in cache ", jar);
        }
        else
        {
            //not using caches or not in the cache so check for the web-fragment.xml
            if (LOG.isDebugEnabled())
                LOG.debug("{} META-INF/web-fragment.xml checked", jar);
            if (jar.isDirectory())
            {
                webFrag = Resource.newResource(jar.getPath().resolve("META-INF/web-fragment.xml"));
            }
            else
            {
                URI uri = jar.getURI();
                webFrag = Resource.newResource(uriJarPrefix(uri, "!/META-INF/web-fragment.xml"));
            }

            if (cache != null)
            {
                //web-fragment.xml doesn't exist: put token in cache to signal we've seen the jar               
                Resource old = cache.putIfAbsent(jar, webFrag);
                if (old != null)
                    webFrag = old;
                else if (LOG.isDebugEnabled())
                    LOG.debug("{} META-INF/web-fragment.xml cache updated", jar);
            }

            if (isEmptyFragment(webFrag))
                return;
        }

        Map<Resource, Resource> fragments = (Map<Resource, Resource>)context.getAttribute(METAINF_FRAGMENTS);
        if (fragments == null)
        {
            fragments = new HashMap<Resource, Resource>();
            context.setAttribute(METAINF_FRAGMENTS, fragments);
        }
        fragments.put(jar, webFrag);
        if (LOG.isDebugEnabled())
            LOG.debug("{} added to context", webFrag);
    }

    private static boolean isEmptyFragment(Resource webFrag)
    {
        return !webFrag.exists() || webFrag.isDirectory();
    }

    /**
     * Discover META-INF/*.tld files in the given jar
     *
     * @param context the context for the scan
     * @param jar the jar resources to scan tlds for
     * @param cache the resource cache
     * @throws Exception if unable to scan for tlds
     */
    public void scanForTlds(WebAppContext context, Resource jar, ConcurrentHashMap<Resource, Collection<URL>> cache)
        throws Exception
    {
        Collection<URL> tlds = null;

        if (cache != null && cache.containsKey(jar))
        {
            Collection<URL> tmp = cache.get(jar);
            if (tmp.isEmpty())
            {
                if (LOG.isDebugEnabled())
                    LOG.debug("{} cached as containing no tlds", jar);
                return;
            }
            else
            {
                tlds = tmp;
                if (LOG.isDebugEnabled())
                    LOG.debug("{} tlds found in cache ", jar);
            }
        }
        else
        {
            //not using caches or not in the cache so find all tlds
            tlds = new HashSet<>();
            if (jar.isDirectory())
            {
                tlds.addAll(getTlds(jar.getPath()));
            }
            else
            {
                URI uri = jar.getURI();
                tlds.addAll(getTlds(uri));
            }

            if (cache != null)
            {
                if (LOG.isDebugEnabled())
                    LOG.debug("{} tld cache updated", jar);
                Collection<URL> old = (Collection<URL>)cache.putIfAbsent(jar, tlds);
                if (old != null)
                    tlds = old;
            }

            if (tlds.isEmpty())
                return;
        }

        // TODO do we want to keep a collection of URLs or should that be changed to a collection of URIs?
        Collection<URL> metaInfTlds = (Collection<URL>)context.getAttribute(METAINF_TLDS);
        if (metaInfTlds == null)
        {
            metaInfTlds = new HashSet<URL>();
            context.setAttribute(METAINF_TLDS, metaInfTlds);
        }
        metaInfTlds.addAll(tlds);
        if (LOG.isDebugEnabled())
            LOG.debug("tlds added to context");
    }

    @Override
    public void postConfigure(WebAppContext context) throws Exception
    {
        context.setAttribute(METAINF_RESOURCES, null);

        context.setAttribute(METAINF_FRAGMENTS, null);

        context.setAttribute(METAINF_TLDS, null);
    }

    /**
     * Find all .tld files in all subdirs of the given dir.
     *
     * @param dir the directory to scan
     * @return the list of tlds found
     * @throws IOException if unable to scan the directory
     */
    public Collection<URL> getTlds(Path dir) throws IOException
    {
        if (dir == null || !Files.isDirectory(dir))
            return Collections.emptySet();

        HashSet<URL> tlds = new HashSet<>();

        final Path rootDir = dir;
        Files.walkFileTree(dir, new SimpleFileVisitor<>()
        {
            @Override
            public FileVisitResult preVisitDirectory(Path dir, BasicFileAttributes attrs) throws IOException
            {
                if (!Files.isSameFile(rootDir, dir))
                    tlds.addAll(getTlds(dir));
                return FileVisitResult.SKIP_SUBTREE;
            }

            @Override
            public FileVisitResult visitFile(Path f, BasicFileAttributes attrs) throws IOException
            {
                String name = f.normalize().toString();
                if (name.contains("META-INF") && name.endsWith(".tld"))
                    tlds.add(f.toUri().toURL());
                return FileVisitResult.CONTINUE;
            }
        });
        return tlds;
    }

    /**
     * Find all .tld files in the given jar.
     *
     * @param uri the uri to jar file
     * @return the collection of tlds as url references
     * @throws IOException if unable to scan the jar file
     */
    public Collection<URL> getTlds(URI uri) throws IOException
    {
        HashSet<URL> tlds = new HashSet<>();
        Resource.Mount mount = Resource.mount(uriJarPrefix(uri, "!/"));
        if (_mountedResources == null)
            _mountedResources = new ArrayList<>();
        _mountedResources.add(mount);
        try (Stream<Path> stream = Files.walk(mount.root().getPath()))
        {
            Iterator<Path> it = stream
                .filter(MetaInfConfiguration::isTldFile)
                .iterator();
            while (it.hasNext())
            {
                Path entry = it.next();
                tlds.add(entry.toUri().toURL());
            }
        }
        return tlds;
    }

    private static boolean isTldFile(Path path)
    {
        if (!Files.isRegularFile(path))
            return false;
        if (path.getNameCount() < 2)
            return false;
        if (!path.getName(0).toString().equalsIgnoreCase("META-INF"))
            return false;
        String filename = path.getFileName().toString();
        return filename.toLowerCase(Locale.ENGLISH).endsWith(".tld");
    }

    protected List<Resource> findClassDirs(WebAppContext context)
        throws Exception
    {
        if (context == null)
            return null;

        List<Resource> classDirs = new ArrayList<Resource>();

        Resource webInfClasses = findWebInfClassesDir(context);
        if (webInfClasses != null)
            classDirs.add(webInfClasses);
        List<Resource> extraClassDirs = findExtraClasspathDirs(context);
        if (extraClassDirs != null)
            classDirs.addAll(extraClassDirs);

        return classDirs;
    }

    /**
     * Look for jars that should be treated as if they are in WEB-INF/lib
     *
     * @param context the context to find the jars in
     * @return the list of jar resources found within context
     * @throws Exception if unable to find the jars
     */
    protected List<Resource> findJars(WebAppContext context)
        throws Exception
    {
        List<Resource> jarResources = new ArrayList<Resource>();
        List<Resource> webInfLibJars = findWebInfLibJars(context);
        if (webInfLibJars != null)
            jarResources.addAll(webInfLibJars);
        List<Resource> extraClasspathJars = findExtraClasspathJars(context);
        if (extraClasspathJars != null)
            jarResources.addAll(extraClasspathJars);
        return jarResources;
    }

    /**
     * Look for jars in <code>WEB-INF/lib</code>
     *
     * @param context the context to find the lib jars in
     * @return the list of jars as {@link Resource}
     * @throws Exception if unable to scan for lib jars
     */
    protected List<Resource> findWebInfLibJars(WebAppContext context)
        throws Exception
    {
        Resource webInf = context.getWebInf();
        if (webInf == null || !webInf.exists())
            return null;

        List<Resource> jarResources = new ArrayList<Resource>();
        Resource webInfLib = webInf.resolve("/lib");
        if (webInfLib.exists() && webInfLib.isDirectory())
        {
            List<String> files = webInfLib.list();
            if (files != null)
            {
                files.sort(Comparator.naturalOrder());
            }
            for (int f = 0; files != null && f < files.size(); f++)
            {
                try
                {
                    Resource file = webInfLib.resolve(files.get(f));
                    String fnlc = file.getName().toLowerCase(Locale.ENGLISH);
                    int dot = fnlc.lastIndexOf('.');
                    String extension = (dot < 0 ? null : fnlc.substring(dot));
                    if (extension != null && (extension.equals(".jar") || extension.equals(".zip")))
                    {
                        jarResources.add(file);
                    }
                }
                catch (Exception ex)
                {
                    LOG.warn("Unable to load WEB-INF file {}", files.get(f), ex);
                }
            }
        }
        return jarResources;
    }

    /**
     * Get jars from WebAppContext.getExtraClasspath as resources
     *
     * @param context the context to find extra classpath jars in
     * @return the list of Resources with the extra classpath, or null if not found
     * @throws Exception if unable to resolve the extra classpath jars
     */
    protected List<Resource> findExtraClasspathJars(WebAppContext context)
        throws Exception
    {
        if (context == null || context.getExtraClasspath() == null)
            return null;

        return context.getExtraClasspath()
            .getResources()
            .stream()
            .filter(this::isFileSupported)
            .collect(Collectors.toList());
    }

    /**
     * Get <code>WEB-INF/classes</code> dir
     *
     * @param context the context to look for the <code>WEB-INF/classes</code> directory
     * @return the Resource for the <code>WEB-INF/classes</code> directory
     * @throws Exception if unable to find the <code>WEB-INF/classes</code> directory
     */
    protected Resource findWebInfClassesDir(WebAppContext context)
        throws Exception
    {
        if (context == null)
            return null;

        Resource webInf = context.getWebInf();

        // Find WEB-INF/classes
        if (webInf != null && webInf.isDirectory())
        {
            // Look for classes directory
            Resource classes = webInf.resolve("classes/");
            if (classes.exists())
                return classes;
        }
        return null;
    }

    /**
     * Get class dirs from WebAppContext.getExtraClasspath as resources
     *
     * @param context the context to look for extra classpaths in
     * @return the list of Resources to the extra classpath
     * @throws Exception if unable to resolve the extra classpath resources
     */
    protected List<Resource> findExtraClasspathDirs(WebAppContext context)
        throws Exception
    {
        if (context == null || context.getExtraClasspath() == null)
            return null;

        return context.getExtraClasspath()
            .getResources()
            .stream()
            .filter(Resource::isDirectory)
            .collect(Collectors.toList());
    }

    private URI uriJarPrefix(URI uri, String suffix)
    {
        String uriString = uri.toString();
        if (uriString.startsWith("jar:"))
        {
            return URI.create(uriString + suffix);
        }
        else
        {
            return URI.create("jar:" + uriString + suffix);
        }
    }

    private boolean isFileSupported(Resource resource)
    {
        return Resource.isArchive(resource.getURI());
    }
}<|MERGE_RESOLUTION|>--- conflicted
+++ resolved
@@ -44,11 +44,8 @@
 import org.eclipse.jetty.util.PatternMatcher;
 import org.eclipse.jetty.util.StringUtil;
 import org.eclipse.jetty.util.resource.Resource;
-<<<<<<< HEAD
 import org.eclipse.jetty.util.resource.ResourceCollection;
 import org.eclipse.jetty.util.resource.ResourceFactory;
-=======
->>>>>>> 4491f1b5
 import org.slf4j.Logger;
 import org.slf4j.LoggerFactory;
 
@@ -335,11 +332,7 @@
             List<Resource> collection = new ArrayList<>();
             collection.add(context.getResourceBase());
             collection.addAll(resources);
-<<<<<<< HEAD
             context.setBaseResource(new ResourceCollection(collection));
-=======
-            context.setBaseResource(Resource.of(collection));
->>>>>>> 4491f1b5
         }
     }
 
@@ -710,11 +703,8 @@
     public Collection<URL> getTlds(URI uri) throws IOException
     {
         HashSet<URL> tlds = new HashSet<>();
-        Resource.Mount mount = Resource.mount(uriJarPrefix(uri, "!/"));
-        if (_mountedResources == null)
-            _mountedResources = new ArrayList<>();
-        _mountedResources.add(mount);
-        try (Stream<Path> stream = Files.walk(mount.root().getPath()))
+        Resource resource = _resourceFactory.newResource(uriJarPrefix(uri, "!/"));
+        try (Stream<Path> stream = Files.walk(resource.getPath()))
         {
             Iterator<Path> it = stream
                 .filter(MetaInfConfiguration::isTldFile)
