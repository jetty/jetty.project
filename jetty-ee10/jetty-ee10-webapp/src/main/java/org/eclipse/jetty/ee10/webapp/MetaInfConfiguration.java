//
// ========================================================================
// Copyright (c) 1995-2022 Mort Bay Consulting Pty Ltd and others.
//
// This program and the accompanying materials are made available under the
// terms of the Eclipse Public License v. 2.0 which is available at
// https://www.eclipse.org/legal/epl-2.0, or the Apache License, Version 2.0
// which is available at https://www.apache.org/licenses/LICENSE-2.0.
//
// SPDX-License-Identifier: EPL-2.0 OR Apache-2.0
// ========================================================================
//

package org.eclipse.jetty.ee10.webapp;

import java.io.File;
import java.io.IOException;
import java.net.URI;
import java.net.URL;
import java.net.URLClassLoader;
import java.nio.file.Files;
import java.nio.file.Path;
import java.util.ArrayList;
import java.util.Arrays;
import java.util.Collection;
import java.util.Collections;
import java.util.Comparator;
import java.util.HashMap;
import java.util.HashSet;
import java.util.Iterator;
import java.util.List;
import java.util.Locale;
import java.util.Map;
import java.util.Set;
import java.util.concurrent.ConcurrentHashMap;
import java.util.stream.Collectors;
import java.util.stream.Stream;

import org.eclipse.jetty.util.PatternMatcher;
import org.eclipse.jetty.util.StringUtil;
import org.eclipse.jetty.util.URIUtil;
import org.eclipse.jetty.util.resource.Resource;
import org.eclipse.jetty.util.resource.ResourceCollection;
import org.eclipse.jetty.util.resource.ResourceFactory;
import org.slf4j.Logger;
import org.slf4j.LoggerFactory;

/**
 * MetaInfConfiguration
 * <p>
 *
 * Scan META-INF of jars to find:
 * <ul>
 * <li>tlds</li>
 * <li>web-fragment.xml</li>
 * <li>resources</li>
 * </ul>
 *
 * The jars which are scanned are:
 * <ol>
 * <li>those from the container classpath whose pattern matched the WebInfConfiguration.CONTAINER_JAR_PATTERN</li>
 * <li>those from WEB-INF/lib</li>
 * </ol>
 */
public class MetaInfConfiguration extends AbstractConfiguration
{
    private static final Logger LOG = LoggerFactory.getLogger(MetaInfConfiguration.class);

    public static final String USE_CONTAINER_METAINF_CACHE = "org.eclipse.jetty.metainf.useCache";
    public static final boolean DEFAULT_USE_CONTAINER_METAINF_CACHE = true;
    public static final String CACHED_CONTAINER_TLDS = "org.eclipse.jetty.tlds.cache";
    public static final String CACHED_CONTAINER_FRAGMENTS = FragmentConfiguration.FRAGMENT_RESOURCES + ".cache";
    public static final String CACHED_CONTAINER_RESOURCES = "org.eclipse.jetty.resources.cache";
    public static final String METAINF_TLDS = "org.eclipse.jetty.tlds";
    public static final String METAINF_FRAGMENTS = FragmentConfiguration.FRAGMENT_RESOURCES;
    public static final String METAINF_RESOURCES = "org.eclipse.jetty.resources";
    public static final String CONTAINER_JAR_PATTERN = "org.eclipse.jetty.server.webapp.ContainerIncludeJarPattern";
    public static final String WEBINF_JAR_PATTERN = "org.eclipse.jetty.server.webapp.WebInfIncludeJarPattern";
    public static final List<String> __allScanTypes = (List<String>)Arrays.asList(METAINF_TLDS, METAINF_RESOURCES, METAINF_FRAGMENTS);

    /**
     * ContainerPathNameMatcher
     *
     * Matches names of jars on the container classpath
     * against a pattern. If no pattern is specified, no
     * jars match.
     */
    public class ContainerPathNameMatcher extends PatternMatcher
    {
        protected final WebAppContext _context;
        protected final String _pattern;

        public ContainerPathNameMatcher(WebAppContext context, String pattern)
        {
            if (context == null)
                throw new IllegalArgumentException("Context null");
            _context = context;
            _pattern = pattern;
        }

        public void match(List<URI> uris) throws Exception
        {
            if (uris == null)
                return;
            match(_pattern, uris.toArray(new URI[uris.size()]), false);
        }

        @Override
        public void matched(URI uri) throws Exception
        {
            _context.getMetaData().addContainerResource(Resource.newResource(uri));
        }
    }

    /**
     * WebAppPathNameMatcher
     *
     * Matches names of jars or dirs on the webapp classpath
     * against a pattern. If there is no pattern, all jars or dirs
     * will match.
     */
    public class WebAppPathNameMatcher extends PatternMatcher
    {
        protected final WebAppContext _context;
        protected final String _pattern;

        public WebAppPathNameMatcher(WebAppContext context, String pattern)
        {
            if (context == null)
                throw new IllegalArgumentException("Context null");
            _context = context;
            _pattern = pattern;
        }

        public void match(List<URI> uris)
            throws Exception
        {
            match(_pattern, uris.toArray(new URI[uris.size()]), true);
        }

        @Override
        public void matched(URI uri) throws Exception
        {
            _context.getMetaData().addWebInfResource(Resource.newResource(uri));
        }
    }

    /**
     * If set, to a list of URLs, these resources are added to the context
     * resource base as a resource collection.
     */
    public static final String RESOURCE_DIRS = "org.eclipse.jetty.resources";

    private ResourceFactory _resourceFactory;

    public MetaInfConfiguration()
    {
        addDependencies(WebXmlConfiguration.class);
    }

    @Override
    public void preConfigure(final WebAppContext context) throws Exception
    {
        _resourceFactory = ResourceFactory.of(context);

        //find container jars/modules and select which ones to scan
        findAndFilterContainerPaths(context);

        //find web-app jars and select which ones to scan
        findAndFilterWebAppPaths(context);

        //No pattern to appy to classes, just add to metadata
        context.getMetaData().setWebInfClassesResources(findClassDirs(context));

        scanJars(context);
    }

<<<<<<< HEAD
=======
    @Override
    public void deconfigure(WebAppContext context) throws Exception
    {
        if (_mountedResources != null)
        {
            _mountedResources.forEach(IO::close);
            _mountedResources.clear();
        }
        super.deconfigure(context);
    }

>>>>>>> caff1b03
    /**
     * Find jars and directories that are on the container's classpath
     * and apply an optional filter. The filter is a pattern applied to the
     * full jar or directory names. If there is no pattern, then no jar
     * or dir is considered to match.
     *
     * Those jars that do match will be later examined for META-INF
     * information and annotations.
     *
     * To find them, examine the classloaders in the hierarchy above the
     * webapp classloader that are URLClassLoaders. For jdk-9 we also
     * look at the java.class.path, and the jdk.module.path.
     *
     * @param context the WebAppContext being deployed
     */
    public void findAndFilterContainerPaths(final WebAppContext context) throws Exception
    {
        String pattern = (String)context.getAttribute(CONTAINER_JAR_PATTERN);
        if (LOG.isDebugEnabled())
            LOG.debug("{}={}", CONTAINER_JAR_PATTERN, pattern);
        if (StringUtil.isBlank(pattern))
            return; // TODO review if this short cut will allow later code simplifications

        // Apply an initial name filter to the jars to select which will be eventually
        // scanned for META-INF info and annotations. The filter is based on inclusion patterns.
        ContainerPathNameMatcher containerPathNameMatcher = new ContainerPathNameMatcher(context, pattern);
        List<URI> containerUris = getAllContainerJars(context);

        if (LOG.isDebugEnabled())
            LOG.debug("All container urls {}", containerUris);
        containerPathNameMatcher.match(containerUris);

        // When running on jvm 9 or above, we we won't be able to look at the application
        // classloader to extract urls, so we need to examine the classpath instead.
        String classPath = System.getProperty("java.class.path");
        if (classPath != null)
        {
            List<URI> cpUris = new ArrayList<>();
            String[] entries = classPath.split(File.pathSeparator);
            for (String entry : entries)
            {
                File f = new File(entry);
                cpUris.add(f.toURI());
            }
            if (LOG.isDebugEnabled())
                LOG.debug("Matching java.class.path {}", cpUris);
            containerPathNameMatcher.match(cpUris);
        }

        // We also need to examine the module path.
        // TODO need to consider the jdk.module.upgrade.path - how to resolve
        // which modules will be actually used. If its possible, it can
        // only be attempted in jetty-10 with jdk-9 specific apis.
        String modulePath = System.getProperty("jdk.module.path");
        if (modulePath != null)
        {
            List<URI> moduleUris = new ArrayList<>();
            String[] entries = modulePath.split(File.pathSeparator);
            for (String entry : entries)
            {
                File file = new File(entry);
                if (file.isDirectory())
                {
                    File[] files = file.listFiles();
                    if (files != null)
                    {
                        for (File f : files)
                        {
                            moduleUris.add(f.toURI());
                        }
                    }
                }
                else
                {
                    moduleUris.add(file.toURI());
                }
            }
            if (LOG.isDebugEnabled())
                LOG.debug("Matching jdk.module.path {}", moduleUris);
            containerPathNameMatcher.match(moduleUris);
        }

        if (LOG.isDebugEnabled())
            LOG.debug("Container paths selected:{}", context.getMetaData().getContainerResources());
    }

    /**
     * Finds the jars that are either physically or virtually in
     * WEB-INF/lib, and applies an optional filter to their full
     * pathnames.
     *
     * The filter selects which jars will later be examined for META-INF
     * information and annotations. If there is no pattern, then
     * all jars are considered selected.
     *
     * @param context the WebAppContext being deployed
     */
    public void findAndFilterWebAppPaths(WebAppContext context)
        throws Exception
    {
        //Apply filter to WEB-INF/lib jars
        String pattern = (String)context.getAttribute(WEBINF_JAR_PATTERN);
        WebAppPathNameMatcher matcher = new WebAppPathNameMatcher(context, pattern);

        List<Resource> jars = findJars(context);
        if (LOG.isDebugEnabled())
            LOG.debug("webapp {}={} jars {}", WEBINF_JAR_PATTERN, pattern, jars);

        //Convert to uris for matching
        if (jars != null)
        {
            List<URI> uris = new ArrayList<>();
            int i = 0;
            for (Resource r : jars)
            {
                uris.add(r.getURI());
            }
            matcher.match(uris);
        }
    }

    protected List<URI> getAllContainerJars(final WebAppContext context)
    {
        ClassLoader loader = MetaInfConfiguration.class.getClassLoader();
        List<URI> uris = new ArrayList<>();
        while (loader != null)
        {
            if (loader instanceof URLClassLoader urlCL)
            {
                URIUtil.streamOf(urlCL).forEach(uris::add);
            }
            loader = loader.getParent();
        }

        return uris;
    }

    @Override
    public void configure(WebAppContext context) throws Exception
    {
        // Look for extra resource
        @SuppressWarnings("unchecked")
        Set<Resource> resources = (Set<Resource>)context.getAttribute(RESOURCE_DIRS);
        if (resources != null && !resources.isEmpty())
        {
            List<Resource> collection = new ArrayList<>();
            collection.add(context.getResourceBase());
            collection.addAll(resources);
            context.setBaseResource(new ResourceCollection(collection));
        }
    }

    protected void scanJars(WebAppContext context) throws Exception
    {
        boolean useContainerCache = DEFAULT_USE_CONTAINER_METAINF_CACHE;
        if (context.getServer() != null)
        {
            Boolean attr = (Boolean)context.getServer().getAttribute(USE_CONTAINER_METAINF_CACHE);
            if (attr != null)
                useContainerCache = attr.booleanValue();
        }

        if (LOG.isDebugEnabled())
            LOG.debug("{} = {}", USE_CONTAINER_METAINF_CACHE, useContainerCache);

        //pre-emptively create empty lists for tlds, fragments and resources as context attributes
        //this signals that this class has been called. This differentiates the case where this class
        //has been called but finds no META-INF data from the case where this class was never called
        if (context.getAttribute(METAINF_TLDS) == null)
            context.setAttribute(METAINF_TLDS, new HashSet<URL>());
        if (context.getAttribute(METAINF_RESOURCES) == null)
            context.setAttribute(METAINF_RESOURCES, new HashSet<Resource>());
        if (context.getAttribute(METAINF_FRAGMENTS) == null)
            context.setAttribute(METAINF_FRAGMENTS, new HashMap<Resource, Resource>());

        //always scan everything from the container's classpath
        scanJars(context, context.getMetaData().getContainerResources(), useContainerCache, __allScanTypes);
        //only look for fragments if web.xml is not metadata complete, or it version 3.0 or greater
        List<String> scanTypes = new ArrayList<>(__allScanTypes);
        if (context.getMetaData().isMetaDataComplete() || (context.getServletContext().getEffectiveMajorVersion() < 3) && !context.isConfigurationDiscovered())
            scanTypes.remove(METAINF_FRAGMENTS);
        scanJars(context, context.getMetaData().getWebInfResources(false), false, scanTypes);
    }

    /**
     * For backwards compatibility. This method will always scan for all types of data.
     *
     * @param context the context for the scan
     * @param jars the jars to scan
     * @param useCaches if true, the scanned info is cached
     * @throws Exception if unable to scan the jars
     */
    public void scanJars(final WebAppContext context, Collection<Resource> jars, boolean useCaches)
        throws Exception
    {
        scanJars(context, jars, useCaches, __allScanTypes);
    }

    /**
     * Look into the jars to discover info in META-INF. If useCaches == true, then we will
     * cache the info discovered indexed by the jar in which it was discovered: this speeds
     * up subsequent context deployments.
     *
     * @param context the context for the scan
     * @param jars the jars resources to scan
     * @param useCaches if true, cache the info discovered
     * @param scanTypes the type of things to look for in the jars
     * @throws Exception if unable to scan the jars
     */
    @SuppressWarnings("unchecked")
    public void scanJars(final WebAppContext context, Collection<Resource> jars, boolean useCaches, List<String> scanTypes)
        throws Exception
    {
        ConcurrentHashMap<Resource, Resource> metaInfResourceCache = null;
        ConcurrentHashMap<Resource, Resource> metaInfFragmentCache = null;
        ConcurrentHashMap<Resource, Collection<URL>> metaInfTldCache = null;
        if (useCaches)
        {
            metaInfResourceCache = (ConcurrentHashMap<Resource, Resource>)context.getServer().getAttribute(CACHED_CONTAINER_RESOURCES);
            if (metaInfResourceCache == null)
            {
                metaInfResourceCache = new ConcurrentHashMap<Resource, Resource>();
                context.getServer().setAttribute(CACHED_CONTAINER_RESOURCES, metaInfResourceCache);
            }
            metaInfFragmentCache = (ConcurrentHashMap<Resource, Resource>)context.getServer().getAttribute(CACHED_CONTAINER_FRAGMENTS);
            if (metaInfFragmentCache == null)
            {
                metaInfFragmentCache = new ConcurrentHashMap<Resource, Resource>();
                context.getServer().setAttribute(CACHED_CONTAINER_FRAGMENTS, metaInfFragmentCache);
            }
            metaInfTldCache = (ConcurrentHashMap<Resource, Collection<URL>>)context.getServer().getAttribute(CACHED_CONTAINER_TLDS);
            if (metaInfTldCache == null)
            {
                metaInfTldCache = new ConcurrentHashMap<Resource, Collection<URL>>();
                context.getServer().setAttribute(CACHED_CONTAINER_TLDS, metaInfTldCache);
            }
        }

        //Scan jars for META-INF information
        if (jars != null)
        {
            for (Resource r : jars)
            {
                if (scanTypes.contains(METAINF_RESOURCES))
                    scanForResources(context, r, metaInfResourceCache);
                if (scanTypes.contains(METAINF_FRAGMENTS))
                    scanForFragment(context, r, metaInfFragmentCache);
                if (scanTypes.contains(METAINF_TLDS))
                    scanForTlds(context, r, metaInfTldCache);
            }
        }
    }

    /**
     * Scan for META-INF/resources dir in the given jar.
     *
     * @param context the context for the scan
     * @param target the target resource to scan for
     * @param cache the resource cache
     * @throws Exception if unable to scan for resources
     */
    public void scanForResources(WebAppContext context, Resource target, ConcurrentHashMap<Resource, Resource> cache)
        throws Exception
    {
        Resource resourcesDir = null;
        if (cache != null && cache.containsKey(target))
        {
            resourcesDir = cache.get(target);
            if (isEmptyResource(resourcesDir))
            {
                if (LOG.isDebugEnabled())
                    LOG.debug("{} cached as containing no META-INF/resources", target);
                return;
            }
            else if (LOG.isDebugEnabled())
                LOG.debug("{} META-INF/resources found in cache ", target);
        }
        else
        {
            //not using caches or not in the cache so check for the resources dir
            if (LOG.isDebugEnabled())
                LOG.debug("{} META-INF/resources checked", target);
            if (target.isDirectory())
            {
                //TODO think  how to handle an unpacked jar file (eg for osgi)
                resourcesDir = target.resolve("/META-INF/resources");
            }
            else
            {
<<<<<<< HEAD
                //Resource represents a packed jar
                resourcesDir = _resourceFactory.newResource(uriJarPrefix(target.getURI(), "!/META-INF/resources"));
=======
                // Resource represents a packed jar
                URI uri = target.getURI();
                URI jarBaseUri = URIUtil.uriJarPrefix(uri, "!/META-INF/resources");
                Resource.Mount mount = Resource.mountIfNeeded(jarBaseUri);
                if (mount != null)
                {
                    resourcesDir = mount.root();
                    if (_mountedResources == null)
                        _mountedResources = new ArrayList<>();
                    _mountedResources.add(mount);
                }
                else
                {
                    resourcesDir = Resource.newResource(jarBaseUri);
                }
>>>>>>> caff1b03
            }

            if (cache != null)
            {
                Resource old = cache.putIfAbsent(target, resourcesDir);
                if (old != null)
                    resourcesDir = old;
                else if (LOG.isDebugEnabled())
                    LOG.debug("{} META-INF/resources cache updated", target);
            }

            if (isEmptyResource(resourcesDir))
            {
                return;
            }
        }

        //add it to the meta inf resources for this context
        Set<Resource> dirs = (Set<Resource>)context.getAttribute(METAINF_RESOURCES);
        if (dirs == null)
        {
            dirs = new HashSet<Resource>();
            context.setAttribute(METAINF_RESOURCES, dirs);
        }
        if (LOG.isDebugEnabled())
            LOG.debug("{} added to context", resourcesDir);

        dirs.add(resourcesDir);
    }

    private static boolean isEmptyResource(Resource resourcesDir)
    {
        return !resourcesDir.exists() || !resourcesDir.isDirectory();
    }

    /**
     * Scan for META-INF/web-fragment.xml file in the given jar.
     *
     * @param context the context for the scan
     * @param jar the jar resource to scan for fragements in
     * @param cache the resource cache
     * @throws Exception if unable to scan for fragments
     */
    public void scanForFragment(WebAppContext context, Resource jar, ConcurrentHashMap<Resource, Resource> cache)
        throws Exception
    {
        Resource webFrag = null;
        if (cache != null && cache.containsKey(jar))
        {
            webFrag = cache.get(jar);
            if (isEmptyFragment(webFrag))
            {
                if (LOG.isDebugEnabled())
                    LOG.debug("{} cached as containing no META-INF/web-fragment.xml", jar);
                return;
            }
            else if (LOG.isDebugEnabled())
                LOG.debug("{} META-INF/web-fragment.xml found in cache ", jar);
        }
        else
        {
            //not using caches or not in the cache so check for the web-fragment.xml
            if (LOG.isDebugEnabled())
                LOG.debug("{} META-INF/web-fragment.xml checked", jar);
            if (jar.isDirectory())
            {
                webFrag = Resource.newResource(jar.getPath().resolve("META-INF/web-fragment.xml"));
            }
            else
            {
                URI uri = jar.getURI();
                webFrag = Resource.newResource(URIUtil.uriJarPrefix(uri, "!/META-INF/web-fragment.xml"));
            }

            if (cache != null)
            {
                //web-fragment.xml doesn't exist: put token in cache to signal we've seen the jar               
                Resource old = cache.putIfAbsent(jar, webFrag);
                if (old != null)
                    webFrag = old;
                else if (LOG.isDebugEnabled())
                    LOG.debug("{} META-INF/web-fragment.xml cache updated", jar);
            }

            if (isEmptyFragment(webFrag))
                return;
        }

        Map<Resource, Resource> fragments = (Map<Resource, Resource>)context.getAttribute(METAINF_FRAGMENTS);
        if (fragments == null)
        {
            fragments = new HashMap<Resource, Resource>();
            context.setAttribute(METAINF_FRAGMENTS, fragments);
        }
        fragments.put(jar, webFrag);
        if (LOG.isDebugEnabled())
            LOG.debug("{} added to context", webFrag);
    }

    private static boolean isEmptyFragment(Resource webFrag)
    {
        return !webFrag.exists() || webFrag.isDirectory();
    }

    /**
     * Discover META-INF/*.tld files in the given jar
     *
     * @param context the context for the scan
     * @param jar the jar resources to scan tlds for
     * @param cache the resource cache
     * @throws Exception if unable to scan for tlds
     */
    public void scanForTlds(WebAppContext context, Resource jar, ConcurrentHashMap<Resource, Collection<URL>> cache)
        throws Exception
    {
        Collection<URL> tlds = null;

        if (cache != null && cache.containsKey(jar))
        {
            Collection<URL> tmp = cache.get(jar);
            if (tmp.isEmpty())
            {
                if (LOG.isDebugEnabled())
                    LOG.debug("{} cached as containing no tlds", jar);
                return;
            }
            else
            {
                tlds = tmp;
                if (LOG.isDebugEnabled())
                    LOG.debug("{} tlds found in cache ", jar);
            }
        }
        else
        {
            //not using caches or not in the cache so find all tlds
            tlds = new HashSet<>();
            if (jar.isDirectory())
            {
                tlds.addAll(getTlds(jar.getPath()));
            }
            else
            {
                URI uri = jar.getURI();
                tlds.addAll(getTlds(uri));
            }

            if (cache != null)
            {
                if (LOG.isDebugEnabled())
                    LOG.debug("{} tld cache updated", jar);
                Collection<URL> old = (Collection<URL>)cache.putIfAbsent(jar, tlds);
                if (old != null)
                    tlds = old;
            }

            if (tlds.isEmpty())
                return;
        }

        // TODO do we want to keep a collection of URLs or should that be changed to a collection of URIs?
        Collection<URL> metaInfTlds = (Collection<URL>)context.getAttribute(METAINF_TLDS);
        if (metaInfTlds == null)
        {
            metaInfTlds = new HashSet<URL>();
            context.setAttribute(METAINF_TLDS, metaInfTlds);
        }
        metaInfTlds.addAll(tlds);
        if (LOG.isDebugEnabled())
            LOG.debug("tlds added to context");
    }

    @Override
    public void postConfigure(WebAppContext context) throws Exception
    {
        context.setAttribute(METAINF_RESOURCES, null);

        context.setAttribute(METAINF_FRAGMENTS, null);

        context.setAttribute(METAINF_TLDS, null);
    }

    /**
     * Find all .tld files in all subdirs of the given dir.
     *
     * @param dir the directory to scan
     * @return the list of tlds found
     * @throws IOException if unable to scan the directory
     */
    public Collection<URL> getTlds(Path dir) throws IOException
    {
        if (dir == null || !Files.isDirectory(dir))
            return Collections.emptySet();

        Set<URL> tlds = new HashSet<>();

        try (Stream<Path> entries = Files.walk(dir)
            .filter(Files::isRegularFile)
            .filter(MetaInfConfiguration::isTldFile))
        {
            Iterator<Path> iter = entries.iterator();
            while (iter.hasNext())
            {
                Path entry = iter.next();
                tlds.add(entry.toUri().toURL());
            }
        }
        return tlds;
    }

    /**
     * Find all .tld files in the given jar.
     *
     * @param uri the uri to jar file
     * @return the collection of tlds as url references
     * @throws IOException if unable to scan the jar file
     */
    public Collection<URL> getTlds(URI uri) throws IOException
    {
        HashSet<URL> tlds = new HashSet<>();
<<<<<<< HEAD
        Resource resource = _resourceFactory.newResource(uriJarPrefix(uri, "!/"));
        try (Stream<Path> stream = Files.walk(resource.getPath()))
=======
        Resource.Mount mount = Resource.mount(URIUtil.uriJarPrefix(uri, "!/"));
        if (_mountedResources == null)
            _mountedResources = new ArrayList<>();
        _mountedResources.add(mount);
        try (Stream<Path> stream = Files.walk(mount.root().getPath()))
>>>>>>> caff1b03
        {
            Iterator<Path> it = stream
                .filter(MetaInfConfiguration::isTldFile)
                .iterator();
            while (it.hasNext())
            {
                Path entry = it.next();
                tlds.add(entry.toUri().toURL());
            }
        }
        return tlds;
    }

    private static boolean isTldFile(Path path)
    {
        if (!Files.isRegularFile(path))
            return false;
        if (path.getNameCount() < 2)
            return false;
        if (!path.getName(0).toString().equalsIgnoreCase("META-INF"))
            return false;
        String filename = path.getFileName().toString();
        return filename.toLowerCase(Locale.ENGLISH).endsWith(".tld");
    }

    protected List<Resource> findClassDirs(WebAppContext context)
        throws Exception
    {
        if (context == null)
            return null;

        List<Resource> classDirs = new ArrayList<Resource>();

        Resource webInfClasses = findWebInfClassesDir(context);
        if (webInfClasses != null)
            classDirs.add(webInfClasses);
        classDirs.addAll(findExtraClasspathDirs(context));

        return classDirs;
    }

    /**
     * Look for jars that should be treated as if they are in WEB-INF/lib
     *
     * @param context the context to find the jars in
     * @return the list of jar resources found within context
     * @throws Exception if unable to find the jars
     */
    protected List<Resource> findJars(WebAppContext context)
        throws Exception
    {
        List<Resource> jarResources = new ArrayList<Resource>();
        List<Resource> webInfLibJars = findWebInfLibJars(context);
        if (webInfLibJars != null)
            jarResources.addAll(webInfLibJars);
        List<Resource> extraClasspathJars = findExtraClasspathJars(context);
        if (extraClasspathJars != null)
            jarResources.addAll(extraClasspathJars);
        return jarResources;
    }

    /**
     * Look for jars in <code>WEB-INF/lib</code>
     *
     * @param context the context to find the lib jars in
     * @return the list of jars as {@link Resource}
     * @throws Exception if unable to scan for lib jars
     */
    protected List<Resource> findWebInfLibJars(WebAppContext context)
        throws Exception
    {
        Resource webInf = context.getWebInf();
        if (webInf == null || !webInf.exists())
            return null;

        List<Resource> jarResources = new ArrayList<Resource>();
        Resource webInfLib = webInf.resolve("/lib");
        if (webInfLib.exists() && webInfLib.isDirectory())
        {
            List<String> files = webInfLib.list();
            if (files != null)
            {
                files.sort(Comparator.naturalOrder());
            }
            for (int f = 0; files != null && f < files.size(); f++)
            {
                try
                {
                    Resource file = webInfLib.resolve(files.get(f));
                    String fnlc = file.getName().toLowerCase(Locale.ENGLISH);
                    int dot = fnlc.lastIndexOf('.');
                    String extension = (dot < 0 ? null : fnlc.substring(dot));
                    if (extension != null && (extension.equals(".jar") || extension.equals(".zip")))
                    {
                        jarResources.add(file);
                    }
                }
                catch (Exception ex)
                {
                    LOG.warn("Unable to load WEB-INF file {}", files.get(f), ex);
                }
            }
        }
        return jarResources;
    }

    /**
     * Get jars from WebAppContext.getExtraClasspath as resources
     *
     * @param context the context to find extra classpath jars in
     * @return the list of Resources with the extra classpath, or null if not found
     * @throws Exception if unable to resolve the extra classpath jars
     */
    protected List<Resource> findExtraClasspathJars(WebAppContext context)
        throws Exception
    {
        if (context == null || context.getExtraClasspath() == null)
            return null;

        return context.getExtraClasspath()
            .getResources()
            .stream()
            .filter(this::isFileSupported)
            .collect(Collectors.toList());
    }

    /**
     * Get <code>WEB-INF/classes</code> dir
     *
     * @param context the context to look for the <code>WEB-INF/classes</code> directory
     * @return the Resource for the <code>WEB-INF/classes</code> directory
     * @throws Exception if unable to find the <code>WEB-INF/classes</code> directory
     */
    protected Resource findWebInfClassesDir(WebAppContext context)
        throws Exception
    {
        if (context == null)
            return null;

        Resource webInf = context.getWebInf();

        // Find WEB-INF/classes
        if (webInf != null && webInf.isDirectory())
        {
            // Look for classes directory
            Resource classes = webInf.resolve("classes/");
            if (classes.exists())
                return classes;
        }
        return null;
    }

    /**
     * Get class dirs from WebAppContext.getExtraClasspath as resources
     *
     * @param context the context to look for extra classpaths in
     * @return the list of Resources to the extra classpath
     */
    protected List<Resource> findExtraClasspathDirs(WebAppContext context)
    {
        if (context == null || context.getExtraClasspath() == null)
            return List.of();

        return context.getExtraClasspath()
            .getResources()
            .stream()
            .filter(Resource::isDirectory)
            .collect(Collectors.toList());
    }

    private boolean isFileSupported(Resource resource)
    {
        return Resource.isArchive(resource.getURI());
    }
}<|MERGE_RESOLUTION|>--- conflicted
+++ resolved
@@ -175,20 +175,6 @@
         scanJars(context);
     }
 
-<<<<<<< HEAD
-=======
-    @Override
-    public void deconfigure(WebAppContext context) throws Exception
-    {
-        if (_mountedResources != null)
-        {
-            _mountedResources.forEach(IO::close);
-            _mountedResources.clear();
-        }
-        super.deconfigure(context);
-    }
-
->>>>>>> caff1b03
     /**
      * Find jars and directories that are on the container's classpath
      * and apply an optional filter. The filter is a pattern applied to the
@@ -478,26 +464,8 @@
             }
             else
             {
-<<<<<<< HEAD
                 //Resource represents a packed jar
-                resourcesDir = _resourceFactory.newResource(uriJarPrefix(target.getURI(), "!/META-INF/resources"));
-=======
-                // Resource represents a packed jar
-                URI uri = target.getURI();
-                URI jarBaseUri = URIUtil.uriJarPrefix(uri, "!/META-INF/resources");
-                Resource.Mount mount = Resource.mountIfNeeded(jarBaseUri);
-                if (mount != null)
-                {
-                    resourcesDir = mount.root();
-                    if (_mountedResources == null)
-                        _mountedResources = new ArrayList<>();
-                    _mountedResources.add(mount);
-                }
-                else
-                {
-                    resourcesDir = Resource.newResource(jarBaseUri);
-                }
->>>>>>> caff1b03
+                resourcesDir = _resourceFactory.newResource(URIUtil.uriJarPrefix(target.getURI(), "!/META-INF/resources"));
             }
 
             if (cache != null)
@@ -718,16 +686,8 @@
     public Collection<URL> getTlds(URI uri) throws IOException
     {
         HashSet<URL> tlds = new HashSet<>();
-<<<<<<< HEAD
-        Resource resource = _resourceFactory.newResource(uriJarPrefix(uri, "!/"));
+        Resource resource = _resourceFactory.newResource(URIUtil.uriJarPrefix(uri, "!/"));
         try (Stream<Path> stream = Files.walk(resource.getPath()))
-=======
-        Resource.Mount mount = Resource.mount(URIUtil.uriJarPrefix(uri, "!/"));
-        if (_mountedResources == null)
-            _mountedResources = new ArrayList<>();
-        _mountedResources.add(mount);
-        try (Stream<Path> stream = Files.walk(mount.root().getPath()))
->>>>>>> caff1b03
         {
             Iterator<Path> it = stream
                 .filter(MetaInfConfiguration::isTldFile)
