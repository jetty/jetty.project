//
// ========================================================================
// Copyright (c) 1995-2022 Mort Bay Consulting Pty Ltd and others.
//
// This program and the accompanying materials are made available under the
// terms of the Eclipse Public License v. 2.0 which is available at
// https://www.eclipse.org/legal/epl-2.0, or the Apache License, Version 2.0
// which is available at https://www.apache.org/licenses/LICENSE-2.0.
//
// SPDX-License-Identifier: EPL-2.0 OR Apache-2.0
// ========================================================================
//

package org.eclipse.jetty.ee10.webapp;

import java.io.File;
import java.io.IOException;
import java.net.JarURLConnection;
import java.net.URI;
import java.net.URISyntaxException;
import java.net.URL;
import java.net.URLClassLoader;
import java.nio.file.FileVisitResult;
import java.nio.file.Files;
import java.nio.file.Path;
import java.nio.file.SimpleFileVisitor;
import java.nio.file.attribute.BasicFileAttributes;
import java.util.ArrayList;
import java.util.Arrays;
import java.util.Collection;
import java.util.Collections;
import java.util.Comparator;
import java.util.Enumeration;
import java.util.HashMap;
import java.util.HashSet;
import java.util.List;
import java.util.Locale;
import java.util.Map;
import java.util.Set;
import java.util.concurrent.ConcurrentHashMap;
import java.util.jar.JarEntry;
import java.util.jar.JarFile;
import java.util.stream.Collectors;

<<<<<<< HEAD
=======
import org.eclipse.jetty.util.IO;
>>>>>>> ae77d14c
import org.eclipse.jetty.util.PatternMatcher;
import org.eclipse.jetty.util.StringUtil;
import org.eclipse.jetty.util.resource.EmptyResource;
import org.eclipse.jetty.util.resource.Resource;
import org.eclipse.jetty.util.resource.ResourceCollection;
import org.slf4j.Logger;
import org.slf4j.LoggerFactory;

/**
 * MetaInfConfiguration
 * <p>
 *
 * Scan META-INF of jars to find:
 * <ul>
 * <li>tlds</li>
 * <li>web-fragment.xml</li>
 * <li>resources</li>
 * </ul>
 *
 * The jars which are scanned are:
 * <ol>
 * <li>those from the container classpath whose pattern matched the WebInfConfiguration.CONTAINER_JAR_PATTERN</li>
 * <li>those from WEB-INF/lib</li>
 * </ol>
 */
public class MetaInfConfiguration extends AbstractConfiguration
{
    private static final Logger LOG = LoggerFactory.getLogger(MetaInfConfiguration.class);

    public static final String USE_CONTAINER_METAINF_CACHE = "org.eclipse.jetty.metainf.useCache";
    public static final boolean DEFAULT_USE_CONTAINER_METAINF_CACHE = true;
    public static final String CACHED_CONTAINER_TLDS = "org.eclipse.jetty.tlds.cache";
    public static final String CACHED_CONTAINER_FRAGMENTS = FragmentConfiguration.FRAGMENT_RESOURCES + ".cache";
    public static final String CACHED_CONTAINER_RESOURCES = "org.eclipse.jetty.resources.cache";
    public static final String METAINF_TLDS = "org.eclipse.jetty.tlds";
    public static final String METAINF_FRAGMENTS = FragmentConfiguration.FRAGMENT_RESOURCES;
    public static final String METAINF_RESOURCES = "org.eclipse.jetty.resources";
    public static final String CONTAINER_JAR_PATTERN = "org.eclipse.jetty.server.webapp.ContainerIncludeJarPattern";
    public static final String WEBINF_JAR_PATTERN = "org.eclipse.jetty.server.webapp.WebInfIncludeJarPattern";
    public static final List<String> __allScanTypes = (List<String>)Arrays.asList(METAINF_TLDS, METAINF_RESOURCES, METAINF_FRAGMENTS);

    /**
     * ContainerPathNameMatcher
     *
     * Matches names of jars on the container classpath
     * against a pattern. If no pattern is specified, no
     * jars match.
     */
    public class ContainerPathNameMatcher extends PatternMatcher
    {
        protected final WebAppContext _context;
        protected final String _pattern;

        public ContainerPathNameMatcher(WebAppContext context, String pattern)
        {
            if (context == null)
                throw new IllegalArgumentException("Context null");
            _context = context;
            _pattern = pattern;
        }

        public void match(List<URI> uris) throws Exception
        {
            if (uris == null)
                return;
            match(_pattern, uris.toArray(new URI[uris.size()]), false);
        }

        @Override
        public void matched(URI uri) throws Exception
        {
            _context.getMetaData().addContainerResource(Resource.newResource(uri));
        }
    }

    /**
     * WebAppPathNameMatcher
     *
     * Matches names of jars or dirs on the webapp classpath
     * against a pattern. If there is no pattern, all jars or dirs
     * will match.
     */
    public class WebAppPathNameMatcher extends PatternMatcher
    {
        protected final WebAppContext _context;
        protected final String _pattern;

        public WebAppPathNameMatcher(WebAppContext context, String pattern)
        {
            if (context == null)
                throw new IllegalArgumentException("Context null");
            _context = context;
            _pattern = pattern;
        }

        public void match(List<URI> uris)
            throws Exception
        {
            match(_pattern, uris.toArray(new URI[uris.size()]), true);
        }

        @Override
        public void matched(URI uri) throws Exception
        {
            _context.getMetaData().addWebInfResource(Resource.newResource(uri));
        }
    }

    /**
     * If set, to a list of URLs, these resources are added to the context
     * resource base as a resource collection.
     */
    public static final String RESOURCE_DIRS = "org.eclipse.jetty.resources";

    private List<Resource.Mount> _mountedResources;

    public MetaInfConfiguration()
    {
        addDependencies(WebXmlConfiguration.class);
    }

    @Override
    public void preConfigure(final WebAppContext context) throws Exception
    {
        //find container jars/modules and select which ones to scan
        findAndFilterContainerPaths(context);

        //find web-app jars and select which ones to scan
        findAndFilterWebAppPaths(context);

        //No pattern to appy to classes, just add to metadata
        context.getMetaData().setWebInfClassesResources(findClassDirs(context));

        scanJars(context);
    }

    @Override
    public void deconfigure(WebAppContext context) throws Exception
    {
        if (_mountedResources != null)
        {
            _mountedResources.forEach(IO::close);
        }
        super.deconfigure(context);
    }

    /**
     * Find jars and directories that are on the container's classpath
     * and apply an optional filter. The filter is a pattern applied to the
     * full jar or directory names. If there is no pattern, then no jar
     * or dir is considered to match.
     *
     * Those jars that do match will be later examined for META-INF
     * information and annotations.
     *
     * To find them, examine the classloaders in the hierarchy above the
     * webapp classloader that are URLClassLoaders. For jdk-9 we also
     * look at the java.class.path, and the jdk.module.path.
     *
     * @param context the WebAppContext being deployed
     */
    public void findAndFilterContainerPaths(final WebAppContext context) throws Exception
    {
        String pattern = (String)context.getAttribute(CONTAINER_JAR_PATTERN);
        if (LOG.isDebugEnabled())
            LOG.debug("{}={}", CONTAINER_JAR_PATTERN, pattern);
        if (StringUtil.isBlank(pattern))
            return; // TODO review if this short cut will allow later code simplifications

        // Apply an initial name filter to the jars to select which will be eventually
        // scanned for META-INF info and annotations. The filter is based on inclusion patterns.
        ContainerPathNameMatcher containerPathNameMatcher = new ContainerPathNameMatcher(context, pattern);
        List<URI> containerUris = getAllContainerJars(context);

        if (LOG.isDebugEnabled())
            LOG.debug("All container urls {}", containerUris);
        containerPathNameMatcher.match(containerUris);

        // When running on jvm 9 or above, we we won't be able to look at the application
        // classloader to extract urls, so we need to examine the classpath instead.
        String classPath = System.getProperty("java.class.path");
        if (classPath != null)
        {
            List<URI> cpUris = new ArrayList<>();
            String[] entries = classPath.split(File.pathSeparator);
            for (String entry : entries)
            {
                File f = new File(entry);
                cpUris.add(f.toURI());
            }
            if (LOG.isDebugEnabled())
                LOG.debug("Matching java.class.path {}", cpUris);
            containerPathNameMatcher.match(cpUris);
        }

        // We also need to examine the module path.
        // TODO need to consider the jdk.module.upgrade.path - how to resolve
        // which modules will be actually used. If its possible, it can
        // only be attempted in jetty-10 with jdk-9 specific apis.
        String modulePath = System.getProperty("jdk.module.path");
        if (modulePath != null)
        {
            List<URI> moduleUris = new ArrayList<>();
            String[] entries = modulePath.split(File.pathSeparator);
            for (String entry : entries)
            {
                File file = new File(entry);
                if (file.isDirectory())
                {
                    File[] files = file.listFiles();
                    if (files != null)
                    {
                        for (File f : files)
                        {
                            moduleUris.add(f.toURI());
                        }
                    }
                }
                else
                {
                    moduleUris.add(file.toURI());
                }
            }
            if (LOG.isDebugEnabled())
                LOG.debug("Matching jdk.module.path {}", moduleUris);
            containerPathNameMatcher.match(moduleUris);
        }

        if (LOG.isDebugEnabled())
            LOG.debug("Container paths selected:{}", context.getMetaData().getContainerResources());
    }

    /**
     * Finds the jars that are either physically or virtually in
     * WEB-INF/lib, and applies an optional filter to their full
     * pathnames.
     *
     * The filter selects which jars will later be examined for META-INF
     * information and annotations. If there is no pattern, then
     * all jars are considered selected.
     *
     * @param context the WebAppContext being deployed
     */
    public void findAndFilterWebAppPaths(WebAppContext context)
        throws Exception
    {
        //Apply filter to WEB-INF/lib jars
        String pattern = (String)context.getAttribute(WEBINF_JAR_PATTERN);
        WebAppPathNameMatcher matcher = new WebAppPathNameMatcher(context, pattern);

        List<Resource> jars = findJars(context);
        if (LOG.isDebugEnabled())
            LOG.debug("webapp {}={} jars {}", WEBINF_JAR_PATTERN, pattern, jars);

        //Convert to uris for matching
        if (jars != null)
        {
            List<URI> uris = new ArrayList<>();
            int i = 0;
            for (Resource r : jars)
            {
                uris.add(r.getURI());
            }
            matcher.match(uris);
        }
    }

    protected List<URI> getAllContainerJars(final WebAppContext context) throws URISyntaxException
    {
        List<URI> uris = new ArrayList<>();
        ClassLoader loader = MetaInfConfiguration.class.getClassLoader();
        while (loader != null)
        {
            if (loader instanceof URLClassLoader)
            {
                URL[] urls = ((URLClassLoader)loader).getURLs();
                if (urls != null)
                {
                    for (URL url : urls)
                        uris.add(new URI(url.toString().replaceAll(" ", "%20")));
                }
            }
            loader = loader.getParent();
        }

        return uris;
    }

    @Override
    public void configure(WebAppContext context) throws Exception
    {
        // Look for extra resource
        @SuppressWarnings("unchecked")
        Set<Resource> resources = (Set<Resource>)context.getAttribute(RESOURCE_DIRS);
        if (resources != null && !resources.isEmpty())
        {
            Resource[] collection = new Resource[resources.size() + 1];
            int i = 0;
            collection[i++] = context.getResourceBase();
            for (Resource resource : resources)
            {
                collection[i++] = resource;
            }
            context.setBaseResource(new ResourceCollection(collection));
        }
    }

    protected void scanJars(WebAppContext context) throws Exception
    {
        boolean useContainerCache = DEFAULT_USE_CONTAINER_METAINF_CACHE;
        if (context.getServer() != null)
        {
            Boolean attr = (Boolean)context.getServer().getAttribute(USE_CONTAINER_METAINF_CACHE);
            if (attr != null)
                useContainerCache = attr.booleanValue();
        }

        if (LOG.isDebugEnabled())
            LOG.debug("{} = {}", USE_CONTAINER_METAINF_CACHE, useContainerCache);

        //pre-emptively create empty lists for tlds, fragments and resources as context attributes
        //this signals that this class has been called. This differentiates the case where this class
        //has been called but finds no META-INF data from the case where this class was never called
        if (context.getAttribute(METAINF_TLDS) == null)
            context.setAttribute(METAINF_TLDS, new HashSet<URL>());
        if (context.getAttribute(METAINF_RESOURCES) == null)
            context.setAttribute(METAINF_RESOURCES, new HashSet<Resource>());
        if (context.getAttribute(METAINF_FRAGMENTS) == null)
            context.setAttribute(METAINF_FRAGMENTS, new HashMap<Resource, Resource>());

        //always scan everything from the container's classpath
        scanJars(context, context.getMetaData().getContainerResources(), useContainerCache, __allScanTypes);
        //only look for fragments if web.xml is not metadata complete, or it version 3.0 or greater
        List<String> scanTypes = new ArrayList<>(__allScanTypes);
        if (context.getMetaData().isMetaDataComplete() || (context.getServletContext().getEffectiveMajorVersion() < 3) && !context.isConfigurationDiscovered())
            scanTypes.remove(METAINF_FRAGMENTS);
        scanJars(context, context.getMetaData().getWebInfResources(false), false, scanTypes);
    }

    /**
     * For backwards compatibility. This method will always scan for all types of data.
     *
     * @param context the context for the scan
     * @param jars the jars to scan
     * @param useCaches if true, the scanned info is cached
     * @throws Exception if unable to scan the jars
     */
    public void scanJars(final WebAppContext context, Collection<Resource> jars, boolean useCaches)
        throws Exception
    {
        scanJars(context, jars, useCaches, __allScanTypes);
    }

    /**
     * Look into the jars to discover info in META-INF. If useCaches == true, then we will
     * cache the info discovered indexed by the jar in which it was discovered: this speeds
     * up subsequent context deployments.
     *
     * @param context the context for the scan
     * @param jars the jars resources to scan
     * @param useCaches if true, cache the info discovered
     * @param scanTypes the type of things to look for in the jars
     * @throws Exception if unable to scan the jars
     */
    public void scanJars(final WebAppContext context, Collection<Resource> jars, boolean useCaches, List<String> scanTypes)
        throws Exception
    {
        ConcurrentHashMap<Resource, Resource> metaInfResourceCache = null;
        ConcurrentHashMap<Resource, Resource> metaInfFragmentCache = null;
        ConcurrentHashMap<Resource, Collection<URL>> metaInfTldCache = null;
        if (useCaches)
        {
            metaInfResourceCache = (ConcurrentHashMap<Resource, Resource>)context.getServer().getAttribute(CACHED_CONTAINER_RESOURCES);
            if (metaInfResourceCache == null)
            {
                metaInfResourceCache = new ConcurrentHashMap<Resource, Resource>();
                context.getServer().setAttribute(CACHED_CONTAINER_RESOURCES, metaInfResourceCache);
            }
            metaInfFragmentCache = (ConcurrentHashMap<Resource, Resource>)context.getServer().getAttribute(CACHED_CONTAINER_FRAGMENTS);
            if (metaInfFragmentCache == null)
            {
                metaInfFragmentCache = new ConcurrentHashMap<Resource, Resource>();
                context.getServer().setAttribute(CACHED_CONTAINER_FRAGMENTS, metaInfFragmentCache);
            }
            metaInfTldCache = (ConcurrentHashMap<Resource, Collection<URL>>)context.getServer().getAttribute(CACHED_CONTAINER_TLDS);
            if (metaInfTldCache == null)
            {
                metaInfTldCache = new ConcurrentHashMap<Resource, Collection<URL>>();
                context.getServer().setAttribute(CACHED_CONTAINER_TLDS, metaInfTldCache);
            }
        }

        //Scan jars for META-INF information
        if (jars != null)
        {
            for (Resource r : jars)
            {
                if (scanTypes.contains(METAINF_RESOURCES))
                    scanForResources(context, r, metaInfResourceCache);
                if (scanTypes.contains(METAINF_FRAGMENTS))
                    scanForFragment(context, r, metaInfFragmentCache);
                if (scanTypes.contains(METAINF_TLDS))
                    scanForTlds(context, r, metaInfTldCache);
            }
        }
    }

    /**
     * Scan for META-INF/resources dir in the given jar.
     *
     * @param context the context for the scan
     * @param target the target resource to scan for
     * @param cache the resource cache
     * @throws Exception if unable to scan for resources
     */
    public void scanForResources(WebAppContext context, Resource target, ConcurrentHashMap<Resource, Resource> cache)
        throws Exception
    {
        Resource resourcesDir = null;
        if (cache != null && cache.containsKey(target))
        {
            resourcesDir = cache.get(target);
            if (resourcesDir == EmptyResource.INSTANCE)
            {
                if (LOG.isDebugEnabled())
                    LOG.debug("{} cached as containing no META-INF/resources", target);
                return;
            }
            else if (LOG.isDebugEnabled())
                LOG.debug("{} META-INF/resources found in cache ", target);
        }
        else
        {
            //not using caches or not in the cache so check for the resources dir
            if (LOG.isDebugEnabled())
                LOG.debug("{} META-INF/resources checked", target);
            if (target.isDirectory())
            {
                //TODO think  how to handle an unpacked jar file (eg for osgi)
                resourcesDir = target.resolve("/META-INF/resources");
            }
            else
            {
                //Resource represents a packed jar
                URI uri = target.getURI();
                Resource.Mount mount = Resource.mount(uriJarPrefix(uri, "!/META-INF/resources"));
                resourcesDir = mount.root();
<<<<<<< HEAD
=======
                if (_mountedResources == null)
                    _mountedResources = new ArrayList<>();
                _mountedResources.add(mount);
>>>>>>> ae77d14c
            }

            if (!resourcesDir.exists() || !resourcesDir.isDirectory())
            {
                resourcesDir = EmptyResource.INSTANCE;
            }

            if (cache != null)
            {
                Resource old = cache.putIfAbsent(target, resourcesDir);
                if (old != null)
                    resourcesDir = old;
                else if (LOG.isDebugEnabled())
                    LOG.debug("{} META-INF/resources cache updated", target);
            }

            if (resourcesDir == EmptyResource.INSTANCE)
            {
                return;
            }
        }

        //add it to the meta inf resources for this context
        Set<Resource> dirs = (Set<Resource>)context.getAttribute(METAINF_RESOURCES);
        if (dirs == null)
        {
            dirs = new HashSet<Resource>();
            context.setAttribute(METAINF_RESOURCES, dirs);
        }
        if (LOG.isDebugEnabled())
            LOG.debug("{} added to context", resourcesDir);

        dirs.add(resourcesDir);
    }

    /**
     * Scan for META-INF/web-fragment.xml file in the given jar.
     *
     * @param context the context for the scan
     * @param jar the jar resource to scan for fragements in
     * @param cache the resource cache
     * @throws Exception if unable to scan for fragments
     */
    public void scanForFragment(WebAppContext context, Resource jar, ConcurrentHashMap<Resource, Resource> cache)
        throws Exception
    {
        Resource webFrag = null;
        if (cache != null && cache.containsKey(jar))
        {
            webFrag = cache.get(jar);
            if (webFrag == EmptyResource.INSTANCE)
            {
                if (LOG.isDebugEnabled())
                    LOG.debug("{} cached as containing no META-INF/web-fragment.xml", jar);
                return;
            }
            else if (LOG.isDebugEnabled())
                LOG.debug("{} META-INF/web-fragment.xml found in cache ", jar);
        }
        else
        {
            //not using caches or not in the cache so check for the web-fragment.xml
            if (LOG.isDebugEnabled())
                LOG.debug("{} META-INF/web-fragment.xml checked", jar);
            if (jar.isDirectory())
            {
                webFrag = Resource.newResource(jar.getPath().resolve("META-INF/web-fragment.xml"));
            }
            else
            {
                URI uri = jar.getURI();
                webFrag = Resource.newResource(uriJarPrefix(uri, "!/META-INF/web-fragment.xml"));
            }
            if (!webFrag.exists() || webFrag.isDirectory())
            {
                webFrag = EmptyResource.INSTANCE;
            }

            if (cache != null)
            {
                //web-fragment.xml doesn't exist: put token in cache to signal we've seen the jar               
                Resource old = cache.putIfAbsent(jar, webFrag);
                if (old != null)
                    webFrag = old;
                else if (LOG.isDebugEnabled())
                    LOG.debug("{} META-INF/web-fragment.xml cache updated", jar);
            }

            if (webFrag == EmptyResource.INSTANCE)
                return;
        }

        Map<Resource, Resource> fragments = (Map<Resource, Resource>)context.getAttribute(METAINF_FRAGMENTS);
        if (fragments == null)
        {
            fragments = new HashMap<Resource, Resource>();
            context.setAttribute(METAINF_FRAGMENTS, fragments);
        }
        fragments.put(jar, webFrag);
        if (LOG.isDebugEnabled())
            LOG.debug("{} added to context", webFrag);
    }

    /**
     * Discover META-INF/*.tld files in the given jar
     *
     * @param context the context for the scan
     * @param jar the jar resources to scan tlds for
     * @param cache the resource cache
     * @throws Exception if unable to scan for tlds
     */
    public void scanForTlds(WebAppContext context, Resource jar, ConcurrentHashMap<Resource, Collection<URL>> cache)
        throws Exception
    {
        Collection<URL> tlds = null;

        if (cache != null && cache.containsKey(jar))
        {
            Collection<URL> tmp = cache.get(jar);
            if (tmp.isEmpty())
            {
                if (LOG.isDebugEnabled())
                    LOG.debug("{} cached as containing no tlds", jar);
                return;
            }
            else
            {
                tlds = tmp;
                if (LOG.isDebugEnabled())
                    LOG.debug("{} tlds found in cache ", jar);
            }
        }
        else
        {
            //not using caches or not in the cache so find all tlds
            tlds = new HashSet<>();
            if (jar.isDirectory())
            {
                tlds.addAll(getTlds(jar.getPath()));
            }
            else
            {
                URI uri = jar.getURI();
                tlds.addAll(getTlds(uri));
            }

            if (cache != null)
            {
                if (LOG.isDebugEnabled())
                    LOG.debug("{} tld cache updated", jar);
                Collection<URL> old = (Collection<URL>)cache.putIfAbsent(jar, tlds);
                if (old != null)
                    tlds = old;
            }

            if (tlds.isEmpty())
                return;
        }

        // TODO do we want to keep a collection of URLs or should that be changed to a collection of URIs?
        Collection<URL> metaInfTlds = (Collection<URL>)context.getAttribute(METAINF_TLDS);
        if (metaInfTlds == null)
        {
            metaInfTlds = new HashSet<URL>();
            context.setAttribute(METAINF_TLDS, metaInfTlds);
        }
        metaInfTlds.addAll(tlds);
        if (LOG.isDebugEnabled())
            LOG.debug("tlds added to context");
    }

    @Override
    public void postConfigure(WebAppContext context) throws Exception
    {
        context.setAttribute(METAINF_RESOURCES, null);

        context.setAttribute(METAINF_FRAGMENTS, null);

        context.setAttribute(METAINF_TLDS, null);
    }

    /**
     * Find all .tld files in all subdirs of the given dir.
     *
     * @param dir the directory to scan
     * @return the list of tlds found
     * @throws IOException if unable to scan the directory
     */
    public Collection<URL> getTlds(Path dir) throws IOException
    {
        if (dir == null || !Files.isDirectory(dir))
            return Collections.emptySet();

        HashSet<URL> tlds = new HashSet<>();

<<<<<<< HEAD
=======
        final Path rootDir = dir;
>>>>>>> ae77d14c
        Files.walkFileTree(dir, new SimpleFileVisitor<>()
        {
            @Override
            public FileVisitResult preVisitDirectory(Path dir, BasicFileAttributes attrs) throws IOException
            {
<<<<<<< HEAD
                tlds.addAll(getTlds(dir));
=======
                if (!Files.isSameFile(rootDir, dir))
                    tlds.addAll(getTlds(dir));
>>>>>>> ae77d14c
                return FileVisitResult.SKIP_SUBTREE;
            }

            @Override
            public FileVisitResult visitFile(Path f, BasicFileAttributes attrs) throws IOException
            {
                String name = f.normalize().toString();
                if (name.contains("META-INF") && name.endsWith(".tld"))
                    tlds.add(f.toUri().toURL());
                return FileVisitResult.CONTINUE;
            }
        });
        return tlds;
    }

    /**
     * Find all .tld files in the given jar.
     *
     * @param uri the uri to jar file
     * @return the collection of tlds as url references
     * @throws IOException if unable to scan the jar file
     */
    public Collection<URL> getTlds(URI uri) throws IOException
    {
        HashSet<URL> tlds = new HashSet<URL>();

        URI jarUri = uriJarPrefix(uri, "!/");
        URL url = jarUri.toURL();
        JarURLConnection jarConn = (JarURLConnection)url.openConnection();
        jarConn.setUseCaches(Resource.getDefaultUseCaches());
        JarFile jarFile = jarConn.getJarFile();
        Enumeration<JarEntry> entries = jarFile.entries();
        while (entries.hasMoreElements())
        {
            JarEntry e = entries.nextElement();
            String name = e.getName();
            if (name.startsWith("META-INF") && name.endsWith(".tld"))
            {
                tlds.add(new URL(jarUri + name));
            }
        }
        if (!Resource.getDefaultUseCaches())
            jarFile.close();
        return tlds;
    }

    protected List<Resource> findClassDirs(WebAppContext context)
        throws Exception
    {
        if (context == null)
            return null;

        List<Resource> classDirs = new ArrayList<Resource>();

        Resource webInfClasses = findWebInfClassesDir(context);
        if (webInfClasses != null)
            classDirs.add(webInfClasses);
        List<Resource> extraClassDirs = findExtraClasspathDirs(context);
        if (extraClassDirs != null)
            classDirs.addAll(extraClassDirs);

        return classDirs;
    }

    /**
     * Look for jars that should be treated as if they are in WEB-INF/lib
     *
     * @param context the context to find the jars in
     * @return the list of jar resources found within context
     * @throws Exception if unable to find the jars
     */
    protected List<Resource> findJars(WebAppContext context)
        throws Exception
    {
        List<Resource> jarResources = new ArrayList<Resource>();
        List<Resource> webInfLibJars = findWebInfLibJars(context);
        if (webInfLibJars != null)
            jarResources.addAll(webInfLibJars);
        List<Resource> extraClasspathJars = findExtraClasspathJars(context);
        if (extraClasspathJars != null)
            jarResources.addAll(extraClasspathJars);
        return jarResources;
    }

    /**
     * Look for jars in <code>WEB-INF/lib</code>
     *
     * @param context the context to find the lib jars in
     * @return the list of jars as {@link Resource}
     * @throws Exception if unable to scan for lib jars
     */
    protected List<Resource> findWebInfLibJars(WebAppContext context)
        throws Exception
    {
        Resource webInf = context.getWebInf();
        if (webInf == null || !webInf.exists())
            return null;

        List<Resource> jarResources = new ArrayList<Resource>();
        Resource webInfLib = webInf.resolve("/lib");
        if (webInfLib.exists() && webInfLib.isDirectory())
        {
            List<String> files = webInfLib.list();
            if (files != null)
            {
                files.sort(Comparator.naturalOrder());
            }
            for (int f = 0; files != null && f < files.size(); f++)
            {
                try
                {
                    Resource file = webInfLib.resolve(files.get(f));
                    String fnlc = file.getName().toLowerCase(Locale.ENGLISH);
                    int dot = fnlc.lastIndexOf('.');
                    String extension = (dot < 0 ? null : fnlc.substring(dot));
                    if (extension != null && (extension.equals(".jar") || extension.equals(".zip")))
                    {
                        jarResources.add(file);
                    }
                }
                catch (Exception ex)
                {
                    LOG.warn("Unable to load WEB-INF file {}", files.get(f), ex);
                }
            }
        }
        return jarResources;
    }

    /**
     * Get jars from WebAppContext.getExtraClasspath as resources
     *
     * @param context the context to find extra classpath jars in
     * @return the list of Resources with the extra classpath, or null if not found
     * @throws Exception if unable to resolve the extra classpath jars
     */
    protected List<Resource> findExtraClasspathJars(WebAppContext context)
        throws Exception
    {
        if (context == null || context.getExtraClasspath() == null)
            return null;

        return context.getExtraClasspath()
            .stream()
            .filter(this::isFileSupported)
            .collect(Collectors.toList());
    }

    /**
     * Get <code>WEB-INF/classes</code> dir
     *
     * @param context the context to look for the <code>WEB-INF/classes</code> directory
     * @return the Resource for the <code>WEB-INF/classes</code> directory
     * @throws Exception if unable to find the <code>WEB-INF/classes</code> directory
     */
    protected Resource findWebInfClassesDir(WebAppContext context)
        throws Exception
    {
        if (context == null)
            return null;

        Resource webInf = context.getWebInf();

        // Find WEB-INF/classes
        if (webInf != null && webInf.isDirectory())
        {
            // Look for classes directory
            Resource classes = webInf.resolve("classes/");
            if (classes.exists())
                return classes;
        }
        return null;
    }

    /**
     * Get class dirs from WebAppContext.getExtraClasspath as resources
     *
     * @param context the context to look for extra classpaths in
     * @return the list of Resources to the extra classpath
     * @throws Exception if unable to resolve the extra classpath resources
     */
    protected List<Resource> findExtraClasspathDirs(WebAppContext context)
        throws Exception
    {
        if (context == null || context.getExtraClasspath() == null)
            return null;

        return context.getExtraClasspath()
            .stream()
            .filter(Resource::isDirectory)
            .collect(Collectors.toList());
    }

    private URI uriJarPrefix(URI uri, String suffix)
    {
        String uriString = uri.toString();
        if (uriString.startsWith("jar:"))
        {
            return URI.create(uriString + suffix);
        }
        else
        {
            return URI.create("jar:" + uriString + suffix);
        }
    }

    private boolean isFileSupported(Resource resource)
    {
        try
        {
            if (resource.isDirectory())
                return false;

            if (resource.getPath() == null)
                return false;
        }
        catch (Throwable t)
        {
            if (LOG.isDebugEnabled())
                LOG.debug("Bad Resource reference: {}", resource, t);
            return false;
        }

        String filenameLowercase = resource.getName().toLowerCase(Locale.ENGLISH);
        int dot = filenameLowercase.lastIndexOf('.');
        String extension = (dot < 0 ? null : filenameLowercase.substring(dot));
        return (extension != null && (extension.equals(".jar") || extension.equals(".zip")));
    }
}<|MERGE_RESOLUTION|>--- conflicted
+++ resolved
@@ -42,10 +42,7 @@
 import java.util.jar.JarFile;
 import java.util.stream.Collectors;
 
-<<<<<<< HEAD
-=======
 import org.eclipse.jetty.util.IO;
->>>>>>> ae77d14c
 import org.eclipse.jetty.util.PatternMatcher;
 import org.eclipse.jetty.util.StringUtil;
 import org.eclipse.jetty.util.resource.EmptyResource;
@@ -493,12 +490,9 @@
                 URI uri = target.getURI();
                 Resource.Mount mount = Resource.mount(uriJarPrefix(uri, "!/META-INF/resources"));
                 resourcesDir = mount.root();
-<<<<<<< HEAD
-=======
                 if (_mountedResources == null)
                     _mountedResources = new ArrayList<>();
                 _mountedResources.add(mount);
->>>>>>> ae77d14c
             }
 
             if (!resourcesDir.exists() || !resourcesDir.isDirectory())
@@ -694,21 +688,14 @@
 
         HashSet<URL> tlds = new HashSet<>();
 
-<<<<<<< HEAD
-=======
         final Path rootDir = dir;
->>>>>>> ae77d14c
         Files.walkFileTree(dir, new SimpleFileVisitor<>()
         {
             @Override
             public FileVisitResult preVisitDirectory(Path dir, BasicFileAttributes attrs) throws IOException
             {
-<<<<<<< HEAD
-                tlds.addAll(getTlds(dir));
-=======
                 if (!Files.isSameFile(rootDir, dir))
                     tlds.addAll(getTlds(dir));
->>>>>>> ae77d14c
                 return FileVisitResult.SKIP_SUBTREE;
             }
 
