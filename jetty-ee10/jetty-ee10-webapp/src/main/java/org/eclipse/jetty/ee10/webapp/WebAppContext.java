--- conflicted
+++ resolved
@@ -1227,10 +1227,6 @@
     @Override
     protected void stopContext() throws Exception
     {
-<<<<<<< HEAD
-=======
-        stopWebapp();
->>>>>>> 6529fb24
         try
         {
             for (int i = _configurations.size(); i-- > 0; )
@@ -1254,7 +1250,7 @@
 
             _unavailableException = null;
         }
-        super.stopContext();
+        stopWebapp();
     }
 
     /**
