--- conflicted
+++ resolved
@@ -154,11 +154,7 @@
             return;
         }
 
-<<<<<<< HEAD
-        makeTempDirectory(context.getServer().getTempDirectory(), context);
-=======
         makeTempDirectory(context.getServer().getContext().getTempDirectory(), context);
->>>>>>> 94991c60
     }
 
     public void makeTempDirectory(File parent, WebAppContext context)
