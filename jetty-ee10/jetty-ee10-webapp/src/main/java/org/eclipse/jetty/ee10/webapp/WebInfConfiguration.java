--- conflicted
+++ resolved
@@ -297,17 +297,10 @@
             {
                 URI realURI = webApp.getRealURI();
                 if (LOG.isDebugEnabled())
-<<<<<<< HEAD
-                    LOG.debug("{} anti-aliased to {}", webApp, targetURI);
-                Resource targetWebApp = context.newResource(targetURI);
-                if (Resources.exists(targetWebApp))
-                    webApp = targetWebApp;
-=======
                     LOG.debug("{} anti-aliased to {}", webApp, realURI);
                 Resource realWebApp = context.newResource(realURI);
-                if (realWebApp != null && realWebApp.exists())
+                if (Resources.exists(realWebApp))
                     webApp = realWebApp;
->>>>>>> 9061348e
             }
 
             if (LOG.isDebugEnabled())
