--- conflicted
+++ resolved
@@ -51,7 +51,7 @@
         if (defaultsDescriptor != null && defaultsDescriptor.length() > 0)
         {
             Resource dftResource = context.getResourceFactory().newSystemResource(defaultsDescriptor);
-            if (dftResource == null)
+            if (Resources.missing(dftResource))
             {
                 String pkg = WebXmlConfiguration.class.getPackageName().replace(".", "/") + "/";
                 if (defaultsDescriptor.startsWith(pkg))
@@ -63,14 +63,10 @@
                         dftResource = context.getResourceFactory().newResource(uri);
                     }
                 }
-                if (dftResource == null)
+                if (Resources.missing(dftResource))
                     dftResource = context.newResource(defaultsDescriptor);
             }
-<<<<<<< HEAD
-            if (dftResource != null)
-=======
-            if (dftResource != null && dftResource.exists() && !dftResource.isDirectory())
->>>>>>> 586d0fd0
+            if (Resources.isReadable(dftResource))
                 context.getMetaData().setDefaultsDescriptor(new DefaultsDescriptor(dftResource));
         }
 
@@ -89,13 +85,9 @@
             if (overrideDescriptor != null && overrideDescriptor.length() > 0)
             {
                 Resource orideResource = context.getResourceFactory().newSystemResource(overrideDescriptor);
-                if (orideResource == null)
+                if (Resources.missing(orideResource))
                     orideResource = context.newResource(overrideDescriptor);
-<<<<<<< HEAD
-                if (orideResource != null)
-=======
-                if (orideResource != null && orideResource.exists() && !orideResource.isDirectory())
->>>>>>> 586d0fd0
+                if (Resources.isReadable(orideResource))
                     context.getMetaData().addOverrideDescriptor(new OverrideDescriptor(orideResource));
             }
         }
