--- conflicted
+++ resolved
@@ -20,19 +20,6 @@
 import jakarta.servlet.http.HttpServletRequest;
 import jakarta.servlet.http.MappingMatch;
 import org.eclipse.jetty.server.Context;
-<<<<<<< HEAD
-import org.eclipse.jetty.server.Request;
-import org.eclipse.jetty.server.ResourceService;
-import org.eclipse.jetty.server.Response;
-import org.eclipse.jetty.server.Server;
-import org.eclipse.jetty.server.handler.ContextHandler;
-import org.eclipse.jetty.server.handler.ErrorHandler;
-import org.eclipse.jetty.util.Blocker;
-import org.eclipse.jetty.util.Callback;
-import org.eclipse.jetty.util.ExceptionUtil;
-import org.eclipse.jetty.util.StringUtil;
-=======
->>>>>>> 9fb8929e
 import org.eclipse.jetty.util.URIUtil;
 import org.slf4j.Logger;
 import org.slf4j.LoggerFactory;
@@ -81,216 +68,7 @@
     }
 
     @Override
-<<<<<<< HEAD
-    protected void doTrace(HttpServletRequest req, HttpServletResponse resp) throws ServletException, IOException
-    {
-        // Always return 405: Method Not Allowed for DefaultServlet
-        resp.sendError(HttpServletResponse.SC_METHOD_NOT_ALLOWED);
-    }
-
-    @Override
-    protected void doOptions(HttpServletRequest req, HttpServletResponse resp) throws ServletException, IOException
-    {
-        // override to eliminate TRACE that the default HttpServlet impl adds
-        resp.setHeader("Allow", "GET, HEAD, OPTIONS");
-    }
-
-    private class ServletResourceService extends ResourceService implements ResourceService.WelcomeFactory
-    {
-        private final ServletContextHandler _servletContextHandler;
-
-        private ServletResourceService(ServletContextHandler servletContextHandler)
-        {
-            _servletContextHandler = servletContextHandler;
-        }
-
-        @Override
-        public String getWelcomeTarget(HttpContent content, Request coreRequest)
-        {
-            String[] welcomes = _servletContextHandler.getWelcomeFiles();
-            if (welcomes == null)
-                return null;
-            String pathInContext = Request.getPathInContext(coreRequest);
-            String welcomeTarget = null;
-            Resource base = content.getResource();
-            if (Resources.isReadableDirectory(base))
-            {
-                for (String welcome : welcomes)
-                {
-                    String welcomeInContext = URIUtil.addPaths(pathInContext, welcome);
-
-                    // If the welcome resource is a file, it has
-                    // precedence over resources served by Servlets.
-                    Resource welcomePath = content.getResource().resolve(welcome);
-                    if (Resources.isReadableFile(welcomePath))
-                        return welcomeInContext;
-
-                    // Check whether a Servlet may serve the welcome resource.
-                    if (_welcomeServletMode != WelcomeServletMode.NONE && welcomeTarget == null)
-                    {
-                        if (!isDefaultMapping(getServletRequest(coreRequest)) && !isIncluded(getServletRequest(coreRequest)))
-                            welcomeTarget = URIUtil.addPaths(getServletRequest(coreRequest).getPathInfo(), welcome);
-
-                        ServletHandler.MappedServlet entry = _servletContextHandler.getServletHandler().getMappedServlet(welcomeInContext);
-                        // Is there a different Servlet that may serve the welcome resource?
-                        if (entry != null && entry.getServletHolder().getServletInstance() != DefaultServlet.this)
-                        {
-                            if (_welcomeServletMode == WelcomeServletMode.MATCH || entry.getPathSpec().getDeclaration().equals(welcomeInContext))
-                            {
-                                welcomeTarget = welcomeInContext;
-                                // Do not break the loop, because we want to try other welcome resources
-                                // that may be files and take precedence over Servlet welcome resources.
-                            }
-                        }
-                    }
-                }
-            }
-            return welcomeTarget;
-        }
-
-        @Override
-        protected void serveWelcome(Request request, Response response, Callback callback, String welcomeTarget) throws IOException
-        {
-            HttpServletRequest servletRequest = getServletRequest(request);
-            HttpServletResponse servletResponse = getServletResponse(response);
-
-            boolean included = isIncluded(servletRequest);
-
-            RequestDispatcher dispatcher = servletRequest.getServletContext().getRequestDispatcher(welcomeTarget);
-            if (dispatcher == null)
-            {
-                // We know that the welcome target exists and can be served.
-                Response.writeError(request, response, callback, HttpStatus.INTERNAL_SERVER_ERROR_500);
-                return;
-            }
-
-            try
-            {
-                if (included)
-                {
-                    dispatcher.include(servletRequest, servletResponse);
-                }
-                else
-                {
-                    servletRequest.setAttribute("org.eclipse.jetty.server.welcome", welcomeTarget);
-                    dispatcher.forward(servletRequest, servletResponse);
-                }
-                callback.succeeded();
-            }
-            catch (ServletException e)
-            {
-                callback.failed(e);
-            }
-        }
-
-        @Override
-        protected void rehandleWelcome(Request request, Response response, Callback callback, String welcomeTarget) throws IOException
-        {
-            serveWelcome(request, response, callback, welcomeTarget);
-        }
-
-        @Override
-        protected void writeHttpError(Request coreRequest, Response coreResponse, Callback callback, int statusCode)
-        {
-            if (LOG.isDebugEnabled())
-                LOG.debug("writeHttpError(coreRequest={}, coreResponse={}, callback={}, statusCode={})", coreRequest, coreResponse, callback, statusCode);
-            writeHttpError(coreRequest, coreResponse, callback, statusCode, null, null);
-        }
-
-        @Override
-        protected void writeHttpError(Request coreRequest, Response coreResponse, Callback callback, Throwable cause)
-        {
-            if (LOG.isDebugEnabled())
-                LOG.debug("writeHttpError(coreRequest={}, coreResponse={}, callback={}, cause={})", coreRequest, coreResponse, callback, cause, cause);
-
-            int statusCode = HttpStatus.INTERNAL_SERVER_ERROR_500;
-            String reason = null;
-            if (cause instanceof HttpException httpException)
-            {
-                statusCode = httpException.getCode();
-                reason = httpException.getReason();
-            }
-            writeHttpError(coreRequest, coreResponse, callback, statusCode, reason, cause);
-        }
-
-        @Override
-        protected void writeHttpError(Request coreRequest, Response coreResponse, Callback callback, int statusCode, String reason, Throwable cause)
-        {
-            if (LOG.isDebugEnabled())
-                LOG.debug("writeHttpError(coreRequest={}, coreResponse={}, callback={}, statusCode={}, reason={}, cause={})", coreRequest, coreResponse, callback, statusCode, reason, cause, cause);
-            HttpServletRequest request = getServletRequest(coreRequest);
-            HttpServletResponse response = getServletResponse(coreResponse);
-            try
-            {
-                if (isIncluded(request))
-                    return;
-                if (cause != null)
-                    request.setAttribute(ErrorHandler.ERROR_EXCEPTION, cause);
-                response.sendError(statusCode, reason);
-            }
-            catch (IOException e)
-            {
-                // TODO: Need a better exception?
-                throw new RuntimeException(e);
-            }
-            finally
-            {
-                callback.succeeded();
-            }
-        }
-
-        @Override
-        protected boolean passConditionalHeaders(Request request, Response response, HttpContent content, Callback callback) throws IOException
-        {
-            boolean included = isIncluded(getServletRequest(request));
-            if (included)
-                return false;
-            return super.passConditionalHeaders(request, response, content, callback);
-        }
-
-        private HttpServletRequest getServletRequest(Request request)
-        {
-            ServletCoreRequest servletCoreRequest = Request.as(request, ServletCoreRequest.class);
-            if (servletCoreRequest != null)
-                return servletCoreRequest.getServletRequest();
-
-            ServletContextRequest servletContextRequest = Request.as(request, ServletContextRequest.class);
-            if (servletContextRequest != null)
-                return servletContextRequest.getServletApiRequest();
-
-            throw new IllegalStateException("instanceof " + request.getClass());
-        }
-
-        private HttpServletResponse getServletResponse(Response response)
-        {
-            ServletCoreResponse servletCoreResponse = Response.as(response, ServletCoreResponse.class);
-            if (servletCoreResponse != null)
-                return servletCoreResponse.getServletResponse();
-
-            ServletContextResponse servletContextResponse = Response.as(response, ServletContextResponse.class);
-            if (servletContextResponse != null)
-                return servletContextResponse.getServletApiResponse();
-
-            throw new IllegalStateException("instanceof " + response.getClass());
-        }
-    }
-
-    static String getIncludedPathInContext(HttpServletRequest request, String includedServletPath, boolean isPathInfoOnly)
-    {
-        String servletPath = isPathInfoOnly ? "/" : includedServletPath;
-        String pathInfo = (String)request.getAttribute(RequestDispatcher.INCLUDE_PATH_INFO);
-        return URIUtil.addPaths(servletPath, pathInfo);
-    }
-
-    private static boolean isIncluded(HttpServletRequest request)
-    {
-        return request.getAttribute(RequestDispatcher.INCLUDE_REQUEST_URI) != null;
-    }
-
-    protected boolean isDefaultMapping(HttpServletRequest req)
-=======
     public void init() throws ServletException
->>>>>>> 9fb8929e
     {
         if ("true".equalsIgnoreCase(getInitParameter("pathInfoOnly")))
             LOG.warn("DefaultServlet pathInfoOnly is set to true. Use ResourceServlet instead.");
