//
// ========================================================================
// Copyright (c) 1995 Mort Bay Consulting Pty Ltd and others.
//
// This program and the accompanying materials are made available under the
// terms of the Eclipse Public License v. 2.0 which is available at
// https://www.eclipse.org/legal/epl-2.0, or the Apache License, Version 2.0
// which is available at https://www.apache.org/licenses/LICENSE-2.0.
//
// SPDX-License-Identifier: EPL-2.0 OR Apache-2.0
// ========================================================================
//

package org.eclipse.jetty.ee11.servlet;

import java.io.IOException;
import java.io.OutputStreamWriter;
import java.io.PrintWriter;
import java.io.UncheckedIOException;
import java.io.Writer;
import java.nio.BufferOverflowException;
import java.nio.ByteBuffer;
import java.nio.charset.Charset;
import java.nio.charset.StandardCharsets;
import java.util.List;

import jakarta.servlet.ServletException;
import jakarta.servlet.http.HttpServletRequest;
import jakarta.servlet.http.HttpServletResponse;
import org.eclipse.jetty.http.HttpHeader;
import org.eclipse.jetty.http.HttpStatus;
import org.eclipse.jetty.http.MimeTypes;
import org.eclipse.jetty.http.QuotedQualityCSV;
import org.eclipse.jetty.io.ByteBufferOutputStream;
import org.eclipse.jetty.server.Request;
import org.eclipse.jetty.server.Response;
import org.eclipse.jetty.server.Server;
import org.eclipse.jetty.server.handler.ContextHandler;
import org.eclipse.jetty.util.Callback;
import org.eclipse.jetty.util.StringUtil;
import org.slf4j.Logger;
import org.slf4j.LoggerFactory;

public class ErrorHandler extends org.eclipse.jetty.server.handler.ErrorHandler
{
    private static final Logger LOG = LoggerFactory.getLogger(ErrorHandler.class);
    public static final String ERROR_CHARSET = "org.eclipse.jetty.server.error_charset";

    public ErrorHandler()
    {
        setShowOrigin(true);
        setShowStacks(true);
        setShowMessageInTitle(true);
    }

    /**
     * Look up an attribute in the request that contains an exception message
     * to use during an error dispatch. We first try the name of the attribute
     * as defined by the servlet spec, falling back to checking a similar jetty
     * core attribute name, if there is one.
     *
     * @param request the request from which to obtain the error attribute
     * @param servletAttributeName the name of the attribute according to the servlet api
     * @param jettyAttributeName the name of the attribute according to core jetty
     * @return the exception message to use during the error dispatch or null
     */
    private static Object getRequestErrorAttribute(HttpServletRequest request, String servletAttributeName, String jettyAttributeName)
    {
        Object o = request.getAttribute(servletAttributeName);
        if (o == null)
            o = request.getAttribute(jettyAttributeName);
        return o;
    }

    @Override
    public boolean handle(Request request, Response response, Callback callback) throws Exception
    {
        if (!errorPageForMethod(request.getMethod()))
        {
            callback.succeeded();
            return true;
        }

        generateCacheControl(response);

        ServletContextRequest servletContextRequest = Request.as(request, ServletContextRequest.class);
        HttpServletRequest httpServletRequest = servletContextRequest.getServletApiRequest();
        HttpServletResponse httpServletResponse = servletContextRequest.getHttpServletResponse();
        ServletContextHandler contextHandler = servletContextRequest.getServletContext().getServletContextHandler();

        // Look for an error page dispatcher
        // This logic really should be in ErrorPageErrorHandler, but some implementations extend ErrorHandler
        // and implement ErrorPageMapper directly, so we do this here in the base class.
        String errorPage = (this instanceof ErrorPageMapper) ? ((ErrorPageMapper)this).getErrorPage(httpServletRequest) : null;
        ServletContextHandler.ServletScopedContext context = servletContextRequest.getErrorContext();
        Dispatcher errorDispatcher = (errorPage != null && context != null)
            ? (Dispatcher)context.getServletContext().getRequestDispatcher(errorPage) : null;

        if (errorDispatcher != null)
        {
            try
            {
                try
                {
                    contextHandler.requestInitialized(servletContextRequest, httpServletRequest);
                    errorDispatcher.error(httpServletRequest, httpServletResponse);
                }
                finally
                {
                    contextHandler.requestDestroyed(servletContextRequest, httpServletRequest);
                }
                callback.succeeded();
                return true;
            }
            catch (ServletException e)
            {
                if (LOG.isDebugEnabled())
                    LOG.debug("Unable to call error dispatcher", e);
                if (response.isCommitted())
                {
                    callback.failed(e);
                    return true;
                }
            }
        }

<<<<<<< HEAD

        String message = (String)request.getAttribute(ERROR_MESSAGE);
=======
        //TODO we should refactor the servlet ErrorHandler to extend and use most of the core ErrorHandler to use the core error attributes
        String message = (String)getRequestErrorAttribute(httpServletRequest, Dispatcher.ERROR_MESSAGE, org.eclipse.jetty.server.handler.ErrorHandler.ERROR_MESSAGE);
>>>>>>> 9fb8929e
        if (message == null)
            message = HttpStatus.getMessage(response.getStatus());
        generateResponse(request, response, response.getStatus(), message,  (Throwable)request.getAttribute(ERROR_EXCEPTION), callback);
        callback.succeeded();
        return true;
    }

    protected boolean generateAcceptableResponse(Request request, Response response, Callback callback, String contentType, List<Charset> charsets, int code, String message, Throwable cause) throws IOException
    {
        boolean result = super.generateAcceptableResponse(request, response, callback, contentType, charsets, code, message, cause);
        // Do an asynchronous completion
        ServletContextRequest servletContextRequest = Request.as(request, ServletContextRequest.class);
        servletContextRequest.getServletChannel().sendErrorResponseAndComplete();
        return result;
    }

    protected void writeErrorHtmlMessage(Request request, Writer writer, int code, String message, Throwable cause, String uri) throws IOException
    {
        writer.write("<h2>HTTP ERROR ");
        String status = Integer.toString(code);
        writer.write(status);
        if (message != null && !message.equals(status))
        {
            writer.write(' ');
            writer.write(StringUtil.sanitizeXmlString(message));
        }
        writer.write("</h2>\n");
        writer.write("<table>\n");
        htmlRow(writer, "URI", uri);
        htmlRow(writer, "STATUS", status);
        htmlRow(writer, "MESSAGE", message);
<<<<<<< HEAD
        writeErrorOrigin((String)request.getAttribute(ERROR_ORIGIN), (o) ->
        {
            try
=======
        if (isShowServlet())
        {
            htmlRow(writer, "SERVLET", request.getAttribute(Dispatcher.ERROR_SERVLET_NAME));
        }
        Throwable cause = (Throwable)getRequestErrorAttribute(request, Dispatcher.ERROR_EXCEPTION, org.eclipse.jetty.server.handler.ErrorHandler.ERROR_EXCEPTION);
        while (cause != null)
        {
            htmlRow(writer, "CAUSED BY", cause);
            cause = cause.getCause();
        }
        writer.write("</table>\n");
    }

    private void htmlRow(Writer writer, String tag, Object value) throws IOException
    {
        writer.write("<tr><th>");
        writer.write(tag);
        writer.write(":</th><td>");
        if (value == null)
            writer.write("-");
        else
            writer.write(StringUtil.sanitizeXmlString(value.toString()));
        writer.write("</td></tr>\n");
    }

    protected void writeErrorPlain(HttpServletRequest request, PrintWriter writer, int code, String message)
    {
        writer.write("HTTP ERROR ");
        writer.write(Integer.toString(code));
        writer.write(' ');
        writer.write(StringUtil.sanitizeXmlString(message));
        writer.write("\n");
        writer.printf("URI: %s%n", request.getRequestURI());
        writer.printf("STATUS: %s%n", code);
        writer.printf("MESSAGE: %s%n", message);
        if (isShowServlet())
        {
            writer.printf("SERVLET: %s%n", request.getAttribute(Dispatcher.ERROR_SERVLET_NAME));
        }
        Throwable cause = (Throwable)getRequestErrorAttribute(request, Dispatcher.ERROR_EXCEPTION, org.eclipse.jetty.server.handler.ErrorHandler.ERROR_EXCEPTION);
        while (cause != null)
        {
            writer.printf("CAUSED BY %s%n", cause);
            if (isShowStacks() && !_disableStacks)
>>>>>>> 9fb8929e
            {
                htmlRow(writer, "SERVLET", o);
            }
<<<<<<< HEAD
            catch (IOException x)
            {
                throw new UncheckedIOException(x);
            }
        });
=======
            cause = cause.getCause();
        }
    }

    protected void writeErrorJson(HttpServletRequest request, PrintWriter writer, int code, String message)
    {
        Throwable cause = (Throwable)getRequestErrorAttribute(request, Dispatcher.ERROR_EXCEPTION, org.eclipse.jetty.server.handler.ErrorHandler.ERROR_EXCEPTION);
        Object servlet = request.getAttribute(Dispatcher.ERROR_SERVLET_NAME);
        Map<String, String> json = new HashMap<>();
>>>>>>> 9fb8929e

        while (cause != null)
        {
            htmlRow(writer, "CAUSED BY", cause);
            cause = cause.getCause();
        }
<<<<<<< HEAD
        writer.write("</table>\n");
=======

        writer.append(json.entrySet().stream()
            .map(e -> HttpField.NAME_VALUE_TOKENIZER.quote(e.getKey()) + ":" + HttpField.NAME_VALUE_TOKENIZER.quote(StringUtil.sanitizeXmlString((e.getValue()))))
            .collect(Collectors.joining(",\n", "{\n", "\n}")));
    }

    protected void writeErrorPageStacks(HttpServletRequest request, Writer writer) throws IOException
    {
        Throwable th = (Throwable)getRequestErrorAttribute(request, RequestDispatcher.ERROR_EXCEPTION, org.eclipse.jetty.server.handler.ErrorHandler.ERROR_EXCEPTION);
        if (th != null)
        {
            writer.write("<h3>Caused by:</h3><pre>");
            // You have to pre-generate and then use #write(writer, String)
            try (StringWriter sw = new StringWriter();
                 PrintWriter pw = new PrintWriter(sw))
            {
                th.printStackTrace(pw);
                pw.flush();
                write(writer, sw.getBuffer().toString()); // sanitize
            }
            writer.write("</pre>\n");
        }
    }

    /**
     * Bad Message Error body
     * <p>Generate an error response body to be sent for a bad message.
     * In this case there is something wrong with the request, so either
     * a request cannot be built, or it is not safe to build a request.
     * This method allows for a simple error page body to be returned
     * and some response headers to be set.
     *
     * @param status The error code that will be sent
     * @param reason The reason for the error code (may be null)
     * @param fields The header fields that will be sent with the response.
     * @return The content as a ByteBuffer, or null for no body.
     */
    public ByteBuffer badMessageError(int status, String reason, HttpFields.Mutable fields)
    {
        if (reason == null)
            reason = HttpStatus.getMessage(status);
        if (HttpStatus.hasNoBody(status))
            return BufferUtil.EMPTY_BUFFER;
        fields.put(HttpHeader.CONTENT_TYPE, MimeTypes.Type.TEXT_HTML_8859_1.asString());
        return BufferUtil.toBuffer("<h1>Bad Message " + status + "</h1><pre>reason: " + reason + "</pre>");
    }

    /**
     * Get the cacheControl.
     *
     * @return the cacheControl header to set on error responses.
     */
    public String getCacheControl()
    {
        return _cacheControl;
    }

    /**
     * Set the cacheControl.
     *
     * @param cacheControl the cacheControl header to set on error responses.
     */
    public void setCacheControl(String cacheControl)
    {
        _cacheControl = cacheControl;
    }

    /**
     * @return True if the error page will show the Servlet that generated the error
     */
    public boolean isShowServlet()
    {
        return _showServlet;
    }

    /**
     * @param showServlet True if the error page will show the Servlet that generated the error
     */
    public void setShowServlet(boolean showServlet)
    {
        _showServlet = showServlet;
    }

    /**
     * @return True if stack traces are shown in the error pages
     */
    public boolean isShowStacks()
    {
        return _showStacks;
    }

    /**
     * @param showStacks True if stack traces are shown in the error pages
     */
    public void setShowStacks(boolean showStacks)
    {
        _showStacks = showStacks;
    }

    /**
     * Set if true, the error message appears in page title.
     * @param showMessageInTitle if true, the error message appears in page title
     */
    public void setShowMessageInTitle(boolean showMessageInTitle)
    {
        _showMessageInTitle = showMessageInTitle;
    }

    public boolean getShowMessageInTitle()
    {
        return _showMessageInTitle;
    }

    protected void write(Writer writer, String string) throws IOException
    {
        if (string == null)
            return;

        writer.write(StringUtil.sanitizeXmlString(string));
>>>>>>> 9fb8929e
    }

    public interface ErrorPageMapper
    {
        String getErrorPage(HttpServletRequest request);
    }

    public static Request.Handler getErrorHandler(Server server, ContextHandler context)
    {
        Request.Handler errorHandler = null;
        if (context != null)
            errorHandler = context.getErrorHandler();
        if (errorHandler == null && server != null)
            errorHandler = server.getErrorHandler();
        return errorHandler;
    }
}<|MERGE_RESOLUTION|>--- conflicted
+++ resolved
@@ -53,25 +53,6 @@
         setShowMessageInTitle(true);
     }
 
-    /**
-     * Look up an attribute in the request that contains an exception message
-     * to use during an error dispatch. We first try the name of the attribute
-     * as defined by the servlet spec, falling back to checking a similar jetty
-     * core attribute name, if there is one.
-     *
-     * @param request the request from which to obtain the error attribute
-     * @param servletAttributeName the name of the attribute according to the servlet api
-     * @param jettyAttributeName the name of the attribute according to core jetty
-     * @return the exception message to use during the error dispatch or null
-     */
-    private static Object getRequestErrorAttribute(HttpServletRequest request, String servletAttributeName, String jettyAttributeName)
-    {
-        Object o = request.getAttribute(servletAttributeName);
-        if (o == null)
-            o = request.getAttribute(jettyAttributeName);
-        return o;
-    }
-
     @Override
     public boolean handle(Request request, Response response, Callback callback) throws Exception
     {
@@ -87,6 +68,9 @@
         HttpServletRequest httpServletRequest = servletContextRequest.getServletApiRequest();
         HttpServletResponse httpServletResponse = servletContextRequest.getHttpServletResponse();
         ServletContextHandler contextHandler = servletContextRequest.getServletContext().getServletContextHandler();
+        String cacheControl = getCacheControl();
+        if (cacheControl != null)
+            response.getHeaders().put(HttpHeader.CACHE_CONTROL.asString(), cacheControl);
 
         // Look for an error page dispatcher
         // This logic really should be in ErrorPageErrorHandler, but some implementations extend ErrorHandler
@@ -124,13 +108,7 @@
             }
         }
 
-<<<<<<< HEAD
-
         String message = (String)request.getAttribute(ERROR_MESSAGE);
-=======
-        //TODO we should refactor the servlet ErrorHandler to extend and use most of the core ErrorHandler to use the core error attributes
-        String message = (String)getRequestErrorAttribute(httpServletRequest, Dispatcher.ERROR_MESSAGE, org.eclipse.jetty.server.handler.ErrorHandler.ERROR_MESSAGE);
->>>>>>> 9fb8929e
         if (message == null)
             message = HttpStatus.getMessage(response.getStatus());
         generateResponse(request, response, response.getStatus(), message,  (Throwable)request.getAttribute(ERROR_EXCEPTION), callback);
@@ -162,205 +140,24 @@
         htmlRow(writer, "URI", uri);
         htmlRow(writer, "STATUS", status);
         htmlRow(writer, "MESSAGE", message);
-<<<<<<< HEAD
         writeErrorOrigin((String)request.getAttribute(ERROR_ORIGIN), (o) ->
         {
             try
-=======
-        if (isShowServlet())
-        {
-            htmlRow(writer, "SERVLET", request.getAttribute(Dispatcher.ERROR_SERVLET_NAME));
-        }
-        Throwable cause = (Throwable)getRequestErrorAttribute(request, Dispatcher.ERROR_EXCEPTION, org.eclipse.jetty.server.handler.ErrorHandler.ERROR_EXCEPTION);
+            {
+                htmlRow(writer, "SERVLET", o);
+            }
+            catch (IOException x)
+            {
+                throw new UncheckedIOException(x);
+            }
+        });
+
         while (cause != null)
         {
             htmlRow(writer, "CAUSED BY", cause);
             cause = cause.getCause();
         }
         writer.write("</table>\n");
-    }
-
-    private void htmlRow(Writer writer, String tag, Object value) throws IOException
-    {
-        writer.write("<tr><th>");
-        writer.write(tag);
-        writer.write(":</th><td>");
-        if (value == null)
-            writer.write("-");
-        else
-            writer.write(StringUtil.sanitizeXmlString(value.toString()));
-        writer.write("</td></tr>\n");
-    }
-
-    protected void writeErrorPlain(HttpServletRequest request, PrintWriter writer, int code, String message)
-    {
-        writer.write("HTTP ERROR ");
-        writer.write(Integer.toString(code));
-        writer.write(' ');
-        writer.write(StringUtil.sanitizeXmlString(message));
-        writer.write("\n");
-        writer.printf("URI: %s%n", request.getRequestURI());
-        writer.printf("STATUS: %s%n", code);
-        writer.printf("MESSAGE: %s%n", message);
-        if (isShowServlet())
-        {
-            writer.printf("SERVLET: %s%n", request.getAttribute(Dispatcher.ERROR_SERVLET_NAME));
-        }
-        Throwable cause = (Throwable)getRequestErrorAttribute(request, Dispatcher.ERROR_EXCEPTION, org.eclipse.jetty.server.handler.ErrorHandler.ERROR_EXCEPTION);
-        while (cause != null)
-        {
-            writer.printf("CAUSED BY %s%n", cause);
-            if (isShowStacks() && !_disableStacks)
->>>>>>> 9fb8929e
-            {
-                htmlRow(writer, "SERVLET", o);
-            }
-<<<<<<< HEAD
-            catch (IOException x)
-            {
-                throw new UncheckedIOException(x);
-            }
-        });
-=======
-            cause = cause.getCause();
-        }
-    }
-
-    protected void writeErrorJson(HttpServletRequest request, PrintWriter writer, int code, String message)
-    {
-        Throwable cause = (Throwable)getRequestErrorAttribute(request, Dispatcher.ERROR_EXCEPTION, org.eclipse.jetty.server.handler.ErrorHandler.ERROR_EXCEPTION);
-        Object servlet = request.getAttribute(Dispatcher.ERROR_SERVLET_NAME);
-        Map<String, String> json = new HashMap<>();
->>>>>>> 9fb8929e
-
-        while (cause != null)
-        {
-            htmlRow(writer, "CAUSED BY", cause);
-            cause = cause.getCause();
-        }
-<<<<<<< HEAD
-        writer.write("</table>\n");
-=======
-
-        writer.append(json.entrySet().stream()
-            .map(e -> HttpField.NAME_VALUE_TOKENIZER.quote(e.getKey()) + ":" + HttpField.NAME_VALUE_TOKENIZER.quote(StringUtil.sanitizeXmlString((e.getValue()))))
-            .collect(Collectors.joining(",\n", "{\n", "\n}")));
-    }
-
-    protected void writeErrorPageStacks(HttpServletRequest request, Writer writer) throws IOException
-    {
-        Throwable th = (Throwable)getRequestErrorAttribute(request, RequestDispatcher.ERROR_EXCEPTION, org.eclipse.jetty.server.handler.ErrorHandler.ERROR_EXCEPTION);
-        if (th != null)
-        {
-            writer.write("<h3>Caused by:</h3><pre>");
-            // You have to pre-generate and then use #write(writer, String)
-            try (StringWriter sw = new StringWriter();
-                 PrintWriter pw = new PrintWriter(sw))
-            {
-                th.printStackTrace(pw);
-                pw.flush();
-                write(writer, sw.getBuffer().toString()); // sanitize
-            }
-            writer.write("</pre>\n");
-        }
-    }
-
-    /**
-     * Bad Message Error body
-     * <p>Generate an error response body to be sent for a bad message.
-     * In this case there is something wrong with the request, so either
-     * a request cannot be built, or it is not safe to build a request.
-     * This method allows for a simple error page body to be returned
-     * and some response headers to be set.
-     *
-     * @param status The error code that will be sent
-     * @param reason The reason for the error code (may be null)
-     * @param fields The header fields that will be sent with the response.
-     * @return The content as a ByteBuffer, or null for no body.
-     */
-    public ByteBuffer badMessageError(int status, String reason, HttpFields.Mutable fields)
-    {
-        if (reason == null)
-            reason = HttpStatus.getMessage(status);
-        if (HttpStatus.hasNoBody(status))
-            return BufferUtil.EMPTY_BUFFER;
-        fields.put(HttpHeader.CONTENT_TYPE, MimeTypes.Type.TEXT_HTML_8859_1.asString());
-        return BufferUtil.toBuffer("<h1>Bad Message " + status + "</h1><pre>reason: " + reason + "</pre>");
-    }
-
-    /**
-     * Get the cacheControl.
-     *
-     * @return the cacheControl header to set on error responses.
-     */
-    public String getCacheControl()
-    {
-        return _cacheControl;
-    }
-
-    /**
-     * Set the cacheControl.
-     *
-     * @param cacheControl the cacheControl header to set on error responses.
-     */
-    public void setCacheControl(String cacheControl)
-    {
-        _cacheControl = cacheControl;
-    }
-
-    /**
-     * @return True if the error page will show the Servlet that generated the error
-     */
-    public boolean isShowServlet()
-    {
-        return _showServlet;
-    }
-
-    /**
-     * @param showServlet True if the error page will show the Servlet that generated the error
-     */
-    public void setShowServlet(boolean showServlet)
-    {
-        _showServlet = showServlet;
-    }
-
-    /**
-     * @return True if stack traces are shown in the error pages
-     */
-    public boolean isShowStacks()
-    {
-        return _showStacks;
-    }
-
-    /**
-     * @param showStacks True if stack traces are shown in the error pages
-     */
-    public void setShowStacks(boolean showStacks)
-    {
-        _showStacks = showStacks;
-    }
-
-    /**
-     * Set if true, the error message appears in page title.
-     * @param showMessageInTitle if true, the error message appears in page title
-     */
-    public void setShowMessageInTitle(boolean showMessageInTitle)
-    {
-        _showMessageInTitle = showMessageInTitle;
-    }
-
-    public boolean getShowMessageInTitle()
-    {
-        return _showMessageInTitle;
-    }
-
-    protected void write(Writer writer, String string) throws IOException
-    {
-        if (string == null)
-            return;
-
-        writer.write(StringUtil.sanitizeXmlString(string));
->>>>>>> 9fb8929e
     }
 
     public interface ErrorPageMapper
