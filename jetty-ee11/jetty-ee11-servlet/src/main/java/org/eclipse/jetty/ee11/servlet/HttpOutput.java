--- conflicted
+++ resolved
@@ -221,12 +221,8 @@
                 _state = State.CLOSED;
                 closedCallback = _closedCallback;
                 _closedCallback = null;
-<<<<<<< HEAD
                 if (failure == null)
                     lockedReleaseBuffer();
-=======
-                lockedReleaseBuffer(failure != null);
->>>>>>> 2ba2250a
                 wake = updateApiState(failure);
             }
             else if (_state == State.CLOSE)
@@ -331,11 +327,7 @@
                 throw new IllegalStateException(stateString());
             ByteBuffer content = _aggregate != null && _aggregate.hasRemaining() ? BufferUtil.copy(_aggregate.getByteBuffer()) : BufferUtil.EMPTY_BUFFER;
             _state = State.CLOSED;
-<<<<<<< HEAD
             lockedReleaseBuffer();
-=======
-            lockedReleaseBuffer(false);
->>>>>>> 2ba2250a
             return content;
         }
     }
@@ -465,11 +457,7 @@
         try (AutoLock ignored = _channelState.lock())
         {
             _state = State.CLOSED;
-<<<<<<< HEAD
             lockedReleaseBuffer();
-=======
-            lockedReleaseBuffer(failure != null);
->>>>>>> 2ba2250a
         }
     }
 
@@ -605,24 +593,6 @@
         }
     }
 
-<<<<<<< HEAD
-    private RetainableByteBuffer lockedAcquireBuffer()
-    {
-        assert _channelState.isLockHeldByCurrentThread();
-
-        boolean useOutputDirectByteBuffers = _servletChannel.getConnectionMetaData().getHttpConfiguration().isUseOutputDirectByteBuffers();
-
-        if (_aggregate == null)
-        {
-            _aggregate = _servletChannel.getRequest().getComponents().getByteBufferPool().acquire(getBufferSize(), useOutputDirectByteBuffers);
-        }
-        return _aggregate;
-    }
-
-    private void lockedReleaseBuffer()
-    {
-        assert _channelState.isLockHeldByCurrentThread();
-=======
     private ByteBufferPool.Sized getSizedByteBufferPool()
     {
         int bufferSize = getBufferSize();
@@ -641,19 +611,13 @@
         return _aggregate;
     }
 
-    private void lockedReleaseBuffer(boolean failure)
+    private void lockedReleaseBuffer()
     {
         assert _channelState.isLockHeldByCurrentThread();
-
->>>>>>> 2ba2250a
         if (_aggregate != null)
         {
-            if (failure && _pool != null)
-                _pool.removeAndRelease(_aggregate);
-            else
-                _aggregate.release();
+            _aggregate.release();
             _aggregate = null;
-            _pool = null;
         }
     }
 
@@ -1295,11 +1259,7 @@
     {
         try (AutoLock ignored = _channelState.lock())
         {
-<<<<<<< HEAD
             lockedReleaseBuffer();
-=======
-            lockedReleaseBuffer(_state != State.CLOSED);
->>>>>>> 2ba2250a
             _state = State.OPEN;
             _apiState = ApiState.BLOCKING;
             _softClose = true; // Stay closed until next request
