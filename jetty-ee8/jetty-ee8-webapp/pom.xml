--- conflicted
+++ resolved
@@ -122,14 +122,8 @@
         <groupId>org.apache.maven.plugins</groupId>
         <artifactId>maven-surefire-plugin</artifactId>
         <configuration>
-<<<<<<< HEAD
-          <argLine>
-            @{argLine} ${jetty.surefire.argLine}
-            --add-reads org.eclipse.jetty.ee8.webapp=org.eclipse.jetty.logging
-          </argLine>
-=======
-          <argLine>@{argLine} ${jetty.surefire.argLine}</argLine>
->>>>>>> 524bde56
+          <argLine>@{argLine} ${jetty.surefire.argLine}
+               --add-reads org.eclipse.jetty.ee8.webapp=org.eclipse.jetty.logging</argLine>
           <useManifestOnlyJar>false</useManifestOnlyJar>
           <additionalClasspathElements>
             <additionalClasspathElement>${project.build.testOutputDirectory}/mods/foo-bar-janb.jar</additionalClasspathElement>
