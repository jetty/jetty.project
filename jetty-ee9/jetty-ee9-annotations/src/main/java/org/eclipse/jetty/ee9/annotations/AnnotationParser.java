--- conflicted
+++ resolved
@@ -30,11 +30,8 @@
 import java.util.concurrent.ConcurrentHashMap;
 import java.util.stream.Stream;
 
-<<<<<<< HEAD
-=======
 import org.eclipse.jetty.util.ExceptionUtil;
 import org.eclipse.jetty.util.JavaVersion;
->>>>>>> c6c0eb03
 import org.eclipse.jetty.util.Loader;
 import org.eclipse.jetty.util.MultiReleaseJarFile;
 import org.eclipse.jetty.util.StringUtil;
@@ -574,13 +571,8 @@
         if (resource != null)
         {
             Resource r = Resource.newResource(resource);
-<<<<<<< HEAD
             addParsedClass(className, r.getURI());
             try (InputStream is = Files.newInputStream(r.getPath()))
-=======
-            addParsedClass(className, r.toString());
-            try (InputStream is = r.newInputStream())
->>>>>>> c6c0eb03
             {
                 scanClass(handlers, null, is);
             }
@@ -605,13 +597,8 @@
             if (resource != null)
             {
                 Resource r = Resource.newResource(resource);
-<<<<<<< HEAD
                 addParsedClass(clazz.getName(), r.getURI());
                 try (InputStream is = Files.newInputStream(r.getPath()))
-=======
-                addParsedClass(clazz.getName(), r.toString());
-                try (InputStream is = r.newInputStream())
->>>>>>> c6c0eb03
                 {
                     scanClass(handlers, null, is);
                 }
@@ -659,13 +646,8 @@
                 if (resource != null)
                 {
                     Resource r = Resource.newResource(resource);
-<<<<<<< HEAD
                     addParsedClass(className, r.getURI());
                     try (InputStream is = Files.newInputStream(r.getPath()))
-=======
-                    addParsedClass(className, r.toString());
-                    try (InputStream is = r.newInputStream())
->>>>>>> c6c0eb03
                     {
                         scanClass(handlers, null, is);
                     }
@@ -749,11 +731,7 @@
 
         if (fullname.endsWith(".class"))
         {
-<<<<<<< HEAD
             try (InputStream is = Files.newInputStream(r.getPath()))
-=======
-            try (InputStream is = r.newInputStream())
->>>>>>> c6c0eb03
             {
                 scanClass(handlers, null, is);
                 return;
@@ -802,13 +780,8 @@
                     {
                         if (LOG.isDebugEnabled())
                             LOG.debug("Scanning class {}", r);
-<<<<<<< HEAD
                         addParsedClass(str, r.getURI());
                         try (InputStream is = Files.newInputStream(path))
-=======
-                        addParsedClass(str, r.toString());
-                        try (InputStream is = r.newInputStream())
->>>>>>> c6c0eb03
                         {
                             scanClass(handlers, Resource.newResource(path.getParent()), is);
                         }
@@ -843,26 +816,19 @@
         if (jarResource == null)
             return;
 
-        // TODO: what if the input is "FOO.JAR" or "Bar.Jar" ?
+        // TODO: what if the input is "FOO.JAR" or "Bar.Jar" ? - need to use FileID.isArchive() or FileID.isJar()
         if (jarResource.toString().endsWith(".jar"))
         {
             if (LOG.isDebugEnabled())
                 LOG.debug("Scanning jar {}", jarResource);
 
-<<<<<<< HEAD
-            MultiException me = new MultiException();
-
+            ExceptionUtil.MultiException multiException = new ExceptionUtil.MultiException();
             try (MultiReleaseJarFile jarFile = new MultiReleaseJarFile(jarResource.getPath());
                  Stream<Path> jarEntryStream = jarFile.stream()
                      .filter(Files::isRegularFile)
                      .filter(MultiReleaseJarFile::notModuleInfoClass)
                      .filter(MultiReleaseJarFile::notMetaInfVersions)
                      .filter(MultiReleaseJarFile::isClassFile))
-=======
-            ExceptionUtil.MultiException multiException = new ExceptionUtil.MultiException();
-            // TODO is the jarResource's Path always convertible to File?
-            try (MultiReleaseJarFile jarFile = new MultiReleaseJarFile(jarResource.getPath().toFile(), _javaPlatform, false))
->>>>>>> c6c0eb03
             {
                 jarEntryStream.forEach(e ->
                 {
@@ -872,11 +838,7 @@
                     }
                     catch (Exception ex)
                     {
-<<<<<<< HEAD
-                        me.add(new RuntimeException("Error scanning entry " + e.toString(), ex));
-=======
-                        multiException.add(new RuntimeException("Error scanning entry " + e.getName() + " from jar " + jarResource, ex));
->>>>>>> c6c0eb03
+                        multiException.add(new RuntimeException("Error scanning entry " + e.toString(), ex));
                     }
                 });
             }
