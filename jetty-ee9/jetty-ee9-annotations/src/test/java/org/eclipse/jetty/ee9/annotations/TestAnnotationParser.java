--- conflicted
+++ resolved
@@ -45,7 +45,6 @@
 import static org.hamcrest.Matchers.is;
 import static org.hamcrest.Matchers.notNullValue;
 import static org.junit.jupiter.api.Assertions.assertEquals;
-import static org.junit.jupiter.api.Assertions.assertFalse;
 import static org.junit.jupiter.api.Assertions.assertNotEquals;
 import static org.junit.jupiter.api.Assertions.assertNotNull;
 
@@ -139,7 +138,10 @@
             }
         }
 
-        parser.parse(Collections.singleton(new SampleAnnotationHandler()), Resource.newResource(root));
+        try (ResourceFactory.Closeable resourceFactory = ResourceFactory.closeable())
+        {
+            parser.parse(Collections.singleton(new SampleAnnotationHandler()), resourceFactory.newResource(root));
+        }
     }
 
     @Test
@@ -175,7 +177,10 @@
             }
         }
 
-        parser.parse(Collections.singleton(new MultiAnnotationHandler()), Resource.newResource(root));
+        try (ResourceFactory.Closeable resourceFactory = ResourceFactory.closeable())
+        {
+            parser.parse(Collections.singleton(new MultiAnnotationHandler()), resourceFactory.newResource(root));
+        }
     }
 
     @Test
@@ -184,8 +189,12 @@
         Path badClassesJar = MavenTestingUtils.getTargetPath("test-classes/bad-classes.jar");
         AnnotationParser parser = new AnnotationParser();
         Set<AnnotationParser.Handler> emptySet = Collections.emptySet();
-        parser.parse(emptySet, Resource.newResource(badClassesJar));
-        // only the valid classes inside bad-classes.jar should be parsed. If any invalid classes are parsed and exception would be thrown here
+
+        try (ResourceFactory.Closeable resourceFactory = ResourceFactory.closeable())
+        {
+            parser.parse(emptySet, resourceFactory.newResource(badClassesJar));
+            // only the valid classes inside bad-classes.jar should be parsed. If any invalid classes are parsed and exception would be thrown here
+        }
     }
 
     @Test
@@ -194,8 +203,12 @@
         Path badClassesJar = MavenTestingUtils.getTargetPath("test-classes/jdk9/slf4j-api-1.8.0-alpha2.jar");
         AnnotationParser parser = new AnnotationParser();
         Set<AnnotationParser.Handler> emptySet = Collections.emptySet();
-        parser.parse(emptySet, Resource.newResource(badClassesJar));
-        // Should throw no exceptions, and happily skip the module-info.class files
+
+        try (ResourceFactory.Closeable resourceFactory = ResourceFactory.closeable())
+        {
+            parser.parse(emptySet, resourceFactory.newResource(badClassesJar));
+            // Should throw no exceptions, and happily skip the module-info.class files
+        }
     }
 
     @Test
@@ -204,8 +217,12 @@
         Path badClassesJar = MavenTestingUtils.getTargetPath("test-classes/jdk9/log4j-api-2.9.0.jar");
         AnnotationParser parser = new AnnotationParser();
         Set<AnnotationParser.Handler> emptySet = Collections.emptySet();
-        parser.parse(emptySet, Resource.newResource(badClassesJar));
-        // Should throw no exceptions and work with the META-INF/versions without incident
+
+        try (ResourceFactory.Closeable resourceFactory = ResourceFactory.closeable())
+        {
+            parser.parse(emptySet, resourceFactory.newResource(badClassesJar));
+            // Should throw no exceptions and work with the META-INF/versions without incident
+        }
     }
 
     @Test
@@ -215,16 +232,12 @@
         AnnotationParser parser = new AnnotationParser();
         DuplicateClassScanHandler handler = new DuplicateClassScanHandler();
         Set<AnnotationParser.Handler> handlers = Collections.singleton(handler);
-<<<<<<< HEAD
-        parser.parse(handlers, Resource.newResource(jdk10Jar));
-        // Should throw no exceptions
-=======
-        try (ResourceFactory.Closeable resourceFactory = ResourceFactory.closeable())
-        {
-            parser.parse(handlers, resourceFactory.newResource(jdk10Jar.toPath()));
+
+        try (ResourceFactory.Closeable resourceFactory = ResourceFactory.closeable())
+        {
+            parser.parse(handlers, resourceFactory.newResource(jdk10Jar));
             // Should throw no exceptions
         }
->>>>>>> 322e9021
     }
 
     @Test
@@ -248,7 +261,10 @@
         AnnotationParser parser = new AnnotationParser();
 
         // Parse
-        parser.parse(Collections.singleton(tracker), Resource.newResource(basedir));
+        try (ResourceFactory.Closeable resourceFactory = ResourceFactory.closeable())
+        {
+            parser.parse(Collections.singleton(tracker), resourceFactory.newResource(basedir));
+        }
 
         // Validate
         assertThat("Found Class", tracker.foundClasses, contains(ClassA.class.getName()));
@@ -257,23 +273,10 @@
     @Test
     public void testScanDuplicateClassesInJars() throws Exception
     {
-<<<<<<< HEAD
-        Resource testJar = Resource.newResource(MavenTestingUtils.getTargetPath("test-classes/tinytest.jar"));
-        Resource testJar2 = Resource.newResource(MavenTestingUtils.getTargetPath("test-classes/tinytest_copy.jar"));
-        AnnotationParser parser = new AnnotationParser();
-        DuplicateClassScanHandler handler = new DuplicateClassScanHandler();
-        Set<AnnotationParser.Handler> handlers = Collections.singleton(handler);
-        parser.parse(handlers, testJar);
-        parser.parse(handlers, testJar2);
-        List<String> locations = handler.getParsedList("org.acme.ClassOne");
-        assertNotNull(locations);
-        assertEquals(2, locations.size());
-        assertFalse(locations.get(0).equals(locations.get(1)));
-=======
-        try (ResourceFactory.Closeable resourceFactory = ResourceFactory.closeable())
-        {
-            Resource testJar = resourceFactory.newResource(MavenTestingUtils.getTargetFile("test-classes/tinytest.jar").toPath());
-            Resource testJar2 = resourceFactory.newResource(MavenTestingUtils.getTargetFile("test-classes/tinytest_copy.jar").toPath());
+        try (ResourceFactory.Closeable resourceFactory = ResourceFactory.closeable())
+        {
+            Resource testJar = resourceFactory.newResource(MavenTestingUtils.getTargetPath("test-classes/tinytest.jar"));
+            Resource testJar2 = resourceFactory.newResource(MavenTestingUtils.getTargetPath("test-classes/tinytest_copy.jar"));
             AnnotationParser parser = new AnnotationParser();
             DuplicateClassScanHandler handler = new DuplicateClassScanHandler();
             Set<AnnotationParser.Handler> handlers = Collections.singleton(handler);
@@ -282,30 +285,16 @@
             List<String> locations = handler.getParsedList("org.acme.ClassOne");
             assertNotNull(locations);
             assertEquals(2, locations.size());
-            assertTrue(!(locations.get(0).equals(locations.get(1))));
-        }
->>>>>>> 322e9021
+            assertNotEquals(locations.get(0), locations.get(1));
+        }
     }
 
     @Test
     public void testScanDuplicateClasses() throws Exception
     {
-<<<<<<< HEAD
-        Resource testJar = Resource.newResource(MavenTestingUtils.getTargetPath("test-classes/tinytest.jar"));
-        File testClasses = new File(MavenTestingUtils.getTargetDir(), "test-classes");
-        AnnotationParser parser = new AnnotationParser();
-        DuplicateClassScanHandler handler = new DuplicateClassScanHandler();
-        Set<AnnotationParser.Handler> handlers = Collections.singleton(handler);
-        parser.parse(handlers, testJar);
-        parser.parse(handlers, Resource.newResource(testClasses.toPath()));
-        List<String> locations = handler.getParsedList("org.acme.ClassOne");
-        assertNotNull(locations);
-        assertEquals(2, locations.size());
-        assertNotEquals(locations.get(0), locations.get(1));
-=======
-        try (ResourceFactory.Closeable resourceFactory = ResourceFactory.closeable())
-        {
-            Resource testJar = resourceFactory.newResource(MavenTestingUtils.getTargetFile("test-classes/tinytest.jar").toPath());
+        try (ResourceFactory.Closeable resourceFactory = ResourceFactory.closeable())
+        {
+            Resource testJar = resourceFactory.newResource(MavenTestingUtils.getTargetPath("test-classes/tinytest.jar"));
             File testClasses = new File(MavenTestingUtils.getTargetDir(), "test-classes");
             AnnotationParser parser = new AnnotationParser();
             DuplicateClassScanHandler handler = new DuplicateClassScanHandler();
@@ -317,7 +306,6 @@
             assertEquals(2, locations.size());
             assertNotEquals(locations.get(0), locations.get(1));
         }
->>>>>>> 322e9021
     }
 
     private void copyClass(Class<?> clazz, Path outputDir) throws IOException, URISyntaxException
