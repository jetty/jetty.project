<project xmlns="http://maven.apache.org/POM/4.0.0" xmlns:xsi="http://www.w3.org/2001/XMLSchema-instance" xsi:schemaLocation="http://maven.apache.org/POM/4.0.0 http://maven.apache.org/maven-v4_0_0.xsd">
  <modelVersion>4.0.0</modelVersion>

  <parent>
    <groupId>org.eclipse.jetty.ee9</groupId>
    <artifactId>jetty-ee9</artifactId>
    <version>12.0.0-SNAPSHOT</version>
  </parent>

  <artifactId>jetty-ee9-bom</artifactId>
  <name>EE9 :: Jetty :: BOM</name>
  <description>Jetty EE9 APIs BOM artifact</description>
  <packaging>pom</packaging>

  <build>
    <plugins>
      <plugin>
        <groupId>org.codehaus.mojo</groupId>
        <artifactId>flatten-maven-plugin</artifactId>
        <version>${flatten.maven.plugin.version}</version>
        <configuration>
          <outputDirectory>${project.build.directory}</outputDirectory>
          <flattenedPomFilename>flattened-pom.xml</flattenedPomFilename>
          <flattenMode>bom</flattenMode>
          <updatePomFile>true</updatePomFile>
          <pomElements>
            <build>remove</build>
            <properties>remove</properties>
          </pomElements>
        </configuration>
        <executions>
          <execution>
            <id>flatten</id>
            <goals>
              <goal>flatten</goal>
            </goals>
            <phase>process-resources</phase>
          </execution>
          <execution>
            <id>flatten-clean</id>
            <goals>
              <goal>clean</goal>
            </goals>
            <phase>clean</phase>
          </execution>
        </executions>
      </plugin>
    </plugins>
  </build>

  <dependencyManagement>
    <dependencies>
      <!-- FIXME to review it is not sure to work -->
       <dependency>
        <groupId>org.eclipse.jetty</groupId>
        <artifactId>jetty-bom</artifactId>
        <version>12.0.0-SNAPSHOT</version>
        <type>pom</type>
        <scope>import</scope>
      </dependency>
      <!-- Jetty EE 9 Dependencies -->
      <dependency>
        <groupId>org.eclipse.jetty.ee9</groupId>
        <artifactId>jetty-ee9-annotations</artifactId>
        <version>${project.version}</version>
      </dependency>
<<<<<<< HEAD
<!--      <dependency>-->
<!--        <groupId>org.eclipse.jetty.ee9</groupId>-->
<!--        <artifactId>jetty-ee9-apache-jsp</artifactId>-->
<!--        <version>${project.version}</version>-->
<!--      </dependency>-->
<!--      <dependency>-->
<!--        <groupId>org.eclipse.jetty.ee9</groupId>-->
<!--        <artifactId>jetty-ee9-cdi</artifactId>-->
<!--        <version>${project.version}</version>-->
<!--      </dependency>-->
<!--      <dependency>-->
<!--        <groupId>org.eclipse.jetty.ee9</groupId>-->
<!--        <artifactId>jetty-ee9-glassfish-jstl</artifactId>-->
<!--        <version>${project.version}</version>-->
<!--      </dependency>-->
=======
      <dependency>
        <groupId>org.eclipse.jetty.ee9</groupId>
        <artifactId>jetty-ee9-apache-jsp</artifactId>
        <version>${project.version}</version>
      </dependency>
      <dependency>
        <groupId>org.eclipse.jetty.ee9</groupId>
        <artifactId>jetty-ee9-cdi</artifactId>
        <version>${project.version}</version>
      </dependency>
      <dependency>
        <groupId>org.eclipse.jetty.ee9</groupId>
        <artifactId>jetty-ee9-glassfish-jstl</artifactId>
        <version>${project.version}</version>
      </dependency>
>>>>>>> 89359cc0
      <dependency>
        <groupId>org.eclipse.jetty.ee9</groupId>
        <artifactId>jetty-ee9-jaas</artifactId>
        <version>${project.version}</version>
      </dependency>
<<<<<<< HEAD
<!--      <dependency>-->
<!--        <groupId>org.eclipse.jetty.ee9</groupId>-->
<!--        <artifactId>jetty-ee9-jaspi</artifactId>-->
<!--        <version>${project.version}</version>-->
<!--      </dependency>-->
=======
      <dependency>
        <groupId>org.eclipse.jetty.ee9</groupId>
        <artifactId>jetty-ee9-jaspi</artifactId>
        <version>${project.version}</version>
      </dependency>
>>>>>>> 89359cc0
<!--      <dependency>-->
<!--        <groupId>org.eclipse.jetty.ee9</groupId>-->
<!--        <artifactId>jetty-ee9-jspc-maven-plugin</artifactId>-->
<!--        <version>${project.version}</version>-->
<!--      </dependency>-->
<!--      <dependency>-->
<!--        <groupId>org.eclipse.jetty.ee9</groupId>-->
<!--        <artifactId>jetty-ee9-maven-plugin</artifactId>-->
<!--        <version>${project.version}</version>-->
<!--      </dependency>-->
<!--      <dependency>-->
<!--        <groupId>org.eclipse.jetty.ee9</groupId>-->
<!--        <artifactId>jetty-ee9-openid</artifactId>-->
<!--        <version>${project.version}</version>-->
<!--      </dependency>-->
      <dependency>
        <groupId>org.eclipse.jetty.ee9</groupId>
        <artifactId>jetty-ee9-plus</artifactId>
        <version>${project.version}</version>
      </dependency>
<!--      <dependency>-->
<!--        <groupId>org.eclipse.jetty.ee9</groupId>-->
<!--        <artifactId>jetty-ee9-proxy</artifactId>-->
<!--        <version>${project.version}</version>-->
<!--      </dependency>-->
<!--      <dependency>-->
<!--        <groupId>org.eclipse.jetty.ee9</groupId>-->
<!--        <artifactId>jetty-ee9-quickstart</artifactId>-->
<!--        <version>${project.version}</version>-->
<!--      </dependency>-->
      <dependency>
        <groupId>org.eclipse.jetty.ee9</groupId>
        <artifactId>jetty-ee9-nested</artifactId>
        <version>${project.version}</version>
      </dependency>
      <dependency>
        <groupId>org.eclipse.jetty.ee9</groupId>
        <artifactId>jetty-ee9-security</artifactId>
        <version>${project.version}</version>
      </dependency>
      <dependency>
        <groupId>org.eclipse.jetty.ee9</groupId>
        <artifactId>jetty-ee9-servlet</artifactId>
        <version>${project.version}</version>
      </dependency>
      <dependency>
        <groupId>org.eclipse.jetty.ee9</groupId>
        <artifactId>jetty-ee9-servlets</artifactId>
        <version>${project.version}</version>
      </dependency>
      <dependency>
        <groupId>org.eclipse.jetty.ee9</groupId>
        <artifactId>jetty-ee9-webapp</artifactId>
        <version>${project.version}</version>
      </dependency>

<!--      <dependency>-->
<!--        <groupId>org.eclipse.jetty.ee9.websocket</groupId>-->
<!--        <artifactId>jetty-ee9-websocket-jakarta-client</artifactId>-->
<!--        <version>${project.version}</version>-->
<!--      </dependency>-->
<!--      <dependency>-->
<!--        <groupId>org.eclipse.jetty.ee9.websocket</groupId>-->
<!--        <artifactId>jetty-ee9-websocket-jakarta-common</artifactId>-->
<!--        <version>${project.version}</version>-->
<!--      </dependency>-->
<!--      <dependency>-->
<!--        <groupId>org.eclipse.jetty.ee9.websocket</groupId>-->
<!--        <artifactId>jetty-ee9-websocket-jakarta-server</artifactId>-->
<!--        <version>${project.version}</version>-->
<!--      </dependency>-->
<!--      <dependency>-->
<!--        <groupId>org.eclipse.jetty.ee9.websocket</groupId>-->
<!--        <artifactId>jetty-ee9-websocket-jetty-api</artifactId>-->
<!--        <version>${project.version}</version>-->
<!--      </dependency>-->
<!--      <dependency>-->
<!--        <groupId>org.eclipse.jetty.ee9.websocket</groupId>-->
<!--        <artifactId>jetty-ee9-websocket-jetty-client</artifactId>-->
<!--        <version>${project.version}</version>-->
<!--      </dependency>-->
<!--      <dependency>-->
<!--        <groupId>org.eclipse.jetty.ee9.websocket</groupId>-->
<!--        <artifactId>jetty-ee9-websocket-jetty-common</artifactId>-->
<!--        <version>${project.version}</version>-->
<!--      </dependency>-->
<!--      <dependency>-->
<!--        <groupId>org.eclipse.jetty.ee9.websocket</groupId>-->
<!--        <artifactId>jetty-ee9-websocket-jetty-server</artifactId>-->
<!--        <version>${project.version}</version>-->
<!--      </dependency>-->
<!--      <dependency>-->
<!--        <groupId>org.eclipse.jetty.ee9.websocket</groupId>-->
<!--        <artifactId>jetty-ee9-websocket-servlet</artifactId>-->
<!--        <version>${project.version}</version>-->
<!--      </dependency>-->
      <!-- Jakarta EE 9 Dependencies -->
      <!-- FIXME to review it is not sure to be a good idea to have this in the bom -->
      <dependency>
        <groupId>org.eclipse.jetty.toolchain</groupId>
        <artifactId>jetty-jakarta-servlet-api</artifactId>
        <version>${jetty.servlet.api.version}</version>
      </dependency>
      <dependency>
        <groupId>org.eclipse.jetty.orbit</groupId>
        <artifactId>javax.servlet.jsp.jstl</artifactId>
        <version>${jakarta.servlet.jsp.jstl.impl.version}</version>
        <exclusions>
          <exclusion>
            <groupId>org.eclipse.jetty.orbit</groupId>
            <artifactId>javax.servlet</artifactId>
          </exclusion>
          <exclusion>
            <groupId>org.eclipse.jetty.orbit</groupId>
            <artifactId>javax.servlet.jsp</artifactId>
          </exclusion>
        </exclusions>
      </dependency>
      <dependency>
        <groupId>org.eclipse.jetty.toolchain</groupId>
        <artifactId>jetty-jakarta-websocket-api</artifactId>
        <version>${jakarta.websocket.api.version}</version>
      </dependency>
    </dependencies>
  </dependencyManagement>
</project><|MERGE_RESOLUTION|>--- conflicted
+++ resolved
@@ -64,23 +64,6 @@
         <artifactId>jetty-ee9-annotations</artifactId>
         <version>${project.version}</version>
       </dependency>
-<<<<<<< HEAD
-<!--      <dependency>-->
-<!--        <groupId>org.eclipse.jetty.ee9</groupId>-->
-<!--        <artifactId>jetty-ee9-apache-jsp</artifactId>-->
-<!--        <version>${project.version}</version>-->
-<!--      </dependency>-->
-<!--      <dependency>-->
-<!--        <groupId>org.eclipse.jetty.ee9</groupId>-->
-<!--        <artifactId>jetty-ee9-cdi</artifactId>-->
-<!--        <version>${project.version}</version>-->
-<!--      </dependency>-->
-<!--      <dependency>-->
-<!--        <groupId>org.eclipse.jetty.ee9</groupId>-->
-<!--        <artifactId>jetty-ee9-glassfish-jstl</artifactId>-->
-<!--        <version>${project.version}</version>-->
-<!--      </dependency>-->
-=======
       <dependency>
         <groupId>org.eclipse.jetty.ee9</groupId>
         <artifactId>jetty-ee9-apache-jsp</artifactId>
@@ -96,25 +79,16 @@
         <artifactId>jetty-ee9-glassfish-jstl</artifactId>
         <version>${project.version}</version>
       </dependency>
->>>>>>> 89359cc0
       <dependency>
         <groupId>org.eclipse.jetty.ee9</groupId>
         <artifactId>jetty-ee9-jaas</artifactId>
         <version>${project.version}</version>
       </dependency>
-<<<<<<< HEAD
-<!--      <dependency>-->
-<!--        <groupId>org.eclipse.jetty.ee9</groupId>-->
-<!--        <artifactId>jetty-ee9-jaspi</artifactId>-->
-<!--        <version>${project.version}</version>-->
-<!--      </dependency>-->
-=======
       <dependency>
         <groupId>org.eclipse.jetty.ee9</groupId>
         <artifactId>jetty-ee9-jaspi</artifactId>
         <version>${project.version}</version>
       </dependency>
->>>>>>> 89359cc0
 <!--      <dependency>-->
 <!--        <groupId>org.eclipse.jetty.ee9</groupId>-->
 <!--        <artifactId>jetty-ee9-jspc-maven-plugin</artifactId>-->
