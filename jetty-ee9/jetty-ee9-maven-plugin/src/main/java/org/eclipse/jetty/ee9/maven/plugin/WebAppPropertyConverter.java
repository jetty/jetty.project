--- conflicted
+++ resolved
@@ -223,16 +223,11 @@
         str = webAppProperties.getProperty(BASE_DIRS);
         if (!StringUtil.isBlank(str))
         {
-<<<<<<< HEAD
-            List<Resource> resources = Resource.fromList(str, false);
-            ResourceCollection bases = new ResourceCollection(resources);
-=======
             // This is a use provided list of overlays, which could have mountable entries.
             List<URI> uris = Resource.split(str);
             // TODO: need a better place to close/release this mount.
             Resource.Mount mount = Resource.mountCollection(uris);
             webApp.addBean(mount); // let ee9 ContextHandler.doStop() release mount
->>>>>>> c6c0eb03
             webApp.setWar(null);
             webApp.setBaseResource(mount.root());
         }
