--- conflicted
+++ resolved
@@ -567,84 +567,6 @@
         }
 
         @Override
-<<<<<<< HEAD
-        public HttpCookie.SameSite getSameSite()
-        {
-            return HttpCookie.getSameSiteFromComment(getSessionComment());
-        }
-        
-        /**
-         * Set Session cookie sameSite mode.
-         *
-         * @param sameSite The sameSite setting for Session cookies (or null for no sameSite setting)
-         */
-        @Override
-        public void setSameSite(HttpCookie.SameSite sameSite)
-        {
-            setSessionComment(HttpCookie.getCommentWithAttributes(getSessionComment(), false, sameSite));
-        }
-        
-        /**
-         * A session cookie is marked as secure IFF any of the following conditions are true:
-         * <ol>
-         * <li>SessionCookieConfig.setSecure == true</li>
-         * <li>SessionCookieConfig.setSecure == false &amp;&amp; _secureRequestOnly==true &amp;&amp; request is HTTPS</li>
-         * </ol>
-         * According to SessionCookieConfig javadoc, case 1 can be used when:
-         * "... even though the request that initiated the session came over HTTP,
-         * is to support a topology where the web container is front-ended by an
-         * SSL offloading load balancer. In this case, the traffic between the client
-         * and the load balancer will be over HTTPS, whereas the traffic between the
-         * load balancer and the web container will be over HTTP."
-         * <p>
-         * For case 2, you can use _secureRequestOnly to determine if you want the
-         * Servlet Spec 3.0  default behavior when SessionCookieConfig.setSecure==false,
-         * which is:
-         * <cite>
-         * "they shall be marked as secure only if the request that initiated the
-         * corresponding session was also secure"
-         * </cite>
-         * <p>
-         * The default for _secureRequestOnly is true, which gives the above behavior. If
-         * you set it to false, then a session cookie is NEVER marked as secure, even if
-         * the initiating request was secure.
-         *
-         * @param session the session to which the cookie should refer.
-         * @param contextPath the context to which the cookie should be linked.
-         * The client will only send the cookie value when requesting resources under this path.
-         * @param requestIsSecure whether the client is accessing the server over a secure protocol (i.e. HTTPS).
-         * @return if this <code>SessionManager</code> uses cookies, then this method will return a new
-         * {@link HttpCookie cookie object} that should be set on the client in order to link future HTTP requests
-         * with the <code>session</code>. If cookies are not in use, this method returns <code>null</code>.
-         */
-        @Override
-        public HttpCookie getSessionCookie(ManagedSession session, String contextPath, boolean requestIsSecure)
-        {
-            if (isUsingCookies())
-            {
-                String sessionPath = getSessionPath();
-                sessionPath = (sessionPath == null) ? contextPath : sessionPath;
-                sessionPath = (StringUtil.isEmpty(sessionPath)) ? "/" : sessionPath;
-                SameSite sameSite = HttpCookie.getSameSiteFromComment(getSessionComment());
-                Map<String, String> attributes = Collections.emptyMap();
-                if (sameSite != null)
-                    attributes = Collections.singletonMap("SameSite", sameSite.getAttributeValue());
-                return session.generateSetCookie((getSessionCookie() == null ? __DefaultSessionCookie : getSessionCookie()),
-                    getSessionDomain(),
-                    sessionPath,
-                    getMaxCookieAge(),
-                    isHttpOnly(),
-                    isSecureCookies() || (isSecureRequestOnly() && requestIsSecure),
-                    HttpCookie.getCommentWithoutAttributes(getSessionComment()),
-                    0,
-                    attributes);
-            }
-            return null;
-        }
-
-        @Override
-=======
->>>>>>> 50a88187
         public void callSessionAttributeListeners(Session session, String name, Object old, Object value)
         {
             if (!_sessionAttributeListeners.isEmpty())
