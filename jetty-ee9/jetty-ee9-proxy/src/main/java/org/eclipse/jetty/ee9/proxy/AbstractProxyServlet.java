--- conflicted
+++ resolved
@@ -771,8 +771,6 @@
         }
     }
 
-<<<<<<< HEAD
-=======
     /**
      * <p>Returns the action to perform when the proxy receives
      * a 100 Continue response from the server.</p>
@@ -781,7 +779,6 @@
      * @param proxyRequest the request being proxied
      * @return the 100 Continue action to run
      */
->>>>>>> fa143fa6
     protected Runnable onContinue(HttpServletRequest clientRequest, Request proxyRequest)
     {
         return null;
