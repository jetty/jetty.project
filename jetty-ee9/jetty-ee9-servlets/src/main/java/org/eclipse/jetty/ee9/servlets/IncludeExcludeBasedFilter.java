//
// ========================================================================
// Copyright (c) 1995-2022 Mort Bay Consulting Pty Ltd and others.
//
// This program and the accompanying materials are made available under the
// terms of the Eclipse Public License v. 2.0 which is available at
// https://www.eclipse.org/legal/epl-2.0, or the Apache License, Version 2.0
// which is available at https://www.apache.org/licenses/LICENSE-2.0.
//
// SPDX-License-Identifier: EPL-2.0 OR Apache-2.0
// ========================================================================
//

package org.eclipse.jetty.ee9.servlets;

import jakarta.servlet.Filter;
import jakarta.servlet.FilterConfig;
import jakarta.servlet.ServletContext;
import jakarta.servlet.ServletException;
import jakarta.servlet.http.HttpServletRequest;
import jakarta.servlet.http.HttpServletResponse;
import org.eclipse.jetty.ee9.nested.Request;
import org.eclipse.jetty.http.MimeTypes;
import org.eclipse.jetty.http.pathmap.PathSpecSet;
import org.eclipse.jetty.util.IncludeExclude;
import org.eclipse.jetty.util.IncludeExcludeSet;
import org.eclipse.jetty.util.StringUtil;
import org.eclipse.jetty.util.URIUtil;
import org.slf4j.Logger;
import org.slf4j.LoggerFactory;

/**
 * Include Exclude Based Filter
 * <p>
 * This is an abstract filter which helps with filtering based on include/exclude of paths, mime types, and/or http methods.
 * <p>
 * Use the {@link #shouldFilter(HttpServletRequest, HttpServletResponse)} method to determine if a request/response should be filtered. If mime types are used,
 * it should be called after {@link jakarta.servlet.FilterChain#doFilter(jakarta.servlet.ServletRequest, jakarta.servlet.ServletResponse)} since the mime type may not
 * be written until then.
 *
 * Supported init params:
 * <ul>
 * <li><code>includedPaths</code> - CSV of path specs to include</li>
 * <li><code>excludedPaths</code> - CSV of path specs to exclude</li>
 * <li><code>includedMimeTypes</code> - CSV of mime types to include</li>
 * <li><code>excludedMimeTypes</code> - CSV of mime types to exclude</li>
 * <li><code>includedHttpMethods</code> - CSV of http methods to include</li>
 * <li><code>excludedHttpMethods</code> - CSV of http methods to exclude</li>
 * </ul>
 * <p>
 * Path spec rules:
 * <ul>
 * <li>If the spec starts with <code>'^'</code> the spec is assumed to be a regex based path spec and will match with normal Java regex rules.</li>
 * <li>If the spec starts with <code>'/'</code> the spec is assumed to be a Servlet url-pattern rules path spec for either an exact match or prefix based
 * match.</li>
 * <li>If the spec starts with <code>'*.'</code> the spec is assumed to be a Servlet url-pattern rules path spec for a suffix based match.</li>
 * <li>All other syntaxes are unsupported.</li>
 * </ul>
 * <p>
 * CSVs are parsed with {@link StringUtil#csvSplit(String)}
 *
 * @see PathSpecSet
 * @see IncludeExcludeSet
 */
public abstract class IncludeExcludeBasedFilter implements Filter
{
    private final IncludeExclude<String> _mimeTypes = new IncludeExclude<>();
    private final IncludeExclude<String> _httpMethods = new IncludeExclude<>();
    private final IncludeExclude<String> _paths = new IncludeExclude<>(PathSpecSet.class);
    private static final Logger LOG = LoggerFactory.getLogger(IncludeExcludeBasedFilter.class);

    @Override
    public void init(FilterConfig filterConfig) throws ServletException
    {
        final String includedPaths = filterConfig.getInitParameter("includedPaths");
        final String excludedPaths = filterConfig.getInitParameter("excludedPaths");
        final String includedMimeTypes = filterConfig.getInitParameter("includedMimeTypes");
        final String excludedMimeTypes = filterConfig.getInitParameter("excludedMimeTypes");
        final String includedHttpMethods = filterConfig.getInitParameter("includedHttpMethods");
        final String excludedHttpMethods = filterConfig.getInitParameter("excludedHttpMethods");

        if (includedPaths != null)
        {
            _paths.include(StringUtil.csvSplit(includedPaths));
        }
        if (excludedPaths != null)
        {
            _paths.exclude(StringUtil.csvSplit(excludedPaths));
        }
        if (includedMimeTypes != null)
        {
            _mimeTypes.include(StringUtil.csvSplit(includedMimeTypes));
        }
        if (excludedMimeTypes != null)
        {
            _mimeTypes.exclude(StringUtil.csvSplit(excludedMimeTypes));
        }
        if (includedHttpMethods != null)
        {
            _httpMethods.include(StringUtil.csvSplit(includedHttpMethods));
        }
        if (excludedHttpMethods != null)
        {
            _httpMethods.exclude(StringUtil.csvSplit(excludedHttpMethods));
        }
    }

    protected String guessMimeType(HttpServletRequest httpRequest, HttpServletResponse httpResponse)
    {
        String contentType = httpResponse.getContentType();
        LOG.debug("Content Type is: {}", contentType);

        String mimeType = "";
        if (contentType != null)
        {
            mimeType = MimeTypes.getContentTypeWithoutCharset(contentType);
            LOG.debug("Mime Type is: {}", mimeType);
        }
        else
        {
            String requestUrl = httpRequest.getPathInfo();
<<<<<<< HEAD
            httpRequest.getServletContext().getMimeType(requestUrl);
=======
            Request baseRequest = Request.getBaseRequest(httpRequest);
            mimeType = (baseRequest == null ? MimeTypes.DEFAULTS : baseRequest.getCoreRequest().getContext().getMimeTypes())
                .getMimeByExtension(requestUrl);

            if (mimeType == null)
            {
                mimeType = "";
            }
>>>>>>> ccfd6528

            LOG.debug("Guessed mime type is {}", mimeType);
        }

        return mimeType;
    }

    protected boolean shouldFilter(HttpServletRequest httpRequest, HttpServletResponse httpResponse)
    {
        String httpMethod = httpRequest.getMethod();
        LOG.debug("HTTP method is: {}", httpMethod);
        if (!_httpMethods.test(httpMethod))
        {
            LOG.debug("should not apply filter because HTTP method does not match");
            return false;
        }

        String mimeType = guessMimeType(httpRequest, httpResponse);

        if (!_mimeTypes.test(mimeType))
        {
            LOG.debug("should not apply filter because mime type does not match");
            return false;
        }

        ServletContext context = httpRequest.getServletContext();
        String path = context == null ? httpRequest.getRequestURI() : URIUtil.addPaths(httpRequest.getServletPath(), httpRequest.getPathInfo());
        LOG.debug("Path is: {}", path);
        if (!_paths.test(path))
        {
            LOG.debug("should not apply filter because path does not match");
            return false;
        }

        return true;
    }

    @Override
    public void destroy()
    {
    }

    @Override
    public String toString()
    {
        StringBuilder sb = new StringBuilder();
        sb.append("filter configuration:\n");
        sb.append("paths:\n").append(_paths).append("\n");
        sb.append("mime types:\n").append(_mimeTypes).append("\n");
        sb.append("http methods:\n").append(_httpMethods);
        return sb.toString();
    }
}<|MERGE_RESOLUTION|>--- conflicted
+++ resolved
@@ -12,6 +12,8 @@
 //
 
 package org.eclipse.jetty.ee9.servlets;
+
+import java.util.Objects;
 
 import jakarta.servlet.Filter;
 import jakarta.servlet.FilterConfig;
@@ -119,18 +121,10 @@
         else
         {
             String requestUrl = httpRequest.getPathInfo();
-<<<<<<< HEAD
-            httpRequest.getServletContext().getMimeType(requestUrl);
-=======
             Request baseRequest = Request.getBaseRequest(httpRequest);
-            mimeType = (baseRequest == null ? MimeTypes.DEFAULTS : baseRequest.getCoreRequest().getContext().getMimeTypes())
-                .getMimeByExtension(requestUrl);
-
-            if (mimeType == null)
-            {
-                mimeType = "";
-            }
->>>>>>> ccfd6528
+            mimeType = Objects.requireNonNullElse(
+                (baseRequest == null ? MimeTypes.DEFAULTS : baseRequest.getCoreRequest().getContext().getMimeTypes())
+                .getMimeByExtension(requestUrl), "");
 
             LOG.debug("Guessed mime type is {}", mimeType);
         }
