<?xml version="1.0"?>
<!DOCTYPE Configure PUBLIC "-//Jetty//Configure//EN" "https://www.eclipse.org/jetty/configure_10_0.dtd">

<Configure id="Server" class="org.eclipse.jetty.server.Server">
<<<<<<< HEAD
  <Call class="org.eclipse.jetty.ee9.webapp.WebAppContext" name="addSystemClasses">
    <Arg><Ref refid="Server"/></Arg>
=======
  <Call class="org.eclipse.jetty.ee.WebAppClassLoading" name="addProtectedClasses">
    <Arg><Ref refid="Environment"/></Arg>
>>>>>>> 8b506b4f
    <Arg>
      <Call class="org.eclipse.jetty.util.StringUtil" name="csvSplit">
        <Arg><Property name="jetty.webapp.addProtectedClasses" deprecated="jetty.webapp.addSystemClasses"/></Arg>
      </Call>
    </Arg>
  </Call>

<<<<<<< HEAD
  <Call class="org.eclipse.jetty.ee9.webapp.WebAppContext" name="addServerClasses">
    <Arg><Ref refid="Server"/></Arg>
=======
  <Call class="org.eclipse.jetty.ee.WebAppClassLoading" name="addHiddenClasses">
    <Arg><Ref refid="Environment"/></Arg>
>>>>>>> 8b506b4f
    <Arg>
      <Call class="org.eclipse.jetty.util.StringUtil" name="csvSplit">
        <Arg><Property name="jetty.webapp.addHiddenClasses" deprecated="jetty.webapp.addServerClasses"/></Arg>
      </Call>
    </Arg>
  </Call>
</Configure><|MERGE_RESOLUTION|>--- conflicted
+++ resolved
@@ -2,13 +2,8 @@
 <!DOCTYPE Configure PUBLIC "-//Jetty//Configure//EN" "https://www.eclipse.org/jetty/configure_10_0.dtd">
 
 <Configure id="Server" class="org.eclipse.jetty.server.Server">
-<<<<<<< HEAD
-  <Call class="org.eclipse.jetty.ee9.webapp.WebAppContext" name="addSystemClasses">
-    <Arg><Ref refid="Server"/></Arg>
-=======
   <Call class="org.eclipse.jetty.ee.WebAppClassLoading" name="addProtectedClasses">
     <Arg><Ref refid="Environment"/></Arg>
->>>>>>> 8b506b4f
     <Arg>
       <Call class="org.eclipse.jetty.util.StringUtil" name="csvSplit">
         <Arg><Property name="jetty.webapp.addProtectedClasses" deprecated="jetty.webapp.addSystemClasses"/></Arg>
@@ -16,13 +11,8 @@
     </Arg>
   </Call>
 
-<<<<<<< HEAD
-  <Call class="org.eclipse.jetty.ee9.webapp.WebAppContext" name="addServerClasses">
-    <Arg><Ref refid="Server"/></Arg>
-=======
   <Call class="org.eclipse.jetty.ee.WebAppClassLoading" name="addHiddenClasses">
     <Arg><Ref refid="Environment"/></Arg>
->>>>>>> 8b506b4f
     <Arg>
       <Call class="org.eclipse.jetty.util.StringUtil" name="csvSplit">
         <Arg><Property name="jetty.webapp.addHiddenClasses" deprecated="jetty.webapp.addServerClasses"/></Arg>
