--- conflicted
+++ resolved
@@ -43,11 +43,8 @@
 import org.eclipse.jetty.util.PatternMatcher;
 import org.eclipse.jetty.util.StringUtil;
 import org.eclipse.jetty.util.resource.Resource;
-<<<<<<< HEAD
 import org.eclipse.jetty.util.resource.ResourceCollection;
 import org.eclipse.jetty.util.resource.ResourceFactory;
-=======
->>>>>>> 4491f1b5
 import org.slf4j.Logger;
 import org.slf4j.LoggerFactory;
 
@@ -83,6 +80,7 @@
     public static final String CONTAINER_JAR_PATTERN = "org.eclipse.jetty.server.webapp.ContainerIncludeJarPattern";
     public static final String WEBINF_JAR_PATTERN = "org.eclipse.jetty.server.webapp.WebInfIncludeJarPattern";
     public static final List<String> __allScanTypes = (List<String>)Arrays.asList(METAINF_TLDS, METAINF_RESOURCES, METAINF_FRAGMENTS);
+    private ResourceFactory _resourceFactory;
 
     /**
      * ContainerPathNameMatcher
@@ -165,6 +163,8 @@
     @Override
     public void preConfigure(final WebAppContext context) throws Exception
     {
+        _resourceFactory = ResourceFactory.of(context);
+
         //find container jars/modules and select which ones to scan
         findAndFilterContainerPaths(context);
 
@@ -323,11 +323,7 @@
             List<Resource> collection = new ArrayList<>();
             collection.add(context.getBaseResource());
             collection.addAll(resources);
-<<<<<<< HEAD
             context.setBaseResource(new ResourceCollection(collection));
-=======
-            context.setBaseResource(Resource.of(collection));
->>>>>>> 4491f1b5
         }
     }
 
@@ -697,11 +693,8 @@
     public Collection<URL> getTlds(URI uri) throws IOException
     {
         HashSet<URL> tlds = new HashSet<>();
-        Resource.Mount mount = Resource.mount(uriJarPrefix(uri, "!/"));
-        if (_mountedResources == null)
-            _mountedResources = new ArrayList<>();
-        _mountedResources.add(mount);
-        try (Stream<Path> stream = Files.walk(mount.root().getPath()))
+        Resource resource = _resourceFactory.newResource(uriJarPrefix(uri, "!/"));
+        try (Stream<Path> stream = Files.walk(resource.getPath()))
         {
             Iterator<Path> it = stream
                 .filter(MetaInfConfiguration::isTldFile)
