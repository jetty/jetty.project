//
//  ========================================================================
//  Copyright (c) 1995-2019 Mort Bay Consulting Pty. Ltd.
//  ------------------------------------------------------------------------
//  All rights reserved. This program and the accompanying materials
//  are made available under the terms of the Eclipse Public License v1.0
//  and Apache License v2.0 which accompanies this distribution.
//
//      The Eclipse Public License is available at
//      http://www.eclipse.org/legal/epl-v10.html
//
//      The Apache License v2.0 is available at
//      http://www.opensource.org/licenses/apache2.0.php
//
//  You may elect to redistribute this code under either of these licenses.
//  ========================================================================
//

package org.eclipse.jetty.fcgi.client.http;

import java.io.IOException;
import java.util.Map;

import org.eclipse.jetty.client.AbstractConnectorHttpClientTransport;
import org.eclipse.jetty.client.DuplexConnectionPool;
import org.eclipse.jetty.client.HttpClient;
import org.eclipse.jetty.client.HttpDestination;
import org.eclipse.jetty.client.MultiplexConnectionPool;
import org.eclipse.jetty.client.Origin;
import org.eclipse.jetty.client.api.Connection;
import org.eclipse.jetty.client.api.Request;
import org.eclipse.jetty.fcgi.FCGI;
import org.eclipse.jetty.http.HttpFields;
import org.eclipse.jetty.io.EndPoint;
import org.eclipse.jetty.util.ProcessorUtils;
import org.eclipse.jetty.util.Promise;
import org.eclipse.jetty.util.annotation.ManagedAttribute;
import org.eclipse.jetty.util.annotation.ManagedObject;

@ManagedObject("The FastCGI/1.0 client transport")
public class HttpClientTransportOverFCGI extends AbstractConnectorHttpClientTransport
{
    private final boolean multiplexed;
    private final String scriptRoot;

    public HttpClientTransportOverFCGI(String scriptRoot)
    {
        this(Math.max(1, ProcessorUtils.availableProcessors() / 2), false, scriptRoot);
    }

    public HttpClientTransportOverFCGI(int selectors, boolean multiplexed, String scriptRoot)
    {
        super(selectors);
        this.multiplexed = multiplexed;
        this.scriptRoot = scriptRoot;
        setConnectionPoolFactory(destination ->
        {
            HttpClient httpClient = getHttpClient();
            int maxConnections = httpClient.getMaxConnectionsPerDestination();
            return isMultiplexed()
<<<<<<< HEAD
                       ? new MultiplexConnectionPool(destination, maxConnections, destination, httpClient.getMaxRequestsQueuedPerDestination())
                       : new DuplexConnectionPool(destination, maxConnections, destination);
=======
                ? new MultiplexConnectionPool(destination, maxConnections, destination, httpClient.getMaxRequestsQueuedPerDestination())
                : new DuplexConnectionPool(destination, maxConnections, destination);
>>>>>>> 7b941098
        });
    }

    @ManagedAttribute(value = "Whether connections are multiplexed", readonly = true)
    public boolean isMultiplexed()
    {
        return multiplexed;
    }

    @ManagedAttribute(value = "The scripts root directory", readonly = true)
    public String getScriptRoot()
    {
        return scriptRoot;
    }

    @Override
    public HttpDestination newHttpDestination(Origin origin)
    {
        return isMultiplexed() ? new MultiplexHttpDestinationOverFCGI(getHttpClient(), origin)
<<<<<<< HEAD
                   : new HttpDestinationOverFCGI(getHttpClient(), origin);
=======
            : new HttpDestinationOverFCGI(getHttpClient(), origin);
>>>>>>> 7b941098
    }

    @Override
    public org.eclipse.jetty.io.Connection newConnection(EndPoint endPoint, Map<String, Object> context) throws IOException
    {
        HttpDestination destination = (HttpDestination)context.get(HTTP_DESTINATION_CONTEXT_KEY);
        @SuppressWarnings("unchecked")
        Promise<Connection> promise = (Promise<Connection>)context.get(HTTP_CONNECTION_PROMISE_CONTEXT_KEY);
        HttpConnectionOverFCGI connection = newHttpConnection(endPoint, destination, promise);
        if (LOG.isDebugEnabled())
            LOG.debug("Created {}", connection);
        return customize(connection, context);
    }

    protected HttpConnectionOverFCGI newHttpConnection(EndPoint endPoint, HttpDestination destination, Promise<Connection> promise)
    {
        return new HttpConnectionOverFCGI(endPoint, destination, promise, isMultiplexed());
    }

    protected void customize(Request request, HttpFields fastCGIHeaders)
    {
        fastCGIHeaders.put(FCGI.Headers.DOCUMENT_ROOT, getScriptRoot());
    }
}<|MERGE_RESOLUTION|>--- conflicted
+++ resolved
@@ -58,13 +58,8 @@
             HttpClient httpClient = getHttpClient();
             int maxConnections = httpClient.getMaxConnectionsPerDestination();
             return isMultiplexed()
-<<<<<<< HEAD
-                       ? new MultiplexConnectionPool(destination, maxConnections, destination, httpClient.getMaxRequestsQueuedPerDestination())
-                       : new DuplexConnectionPool(destination, maxConnections, destination);
-=======
                 ? new MultiplexConnectionPool(destination, maxConnections, destination, httpClient.getMaxRequestsQueuedPerDestination())
                 : new DuplexConnectionPool(destination, maxConnections, destination);
->>>>>>> 7b941098
         });
     }
 
@@ -84,11 +79,7 @@
     public HttpDestination newHttpDestination(Origin origin)
     {
         return isMultiplexed() ? new MultiplexHttpDestinationOverFCGI(getHttpClient(), origin)
-<<<<<<< HEAD
-                   : new HttpDestinationOverFCGI(getHttpClient(), origin);
-=======
             : new HttpDestinationOverFCGI(getHttpClient(), origin);
->>>>>>> 7b941098
     }
 
     @Override
