<?xml version="1.0" encoding="UTF-8"?>
<project xmlns="http://maven.apache.org/POM/4.0.0" xmlns:xsi="http://www.w3.org/2001/XMLSchema-instance" xsi:schemaLocation="http://maven.apache.org/POM/4.0.0 http://maven.apache.org/xsd/maven-4.0.0.xsd">
  <parent>
    <artifactId>jetty-project</artifactId>
    <groupId>org.eclipse.jetty</groupId>
    <version>12.0.0-SNAPSHOT</version>
    <relativePath>../pom.xml</relativePath>
  </parent>
  <modelVersion>4.0.0</modelVersion>
  <artifactId>jetty-home</artifactId>
  <name>Jetty :: Home Assembly</name>
  <packaging>pom</packaging>

  <properties>
    <assembly-directory>${basedir}/target/jetty-home</assembly-directory>
    <source-assembly-directory>${basedir}/target/jetty-home-sources</source-assembly-directory>
    <jetty-setuid-version>1.0.4</jetty-setuid-version>
    <spotbugs.skip>true</spotbugs.skip>
  </properties>

  <build>
    <plugins>
      <plugin>
        <groupId>org.apache.maven.plugins</groupId>
        <artifactId>maven-resources-plugin</artifactId>
        <executions>
          <execution>
            <id>copy-base-assembly-tree</id>
            <phase>generate-resources</phase>
            <goals>
              <goal>copy-resources</goal>
            </goals>
            <configuration>
              <useBuildFilters>false</useBuildFilters>
              <includeEmptyDirs>true</includeEmptyDirs>
              <outputDirectory>${assembly-directory}</outputDirectory>
              <encoding>UTF-8</encoding>
              <useDefaultDelimiters>false</useDefaultDelimiters>
              <delimiters>
                <delimiter>@</delimiter>
              </delimiters>
              <resources>
                <resource>
                  <directory>${basedir}/src/main/resources</directory>
                  <filtering>true</filtering>
                </resource>
              </resources>
            </configuration>
          </execution>
        </executions>
      </plugin>
      <plugin>
        <artifactId>maven-dependency-plugin</artifactId>
        <executions>
          <execution>
            <id>copy</id>
            <phase>generate-resources</phase>
            <goals>
              <goal>copy</goal>
            </goals>
            <configuration>
              <artifactItems>
                <artifactItem>
                  <groupId>org.eclipse.jetty</groupId>
                  <artifactId>jetty-project</artifactId>
                  <version>${project.version}</version>
                  <classifier>version</classifier>
                  <type>txt</type>
                  <overWrite>true</overWrite>
                  <outputDirectory>${assembly-directory}/</outputDirectory>
                  <destFileName>VERSION.txt</destFileName>
                </artifactItem>
                <artifactItem>
                  <groupId>org.eclipse.jetty</groupId>
                  <artifactId>jetty-start</artifactId>
                  <version>${project.version}</version>
                  <classifier>shaded</classifier>
                  <type>jar</type>
                  <overWrite>true</overWrite>
                  <includes>**</includes>
                  <outputDirectory>${assembly-directory}</outputDirectory>
                  <destFileName>start.jar</destFileName>
                </artifactItem>
              </artifactItems>
            </configuration>
          </execution>
          <execution>
            <id>copy-setuid-deps</id>
            <phase>generate-resources</phase>
            <goals>
              <goal>copy</goal>
            </goals>
            <configuration>
              <artifactItems>
                <artifactItem>
                  <groupId>org.eclipse.jetty.toolchain.setuid</groupId>
                  <artifactId>jetty-setuid-java</artifactId>
                  <version>${jetty-setuid-version}</version>
                  <type>jar</type>
                  <overWrite>true</overWrite>
                  <outputDirectory>${assembly-directory}/lib/setuid</outputDirectory>
                </artifactItem>
                <artifactItem>
                  <groupId>org.eclipse.jetty.toolchain.setuid</groupId>
                  <artifactId>libsetuid-linux</artifactId>
                  <version>${jetty-setuid-version}</version>
                  <type>so</type>
                  <overWrite>true</overWrite>
                  <outputDirectory>${assembly-directory}/lib/setuid</outputDirectory>
                  <destFileName>libsetuid-linux.so</destFileName>
                </artifactItem>
                <artifactItem>
                  <groupId>org.eclipse.jetty.toolchain.setuid</groupId>
                  <artifactId>libsetuid-osx</artifactId>
                  <version>${jetty-setuid-version}</version>
                  <type>so</type>
                  <overWrite>true</overWrite>
                  <outputDirectory>${assembly-directory}/lib/setuid</outputDirectory>
                  <destFileName>libsetuid-osx.so</destFileName>
                </artifactItem>
              </artifactItems>
            </configuration>
          </execution>

          <execution>
            <id>copy-jetty-core-deps</id>
            <phase>generate-resources</phase>
            <goals>
              <goal>copy-dependencies</goal>
            </goals>
            <configuration>
              <includeGroupIds>jakarta.transaction,org.eclipse.jetty</includeGroupIds>
              <excludeGroupIds>
                org.eclipse.jetty.orbit,org.eclipse.jetty.http2,org.eclipse.jetty.http3,org.eclipse.jetty.quic,org.eclipse.jetty.ee9.websocket,org.eclipse.jetty.websocket,org.eclipse.jetty.ee10.websocket,org.eclipse.jetty.ee9,org.eclipse.jetty.ee10,org.eclipse.jetty.fcgi,org.eclipse.jetty.toolchain,org.apache.taglibs
              </excludeGroupIds>
              <excludeArtifactIds>
                apache-jsp,glassfish-jstl,jetty-start,jetty-slf4j-impl
              </excludeArtifactIds>
              <includeTypes>jar</includeTypes>
              <outputDirectory>${assembly-directory}/lib</outputDirectory>
            </configuration>
          </execution>
          <execution>
            <id>copy-jetty-core-src-deps</id>
            <phase>generate-resources</phase>
            <goals>
              <goal>copy-dependencies</goal>
            </goals>
            <configuration>
              <includeGroupIds>jakarta.transaction,org.eclipse.jetty</includeGroupIds>
              <excludeGroupIds>
                org.eclipse.jetty.orbit,org.eclipse.jetty.http2,org.eclipse.jetty.http3,org.eclipse.jetty.quic,org.eclipse.jetty.websocket,org.eclipse.jetty.ee9,org.eclipse.jetty.ee10.websocket,org.eclipse.jetty.fcgi,org.eclipse.jetty.toolchain,org.apache.taglibs
              </excludeGroupIds>
              <excludeArtifactIds>
                apache-jsp,glassfish-jstl,jetty-start
              </excludeArtifactIds>
              <includeTypes>jar</includeTypes>
              <classifier>sources</classifier>
              <outputDirectory>${source-assembly-directory}/lib</outputDirectory>
            </configuration>
          </execution>
          <execution>
            <id>copy-lib-logging-deps</id>
            <phase>generate-resources</phase>
            <goals>
              <goal>copy-dependencies</goal>
            </goals>
            <configuration>
              <includeGroupIds>org.eclipse.jetty,org.slf4j</includeGroupIds>
              <includeArtifactIds>jetty-slf4j-impl,slf4j-api</includeArtifactIds>
              <includeTypes>jar</includeTypes>
              <outputDirectory>${assembly-directory}/lib/logging</outputDirectory>
            </configuration>
          </execution>
          <execution>
            <id>copy-lib-logging-src-deps</id>
            <phase>generate-resources</phase>
            <goals>
              <goal>copy-dependencies</goal>
            </goals>
            <configuration>
              <includeGroupIds>org.eclipse.jetty,org.slf4j</includeGroupIds>
              <includeArtifactIds>jetty-slf4j-impl,slf4j-api</includeArtifactIds>
              <includeTypes>jar</includeTypes>
              <classifier>sources</classifier>
              <outputDirectory>${source-assembly-directory}/lib/logging</outputDirectory>
            </configuration>
          </execution>
          <execution>
            <id>copy-lib-ee10-websocket-deps</id>
            <phase>generate-resources</phase>
            <goals>
              <goal>copy-dependencies</goal>
            </goals>
            <configuration>
              <includeGroupIds>org.eclipse.jetty.websocket,org.eclipse.jetty.ee10.websocket</includeGroupIds>
              <includeTypes>jar</includeTypes>
              <outputDirectory>${assembly-directory}/lib/ee10-websocket</outputDirectory>
            </configuration>
          </execution>
          <execution>
            <id>copy-lib-ee10-websocket-src-deps</id>
            <phase>generate-resources</phase>
            <goals>
              <goal>copy-dependencies</goal>
            </goals>
            <configuration>
              <includeGroupIds>org.eclipse.jetty.websocket,org.eclipse.jetty.ee10.websocket</includeGroupIds>
              <includeTypes>jar</includeTypes>
              <classifier>sources</classifier>
              <outputDirectory>${source-assembly-directory}/lib/ee10-websocket</outputDirectory>
            </configuration>
          </execution>
          <execution>
            <id>copy-ee10-lib-jakarta-websocket-deps</id>
            <phase>generate-resources</phase>
            <goals>
              <goal>copy-dependencies</goal>
            </goals>
            <configuration>
              <includeGroupIds>jakarta.websocket</includeGroupIds>
              <includeTypes>jar</includeTypes>
              <outputDirectory>${assembly-directory}/lib/ee10-websocket</outputDirectory>
            </configuration>
          </execution>
          <execution>
            <id>copy-ee10-lib-jakarta-websocket-src-deps</id>
            <phase>generate-resources</phase>
            <goals>
              <goal>copy-dependencies</goal>
            </goals>
            <configuration>
              <includeGroupIds>jakarta.websocket</includeGroupIds>
              <includeTypes>jar</includeTypes>
              <classifier>sources</classifier>
              <outputDirectory>${source-assembly-directory}/lib/ee10-websocket</outputDirectory>
            </configuration>
          </execution>
          <execution>
            <id>copy-lib-http2-deps</id>
            <phase>generate-resources</phase>
            <goals>
              <goal>copy-dependencies</goal>
            </goals>
            <configuration>
              <includeGroupIds>org.eclipse.jetty.http2</includeGroupIds>
              <includeArtifactIds>http2-hpack,http2-common,http2-server</includeArtifactIds>
              <includeTypes>jar</includeTypes>
              <outputDirectory>${assembly-directory}/lib/http2</outputDirectory>
            </configuration>
          </execution>
          <execution>
            <id>copy-lib-http2-src-deps</id>
            <phase>generate-resources</phase>
            <goals>
              <goal>copy-dependencies</goal>
            </goals>
            <configuration>
              <includeGroupIds>org.eclipse.jetty.http2</includeGroupIds>
              <includeArtifactIds>http2-hpack,http2-common,http2-server</includeArtifactIds>
              <includeTypes>jar</includeTypes>
              <classifier>sources</classifier>
              <outputDirectory>${source-assembly-directory}/lib/http2</outputDirectory>
            </configuration>
          </execution>
          <execution>
            <id>copy-lib-http3-deps</id>
            <phase>generate-resources</phase>
            <goals>
              <goal>copy-dependencies</goal>
            </goals>
            <configuration>
              <includeGroupIds>org.eclipse.jetty.http3,org.eclipse.jetty.quic,org.eclipse.jetty.quiche</includeGroupIds>
              <includeArtifactIds>http3-server,http3-common,http3-qpack,quic-server,quic-common,quic-quiche-common,quic-quiche-jna,quic-quiche-foreign-incubator,jetty-quiche-native</includeArtifactIds>
              <includeTypes>jar</includeTypes>
              <outputDirectory>${assembly-directory}/lib/http3</outputDirectory>
            </configuration>
          </execution>
          <execution>
            <id>copy-lib-http3-src-deps</id>
            <phase>generate-resources</phase>
            <goals>
              <goal>copy-dependencies</goal>
            </goals>
            <configuration>
              <includeGroupIds>org.eclipse.jetty.http3</includeGroupIds>
              <includeArtifactIds>http3-server</includeArtifactIds>
              <includeTypes>jar</includeTypes>
              <classifier>sources</classifier>
              <outputDirectory>${source-assembly-directory}/lib/http3</outputDirectory>
            </configuration>
          </execution>
          <execution>
            <id>copy-lib-fcgi-deps</id>
            <phase>generate-resources</phase>
            <goals>
              <goal>copy-dependencies</goal>
            </goals>
            <configuration>
              <includeGroupIds>org.eclipse.jetty.fcgi</includeGroupIds>
              <includeTypes>jar</includeTypes>
              <outputDirectory>${assembly-directory}/lib/fcgi</outputDirectory>
            </configuration>
          </execution>
          <execution>
            <id>copy-lib-fcgi-src-deps</id>
            <phase>generate-resources</phase>
            <goals>
              <goal>copy-dependencies</goal>
            </goals>
            <configuration>
              <includeGroupIds>org.eclipse.jetty.fcgi</includeGroupIds>
              <includeTypes>jar</includeTypes>
              <classifier>sources</classifier>
              <outputDirectory>${source-assembly-directory}/lib/fcgi</outputDirectory>
            </configuration>
          </execution>
          <execution>
<<<<<<< HEAD
            <id>copy-ee10-annotations-deps</id>
            <phase>generate-resources</phase>
            <goals>
              <goal>copy</goal>
            </goals>
            <configuration>
              <artifactItems>
                <artifactItem>
                  <groupId>jakarta.annotation</groupId>
                  <artifactId>jakarta.annotation-api</artifactId>
                  <version>2.1.1</version>
                  <type>jar</type>
                  <overWrite>false</overWrite>
                </artifactItem>
                <artifactItem>
                  <groupId>org.ow2.asm</groupId>
                  <artifactId>asm</artifactId>
                  <version>9.3</version>
                  <type>jar</type>
                  <overWrite>false</overWrite>
                </artifactItem>
                <artifactItem>
                  <groupId>org.ow2.asm</groupId>
                  <artifactId>asm-commons</artifactId>
                  <version>9.3</version>
                  <type>jar</type>
                  <overWrite>false</overWrite>
                </artifactItem>
                <artifactItem>
                  <groupId>org.ow2.asm</groupId>
                  <artifactId>asm-tree</artifactId>
                  <version>9.3</version>
                  <type>jar</type>
                  <overWrite>false</overWrite>
                </artifactItem>
                <artifactItem>
                  <groupId>org.ow2.asm</groupId>
                  <artifactId>asm-analysis</artifactId>
                  <version>9.3</version>
                  <type>jar</type>
                  <overWrite>false</overWrite>
                </artifactItem>
              </artifactItems>
              <outputDirectory>${assembly-directory}/lib/ee10-annotations</outputDirectory>
            </configuration>
          </execution>
          <execution>
            <id>copy-ee10-annotations-src-deps</id>
            <phase>generate-resources</phase>
            <goals>
              <goal>copy</goal>
            </goals>
            <configuration>
              <artifactItems>
                <artifactItem>
                  <groupId>jakarta.annotation</groupId>
                  <artifactId>jakarta.annotation-api</artifactId>
                  <version>2.1.1</version>
                  <type>jar</type>
                  <classifier>sources</classifier>
                  <overWrite>false</overWrite>
                </artifactItem>
                <artifactItem>
                  <groupId>org.ow2.asm</groupId>
                  <artifactId>asm</artifactId>
                  <version>9.3</version>
                  <type>jar</type>
                  <classifier>sources</classifier>
                  <overWrite>false</overWrite>
                </artifactItem>
                <artifactItem>
                  <groupId>org.ow2.asm</groupId>
                  <artifactId>asm-commons</artifactId>
                  <version>9.3</version>
                  <type>jar</type>
                  <classifier>sources</classifier>
                  <overWrite>false</overWrite>
                </artifactItem>
                <artifactItem>
                  <groupId>org.ow2.asm</groupId>
                  <artifactId>asm-tree</artifactId>
                  <version>9.3</version>
                  <type>jar</type>
                  <classifier>sources</classifier>
                  <overWrite>false</overWrite>
                </artifactItem>
                <artifactItem>
                  <groupId>org.ow2.asm</groupId>
                  <artifactId>asm-analysis</artifactId>
                  <version>9.3</version>
                  <type>jar</type>
                  <classifier>sources</classifier>
                  <overWrite>false</overWrite>
                </artifactItem>
              </artifactItems>
              <outputDirectory>${source-assembly-directory}/lib/ee10-annotations</outputDirectory>
            </configuration>
          </execution>
          <execution>
            <id>copy-ee9-annotations-deps</id>
            <phase>generate-resources</phase>
            <goals>
              <goal>copy</goal>
            </goals>
            <configuration>
              <artifactItems>
                <artifactItem>
                  <groupId>jakarta.annotation</groupId>
                  <artifactId>jakarta.annotation-api</artifactId>
                  <version>2.0.0</version>
                  <type>jar</type>
                  <overWrite>false</overWrite>
                </artifactItem>
                <artifactItem>
                  <groupId>org.ow2.asm</groupId>
                  <artifactId>asm</artifactId>
                  <version>9.3</version>
                  <type>jar</type>
                  <overWrite>false</overWrite>
                </artifactItem>
                <artifactItem>
                  <groupId>org.ow2.asm</groupId>
                  <artifactId>asm-commons</artifactId>
                  <version>9.3</version>
                  <type>jar</type>
                  <overWrite>false</overWrite>
                </artifactItem>
                <artifactItem>
                  <groupId>org.ow2.asm</groupId>
                  <artifactId>asm-tree</artifactId>
                  <version>9.3</version>
                  <type>jar</type>
                  <overWrite>false</overWrite>
                </artifactItem>
                <artifactItem>
                  <groupId>org.ow2.asm</groupId>
                  <artifactId>asm-analysis</artifactId>
                  <version>9.3</version>
                  <type>jar</type>
                  <overWrite>false</overWrite>
                </artifactItem>
              </artifactItems>
              <outputDirectory>${assembly-directory}/lib/ee9-annotations</outputDirectory>
            </configuration>
          </execution>
          <execution>
            <id>copy-ee9-annotations-src-deps</id>
            <phase>generate-resources</phase>
            <goals>
              <goal>copy</goal>
            </goals>
            <configuration>
              <artifactItems>
                <artifactItem>
                  <groupId>jakarta.annotation</groupId>
                  <artifactId>jakarta.annotation-api</artifactId>
                  <version>2.0.0</version>
                  <type>jar</type>
                  <classifier>sources</classifier>
                  <overWrite>false</overWrite>
                </artifactItem>
                <artifactItem>
                  <groupId>org.ow2.asm</groupId>
                  <artifactId>asm</artifactId>
                  <version>9.3</version>
                  <type>jar</type>
                  <classifier>sources</classifier>
                  <overWrite>false</overWrite>
                </artifactItem>
                <artifactItem>
                  <groupId>org.ow2.asm</groupId>
                  <artifactId>asm-commons</artifactId>
                  <version>9.3</version>
                  <type>jar</type>
                  <classifier>sources</classifier>
                  <overWrite>false</overWrite>
                </artifactItem>
                <artifactItem>
                  <groupId>org.ow2.asm</groupId>
                  <artifactId>asm-tree</artifactId>
                  <version>9.3</version>
                  <type>jar</type>
                  <classifier>sources</classifier>
                  <overWrite>false</overWrite>
                </artifactItem>
                <artifactItem>
                  <groupId>org.ow2.asm</groupId>
                  <artifactId>asm-analysis</artifactId>
                  <version>9.3</version>
                  <type>jar</type>
                  <classifier>sources</classifier>
                  <overWrite>false</overWrite>
                </artifactItem>
              </artifactItems>
              <outputDirectory>${source-assembly-directory}/lib/ee9-annotations</outputDirectory>
            </configuration>
          </execution>
          <execution>
            <id>copy-ee10-jsp-src-deps</id>
            <phase>generate-resources</phase>
            <goals>
              <goal>copy</goal>
            </goals>
            <configuration>
              <prependGroupId>true</prependGroupId>
              <artifactItems>
                <artifactItem>
                  <groupId>org.mortbay.jasper</groupId>
                  <artifactId>apache-jsp</artifactId>
                  <!-- FIXME MUST BE A PROPERTY -->
                  <version>10.1.0-M16</version>
                  <classifier>sources</classifier>
                </artifactItem>
                <artifactItem>
                  <groupId>org.mortbay.jasper</groupId>
                  <artifactId>apache-el</artifactId>
                  <!-- FIXME MUST BE A PROPERTY -->
                  <version>10.1.0-M16</version>
                  <classifier>sources</classifier>
                </artifactItem>
                <artifactItem>
                  <groupId>org.eclipse.jdt</groupId>
                  <artifactId>ecj</artifactId>
                  <!-- FIXME MUST BE A PROPERTY -->
                  <version>3.30.0</version>
                  <classifier>sources</classifier>
                </artifactItem>
              </artifactItems>
              <outputDirectory>${source-assembly-directory}/lib/ee10-apache-jsp</outputDirectory>
            </configuration>
          </execution>
          <execution>
            <id>copy-ee10-jsp-deps</id>
            <phase>generate-resources</phase>
            <goals>
              <goal>copy</goal>
            </goals>
            <configuration>
              <prependGroupId>true</prependGroupId>
              <artifactItems>
                <artifactItem>
                  <groupId>org.mortbay.jasper</groupId>
                  <artifactId>apache-jsp</artifactId>
                  <!-- FIXME MUST BE A PROPERTY -->
                  <version>10.1.0-M16</version>
                </artifactItem>
                <artifactItem>
                  <groupId>org.mortbay.jasper</groupId>
                  <artifactId>apache-el</artifactId>
                  <!-- FIXME MUST BE A PROPERTY -->
                  <version>10.1.0-M16</version>
                </artifactItem>
                <artifactItem>
                  <groupId>org.eclipse.jdt</groupId>
                  <artifactId>ecj</artifactId>
                  <!-- FIXME MUST BE A PROPERTY -->
                  <version>3.30.0</version>
                </artifactItem>
              </artifactItems>
              <outputDirectory>${assembly-directory}/lib/ee10-apache-jsp</outputDirectory>
            </configuration>
          </execution>
          <execution>
            <id>copy-ee10-jstl-src-deps</id>
            <phase>generate-resources</phase>
            <goals>
              <goal>copy</goal>
            </goals>
            <configuration>
              <prependGroupId>true</prependGroupId>
              <artifactItems>
                <artifactItem>
                  <groupId>jakarta.servlet.jsp.jstl</groupId>
                  <artifactId>jakarta.servlet.jsp.jstl-api</artifactId>
                  <!-- FIXME MUST BE A PROPERTY -->
                  <version>3.0.0</version>
                  <classifier>sources</classifier>
                </artifactItem>
                <artifactItem>
                  <groupId>org.glassfish.web</groupId>
                  <artifactId>jakarta.servlet.jsp.jstl</artifactId>
                  <!-- FIXME MUST BE A PROPERTY -->
                  <version>3.0.0</version>
                  <classifier>sources</classifier>
                </artifactItem>
              </artifactItems>
              <outputDirectory>${source-assembly-directory}/lib/ee10-glassfish-jstl</outputDirectory>
            </configuration>
          </execution>
          <execution>
            <id>copy-ee10-jstl-deps</id>
            <phase>generate-resources</phase>
            <goals>
              <goal>copy</goal>
            </goals>
            <configuration>
              <prependGroupId>true</prependGroupId>
              <artifactItems>
                <artifactItem>
                  <groupId>jakarta.servlet.jsp.jstl</groupId>
                  <artifactId>jakarta.servlet.jsp.jstl-api</artifactId>
                  <!-- FIXME MUST BE A PROPERTY -->
                  <version>3.0.0</version>
                </artifactItem>
                <artifactItem>
                  <groupId>org.glassfish.web</groupId>
                  <artifactId>jakarta.servlet.jsp.jstl</artifactId>
                  <!-- FIXME MUST BE A PROPERTY -->
                  <version>3.0.0</version>
                </artifactItem>
              </artifactItems>
              <outputDirectory>${assembly-directory}/lib/ee10-glassfish-jstl</outputDirectory>
            </configuration>
          </execution>
          <execution>
            <id>copy-ee9-jsp-src-deps</id>
            <phase>generate-resources</phase>
            <goals>
              <goal>copy</goal>
            </goals>
            <configuration>
              <prependGroupId>true</prependGroupId>
              <artifactItems>
                <artifactItem>
                  <groupId>org.mortbay.jasper</groupId>
                  <artifactId>apache-jsp</artifactId>
                  <!-- FIXME MUST BE A PROPERTY -->
                  <version>10.0.14</version>
                  <classifier>sources</classifier>
                </artifactItem>
                <artifactItem>
                  <groupId>org.mortbay.jasper</groupId>
                  <artifactId>apache-el</artifactId>
                  <!-- FIXME MUST BE A PROPERTY -->
                  <version>10.0.14</version>
                  <classifier>sources</classifier>
                </artifactItem>
                <artifactItem>
                  <groupId>org.eclipse.jdt</groupId>
                  <artifactId>ecj</artifactId>
                  <!-- FIXME MUST BE A PROPERTY -->
                  <version>3.30.0</version>
                  <classifier>sources</classifier>
                </artifactItem>
              </artifactItems>
              <outputDirectory>${source-assembly-directory}/lib/ee9-apache-jsp</outputDirectory>
            </configuration>
          </execution>
          <execution>
            <id>copy-ee9-jsp-deps</id>
            <phase>generate-resources</phase>
            <goals>
              <goal>copy</goal>
            </goals>
            <configuration>
              <prependGroupId>true</prependGroupId>
              <artifactItems>
                <artifactItem>
                  <groupId>org.mortbay.jasper</groupId>
                  <artifactId>apache-jsp</artifactId>
                  <!-- FIXME MUST BE A PROPERTY -->
                  <version>10.0.14</version>
                </artifactItem>
                <artifactItem>
                  <groupId>org.mortbay.jasper</groupId>
                  <artifactId>apache-el</artifactId>
                  <!-- FIXME MUST BE A PROPERTY -->
                  <version>10.0.14</version>
                </artifactItem>
                <artifactItem>
                  <groupId>org.eclipse.jdt</groupId>
                  <artifactId>ecj</artifactId>
                  <!-- FIXME MUST BE A PROPERTY -->
                  <version>3.30.0</version>
                </artifactItem>
              </artifactItems>
              <outputDirectory>${assembly-directory}/lib/ee9-apache-jsp</outputDirectory>
            </configuration>
          </execution>
          <execution>
            <id>copy-ee9-glassfish-jstl-deps</id>
            <phase>generate-resources</phase>
            <goals>
              <goal>copy</goal>
            </goals>
            <configuration>
              <prependGroupId>true</prependGroupId>
              <artifactItems>
                <artifactItem>
                  <groupId>jakarta.servlet.jsp.jstl</groupId>
                  <artifactId>jakarta.servlet.jsp.jstl-api</artifactId>
                  <!-- FIXME MUST BE A PROPERTY -->
                  <version>2.0.0</version>
                </artifactItem>
                <artifactItem>
                  <groupId>org.glassfish.web</groupId>
                  <artifactId>jakarta.servlet.jsp.jstl</artifactId>
                  <!-- FIXME MUST BE A PROPERTY -->
                  <version>2.0.0</version>
                </artifactItem>
              </artifactItems>
              <outputDirectory>${assembly-directory}/lib/ee9-glassfish-jstl</outputDirectory>
            </configuration>
          </execution>
          <execution>
            <id>copy-ee9-glassfish-jstl-src-deps</id>
            <phase>generate-resources</phase>
            <goals>
              <goal>copy</goal>
            </goals>
            <configuration>
              <prependGroupId>true</prependGroupId>
              <artifactItems>
                <artifactItem>
                  <groupId>jakarta.servlet.jsp.jstl</groupId>
                  <artifactId>jakarta.servlet.jsp.jstl-api</artifactId>
                  <!-- FIXME MUST BE A PROPERTY -->
                  <version>2.0.0</version>
                  <classifier>sources</classifier>
                </artifactItem>
                <artifactItem>
                  <groupId>org.glassfish.web</groupId>
                  <artifactId>jakarta.servlet.jsp.jstl</artifactId>
                  <!-- FIXME MUST BE A PROPERTY -->
                  <version>2.0.0</version>
                  <classifier>sources</classifier>
                </artifactItem>
              </artifactItems>
              <outputDirectory>${source-assembly-directory}/lib/ee9-glassfish-jstl</outputDirectory>
            </configuration>
          </execution>
          <execution>
=======
>>>>>>> c7340081
            <id>copy-ee10-jaspi-deps</id>
            <phase>generate-resources</phase>
            <goals>
              <goal>copy-dependencies</goal>
            </goals>
            <configuration>
              <includeGroupIds>jakarta.authentication</includeGroupIds>
              <includeArtifactIds>jakarta.authentication-api</includeArtifactIds>
              <includeTypes>jar</includeTypes>
              <outputDirectory>${assembly-directory}/lib/ee10-jaspi</outputDirectory>
            </configuration>
          </execution>
          <execution>
            <id>copy-ee10-jaspi-src-deps</id>
            <phase>generate-resources</phase>
            <goals>
              <goal>copy-dependencies</goal>
            </goals>
            <configuration>
              <includeGroupIds>jakarta.authentication</includeGroupIds>
              <includeArtifactIds>jakarta.authentication-api</includeArtifactIds>
              <includeTypes>jar</includeTypes>
              <classifier>sources</classifier>
              <outputDirectory>${source-assembly-directory}/lib/ee10-jaspi</outputDirectory>
            </configuration>
          </execution>
          <!-- TODO: ee9 jaspi -->
          <execution>
            <id>copy-ee9-deps</id>
            <phase>generate-resources</phase>
            <goals>
              <goal>copy-dependencies</goal>
            </goals>
            <configuration>
              <includeGroupIds>org.eclipse.jetty.ee9</includeGroupIds>
              <excludeGroupIds>org.eclipse.jetty.ee9.demos</excludeGroupIds>
              <!--              <includeArtifactIds></includeArtifactIds>-->
              <includeTypes>jar</includeTypes>
              <outputDirectory>${assembly-directory}/lib</outputDirectory>
            </configuration>
          </execution>
          <execution>
            <id>copy-ee9-src-deps</id>
            <phase>generate-resources</phase>
            <goals>
              <goal>copy-dependencies</goal>
            </goals>
            <configuration>
              <includeGroupIds>org.eclipse.jetty.ee9</includeGroupIds>
              <!--              <includeArtifactIds></includeArtifactIds>-->
              <excludeGroupIds>org.eclipse.jetty.ee9.demos</excludeGroupIds>
              <includeTypes>jar</includeTypes>
              <classifier>sources</classifier>
              <outputDirectory>${source-assembly-directory}/lib</outputDirectory>
            </configuration>
          </execution>
          <execution>
            <id>copy-ee10-deps</id>
            <phase>generate-resources</phase>
            <goals>
              <goal>copy-dependencies</goal>
            </goals>
            <configuration>
              <includeGroupIds>org.eclipse.jetty.ee10</includeGroupIds>
              <excludeArtifactIds>websocket-core-client,websocket-core-common,websocket-core-server</excludeArtifactIds>
              <excludeGroupIds>org.eclipse.jetty.ee10.demos,org.eclipse.jetty.ee10.websocket</excludeGroupIds>
              <includeTypes>jar</includeTypes>
              <outputDirectory>${assembly-directory}/lib</outputDirectory>
            </configuration>
          </execution>
          <execution>
            <id>copy-ee10-src-deps</id>
            <phase>generate-resources</phase>
            <goals>
              <goal>copy-dependencies</goal>
            </goals>
            <configuration>
              <includeGroupIds>org.eclipse.jetty.ee10</includeGroupIds>
              <includeTypes>jar</includeTypes>
              <excludeGroupIds>org.eclipse.jetty.ee10.demos,org.eclipse.jetty.ee10.websocket</excludeGroupIds>
              <classifier>sources</classifier>
              <outputDirectory>${source-assembly-directory}/lib</outputDirectory>
            </configuration>
          </execution>
          <execution>
            <id>unpack-eeX-home</id>
            <phase>generate-resources</phase>
            <goals>
              <goal>unpack</goal>
            </goals>
            <configuration>
              <artifactItems>
                <artifactItem>
                  <groupId>org.eclipse.jetty.ee10</groupId>
                  <artifactId>jetty-ee10-home</artifactId>
                  <version>${project.version}</version>
                  <type>zip</type>
                </artifactItem>
                <artifactItem>
                  <groupId>org.eclipse.jetty.ee9</groupId>
                  <artifactId>jetty-ee9-home</artifactId>
                  <version>${project.version}</version>
                  <type>zip</type>
                </artifactItem>
              </artifactItems>
              <outputDirectory>${assembly-directory}</outputDirectory>
            </configuration>
          </execution>
          <execution>
            <id>unpack-config-deps</id>
            <phase>generate-resources</phase>
            <goals>
              <goal>unpack-dependencies</goal>
            </goals>
            <configuration>
              <includeGroupIds>
                org.eclipse.jetty, org.eclipse.jetty.websocket
              </includeGroupIds>
              <excludeArtifactIds>jetty-infinispan-embedded,jetty-infinispan-remote,jetty-test-helper,alpn-api,javax.security.auth.message,javax.activation</excludeArtifactIds>
              <classifier>config</classifier>
              <failOnMissingClassifierArtifact>false</failOnMissingClassifierArtifact>
              <excludes>META-INF/**,webapps/**,start.d/**,start.ini</excludes>
              <outputDirectory>${assembly-directory}</outputDirectory>
            </configuration>
          </execution>
          <execution>
            <id>unpack-infinispan-config</id>
            <phase>generate-resources</phase>
            <goals>
              <goal>unpack</goal>
            </goals>
            <configuration>
              <artifactItems>
                <artifactItem>
                  <groupId>org.eclipse.jetty</groupId>
                  <artifactId>jetty-infinispan-embedded</artifactId>
                  <version>${project.version}</version>
                  <classifier>config</classifier>
                  <type>jar</type>
                </artifactItem>
                <artifactItem>
                  <groupId>org.eclipse.jetty</groupId>
                  <artifactId>jetty-infinispan-remote</artifactId>
                  <version>${project.version}</version>
                  <classifier>config</classifier>
                  <type>jar</type>
                </artifactItem>
              </artifactItems>
              <excludes>META-INF/**</excludes>
              <outputDirectory>${assembly-directory}</outputDirectory>
            </configuration>
          </execution>
        </executions>
      </plugin>
      <plugin>
        <groupId>org.apache.maven.plugins</groupId>
        <artifactId>maven-antrun-plugin</artifactId>
        <executions>
          <execution>
            <id>set jetty.sh</id>
            <phase>process-resources</phase>
            <goals>
              <goal>run</goal>
            </goals>
            <configuration>
              <target>
                <chmod dir="${assembly-directory}/bin" perm="755" includes="**/*.sh" />
              </target>
            </configuration>
          </execution>
        </executions>
      </plugin>
      <plugin>
        <groupId>org.apache.maven.plugins</groupId>
        <artifactId>maven-assembly-plugin</artifactId>
        <configuration>
          <tarLongFileMode>posix</tarLongFileMode>
          <appendAssemblyId>false</appendAssemblyId>
        </configuration>
        <executions>
          <execution>
            <id>binary</id>
            <phase>package</phase>
            <goals>
              <goal>single</goal>
            </goals>
            <configuration>
              <overrideUid>0</overrideUid>
              <overrideGid>0</overrideGid>
              <descriptors>
                <descriptor>src/main/assembly/jetty-assembly.xml</descriptor>
              </descriptors>
            </configuration>
          </execution>
          <execution>
            <id>sources</id>
            <phase>package</phase>
            <goals>
              <goal>single</goal>
            </goals>
            <configuration>
              <descriptors>
                <descriptor>src/main/assembly/jetty-source-assembly.xml</descriptor>
              </descriptors>
              <appendAssemblyId>true</appendAssemblyId>
            </configuration>
          </execution>
        </executions>
      </plugin>
      <plugin>
        <groupId>org.apache.maven.plugins</groupId>
        <artifactId>maven-enforcer-plugin</artifactId>
        <executions>
          <execution>
            <id>enforce-java</id>
            <goals>
              <goal>enforce</goal>
            </goals>
            <configuration>
              <rules>
                <requireUpperBoundDeps>
                  <excludes combine.children="append">
                    <exclude>org.eclipse.jetty.toolchain:jetty-jakarta-servlet-api</exclude>
                    <!--
                      we need to exclude some libraries which are different depending on ee8/ee9/ee10
                      enforcer is running at ee10/ee9/ee8 home level
                    -->
                    <exclude>jakarta.servlet:jakarta.servlet-api</exclude>
                    <exclude>jakarta.servlet.jsp:jakarta.servlet.jsp-api</exclude>
                    <exclude>jakarta.enterprise:jakarta.enterprise.cdi-api</exclude>
                    <exclude>jakarta.mail:jakarta.mail-api</exclude>
                    <exclude>jakarta.annotation:jakarta.annotation-api</exclude>
                    <exclude>jakarta.authentication:jakarta.authentication-api</exclude>
                    <exclude>jakarta.servlet.jsp.jstl:jakarta.servlet.jsp.jstl-api</exclude>
                    <exclude>org.glassfish.web:jakarta.servlet.jsp.jstl</exclude>
                    <exclude>org.mortbay.jasper:apache-jsp</exclude>
                  </excludes>
                </requireUpperBoundDeps>
              </rules>
            </configuration>
          </execution>
        </executions>
      </plugin>
    </plugins>
  </build>

  <dependencyManagement>
    <dependencies>
      <dependency>
        <groupId>org.eclipse.jetty.ee9</groupId>
        <artifactId>jetty-ee9-bom</artifactId>
        <version>${project.version}</version>
        <type>pom</type>
        <scope>import</scope>
      </dependency>
      <dependency>
        <groupId>org.eclipse.jetty.ee10</groupId>
        <artifactId>jetty-ee10-bom</artifactId>
        <version>${project.version}</version>
        <type>pom</type>
        <scope>import</scope>
      </dependency>
    </dependencies>
  </dependencyManagement>

  <dependencies>
    <!--    <dependency>-->
    <!--      <groupId>jakarta.mail</groupId>-->
    <!--      <artifactId>jakarta.mail-api</artifactId>-->
    <!--    </dependency>-->
    <!--    <dependency>-->
    <!--      <groupId>jakarta.annotation</groupId>-->
    <!--      <artifactId>jakarta.annotation-api</artifactId>-->
    <!--    </dependency>-->
    <!--    <dependency>-->
    <!--      <groupId>jakarta.authentication</groupId>-->
    <!--      <artifactId>jakarta.authentication-api</artifactId>-->
    <!--    </dependency>-->
    <!--    <dependency>-->
    <!--      <groupId>jakarta.transaction</groupId>-->
    <!--      <artifactId>jakarta.transaction-api</artifactId>-->
    <!--    </dependency>-->

    <dependency>
      <groupId>org.ow2.asm</groupId>
      <artifactId>asm</artifactId>
    </dependency>
    <dependency>
      <groupId>org.ow2.asm</groupId>
      <artifactId>asm-commons</artifactId>
    </dependency>
    <dependency>
      <groupId>org.ow2.asm</groupId>
      <artifactId>asm-tree</artifactId>
    </dependency>
    <dependency>
      <groupId>org.ow2.asm</groupId>
      <artifactId>asm-analysis</artifactId>
    </dependency>

    <!-- jetty deps -->
    <dependency>
      <groupId>org.eclipse.jetty</groupId>
      <artifactId>jetty-slf4j-impl</artifactId>
      <scope>test</scope>
    </dependency>
    <dependency>
      <groupId>org.eclipse.jetty</groupId>
      <artifactId>jetty-deploy</artifactId>
    </dependency>
    <dependency>
      <groupId>org.eclipse.jetty</groupId>
      <artifactId>jetty-jmx</artifactId>
    </dependency>
    <dependency>
      <groupId>org.eclipse.jetty</groupId>
      <artifactId>jetty-start</artifactId>
      <classifier>shaded</classifier>
      <version>${project.version}</version>
    </dependency>
    <!-- ee9 specific dependencies -->
    <dependency>
      <groupId>org.eclipse.jetty.ee9</groupId>
      <artifactId>jetty-ee9-quickstart</artifactId>
    </dependency>
    <dependency>
      <groupId>org.eclipse.jetty.ee9</groupId>
      <artifactId>jetty-ee9-servlet</artifactId>
    </dependency>
    <!-- not ready yet -->
<!--    <dependency>-->
<!--      <groupId>org.eclipse.jetty.ee9.websocket</groupId>-->
<!--      <artifactId>jetty-ee9-websocket-servlet</artifactId>-->
<!--    </dependency>-->
<!--    <dependency>-->
<!--      <groupId>org.eclipse.jetty.ee9.websocket</groupId>-->
<!--      <artifactId>jetty-ee9-websocket-jetty-server</artifactId>-->
<!--    </dependency>-->
<!--    <dependency>-->
<!--      <groupId>org.eclipse.jetty.ee9.websocket</groupId>-->
<!--      <artifactId>jetty-ee9-websocket-jetty-client</artifactId>-->
<!--    </dependency>-->
<!--    <dependency>-->
<!--      <groupId>org.eclipse.jetty.ee9.websocket</groupId>-->
<!--      <artifactId>jetty-ee9-websocket-jakarta-server</artifactId>-->
<!--    </dependency>-->
    <dependency>
      <groupId>org.eclipse.jetty.ee9</groupId>
      <artifactId>jetty-ee9-apache-jsp</artifactId>
    </dependency>
    <dependency>
      <groupId>org.eclipse.jetty.ee9</groupId>
      <artifactId>jetty-ee9-glassfish-jstl</artifactId>
      <!-- exclusions>
        <exclusion>
          <groupId>javax.el</groupId>
          <artifactId>el-api</artifactId>
        </exclusion>
        <exclusion>
          <groupId>jakarta.el</groupId>
          <artifactId>jakarta.el-api</artifactId>
        </exclusion>
      </exclusions -->
    </dependency>
    <dependency>
      <groupId>org.eclipse.jetty.ee9</groupId>
      <artifactId>jetty-ee9-plus</artifactId>
      <version>${project.version}</version>
    </dependency>
    <!--    <dependency>-->
    <!--      <groupId>org.eclipse.jetty.ee9</groupId>-->
    <!--      <artifactId>jetty-ee9-proxy</artifactId>-->
    <!--    </dependency>-->
    <!--    <dependency>-->
    <!--      <groupId>org.eclipse.jetty.ee9</groupId>-->
    <!--      <artifactId>jetty-ee9-cdi</artifactId>-->
    <!--      <optional>true</optional>-->
    <!--    </dependency>-->
    <dependency>
      <groupId>org.eclipse.jetty.ee10</groupId>
      <artifactId>jetty-ee10-home</artifactId>
      <version>${project.version}</version>
      <type>zip</type>
    </dependency>
    <dependency>
      <groupId>org.eclipse.jetty.ee9</groupId>
      <artifactId>jetty-ee9-home</artifactId>
      <version>${project.version}</version>
      <type>zip</type>
    </dependency>

    <!--    <dependency>-->
    <!--      <groupId>org.eclipse.jetty.ee9</groupId>-->
    <!--      <artifactId>jetty-ee9-openid</artifactId>-->
    <!--      <optional>true</optional>-->
    <!--    </dependency>-->
    <!--    <dependency>-->
    <!--      <groupId>org.eclipse.jetty.ee9</groupId>-->
    <!--      <artifactId>jetty-ee9-jaspi</artifactId>-->
    <!--      <optional>true</optional>-->
    <!--    </dependency>-->
    <!-- ee10 specific dependencies -->
    <dependency>
      <groupId>org.eclipse.jetty.ee10</groupId>
      <artifactId>jetty-ee10-quickstart</artifactId>
    </dependency>
    <dependency>
      <groupId>org.eclipse.jetty.ee10</groupId>
      <artifactId>jetty-ee10-servlet</artifactId>
    </dependency>
    <dependency>
      <groupId>org.eclipse.jetty.ee10</groupId>
      <artifactId>jetty-ee10-servlets</artifactId>
    </dependency>
    <dependency>
      <groupId>org.eclipse.jetty.ee10.websocket</groupId>
      <artifactId>jetty-ee10-websocket-servlet</artifactId>
    </dependency>
    <dependency>
      <groupId>org.eclipse.jetty.ee10.websocket</groupId>
      <artifactId>jetty-ee10-websocket-jetty-server</artifactId>
    </dependency>
    <dependency>
      <groupId>org.eclipse.jetty.ee10.websocket</groupId>
      <artifactId>jetty-ee10-websocket-jetty-client</artifactId>
    </dependency>
    <dependency>
      <groupId>org.eclipse.jetty.ee10.websocket</groupId>
      <artifactId>jetty-ee10-websocket-jakarta-server</artifactId>
    </dependency>
    <dependency>
      <groupId>org.eclipse.jetty.ee10</groupId>
      <artifactId>jetty-ee10-apache-jsp</artifactId>
    </dependency>
    <dependency>
      <groupId>org.eclipse.jetty.ee10</groupId>
      <artifactId>jetty-ee10-glassfish-jstl</artifactId>
      <!-- exclusions>
        <exclusion>
          <groupId>javax.el</groupId>
          <artifactId>el-api</artifactId>
        </exclusion>
        <exclusion>
          <groupId>jakarta.el</groupId>
          <artifactId>jakarta.el-api</artifactId>
        </exclusion>
      </exclusions -->
    </dependency>
    <dependency>
      <groupId>org.eclipse.jetty.ee10</groupId>
      <artifactId>jetty-ee10-plus</artifactId>
    </dependency>
    <dependency>
      <groupId>org.eclipse.jetty.ee10</groupId>
      <artifactId>jetty-ee10-proxy</artifactId>
    </dependency>
    <dependency>
      <groupId>org.eclipse.jetty.ee10</groupId>
      <artifactId>jetty-ee10-cdi</artifactId>
      <optional>true</optional>
    </dependency>
    <dependency>
      <groupId>org.eclipse.jetty.ee10</groupId>
      <artifactId>jetty-ee10-jaas</artifactId>
      <optional>true</optional>
    </dependency>
    <dependency>
      <groupId>org.eclipse.jetty.ee10</groupId>
      <artifactId>jetty-ee10-annotations</artifactId>
    </dependency>
    <dependency>
      <groupId>org.eclipse.jetty.ee10</groupId>
      <artifactId>jetty-ee10-openid</artifactId>
      <optional>true</optional>
    </dependency>
    <dependency>
      <groupId>org.eclipse.jetty.ee10</groupId>
      <artifactId>jetty-ee10-jaspi</artifactId>
      <optional>true</optional>
    </dependency>
    <dependency>
      <groupId>org.eclipse.jetty</groupId>
      <artifactId>jetty-client</artifactId>
    </dependency>
    <dependency>
      <groupId>org.eclipse.jetty</groupId>
      <artifactId>jetty-unixdomain-server</artifactId>
      <optional>true</optional>
    </dependency>
    <dependency>
      <groupId>org.eclipse.jetty.fcgi</groupId>
      <artifactId>fcgi-server</artifactId>
      <optional>true</optional>
    </dependency>
    <dependency>
      <groupId>org.jboss.logging</groupId>
      <artifactId>jboss-logging</artifactId>
      <optional>true</optional>
    </dependency>
    <dependency>
      <groupId>org.eclipse.jetty</groupId>
      <artifactId>jetty-rewrite</artifactId>
    </dependency>
    <dependency>
      <groupId>org.eclipse.jetty.http2</groupId>
      <artifactId>http2-server</artifactId>
    </dependency>
    <dependency>
      <groupId>org.eclipse.jetty.http3</groupId>
      <artifactId>http3-server</artifactId>
    </dependency>
    <dependency>
      <groupId>org.eclipse.jetty</groupId>
      <artifactId>jetty-alpn-server</artifactId>
    </dependency>
    <dependency>
      <groupId>org.eclipse.jetty</groupId>
      <artifactId>jetty-alpn-java-server</artifactId>
    </dependency>
    <dependency>
      <groupId>org.eclipse.jetty</groupId>
      <artifactId>jetty-alpn-conscrypt-server</artifactId>
    </dependency>
    <dependency>
      <groupId>org.eclipse.jetty</groupId>
      <artifactId>jetty-infinispan-embedded</artifactId>
      <version>${project.version}</version>
      <type>pom</type>
      <optional>true</optional>
    </dependency>
    <dependency>
      <groupId>org.eclipse.jetty</groupId>
      <artifactId>jetty-infinispan-embedded-query</artifactId>
      <optional>true</optional>
    </dependency>
    <dependency>
      <groupId>org.eclipse.jetty</groupId>
      <artifactId>jetty-infinispan-remote</artifactId>
      <version>${project.version}</version>
      <type>pom</type>
      <optional>true</optional>
      <exclusions>
        <exclusion>
          <groupId>org.wildfly.common</groupId>
          <artifactId>*</artifactId>
        </exclusion>
      </exclusions>
    </dependency>
    <dependency>
      <groupId>org.eclipse.jetty</groupId>
      <artifactId>jetty-infinispan-remote-query</artifactId>
    </dependency>
    <dependency>
      <groupId>org.eclipse.jetty</groupId>
      <artifactId>jetty-hazelcast</artifactId>
      <optional>true</optional>
    </dependency>
    <dependency>
      <groupId>org.eclipse.jetty.gcloud</groupId>
      <artifactId>jetty-gcloud-session-manager</artifactId>
      <optional>true</optional>
    </dependency>
    <dependency>
      <groupId>org.eclipse.jetty.memcached</groupId>
      <artifactId>jetty-memcached-sessions</artifactId>
      <optional>true</optional>
    </dependency>
    <dependency>
      <groupId>org.eclipse.jetty</groupId>
      <artifactId>jetty-nosql</artifactId>
      <optional>true</optional>
    </dependency>

<!--    <dependency>-->
<!--      <groupId>org.eclipse.jetty</groupId>-->
<!--      <artifactId>jetty-hazelcast</artifactId>-->
<!--      <optional>true</optional>-->
<!--    </dependency>-->
<!--    <dependency>-->
<!--      <groupId>org.eclipse.jetty.gcloud</groupId>-->
<!--      <artifactId>jetty-gcloud-session-manager</artifactId>-->
<!--      <optional>true</optional>-->
<!--    </dependency>-->
<!--    <dependency>-->
<!--      <groupId>org.eclipse.jetty.memcached</groupId>-->
<!--      <artifactId>jetty-memcached-sessions</artifactId>-->
<!--      <optional>true</optional>-->
<!--    </dependency>-->
<!--    <dependency>-->
<!--      <groupId>org.eclipse.jetty</groupId>-->
<!--      <artifactId>jetty-nosql</artifactId>-->
<!--      <optional>true</optional>-->
<!--    </dependency>-->

    <!--    <dependency>-->
    <!--      <groupId>org.eclipse.jetty</groupId>-->
    <!--      <artifactId>jetty-hazelcast</artifactId>-->
    <!--      <optional>true</optional>-->
    <!--    </dependency>-->
    <!--    <dependency>-->
    <!--      <groupId>org.eclipse.jetty.gcloud</groupId>-->
    <!--      <artifactId>jetty-gcloud-session-manager</artifactId>-->
    <!--      <optional>true</optional>-->
    <!--    </dependency>-->
    <!--    <dependency>-->
    <!--      <groupId>org.eclipse.jetty.memcached</groupId>-->
    <!--      <artifactId>jetty-memcached-sessions</artifactId>-->
    <!--      <optional>true</optional>-->
    <!--    </dependency>-->
    <!--    <dependency>-->
    <!--      <groupId>org.eclipse.jetty</groupId>-->
    <!--      <artifactId>jetty-nosql</artifactId>-->
    <!--      <optional>true</optional>-->
    <!--    </dependency>-->

    <dependency>
      <groupId>org.eclipse.jetty</groupId>
      <artifactId>jetty-keystore</artifactId>
      <optional>true</optional>
    </dependency>

  </dependencies>

</project><|MERGE_RESOLUTION|>--- conflicted
+++ resolved
@@ -316,441 +316,6 @@
             </configuration>
           </execution>
           <execution>
-<<<<<<< HEAD
-            <id>copy-ee10-annotations-deps</id>
-            <phase>generate-resources</phase>
-            <goals>
-              <goal>copy</goal>
-            </goals>
-            <configuration>
-              <artifactItems>
-                <artifactItem>
-                  <groupId>jakarta.annotation</groupId>
-                  <artifactId>jakarta.annotation-api</artifactId>
-                  <version>2.1.1</version>
-                  <type>jar</type>
-                  <overWrite>false</overWrite>
-                </artifactItem>
-                <artifactItem>
-                  <groupId>org.ow2.asm</groupId>
-                  <artifactId>asm</artifactId>
-                  <version>9.3</version>
-                  <type>jar</type>
-                  <overWrite>false</overWrite>
-                </artifactItem>
-                <artifactItem>
-                  <groupId>org.ow2.asm</groupId>
-                  <artifactId>asm-commons</artifactId>
-                  <version>9.3</version>
-                  <type>jar</type>
-                  <overWrite>false</overWrite>
-                </artifactItem>
-                <artifactItem>
-                  <groupId>org.ow2.asm</groupId>
-                  <artifactId>asm-tree</artifactId>
-                  <version>9.3</version>
-                  <type>jar</type>
-                  <overWrite>false</overWrite>
-                </artifactItem>
-                <artifactItem>
-                  <groupId>org.ow2.asm</groupId>
-                  <artifactId>asm-analysis</artifactId>
-                  <version>9.3</version>
-                  <type>jar</type>
-                  <overWrite>false</overWrite>
-                </artifactItem>
-              </artifactItems>
-              <outputDirectory>${assembly-directory}/lib/ee10-annotations</outputDirectory>
-            </configuration>
-          </execution>
-          <execution>
-            <id>copy-ee10-annotations-src-deps</id>
-            <phase>generate-resources</phase>
-            <goals>
-              <goal>copy</goal>
-            </goals>
-            <configuration>
-              <artifactItems>
-                <artifactItem>
-                  <groupId>jakarta.annotation</groupId>
-                  <artifactId>jakarta.annotation-api</artifactId>
-                  <version>2.1.1</version>
-                  <type>jar</type>
-                  <classifier>sources</classifier>
-                  <overWrite>false</overWrite>
-                </artifactItem>
-                <artifactItem>
-                  <groupId>org.ow2.asm</groupId>
-                  <artifactId>asm</artifactId>
-                  <version>9.3</version>
-                  <type>jar</type>
-                  <classifier>sources</classifier>
-                  <overWrite>false</overWrite>
-                </artifactItem>
-                <artifactItem>
-                  <groupId>org.ow2.asm</groupId>
-                  <artifactId>asm-commons</artifactId>
-                  <version>9.3</version>
-                  <type>jar</type>
-                  <classifier>sources</classifier>
-                  <overWrite>false</overWrite>
-                </artifactItem>
-                <artifactItem>
-                  <groupId>org.ow2.asm</groupId>
-                  <artifactId>asm-tree</artifactId>
-                  <version>9.3</version>
-                  <type>jar</type>
-                  <classifier>sources</classifier>
-                  <overWrite>false</overWrite>
-                </artifactItem>
-                <artifactItem>
-                  <groupId>org.ow2.asm</groupId>
-                  <artifactId>asm-analysis</artifactId>
-                  <version>9.3</version>
-                  <type>jar</type>
-                  <classifier>sources</classifier>
-                  <overWrite>false</overWrite>
-                </artifactItem>
-              </artifactItems>
-              <outputDirectory>${source-assembly-directory}/lib/ee10-annotations</outputDirectory>
-            </configuration>
-          </execution>
-          <execution>
-            <id>copy-ee9-annotations-deps</id>
-            <phase>generate-resources</phase>
-            <goals>
-              <goal>copy</goal>
-            </goals>
-            <configuration>
-              <artifactItems>
-                <artifactItem>
-                  <groupId>jakarta.annotation</groupId>
-                  <artifactId>jakarta.annotation-api</artifactId>
-                  <version>2.0.0</version>
-                  <type>jar</type>
-                  <overWrite>false</overWrite>
-                </artifactItem>
-                <artifactItem>
-                  <groupId>org.ow2.asm</groupId>
-                  <artifactId>asm</artifactId>
-                  <version>9.3</version>
-                  <type>jar</type>
-                  <overWrite>false</overWrite>
-                </artifactItem>
-                <artifactItem>
-                  <groupId>org.ow2.asm</groupId>
-                  <artifactId>asm-commons</artifactId>
-                  <version>9.3</version>
-                  <type>jar</type>
-                  <overWrite>false</overWrite>
-                </artifactItem>
-                <artifactItem>
-                  <groupId>org.ow2.asm</groupId>
-                  <artifactId>asm-tree</artifactId>
-                  <version>9.3</version>
-                  <type>jar</type>
-                  <overWrite>false</overWrite>
-                </artifactItem>
-                <artifactItem>
-                  <groupId>org.ow2.asm</groupId>
-                  <artifactId>asm-analysis</artifactId>
-                  <version>9.3</version>
-                  <type>jar</type>
-                  <overWrite>false</overWrite>
-                </artifactItem>
-              </artifactItems>
-              <outputDirectory>${assembly-directory}/lib/ee9-annotations</outputDirectory>
-            </configuration>
-          </execution>
-          <execution>
-            <id>copy-ee9-annotations-src-deps</id>
-            <phase>generate-resources</phase>
-            <goals>
-              <goal>copy</goal>
-            </goals>
-            <configuration>
-              <artifactItems>
-                <artifactItem>
-                  <groupId>jakarta.annotation</groupId>
-                  <artifactId>jakarta.annotation-api</artifactId>
-                  <version>2.0.0</version>
-                  <type>jar</type>
-                  <classifier>sources</classifier>
-                  <overWrite>false</overWrite>
-                </artifactItem>
-                <artifactItem>
-                  <groupId>org.ow2.asm</groupId>
-                  <artifactId>asm</artifactId>
-                  <version>9.3</version>
-                  <type>jar</type>
-                  <classifier>sources</classifier>
-                  <overWrite>false</overWrite>
-                </artifactItem>
-                <artifactItem>
-                  <groupId>org.ow2.asm</groupId>
-                  <artifactId>asm-commons</artifactId>
-                  <version>9.3</version>
-                  <type>jar</type>
-                  <classifier>sources</classifier>
-                  <overWrite>false</overWrite>
-                </artifactItem>
-                <artifactItem>
-                  <groupId>org.ow2.asm</groupId>
-                  <artifactId>asm-tree</artifactId>
-                  <version>9.3</version>
-                  <type>jar</type>
-                  <classifier>sources</classifier>
-                  <overWrite>false</overWrite>
-                </artifactItem>
-                <artifactItem>
-                  <groupId>org.ow2.asm</groupId>
-                  <artifactId>asm-analysis</artifactId>
-                  <version>9.3</version>
-                  <type>jar</type>
-                  <classifier>sources</classifier>
-                  <overWrite>false</overWrite>
-                </artifactItem>
-              </artifactItems>
-              <outputDirectory>${source-assembly-directory}/lib/ee9-annotations</outputDirectory>
-            </configuration>
-          </execution>
-          <execution>
-            <id>copy-ee10-jsp-src-deps</id>
-            <phase>generate-resources</phase>
-            <goals>
-              <goal>copy</goal>
-            </goals>
-            <configuration>
-              <prependGroupId>true</prependGroupId>
-              <artifactItems>
-                <artifactItem>
-                  <groupId>org.mortbay.jasper</groupId>
-                  <artifactId>apache-jsp</artifactId>
-                  <!-- FIXME MUST BE A PROPERTY -->
-                  <version>10.1.0-M16</version>
-                  <classifier>sources</classifier>
-                </artifactItem>
-                <artifactItem>
-                  <groupId>org.mortbay.jasper</groupId>
-                  <artifactId>apache-el</artifactId>
-                  <!-- FIXME MUST BE A PROPERTY -->
-                  <version>10.1.0-M16</version>
-                  <classifier>sources</classifier>
-                </artifactItem>
-                <artifactItem>
-                  <groupId>org.eclipse.jdt</groupId>
-                  <artifactId>ecj</artifactId>
-                  <!-- FIXME MUST BE A PROPERTY -->
-                  <version>3.30.0</version>
-                  <classifier>sources</classifier>
-                </artifactItem>
-              </artifactItems>
-              <outputDirectory>${source-assembly-directory}/lib/ee10-apache-jsp</outputDirectory>
-            </configuration>
-          </execution>
-          <execution>
-            <id>copy-ee10-jsp-deps</id>
-            <phase>generate-resources</phase>
-            <goals>
-              <goal>copy</goal>
-            </goals>
-            <configuration>
-              <prependGroupId>true</prependGroupId>
-              <artifactItems>
-                <artifactItem>
-                  <groupId>org.mortbay.jasper</groupId>
-                  <artifactId>apache-jsp</artifactId>
-                  <!-- FIXME MUST BE A PROPERTY -->
-                  <version>10.1.0-M16</version>
-                </artifactItem>
-                <artifactItem>
-                  <groupId>org.mortbay.jasper</groupId>
-                  <artifactId>apache-el</artifactId>
-                  <!-- FIXME MUST BE A PROPERTY -->
-                  <version>10.1.0-M16</version>
-                </artifactItem>
-                <artifactItem>
-                  <groupId>org.eclipse.jdt</groupId>
-                  <artifactId>ecj</artifactId>
-                  <!-- FIXME MUST BE A PROPERTY -->
-                  <version>3.30.0</version>
-                </artifactItem>
-              </artifactItems>
-              <outputDirectory>${assembly-directory}/lib/ee10-apache-jsp</outputDirectory>
-            </configuration>
-          </execution>
-          <execution>
-            <id>copy-ee10-jstl-src-deps</id>
-            <phase>generate-resources</phase>
-            <goals>
-              <goal>copy</goal>
-            </goals>
-            <configuration>
-              <prependGroupId>true</prependGroupId>
-              <artifactItems>
-                <artifactItem>
-                  <groupId>jakarta.servlet.jsp.jstl</groupId>
-                  <artifactId>jakarta.servlet.jsp.jstl-api</artifactId>
-                  <!-- FIXME MUST BE A PROPERTY -->
-                  <version>3.0.0</version>
-                  <classifier>sources</classifier>
-                </artifactItem>
-                <artifactItem>
-                  <groupId>org.glassfish.web</groupId>
-                  <artifactId>jakarta.servlet.jsp.jstl</artifactId>
-                  <!-- FIXME MUST BE A PROPERTY -->
-                  <version>3.0.0</version>
-                  <classifier>sources</classifier>
-                </artifactItem>
-              </artifactItems>
-              <outputDirectory>${source-assembly-directory}/lib/ee10-glassfish-jstl</outputDirectory>
-            </configuration>
-          </execution>
-          <execution>
-            <id>copy-ee10-jstl-deps</id>
-            <phase>generate-resources</phase>
-            <goals>
-              <goal>copy</goal>
-            </goals>
-            <configuration>
-              <prependGroupId>true</prependGroupId>
-              <artifactItems>
-                <artifactItem>
-                  <groupId>jakarta.servlet.jsp.jstl</groupId>
-                  <artifactId>jakarta.servlet.jsp.jstl-api</artifactId>
-                  <!-- FIXME MUST BE A PROPERTY -->
-                  <version>3.0.0</version>
-                </artifactItem>
-                <artifactItem>
-                  <groupId>org.glassfish.web</groupId>
-                  <artifactId>jakarta.servlet.jsp.jstl</artifactId>
-                  <!-- FIXME MUST BE A PROPERTY -->
-                  <version>3.0.0</version>
-                </artifactItem>
-              </artifactItems>
-              <outputDirectory>${assembly-directory}/lib/ee10-glassfish-jstl</outputDirectory>
-            </configuration>
-          </execution>
-          <execution>
-            <id>copy-ee9-jsp-src-deps</id>
-            <phase>generate-resources</phase>
-            <goals>
-              <goal>copy</goal>
-            </goals>
-            <configuration>
-              <prependGroupId>true</prependGroupId>
-              <artifactItems>
-                <artifactItem>
-                  <groupId>org.mortbay.jasper</groupId>
-                  <artifactId>apache-jsp</artifactId>
-                  <!-- FIXME MUST BE A PROPERTY -->
-                  <version>10.0.14</version>
-                  <classifier>sources</classifier>
-                </artifactItem>
-                <artifactItem>
-                  <groupId>org.mortbay.jasper</groupId>
-                  <artifactId>apache-el</artifactId>
-                  <!-- FIXME MUST BE A PROPERTY -->
-                  <version>10.0.14</version>
-                  <classifier>sources</classifier>
-                </artifactItem>
-                <artifactItem>
-                  <groupId>org.eclipse.jdt</groupId>
-                  <artifactId>ecj</artifactId>
-                  <!-- FIXME MUST BE A PROPERTY -->
-                  <version>3.30.0</version>
-                  <classifier>sources</classifier>
-                </artifactItem>
-              </artifactItems>
-              <outputDirectory>${source-assembly-directory}/lib/ee9-apache-jsp</outputDirectory>
-            </configuration>
-          </execution>
-          <execution>
-            <id>copy-ee9-jsp-deps</id>
-            <phase>generate-resources</phase>
-            <goals>
-              <goal>copy</goal>
-            </goals>
-            <configuration>
-              <prependGroupId>true</prependGroupId>
-              <artifactItems>
-                <artifactItem>
-                  <groupId>org.mortbay.jasper</groupId>
-                  <artifactId>apache-jsp</artifactId>
-                  <!-- FIXME MUST BE A PROPERTY -->
-                  <version>10.0.14</version>
-                </artifactItem>
-                <artifactItem>
-                  <groupId>org.mortbay.jasper</groupId>
-                  <artifactId>apache-el</artifactId>
-                  <!-- FIXME MUST BE A PROPERTY -->
-                  <version>10.0.14</version>
-                </artifactItem>
-                <artifactItem>
-                  <groupId>org.eclipse.jdt</groupId>
-                  <artifactId>ecj</artifactId>
-                  <!-- FIXME MUST BE A PROPERTY -->
-                  <version>3.30.0</version>
-                </artifactItem>
-              </artifactItems>
-              <outputDirectory>${assembly-directory}/lib/ee9-apache-jsp</outputDirectory>
-            </configuration>
-          </execution>
-          <execution>
-            <id>copy-ee9-glassfish-jstl-deps</id>
-            <phase>generate-resources</phase>
-            <goals>
-              <goal>copy</goal>
-            </goals>
-            <configuration>
-              <prependGroupId>true</prependGroupId>
-              <artifactItems>
-                <artifactItem>
-                  <groupId>jakarta.servlet.jsp.jstl</groupId>
-                  <artifactId>jakarta.servlet.jsp.jstl-api</artifactId>
-                  <!-- FIXME MUST BE A PROPERTY -->
-                  <version>2.0.0</version>
-                </artifactItem>
-                <artifactItem>
-                  <groupId>org.glassfish.web</groupId>
-                  <artifactId>jakarta.servlet.jsp.jstl</artifactId>
-                  <!-- FIXME MUST BE A PROPERTY -->
-                  <version>2.0.0</version>
-                </artifactItem>
-              </artifactItems>
-              <outputDirectory>${assembly-directory}/lib/ee9-glassfish-jstl</outputDirectory>
-            </configuration>
-          </execution>
-          <execution>
-            <id>copy-ee9-glassfish-jstl-src-deps</id>
-            <phase>generate-resources</phase>
-            <goals>
-              <goal>copy</goal>
-            </goals>
-            <configuration>
-              <prependGroupId>true</prependGroupId>
-              <artifactItems>
-                <artifactItem>
-                  <groupId>jakarta.servlet.jsp.jstl</groupId>
-                  <artifactId>jakarta.servlet.jsp.jstl-api</artifactId>
-                  <!-- FIXME MUST BE A PROPERTY -->
-                  <version>2.0.0</version>
-                  <classifier>sources</classifier>
-                </artifactItem>
-                <artifactItem>
-                  <groupId>org.glassfish.web</groupId>
-                  <artifactId>jakarta.servlet.jsp.jstl</artifactId>
-                  <!-- FIXME MUST BE A PROPERTY -->
-                  <version>2.0.0</version>
-                  <classifier>sources</classifier>
-                </artifactItem>
-              </artifactItems>
-              <outputDirectory>${source-assembly-directory}/lib/ee9-glassfish-jstl</outputDirectory>
-            </configuration>
-          </execution>
-          <execution>
-=======
->>>>>>> c7340081
             <id>copy-ee10-jaspi-deps</id>
             <phase>generate-resources</phase>
             <goals>
