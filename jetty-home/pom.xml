--- conflicted
+++ resolved
@@ -131,11 +131,7 @@
             <configuration>
               <includeGroupIds>jakarta.transaction,org.eclipse.jetty</includeGroupIds>
               <excludeGroupIds>
-<<<<<<< HEAD
-                org.eclipse.jetty.orbit,org.eclipse.jetty.http2,org.eclipse.jetty.http3,org.eclipse.jetty.quic,org.eclipse.jetty.ee9.websocket,org.eclipse.jetty.ee10.websocket,org.eclipse.jetty.ee9,org.eclipse.jetty.ee10,org.eclipse.jetty.fcgi,org.eclipse.jetty.toolchain,org.apache.taglibs
-=======
-                org.eclipse.jetty.demo,org.eclipse.jetty.orbit,org.eclipse.jetty.http2,org.eclipse.jetty.http3,org.eclipse.jetty.quic,org.eclipse.jetty.ee9.websocket,org.eclipse.jetty.ee10.websocket,org.eclipse.jetty.websocket,org.eclipse.jetty.ee9,org.eclipse.jetty.ee10,org.eclipse.jetty.fcgi,org.eclipse.jetty.toolchain,org.apache.taglibs
->>>>>>> 3d47e3ae
+                org.eclipse.jetty.orbit,org.eclipse.jetty.http2,org.eclipse.jetty.http3,org.eclipse.jetty.quic,org.eclipse.jetty.ee9.websocket,org.eclipse.jetty.websocket,org.eclipse.jetty.ee10.websocket,org.eclipse.jetty.ee9,org.eclipse.jetty.ee10,org.eclipse.jetty.fcgi,org.eclipse.jetty.toolchain,org.apache.taglibs
               </excludeGroupIds>
               <excludeArtifactIds>
                 apache-jsp,glassfish-jstl,jetty-start,jetty-slf4j-impl
@@ -199,7 +195,7 @@
             <configuration>
               <includeGroupIds>org.eclipse.jetty.websocket,org.eclipse.jetty.ee10.websocket</includeGroupIds>
               <includeTypes>jar</includeTypes>
-              <outputDirectory>${assembly-directory}/lib/websocket</outputDirectory>
+              <outputDirectory>${assembly-directory}/lib/ee10-websocket</outputDirectory>
             </configuration>
           </execution>
           <execution>
@@ -212,7 +208,7 @@
               <includeGroupIds>org.eclipse.jetty.websocket,org.eclipse.jetty.ee10.websocket</includeGroupIds>
               <includeTypes>jar</includeTypes>
               <classifier>sources</classifier>
-              <outputDirectory>${source-assembly-directory}/lib/websocket</outputDirectory>
+              <outputDirectory>${source-assembly-directory}/lib/ee10-websocket</outputDirectory>
             </configuration>
           </execution>
           <execution>
@@ -222,10 +218,9 @@
               <goal>copy-dependencies</goal>
             </goals>
             <configuration>
-              <includeGroupIds>org.eclipse.jetty.toolchain</includeGroupIds>
-              <includeArtifactIds>jetty-jakarta-websocket-api</includeArtifactIds>
-              <includeTypes>jar</includeTypes>
-              <outputDirectory>${assembly-directory}/lib/websocket</outputDirectory>
+              <includeGroupIds>jakarta.websocket</includeGroupIds>
+              <includeTypes>jar</includeTypes>
+              <outputDirectory>${assembly-directory}/lib/ee10-websocket</outputDirectory>
             </configuration>
           </execution>
           <execution>
@@ -235,11 +230,10 @@
               <goal>copy-dependencies</goal>
             </goals>
             <configuration>
-              <includeGroupIds>org.eclipse.jetty.toolchain</includeGroupIds>
-              <includeArtifactIds>jetty-jakarta-websocket-api</includeArtifactIds>
+              <includeGroupIds>jakarta.websocket</includeGroupIds>
               <includeTypes>jar</includeTypes>
               <classifier>sources</classifier>
-              <outputDirectory>${source-assembly-directory}/lib/websocket</outputDirectory>
+              <outputDirectory>${source-assembly-directory}/lib/ee10-websocket</outputDirectory>
             </configuration>
           </execution>
           <execution>
@@ -275,10 +269,10 @@
             <configuration>
               <artifactItems>
                 <artifactItem>
-                  <groupId>org.eclipse.jetty.toolchain</groupId>
-                  <artifactId>jetty-jakarta-servlet-api</artifactId>
-                  <!-- FIXME MUST BE A PROPERTY -->
-                  <version>6.0.0-SNAPSHOT</version>
+                  <groupId>jakarta.servlet</groupId>
+                  <artifactId>jakarta.servlet-api</artifactId>
+                  <!-- FIXME MUST BE A PROPERTY -->
+                  <version>6.0.0</version>
                   <classifier>sources</classifier>
                 </artifactItem>
                 <artifactItem>
@@ -648,12 +642,8 @@
             </goals>
             <configuration>
               <includeGroupIds>org.eclipse.jetty.ee10</includeGroupIds>
-<<<<<<< HEAD
-              <excludeGroupIds>org.eclipse.jetty.ee10.demos</excludeGroupIds>
-=======
               <excludeArtifactIds>websocket-core-client,websocket-core-common,websocket-core-server</excludeArtifactIds>
               <excludeGroupIds>org.eclipse.jetty.ee10.demos,org.eclipse.jetty.ee10.websocket</excludeGroupIds>
->>>>>>> 3d47e3ae
               <includeTypes>jar</includeTypes>
               <outputDirectory>${assembly-directory}/lib</outputDirectory>
             </configuration>
@@ -666,14 +656,8 @@
             </goals>
             <configuration>
               <includeGroupIds>org.eclipse.jetty.ee10</includeGroupIds>
-<<<<<<< HEAD
-              <excludeGroupIds>org.eclipse.jetty.ee10.demos</excludeGroupIds>
-              <includeTypes>jar</includeTypes>
-=======
-              <!--              <includeArtifactIds></includeArtifactIds>-->
               <includeTypes>jar</includeTypes>
               <excludeGroupIds>org.eclipse.jetty.ee10.demos,org.eclipse.jetty.ee10.websocket</excludeGroupIds>
->>>>>>> 3d47e3ae
               <classifier>sources</classifier>
               <outputDirectory>${source-assembly-directory}/lib</outputDirectory>
             </configuration>
