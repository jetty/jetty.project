<?xml version="1.0" encoding="UTF-8"?>
<project xmlns="http://maven.apache.org/POM/4.0.0" xmlns:xsi="http://www.w3.org/2001/XMLSchema-instance" xsi:schemaLocation="http://maven.apache.org/POM/4.0.0 http://maven.apache.org/xsd/maven-4.0.0.xsd">
  <parent>
    <artifactId>jetty-project</artifactId>
    <groupId>org.eclipse.jetty</groupId>
    <version>12.0.0-SNAPSHOT</version>
    <relativePath>../pom.xml</relativePath>
  </parent>
  <modelVersion>4.0.0</modelVersion>
  <artifactId>jetty-home</artifactId>
  <name>Jetty :: Home Assembly</name>
  <packaging>pom</packaging>

  <properties>
    <assembly-directory>${basedir}/target/jetty-home</assembly-directory>
    <source-assembly-directory>${basedir}/target/jetty-home-sources</source-assembly-directory>
    <jetty-setuid-version>1.0.4</jetty-setuid-version>
    <spotbugs.skip>true</spotbugs.skip>
  </properties>

  <build>
    <plugins>
      <plugin>
        <groupId>org.apache.maven.plugins</groupId>
        <artifactId>maven-resources-plugin</artifactId>
        <executions>
          <execution>
            <id>copy-base-assembly-tree</id>
            <phase>generate-resources</phase>
            <goals>
              <goal>copy-resources</goal>
            </goals>
            <configuration>
              <useBuildFilters>false</useBuildFilters>
              <includeEmptyDirs>true</includeEmptyDirs>
              <outputDirectory>${assembly-directory}</outputDirectory>
              <encoding>UTF-8</encoding>
              <useDefaultDelimiters>false</useDefaultDelimiters>
              <delimiters>
                <delimiter>@</delimiter>
              </delimiters>
              <resources>
                <resource>
                  <directory>${basedir}/src/main/resources</directory>
                  <filtering>true</filtering>
                </resource>
              </resources>
            </configuration>
          </execution>
        </executions>
      </plugin>
      <plugin>
        <artifactId>maven-dependency-plugin</artifactId>
        <executions>
          <execution>
            <id>copy</id>
            <phase>generate-resources</phase>
            <goals>
              <goal>copy</goal>
            </goals>
            <configuration>
              <artifactItems>
                <artifactItem>
                  <groupId>org.eclipse.jetty</groupId>
                  <artifactId>jetty-project</artifactId>
                  <version>${project.version}</version>
                  <classifier>version</classifier>
                  <type>txt</type>
                  <overWrite>true</overWrite>
                  <outputDirectory>${assembly-directory}/</outputDirectory>
                  <destFileName>VERSION.txt</destFileName>
                </artifactItem>
                <artifactItem>
                  <groupId>org.eclipse.jetty</groupId>
                  <artifactId>jetty-start</artifactId>
                  <version>${project.version}</version>
                  <classifier>shaded</classifier>
                  <type>jar</type>
                  <overWrite>true</overWrite>
                  <includes>**</includes>
                  <outputDirectory>${assembly-directory}</outputDirectory>
                  <destFileName>start.jar</destFileName>
                </artifactItem>
              </artifactItems>
            </configuration>
          </execution>
          <execution>
            <id>copy-setuid-deps</id>
            <phase>generate-resources</phase>
            <goals>
              <goal>copy</goal>
            </goals>
            <configuration>
              <artifactItems>
                <artifactItem>
                  <groupId>org.eclipse.jetty.toolchain.setuid</groupId>
                  <artifactId>jetty-setuid-java</artifactId>
                  <version>${jetty-setuid-version}</version>
                  <type>jar</type>
                  <overWrite>true</overWrite>
                  <outputDirectory>${assembly-directory}/lib/setuid</outputDirectory>
                </artifactItem>
                <artifactItem>
                  <groupId>org.eclipse.jetty.toolchain.setuid</groupId>
                  <artifactId>libsetuid-linux</artifactId>
                  <version>${jetty-setuid-version}</version>
                  <type>so</type>
                  <overWrite>true</overWrite>
                  <outputDirectory>${assembly-directory}/lib/setuid</outputDirectory>
                  <destFileName>libsetuid-linux.so</destFileName>
                </artifactItem>
                <artifactItem>
                  <groupId>org.eclipse.jetty.toolchain.setuid</groupId>
                  <artifactId>libsetuid-osx</artifactId>
                  <version>${jetty-setuid-version}</version>
                  <type>so</type>
                  <overWrite>true</overWrite>
                  <outputDirectory>${assembly-directory}/lib/setuid</outputDirectory>
                  <destFileName>libsetuid-osx.so</destFileName>
                </artifactItem>
              </artifactItems>
            </configuration>
          </execution>

          <execution>
            <id>copy-jetty-core-deps</id>
            <phase>generate-resources</phase>
            <goals>
              <goal>copy-dependencies</goal>
            </goals>
            <configuration>
              <includeGroupIds>jakarta.transaction,org.eclipse.jetty</includeGroupIds>
              <excludeGroupIds>
                org.eclipse.jetty.orbit,org.eclipse.jetty.http2,org.eclipse.jetty.http3,org.eclipse.jetty.quic,org.eclipse.jetty.ee9.websocket,org.eclipse.jetty.websocket,org.eclipse.jetty.ee10.websocket,org.eclipse.jetty.ee9,org.eclipse.jetty.ee10,org.eclipse.jetty.fcgi,org.eclipse.jetty.toolchain,org.apache.taglibs
              </excludeGroupIds>
              <excludeArtifactIds>
                apache-jsp,glassfish-jstl,jetty-start,jetty-slf4j-impl
              </excludeArtifactIds>
              <includeTypes>jar</includeTypes>
              <outputDirectory>${assembly-directory}/lib</outputDirectory>
            </configuration>
          </execution>
          <execution>
            <id>copy-jetty-core-src-deps</id>
            <phase>generate-resources</phase>
            <goals>
              <goal>copy-dependencies</goal>
            </goals>
            <configuration>
              <includeGroupIds>jakarta.transaction,org.eclipse.jetty</includeGroupIds>
              <excludeGroupIds>
                org.eclipse.jetty.orbit,org.eclipse.jetty.http2,org.eclipse.jetty.http3,org.eclipse.jetty.quic,org.eclipse.jetty.websocket,org.eclipse.jetty.ee9,org.eclipse.jetty.ee10.websocket,org.eclipse.jetty.fcgi,org.eclipse.jetty.toolchain,org.apache.taglibs
              </excludeGroupIds>
              <excludeArtifactIds>
                apache-jsp,glassfish-jstl,jetty-start
              </excludeArtifactIds>
              <includeTypes>jar</includeTypes>
              <classifier>sources</classifier>
              <outputDirectory>${source-assembly-directory}/lib</outputDirectory>
            </configuration>
          </execution>
          <execution>
            <id>copy-lib-logging-deps</id>
            <phase>generate-resources</phase>
            <goals>
              <goal>copy-dependencies</goal>
            </goals>
            <configuration>
              <includeGroupIds>org.eclipse.jetty,org.slf4j</includeGroupIds>
              <includeArtifactIds>jetty-slf4j-impl,slf4j-api</includeArtifactIds>
              <includeTypes>jar</includeTypes>
              <outputDirectory>${assembly-directory}/lib/logging</outputDirectory>
            </configuration>
          </execution>
          <execution>
            <id>copy-lib-logging-src-deps</id>
            <phase>generate-resources</phase>
            <goals>
              <goal>copy-dependencies</goal>
            </goals>
            <configuration>
              <includeGroupIds>org.eclipse.jetty,org.slf4j</includeGroupIds>
              <includeArtifactIds>jetty-slf4j-impl,slf4j-api</includeArtifactIds>
              <includeTypes>jar</includeTypes>
              <classifier>sources</classifier>
              <outputDirectory>${source-assembly-directory}/lib/logging</outputDirectory>
            </configuration>
          </execution>
          <execution>
            <id>copy-lib-ee10-websocket-deps</id>
            <phase>generate-resources</phase>
            <goals>
              <goal>copy-dependencies</goal>
            </goals>
            <configuration>
              <includeGroupIds>org.eclipse.jetty.websocket,org.eclipse.jetty.ee10.websocket</includeGroupIds>
              <includeTypes>jar</includeTypes>
              <outputDirectory>${assembly-directory}/lib/ee10-websocket</outputDirectory>
            </configuration>
          </execution>
          <execution>
            <id>copy-lib-ee10-websocket-src-deps</id>
            <phase>generate-resources</phase>
            <goals>
              <goal>copy-dependencies</goal>
            </goals>
            <configuration>
              <includeGroupIds>org.eclipse.jetty.websocket,org.eclipse.jetty.ee10.websocket</includeGroupIds>
              <includeTypes>jar</includeTypes>
              <classifier>sources</classifier>
              <outputDirectory>${source-assembly-directory}/lib/ee10-websocket</outputDirectory>
            </configuration>
          </execution>
          <execution>
            <id>copy-ee10-lib-jakarta-websocket-deps</id>
            <phase>generate-resources</phase>
            <goals>
              <goal>copy-dependencies</goal>
            </goals>
            <configuration>
              <includeGroupIds>jakarta.websocket</includeGroupIds>
              <includeTypes>jar</includeTypes>
              <outputDirectory>${assembly-directory}/lib/ee10-websocket</outputDirectory>
            </configuration>
          </execution>
          <execution>
            <id>copy-ee10-lib-jakarta-websocket-src-deps</id>
            <phase>generate-resources</phase>
            <goals>
              <goal>copy-dependencies</goal>
            </goals>
            <configuration>
              <includeGroupIds>jakarta.websocket</includeGroupIds>
              <includeTypes>jar</includeTypes>
              <classifier>sources</classifier>
              <outputDirectory>${source-assembly-directory}/lib/ee10-websocket</outputDirectory>
            </configuration>
          </execution>
          <execution>
            <id>copy-lib-servlet-api-deps</id>
            <phase>generate-resources</phase>
            <goals>
              <goal>copy</goal>
            </goals>
            <configuration>
              <artifactItems>
                <artifactItem>
                  <groupId>jakarta.servlet</groupId>
                  <artifactId>jakarta.servlet-api</artifactId>
                  <!-- FIXME MUST BE A PROPERTY -->
                  <version>6.0.0</version>
                </artifactItem>
                <artifactItem>
                  <groupId>org.eclipse.jetty.toolchain</groupId>
                  <artifactId>jetty-jakarta-servlet-api</artifactId>
                  <!-- FIXME MUST BE A PROPERTY -->
                  <version>5.0.2</version>
                </artifactItem>
              </artifactItems>
              <outputDirectory>${assembly-directory}/lib</outputDirectory>
            </configuration>
          </execution>
          <execution>
            <id>copy-lib-servlet-api-src-deps</id>
            <phase>generate-resources</phase>
            <goals>
              <goal>copy</goal>
            </goals>
            <configuration>
              <artifactItems>
                <artifactItem>
                  <groupId>jakarta.servlet</groupId>
                  <artifactId>jakarta.servlet-api</artifactId>
                  <!-- FIXME MUST BE A PROPERTY -->
                  <version>6.0.0</version>
                  <classifier>sources</classifier>
                </artifactItem>
                <artifactItem>
                  <groupId>org.eclipse.jetty.toolchain</groupId>
                  <artifactId>jetty-jakarta-servlet-api</artifactId>
                  <!-- FIXME MUST BE A PROPERTY -->
                  <version>5.0.2</version>
                  <classifier>sources</classifier>
                </artifactItem>
              </artifactItems>
              <outputDirectory>${source-assembly-directory}/lib</outputDirectory>
            </configuration>
          </execution>
          <execution>
            <id>copy-lib-http2-deps</id>
            <phase>generate-resources</phase>
            <goals>
              <goal>copy-dependencies</goal>
            </goals>
            <configuration>
              <includeGroupIds>org.eclipse.jetty.http2</includeGroupIds>
              <includeArtifactIds>http2-hpack,http2-common,http2-server</includeArtifactIds>
              <includeTypes>jar</includeTypes>
              <outputDirectory>${assembly-directory}/lib/http2</outputDirectory>
            </configuration>
          </execution>
          <execution>
            <id>copy-lib-http2-src-deps</id>
            <phase>generate-resources</phase>
            <goals>
              <goal>copy-dependencies</goal>
            </goals>
            <configuration>
              <includeGroupIds>org.eclipse.jetty.http2</includeGroupIds>
              <includeArtifactIds>http2-hpack,http2-common,http2-server</includeArtifactIds>
              <includeTypes>jar</includeTypes>
              <classifier>sources</classifier>
              <outputDirectory>${source-assembly-directory}/lib/http2</outputDirectory>
            </configuration>
          </execution>
          <execution>
            <id>copy-lib-http3-deps</id>
            <phase>generate-resources</phase>
            <goals>
              <goal>copy-dependencies</goal>
            </goals>
            <configuration>
              <includeGroupIds>org.eclipse.jetty.http3,org.eclipse.jetty.quic,org.eclipse.jetty.quiche</includeGroupIds>
              <includeArtifactIds>http3-server,http3-common,http3-qpack,quic-server,quic-common,quic-quiche-common,quic-quiche-jna,quic-quiche-foreign-incubator,jetty-quiche-native</includeArtifactIds>
              <includeTypes>jar</includeTypes>
              <outputDirectory>${assembly-directory}/lib/http3</outputDirectory>
            </configuration>
          </execution>
          <execution>
            <id>copy-lib-http3-src-deps</id>
            <phase>generate-resources</phase>
            <goals>
              <goal>copy-dependencies</goal>
            </goals>
            <configuration>
              <includeGroupIds>org.eclipse.jetty.http3</includeGroupIds>
              <includeArtifactIds>http3-server</includeArtifactIds>
              <includeTypes>jar</includeTypes>
              <classifier>sources</classifier>
              <outputDirectory>${source-assembly-directory}/lib/http3</outputDirectory>
            </configuration>
          </execution>
          <execution>
            <id>copy-lib-fcgi-deps</id>
            <phase>generate-resources</phase>
            <goals>
              <goal>copy-dependencies</goal>
            </goals>
            <configuration>
              <includeGroupIds>org.eclipse.jetty.fcgi</includeGroupIds>
              <includeTypes>jar</includeTypes>
              <outputDirectory>${assembly-directory}/lib/fcgi</outputDirectory>
            </configuration>
          </execution>
          <execution>
            <id>copy-lib-fcgi-src-deps</id>
            <phase>generate-resources</phase>
            <goals>
              <goal>copy-dependencies</goal>
            </goals>
            <configuration>
              <includeGroupIds>org.eclipse.jetty.fcgi</includeGroupIds>
              <includeTypes>jar</includeTypes>
              <classifier>sources</classifier>
              <outputDirectory>${source-assembly-directory}/lib/fcgi</outputDirectory>
            </configuration>
          </execution>
          <execution>
            <id>copy-ee10-annotations-deps</id>
            <phase>generate-resources</phase>
            <goals>
              <goal>copy-dependencies</goal>
            </goals>
            <configuration>
              <includeGroupIds>jakarta.annotation,org.ow2.asm</includeGroupIds>
              <includeArtifactIds>asm,asm-commons,asm-tree,asm-analysis</includeArtifactIds>
              <includeTypes>jar</includeTypes>
              <outputDirectory>${assembly-directory}/lib/ee10-annotations</outputDirectory>
            </configuration>
          </execution>
          <execution>
            <id>copy-ee10-annotations-deps-jakarta-annotation</id>
            <phase>generate-resources</phase>
            <goals>
              <goal>copy</goal>
            </goals>
            <configuration>
              <artifactItems>
                <artifactItem>
                  <groupId>jakarta.annotation</groupId>
                  <artifactId>jakarta.annotation-api</artifactId>
                  <version>2.1.0</version>
                  <type>jar</type>
                  <overWrite>false</overWrite>
                  <outputDirectory>${assembly-directory}/lib/ee10-annotations</outputDirectory>
                </artifactItem>
              </artifactItems>
            </configuration>
          </execution>
          <execution>
            <id>copy-ee10-annotations-src-deps</id>
            <phase>generate-resources</phase>
            <goals>
              <goal>copy-dependencies</goal>
            </goals>
            <configuration>
              <includeGroupIds>jakarta.annotation,org.ow2.asm</includeGroupIds>
              <includeArtifactIds>asm,asm-commons,asm-tree,asm-analysis</includeArtifactIds>
              <includeTypes>jar</includeTypes>
              <classifier>sources</classifier>
              <outputDirectory>${source-assembly-directory}/lib/ee10-annotations</outputDirectory>
            </configuration>
          </execution>
<<<<<<< HEAD
          <execution>
            <id>copy-ee9-annotations-deps</id>
            <phase>generate-resources</phase>
            <goals>
              <goal>copy-dependencies</goal>
            </goals>
            <configuration>
              <includeGroupIds>jakarta.annotation,org.eclipse.jetty.orbit,org.ow2.asm</includeGroupIds>
              <includeArtifactIds>jakarta.annotation-api,asm,asm-commons,asm-tree,asm-analysis</includeArtifactIds>
              <includeTypes>jar</includeTypes>
              <outputDirectory>${assembly-directory}/lib/ee9-annotations</outputDirectory>
            </configuration>
          </execution>
          <execution>
            <id>copy-ee9-annotations-src-deps</id>
            <phase>generate-resources</phase>
            <goals>
              <goal>copy-dependencies</goal>
            </goals>
            <configuration>
              <includeGroupIds>jakarta.annotation,org.eclipse.jetty.orbit,org.ow2.asm</includeGroupIds>
              <includeArtifactIds>jakarta.annotation-api,asm,asm-commons,asm-tree,asm-analysis</includeArtifactIds>
              <includeTypes>jar</includeTypes>
              <classifier>sources</classifier>
              <outputDirectory>${source-assembly-directory}/lib/ee9-annotations</outputDirectory>
            </configuration>
          </execution>
=======
>>>>>>> 9893c81a
          <execution>
            <id>copy-ee10-annotations-src-deps-jakarta-annotation</id>
            <phase>generate-resources</phase>
            <goals>
              <goal>copy</goal>
            </goals>
            <configuration>
              <artifactItems>
                <artifactItem>
                  <groupId>jakarta.annotation</groupId>
                  <artifactId>jakarta.annotation-api</artifactId>
                  <version>2.1.0</version>
                  <type>jar</type>
                  <overWrite>false</overWrite>
                  <outputDirectory>${source-assembly-directory}/lib/ee10-annotations</outputDirectory>
                </artifactItem>
              </artifactItems>
            </configuration>
          </execution>
          <execution>
            <id>copy-ee9-annotations-deps</id>
            <phase>generate-resources</phase>
            <goals>
              <goal>copy-dependencies</goal>
            </goals>
            <configuration>
              <includeGroupIds>jakarta.annotation,org.ow2.asm</includeGroupIds>
              <includeArtifactIds>jakarta.annotation-api,asm,asm-commons,asm-tree,asm-analysis</includeArtifactIds>
              <includeTypes>jar</includeTypes>
              <outputDirectory>${assembly-directory}/lib/ee9-annotations</outputDirectory>
            </configuration>
          </execution>
          <execution>
            <id>copy-ee9-annotations-src-deps</id>
            <phase>generate-resources</phase>
            <goals>
              <goal>copy-dependencies</goal>
            </goals>
            <configuration>
              <includeGroupIds>jakarta.annotation,org.ow2.asm</includeGroupIds>
              <includeArtifactIds>jakarta.annotation-api,asm,asm-commons,asm-tree,asm-analysis</includeArtifactIds>
              <includeTypes>jar</includeTypes>
              <classifier>sources</classifier>
              <outputDirectory>${source-assembly-directory}/lib/ee9-annotations</outputDirectory>
            </configuration>
          </execution>
          <execution>
            <id>copy-ee10-jsp-src-deps</id>
            <phase>generate-resources</phase>
            <goals>
              <goal>copy</goal>
            </goals>
            <configuration>
              <prependGroupId>true</prependGroupId>
              <artifactItems>
                <artifactItem>
                  <groupId>org.mortbay.jasper</groupId>
                  <artifactId>apache-jsp</artifactId>
                  <!-- FIXME MUST BE A PROPERTY -->
                  <version>10.1.0-M16</version>
                  <classifier>sources</classifier>
                </artifactItem>
                <artifactItem>
                  <groupId>org.mortbay.jasper</groupId>
                  <artifactId>apache-el</artifactId>
                  <!-- FIXME MUST BE A PROPERTY -->
                  <version>10.1.0-M16</version>
                  <classifier>sources</classifier>
                </artifactItem>
                <artifactItem>
                  <groupId>org.eclipse.jdt</groupId>
                  <artifactId>ecj</artifactId>
                  <!-- FIXME MUST BE A PROPERTY -->
                  <version>3.30.0</version>
                  <classifier>sources</classifier>
                </artifactItem>
              </artifactItems>
              <outputDirectory>${source-assembly-directory}/lib/ee10-apache-jsp</outputDirectory>
            </configuration>
          </execution>
          <execution>
            <id>copy-ee10-jsp-deps</id>
            <phase>generate-resources</phase>
            <goals>
              <goal>copy</goal>
            </goals>
            <configuration>
              <prependGroupId>true</prependGroupId>
              <artifactItems>
                <artifactItem>
                  <groupId>org.mortbay.jasper</groupId>
                  <artifactId>apache-jsp</artifactId>
                  <!-- FIXME MUST BE A PROPERTY -->
                  <version>10.1.0-M16</version>
                </artifactItem>
                <artifactItem>
                  <groupId>org.mortbay.jasper</groupId>
                  <artifactId>apache-el</artifactId>
                  <!-- FIXME MUST BE A PROPERTY -->
                  <version>10.1.0-M16</version>
                </artifactItem>
                <artifactItem>
                  <groupId>org.eclipse.jdt</groupId>
                  <artifactId>ecj</artifactId>
                  <!-- FIXME MUST BE A PROPERTY -->
                  <version>3.30.0</version>
                </artifactItem>
              </artifactItems>
              <outputDirectory>${assembly-directory}/lib/ee10-apache-jsp</outputDirectory>
            </configuration>
          </execution>
          <execution>
            <id>copy-ee10-jstl-src-deps</id>
            <phase>generate-resources</phase>
            <goals>
              <goal>copy</goal>
            </goals>
            <configuration>
              <prependGroupId>true</prependGroupId>
              <artifactItems>
                <artifactItem>
                  <groupId>jakarta.servlet.jsp.jstl</groupId>
                  <artifactId>jakarta.servlet.jsp.jstl-api</artifactId>
                  <!-- FIXME MUST BE A PROPERTY -->
                  <version>3.0.0</version>
                  <classifier>sources</classifier>
                </artifactItem>
                <artifactItem>
                  <groupId>org.glassfish.web</groupId>
                  <artifactId>jakarta.servlet.jsp.jstl</artifactId>
                  <!-- FIXME MUST BE A PROPERTY -->
                  <version>3.0.0</version>
                  <classifier>sources</classifier>
                </artifactItem>
              </artifactItems>
              <outputDirectory>${source-assembly-directory}/lib/ee10-glassfish-jstl</outputDirectory>
            </configuration>
          </execution>
          <execution>
            <id>copy-ee10-jstl-deps</id>
            <phase>generate-resources</phase>
            <goals>
              <goal>copy</goal>
            </goals>
            <configuration>
              <prependGroupId>true</prependGroupId>
              <artifactItems>
                <artifactItem>
                  <groupId>jakarta.servlet.jsp.jstl</groupId>
                  <artifactId>jakarta.servlet.jsp.jstl-api</artifactId>
                  <!-- FIXME MUST BE A PROPERTY -->
                  <version>3.0.0</version>
                </artifactItem>
                <artifactItem>
                  <groupId>org.glassfish.web</groupId>
                  <artifactId>jakarta.servlet.jsp.jstl</artifactId>
                  <!-- FIXME MUST BE A PROPERTY -->
                  <version>3.0.0</version>
                </artifactItem>
              </artifactItems>
              <outputDirectory>${assembly-directory}/lib/ee10-glassfish-jstl</outputDirectory>
            </configuration>
          </execution>
          <!-- TODO: add copy deps for ee9 apache-jsp and jstl -->
          <execution>
            <id>copy-ee9-apache-jsp-deps</id>
            <phase>generate-resources</phase>
            <goals>
              <goal>copy-dependencies</goal>
            </goals>
            <configuration>
              <includeGroupIds>
                org.eclipse.jetty.toolchain,org.mortbay.jasper,org.eclipse.jdt
              </includeGroupIds>
              <includeArtifactIds>apache-jsp,apache-el,ecj</includeArtifactIds>
              <includeTypes>jar</includeTypes>
              <prependGroupId>true</prependGroupId>
              <outputDirectory>${assembly-directory}/lib/ee9-apache-jsp</outputDirectory>
            </configuration>
          </execution>
          <execution>
            <id>copy-ee9-apache-jsp-src-deps</id>
            <phase>generate-resources</phase>
            <goals>
              <goal>copy-dependencies</goal>
            </goals>
            <configuration>
              <includeGroupIds>
                org.eclipse.jetty.toolchain,org.mortbay.jasper,org.eclipse.jdt
              </includeGroupIds>
              <includeArtifactIds>apache-jsp,apache-el,ecj</includeArtifactIds>
              <includeTypes>jar</includeTypes>
              <classifier>sources</classifier>
              <prependGroupId>true</prependGroupId>
              <outputDirectory>${source-assembly-directory}/lib/ee9-apache-jsp</outputDirectory>
            </configuration>
          </execution>
          <execution>
            <id>copy-ee9-glassfish-jstl-deps</id>
            <phase>generate-resources</phase>
            <goals>
              <goal>copy-dependencies</goal>
            </goals>
            <configuration>
              <includeArtifactIds>jakarta.servlet.jsp.jstl-api,jakarta.servlet.jsp.jstl</includeArtifactIds>
              <prependGroupId>true</prependGroupId>
              <includeTypes>jar</includeTypes>
              <outputDirectory>${assembly-directory}/lib/ee9-glassfish-jstl</outputDirectory>
            </configuration>
          </execution>
          <execution>
            <id>copy-ee9-glassfish-jstl-src-deps</id>
            <phase>generate-resources</phase>
            <goals>
              <goal>copy-dependencies</goal>
            </goals>
            <configuration>
              <includeArtifactIds>jakarta.servlet.jsp.jstl-api,jakarta.servlet.jsp.jstl</includeArtifactIds>
              <prependGroupId>true</prependGroupId>
              <includeTypes>jar</includeTypes>
              <classifier>sources</classifier>
              <outputDirectory>${source-assembly-directory}/lib/ee9-glassfish-jstl</outputDirectory>
            </configuration>
          </execution>

          <execution>
            <id>copy-ee10-jaspi-deps</id>
            <phase>generate-resources</phase>
            <goals>
              <goal>copy-dependencies</goal>
            </goals>
            <configuration>
              <includeGroupIds>jakarta.authentication</includeGroupIds>
              <includeArtifactIds>jakarta.authentication-api</includeArtifactIds>
              <includeTypes>jar</includeTypes>
              <outputDirectory>${assembly-directory}/lib/ee10-jaspi</outputDirectory>
            </configuration>
          </execution>
          <execution>
            <id>copy-ee10-jaspi-src-deps</id>
            <phase>generate-resources</phase>
            <goals>
              <goal>copy-dependencies</goal>
            </goals>
            <configuration>
              <includeGroupIds>jakarta.authentication</includeGroupIds>
              <includeArtifactIds>jakarta.authentication-api</includeArtifactIds>
              <includeTypes>jar</includeTypes>
              <classifier>sources</classifier>
              <outputDirectory>${source-assembly-directory}/lib/ee10-jaspi</outputDirectory>
            </configuration>
          </execution>
          <!-- TODO: ee9 jaspi -->
          <execution>
            <id>copy-ee9-deps</id>
            <phase>generate-resources</phase>
            <goals>
              <goal>copy-dependencies</goal>
            </goals>
            <configuration>
              <includeGroupIds>org.eclipse.jetty.ee9</includeGroupIds>
              <excludeGroupIds>org.eclipse.jetty.ee9.demos</excludeGroupIds>
              <!--              <includeArtifactIds></includeArtifactIds>-->
              <includeTypes>jar</includeTypes>
              <outputDirectory>${assembly-directory}/lib</outputDirectory>
            </configuration>
          </execution>
          <execution>
            <id>copy-ee9-src-deps</id>
            <phase>generate-resources</phase>
            <goals>
              <goal>copy-dependencies</goal>
            </goals>
            <configuration>
              <includeGroupIds>org.eclipse.jetty.ee9</includeGroupIds>
              <!--              <includeArtifactIds></includeArtifactIds>-->
              <excludeGroupIds>org.eclipse.jetty.ee9.demos</excludeGroupIds>
              <includeTypes>jar</includeTypes>
              <classifier>sources</classifier>
              <outputDirectory>${source-assembly-directory}/lib</outputDirectory>
            </configuration>
          </execution>
          <execution>
            <id>copy-ee10-deps</id>
            <phase>generate-resources</phase>
            <goals>
              <goal>copy-dependencies</goal>
            </goals>
            <configuration>
              <includeGroupIds>org.eclipse.jetty.ee10</includeGroupIds>
              <excludeArtifactIds>websocket-core-client,websocket-core-common,websocket-core-server</excludeArtifactIds>
              <excludeGroupIds>org.eclipse.jetty.ee10.demos,org.eclipse.jetty.ee10.websocket</excludeGroupIds>
              <includeTypes>jar</includeTypes>
              <outputDirectory>${assembly-directory}/lib</outputDirectory>
            </configuration>
          </execution>
          <execution>
            <id>copy-ee10-src-deps</id>
            <phase>generate-resources</phase>
            <goals>
              <goal>copy-dependencies</goal>
            </goals>
            <configuration>
              <includeGroupIds>org.eclipse.jetty.ee10</includeGroupIds>
              <includeTypes>jar</includeTypes>
              <excludeGroupIds>org.eclipse.jetty.ee10.demos,org.eclipse.jetty.ee10.websocket</excludeGroupIds>
              <classifier>sources</classifier>
              <outputDirectory>${source-assembly-directory}/lib</outputDirectory>
            </configuration>
          </execution>
          <execution>
            <id>unpack-eeX-home</id>
            <phase>generate-resources</phase>
            <goals>
              <goal>unpack</goal>
            </goals>
            <configuration>
              <artifactItems>
                <artifactItem>
                  <groupId>org.eclipse.jetty.ee10</groupId>
                  <artifactId>jetty-ee10-home</artifactId>
                  <version>${project.version}</version>
                  <type>zip</type>
                </artifactItem>
                <artifactItem>
                  <groupId>org.eclipse.jetty.ee9</groupId>
                  <artifactId>jetty-ee9-home</artifactId>
                  <version>${project.version}</version>
                  <type>zip</type>
                </artifactItem>
              </artifactItems>
              <outputDirectory>${assembly-directory}</outputDirectory>
            </configuration>
          </execution>
          <execution>
            <id>unpack-config-deps</id>
            <phase>generate-resources</phase>
            <goals>
              <goal>unpack-dependencies</goal>
            </goals>
            <configuration>
              <includeGroupIds>
                org.eclipse.jetty, org.eclipse.jetty.websocket
              </includeGroupIds>
              <excludeArtifactIds>jetty-infinispan-embedded,jetty-infinispan-remote,jetty-test-helper,alpn-api,javax.security.auth.message,javax.activation</excludeArtifactIds>
              <classifier>config</classifier>
              <failOnMissingClassifierArtifact>false</failOnMissingClassifierArtifact>
              <excludes>META-INF/**,webapps/**,start.d/**,start.ini</excludes>
              <outputDirectory>${assembly-directory}</outputDirectory>
            </configuration>
          </execution>
          <execution>
            <id>unpack-infinispan-config</id>
            <phase>generate-resources</phase>
            <goals>
              <goal>unpack</goal>
            </goals>
            <configuration>
              <artifactItems>
                <artifactItem>
                  <groupId>org.eclipse.jetty</groupId>
                  <artifactId>jetty-infinispan-embedded</artifactId>
                  <version>${project.version}</version>
                  <classifier>config</classifier>
                  <type>jar</type>
                </artifactItem>
                <artifactItem>
                  <groupId>org.eclipse.jetty</groupId>
                  <artifactId>jetty-infinispan-remote</artifactId>
                  <version>${project.version}</version>
                  <classifier>config</classifier>
                  <type>jar</type>
                </artifactItem>
              </artifactItems>
              <excludes>META-INF/**</excludes>
              <outputDirectory>${assembly-directory}</outputDirectory>
            </configuration>
          </execution>
        </executions>
      </plugin>
      <plugin>
        <groupId>org.apache.maven.plugins</groupId>
        <artifactId>maven-antrun-plugin</artifactId>
        <executions>
          <execution>
            <id>set jetty.sh</id>
            <phase>process-resources</phase>
            <goals>
              <goal>run</goal>
            </goals>
            <configuration>
              <target>
                <chmod dir="${assembly-directory}/bin" perm="755" includes="**/*.sh" />
              </target>
            </configuration>
          </execution>
        </executions>
      </plugin>
      <plugin>
        <groupId>org.apache.maven.plugins</groupId>
        <artifactId>maven-assembly-plugin</artifactId>
        <configuration>
          <tarLongFileMode>posix</tarLongFileMode>
          <appendAssemblyId>false</appendAssemblyId>
        </configuration>
        <executions>
          <execution>
            <id>binary</id>
            <phase>package</phase>
            <goals>
              <goal>single</goal>
            </goals>
            <configuration>
              <overrideUid>0</overrideUid>
              <overrideGid>0</overrideGid>
              <descriptors>
                <descriptor>src/main/assembly/jetty-assembly.xml</descriptor>
              </descriptors>
            </configuration>
          </execution>
          <execution>
            <id>sources</id>
            <phase>package</phase>
            <goals>
              <goal>single</goal>
            </goals>
            <configuration>
              <descriptors>
                <descriptor>src/main/assembly/jetty-source-assembly.xml</descriptor>
              </descriptors>
              <appendAssemblyId>true</appendAssemblyId>
            </configuration>
          </execution>
        </executions>
      </plugin>
      <plugin>
        <groupId>org.apache.maven.plugins</groupId>
        <artifactId>maven-enforcer-plugin</artifactId>
        <executions>
          <execution>
            <id>enforce-java</id>
            <goals>
              <goal>enforce</goal>
            </goals>
            <configuration>
              <rules>
                <requireUpperBoundDeps>
                  <excludes combine.children="append">
                    <exclude>org.eclipse.jetty.toolchain:jetty-jakarta-servlet-api</exclude>
                    <!--
                      we need to exclude some libraries which are different depending on ee8/ee9/ee10
                      enforcer is running at ee10/ee9/ee8 home level
                    -->
                    <exclude>jakarta.servlet:jakarta.servlet-api</exclude>
                    <exclude>jakarta.servlet.jsp:jakarta.servlet.jsp-api</exclude>
                    <exclude>jakarta.enterprise:jakarta.enterprise.cdi-api</exclude>
                    <exclude>jakarta.mail:jakarta.mail-api</exclude>
                    <exclude>jakarta.annotation:jakarta.annotation-api</exclude>
                    <exclude>jakarta.authentication:jakarta.authentication-api</exclude>
                    <exclude>jakarta.servlet.jsp.jstl:jakarta.servlet.jsp.jstl-api</exclude>
                    <exclude>org.glassfish.web:jakarta.servlet.jsp.jstl</exclude>
                    <exclude>org.mortbay.jasper:apache-jsp</exclude>
                  </excludes>
                </requireUpperBoundDeps>
              </rules>
            </configuration>
          </execution>
        </executions>
      </plugin>
    </plugins>
  </build>

  <dependencyManagement>
    <dependencies>
      <dependency>
        <groupId>org.eclipse.jetty.ee9</groupId>
        <artifactId>jetty-ee9-bom</artifactId>
        <version>${project.version}</version>
        <type>pom</type>
        <scope>import</scope>
      </dependency>
      <dependency>
        <groupId>org.eclipse.jetty.ee10</groupId>
        <artifactId>jetty-ee10-bom</artifactId>
        <version>${project.version}</version>
        <type>pom</type>
        <scope>import</scope>
      </dependency>
    </dependencies>
  </dependencyManagement>

  <dependencies>
    <!--    <dependency>-->
    <!--      <groupId>jakarta.mail</groupId>-->
    <!--      <artifactId>jakarta.mail-api</artifactId>-->
    <!--    </dependency>-->
    <!--    <dependency>-->
    <!--      <groupId>jakarta.annotation</groupId>-->
    <!--      <artifactId>jakarta.annotation-api</artifactId>-->
    <!--    </dependency>-->
    <!--    <dependency>-->
    <!--      <groupId>jakarta.authentication</groupId>-->
    <!--      <artifactId>jakarta.authentication-api</artifactId>-->
    <!--    </dependency>-->
    <!--    <dependency>-->
    <!--      <groupId>jakarta.transaction</groupId>-->
    <!--      <artifactId>jakarta.transaction-api</artifactId>-->
    <!--    </dependency>-->

    <dependency>
      <groupId>org.ow2.asm</groupId>
      <artifactId>asm</artifactId>
    </dependency>
    <dependency>
      <groupId>org.ow2.asm</groupId>
      <artifactId>asm-commons</artifactId>
    </dependency>
    <dependency>
      <groupId>org.ow2.asm</groupId>
      <artifactId>asm-tree</artifactId>
    </dependency>
    <dependency>
      <groupId>org.ow2.asm</groupId>
      <artifactId>asm-analysis</artifactId>
    </dependency>

    <!-- jetty deps -->
    <dependency>
      <groupId>org.eclipse.jetty</groupId>
      <artifactId>jetty-slf4j-impl</artifactId>
      <scope>test</scope>
    </dependency>
    <dependency>
      <groupId>org.eclipse.jetty</groupId>
      <artifactId>jetty-deploy</artifactId>
    </dependency>
    <dependency>
      <groupId>org.eclipse.jetty</groupId>
      <artifactId>jetty-jmx</artifactId>
    </dependency>
    <dependency>
      <groupId>org.eclipse.jetty</groupId>
      <artifactId>jetty-start</artifactId>
      <classifier>shaded</classifier>
      <version>${project.version}</version>
    </dependency>
    <!-- ee9 specific dependencies -->
<<<<<<< HEAD
    <dependency>
      <groupId>org.eclipse.jetty.ee9</groupId>
      <artifactId>jetty-ee9-quickstart</artifactId>
    </dependency>
=======
    <!--    <dependency>-->
    <!--      <groupId>org.eclipse.jetty.ee9</groupId>-->
    <!--      <artifactId>jetty-ee9-quickstart</artifactId>-->
    <!--    </dependency>-->
>>>>>>> 9893c81a
    <dependency>
      <groupId>org.eclipse.jetty.ee9</groupId>
      <artifactId>jetty-ee9-servlet</artifactId>
    </dependency>
    <!-- not ready yet -->
<<<<<<< HEAD
<!--    <dependency>-->
<!--      <groupId>org.eclipse.jetty.ee9.websocket</groupId>-->
<!--      <artifactId>jetty-ee9-websocket-servlet</artifactId>-->
<!--    </dependency>-->
<!--    <dependency>-->
<!--      <groupId>org.eclipse.jetty.ee9.websocket</groupId>-->
<!--      <artifactId>jetty-ee9-websocket-jetty-server</artifactId>-->
<!--    </dependency>-->
<!--    <dependency>-->
<!--      <groupId>org.eclipse.jetty.ee9.websocket</groupId>-->
<!--      <artifactId>jetty-ee9-websocket-jetty-client</artifactId>-->
<!--    </dependency>-->
<!--    <dependency>-->
<!--      <groupId>org.eclipse.jetty.ee9.websocket</groupId>-->
<!--      <artifactId>jetty-ee9-websocket-jakarta-server</artifactId>-->
<!--    </dependency>-->
    <dependency>
      <groupId>org.eclipse.jetty.ee9</groupId>
      <artifactId>jetty-ee9-apache-jsp</artifactId>
    </dependency>
    <dependency>
      <groupId>org.eclipse.jetty.ee9</groupId>
      <artifactId>jetty-ee9-glassfish-jstl</artifactId>
      <exclusions>
        <exclusion>
          <groupId>javax.el</groupId>
          <artifactId>el-api</artifactId>
        </exclusion>
        <exclusion>
          <groupId>jakarta.el</groupId>
          <artifactId>jakarta.el-api</artifactId>
        </exclusion>
      </exclusions>
    </dependency>
=======
    <!--    <dependency>-->
    <!--      <groupId>org.eclipse.jetty.ee9.websocket</groupId>-->
    <!--      <artifactId>jetty-ee9-websocket-servlet</artifactId>-->
    <!--    </dependency>-->
    <!--    <dependency>-->
    <!--      <groupId>org.eclipse.jetty.ee9.websocket</groupId>-->
    <!--      <artifactId>jetty-ee9-websocket-jetty-server</artifactId>-->
    <!--    </dependency>-->
    <!--    <dependency>-->
    <!--      <groupId>org.eclipse.jetty.ee9.websocket</groupId>-->
    <!--      <artifactId>jetty-ee9-websocket-jetty-client</artifactId>-->
    <!--    </dependency>-->
    <!--    <dependency>-->
    <!--      <groupId>org.eclipse.jetty.ee9.websocket</groupId>-->
    <!--      <artifactId>jetty-ee9-websocket-jakarta-server</artifactId>-->
    <!--    </dependency>-->
    <!--    <dependency>-->
    <!--      <groupId>org.eclipse.jetty.ee9</groupId>-->
    <!--      <artifactId>jetty-ee9-apache-jsp</artifactId>-->
    <!--    </dependency>-->
    <!--    <dependency>-->
    <!--      <groupId>org.eclipse.jetty.ee9</groupId>-->
    <!--      <artifactId>jetty-ee9-glassfish-jstl</artifactId>-->
    <!--      <exclusions>-->
    <!--        <exclusion>-->
    <!--          <groupId>javax.el</groupId>-->
    <!--          <artifactId>el-api</artifactId>-->
    <!--        </exclusion>-->
    <!--        <exclusion>-->
    <!--          <groupId>jakarta.el</groupId>-->
    <!--          <artifactId>jakarta.el-api</artifactId>-->
    <!--        </exclusion>-->
    <!--      </exclusions>-->
    <!--    </dependency>-->
>>>>>>> 9893c81a
    <dependency>
      <groupId>org.eclipse.jetty.ee9</groupId>
      <artifactId>jetty-ee9-plus</artifactId>
      <version>${project.version}</version>
    </dependency>
    <!--    <dependency>-->
    <!--      <groupId>org.eclipse.jetty.ee9</groupId>-->
    <!--      <artifactId>jetty-ee9-proxy</artifactId>-->
    <!--    </dependency>-->
    <!--    <dependency>-->
    <!--      <groupId>org.eclipse.jetty.ee9</groupId>-->
    <!--      <artifactId>jetty-ee9-cdi</artifactId>-->
    <!--      <optional>true</optional>-->
    <!--    </dependency>-->
    <dependency>
      <groupId>org.eclipse.jetty.ee10</groupId>
      <artifactId>jetty-ee10-home</artifactId>
      <version>${project.version}</version>
      <type>zip</type>
    </dependency>
    <dependency>
      <groupId>org.eclipse.jetty.ee9</groupId>
      <artifactId>jetty-ee9-home</artifactId>
      <version>${project.version}</version>
      <type>zip</type>
    </dependency>

    <!--    <dependency>-->
    <!--      <groupId>org.eclipse.jetty.ee9</groupId>-->
    <!--      <artifactId>jetty-ee9-openid</artifactId>-->
    <!--      <optional>true</optional>-->
    <!--    </dependency>-->
    <!--    <dependency>-->
    <!--      <groupId>org.eclipse.jetty.ee9</groupId>-->
    <!--      <artifactId>jetty-ee9-jaspi</artifactId>-->
    <!--      <optional>true</optional>-->
    <!--    </dependency>-->
    <!-- ee10 specific dependencies -->
    <dependency>
      <groupId>org.eclipse.jetty.ee10</groupId>
      <artifactId>jetty-ee10-quickstart</artifactId>
    </dependency>
    <dependency>
      <groupId>org.eclipse.jetty.ee10</groupId>
      <artifactId>jetty-ee10-servlet</artifactId>
    </dependency>
    <dependency>
      <groupId>org.eclipse.jetty.ee10</groupId>
      <artifactId>jetty-ee10-servlets</artifactId>
    </dependency>
    <dependency>
      <groupId>org.eclipse.jetty.ee10.websocket</groupId>
      <artifactId>jetty-ee10-websocket-servlet</artifactId>
    </dependency>
    <dependency>
      <groupId>org.eclipse.jetty.ee10.websocket</groupId>
      <artifactId>jetty-ee10-websocket-jetty-server</artifactId>
    </dependency>
    <dependency>
      <groupId>org.eclipse.jetty.ee10.websocket</groupId>
      <artifactId>jetty-ee10-websocket-jetty-client</artifactId>
    </dependency>
    <dependency>
      <groupId>org.eclipse.jetty.ee10.websocket</groupId>
      <artifactId>jetty-ee10-websocket-jakarta-server</artifactId>
    </dependency>
    <dependency>
      <groupId>org.eclipse.jetty.ee10</groupId>
      <artifactId>jetty-ee10-apache-jsp</artifactId>
    </dependency>
    <dependency>
      <groupId>org.eclipse.jetty.ee10</groupId>
      <artifactId>jetty-ee10-glassfish-jstl</artifactId>
      <exclusions>
        <exclusion>
          <groupId>javax.el</groupId>
          <artifactId>el-api</artifactId>
        </exclusion>
        <exclusion>
          <groupId>jakarta.el</groupId>
          <artifactId>jakarta.el-api</artifactId>
        </exclusion>
      </exclusions>
    </dependency>
    <dependency>
      <groupId>org.eclipse.jetty.ee10</groupId>
      <artifactId>jetty-ee10-plus</artifactId>
    </dependency>
    <dependency>
      <groupId>org.eclipse.jetty.ee10</groupId>
      <artifactId>jetty-ee10-proxy</artifactId>
    </dependency>
    <dependency>
      <groupId>org.eclipse.jetty.ee10</groupId>
      <artifactId>jetty-ee10-cdi</artifactId>
      <optional>true</optional>
    </dependency>
    <dependency>
      <groupId>org.eclipse.jetty.ee10</groupId>
      <artifactId>jetty-ee10-jaas</artifactId>
      <optional>true</optional>
    </dependency>
    <dependency>
      <groupId>org.eclipse.jetty.ee10</groupId>
      <artifactId>jetty-ee10-annotations</artifactId>
    </dependency>
    <dependency>
      <groupId>org.eclipse.jetty.ee10</groupId>
      <artifactId>jetty-ee10-openid</artifactId>
      <optional>true</optional>
    </dependency>
    <dependency>
      <groupId>org.eclipse.jetty.ee10</groupId>
      <artifactId>jetty-ee10-jaspi</artifactId>
      <optional>true</optional>
    </dependency>
    <dependency>
      <groupId>org.eclipse.jetty</groupId>
      <artifactId>jetty-client</artifactId>
    </dependency>
    <dependency>
      <groupId>org.eclipse.jetty</groupId>
      <artifactId>jetty-unixdomain-server</artifactId>
      <optional>true</optional>
    </dependency>
    <dependency>
      <groupId>org.eclipse.jetty.fcgi</groupId>
      <artifactId>fcgi-server</artifactId>
      <optional>true</optional>
    </dependency>
    <dependency>
      <groupId>org.jboss.logging</groupId>
      <artifactId>jboss-logging</artifactId>
      <optional>true</optional>
    </dependency>
    <dependency>
      <groupId>org.eclipse.jetty</groupId>
      <artifactId>jetty-rewrite</artifactId>
    </dependency>
    <dependency>
      <groupId>org.eclipse.jetty.http2</groupId>
      <artifactId>http2-server</artifactId>
    </dependency>
    <dependency>
      <groupId>org.eclipse.jetty.http3</groupId>
      <artifactId>http3-server</artifactId>
    </dependency>
    <dependency>
      <groupId>org.eclipse.jetty</groupId>
      <artifactId>jetty-alpn-server</artifactId>
    </dependency>
    <dependency>
      <groupId>org.eclipse.jetty</groupId>
      <artifactId>jetty-alpn-java-server</artifactId>
    </dependency>
    <dependency>
      <groupId>org.eclipse.jetty</groupId>
      <artifactId>jetty-alpn-conscrypt-server</artifactId>
    </dependency>
    <dependency>
      <groupId>org.eclipse.jetty</groupId>
      <artifactId>jetty-infinispan-embedded</artifactId>
      <version>${project.version}</version>
      <type>pom</type>
      <optional>true</optional>
    </dependency>
    <dependency>
      <groupId>org.eclipse.jetty</groupId>
      <artifactId>jetty-infinispan-embedded-query</artifactId>
      <optional>true</optional>
    </dependency>
    <dependency>
      <groupId>org.eclipse.jetty</groupId>
      <artifactId>jetty-infinispan-remote</artifactId>
      <version>${project.version}</version>
      <type>pom</type>
      <optional>true</optional>
      <exclusions>
        <exclusion>
          <groupId>org.wildfly.common</groupId>
          <artifactId>*</artifactId>
        </exclusion>
      </exclusions>
    </dependency>
    <dependency>
      <groupId>org.eclipse.jetty</groupId>
      <artifactId>jetty-infinispan-remote-query</artifactId>
    </dependency>
    <dependency>
      <groupId>org.eclipse.jetty</groupId>
      <artifactId>jetty-hazelcast</artifactId>
      <optional>true</optional>
    </dependency>
    <dependency>
      <groupId>org.eclipse.jetty.gcloud</groupId>
      <artifactId>jetty-gcloud-session-manager</artifactId>
      <optional>true</optional>
    </dependency>
    <dependency>
      <groupId>org.eclipse.jetty.memcached</groupId>
      <artifactId>jetty-memcached-sessions</artifactId>
      <optional>true</optional>
    </dependency>
    <dependency>
      <groupId>org.eclipse.jetty</groupId>
      <artifactId>jetty-nosql</artifactId>
      <optional>true</optional>
    </dependency>

<!--    <dependency>-->
<!--      <groupId>org.eclipse.jetty</groupId>-->
<!--      <artifactId>jetty-hazelcast</artifactId>-->
<!--      <optional>true</optional>-->
<!--    </dependency>-->
<!--    <dependency>-->
<!--      <groupId>org.eclipse.jetty.gcloud</groupId>-->
<!--      <artifactId>jetty-gcloud-session-manager</artifactId>-->
<!--      <optional>true</optional>-->
<!--    </dependency>-->
<!--    <dependency>-->
<!--      <groupId>org.eclipse.jetty.memcached</groupId>-->
<!--      <artifactId>jetty-memcached-sessions</artifactId>-->
<!--      <optional>true</optional>-->
<!--    </dependency>-->
<!--    <dependency>-->
<!--      <groupId>org.eclipse.jetty</groupId>-->
<!--      <artifactId>jetty-nosql</artifactId>-->
<!--      <optional>true</optional>-->
<!--    </dependency>-->

    <!--    <dependency>-->
    <!--      <groupId>org.eclipse.jetty</groupId>-->
    <!--      <artifactId>jetty-hazelcast</artifactId>-->
    <!--      <optional>true</optional>-->
    <!--    </dependency>-->
    <!--    <dependency>-->
    <!--      <groupId>org.eclipse.jetty.gcloud</groupId>-->
    <!--      <artifactId>jetty-gcloud-session-manager</artifactId>-->
    <!--      <optional>true</optional>-->
    <!--    </dependency>-->
    <!--    <dependency>-->
    <!--      <groupId>org.eclipse.jetty.memcached</groupId>-->
    <!--      <artifactId>jetty-memcached-sessions</artifactId>-->
    <!--      <optional>true</optional>-->
    <!--    </dependency>-->
    <!--    <dependency>-->
    <!--      <groupId>org.eclipse.jetty</groupId>-->
    <!--      <artifactId>jetty-nosql</artifactId>-->
    <!--      <optional>true</optional>-->
    <!--    </dependency>-->

    <dependency>
      <groupId>org.eclipse.jetty</groupId>
      <artifactId>jetty-keystore</artifactId>
      <optional>true</optional>
    </dependency>

  </dependencies>

</project><|MERGE_RESOLUTION|>--- conflicted
+++ resolved
@@ -369,19 +369,6 @@
             <id>copy-ee10-annotations-deps</id>
             <phase>generate-resources</phase>
             <goals>
-              <goal>copy-dependencies</goal>
-            </goals>
-            <configuration>
-              <includeGroupIds>jakarta.annotation,org.ow2.asm</includeGroupIds>
-              <includeArtifactIds>asm,asm-commons,asm-tree,asm-analysis</includeArtifactIds>
-              <includeTypes>jar</includeTypes>
-              <outputDirectory>${assembly-directory}/lib/ee10-annotations</outputDirectory>
-            </configuration>
-          </execution>
-          <execution>
-            <id>copy-ee10-annotations-deps-jakarta-annotation</id>
-            <phase>generate-resources</phase>
-            <goals>
               <goal>copy</goal>
             </goals>
             <configuration>
@@ -389,60 +376,44 @@
                 <artifactItem>
                   <groupId>jakarta.annotation</groupId>
                   <artifactId>jakarta.annotation-api</artifactId>
-                  <version>2.1.0</version>
-                  <type>jar</type>
-                  <overWrite>false</overWrite>
-                  <outputDirectory>${assembly-directory}/lib/ee10-annotations</outputDirectory>
-                </artifactItem>
-              </artifactItems>
+                  <version>2.1.1</version>
+                  <type>jar</type>
+                  <overWrite>false</overWrite>
+                </artifactItem>
+                <artifactItem>
+                  <groupId>org.ow2.asm</groupId>
+                  <artifactId>asm</artifactId>
+                  <version>9.3</version>
+                  <type>jar</type>
+                  <overWrite>false</overWrite>
+                </artifactItem>
+                <artifactItem>
+                  <groupId>org.ow2.asm</groupId>
+                  <artifactId>asm-commons</artifactId>
+                  <version>9.3</version>
+                  <type>jar</type>
+                  <overWrite>false</overWrite>
+                </artifactItem>
+                <artifactItem>
+                  <groupId>org.ow2.asm</groupId>
+                  <artifactId>asm-tree</artifactId>
+                  <version>9.3</version>
+                  <type>jar</type>
+                  <overWrite>false</overWrite>
+                </artifactItem>
+                <artifactItem>
+                  <groupId>org.ow2.asm</groupId>
+                  <artifactId>asm-analysis</artifactId>
+                  <version>9.3</version>
+                  <type>jar</type>
+                  <overWrite>false</overWrite>
+                </artifactItem>
+              </artifactItems>
+              <outputDirectory>${assembly-directory}/lib/ee10-annotations</outputDirectory>
             </configuration>
           </execution>
           <execution>
             <id>copy-ee10-annotations-src-deps</id>
-            <phase>generate-resources</phase>
-            <goals>
-              <goal>copy-dependencies</goal>
-            </goals>
-            <configuration>
-              <includeGroupIds>jakarta.annotation,org.ow2.asm</includeGroupIds>
-              <includeArtifactIds>asm,asm-commons,asm-tree,asm-analysis</includeArtifactIds>
-              <includeTypes>jar</includeTypes>
-              <classifier>sources</classifier>
-              <outputDirectory>${source-assembly-directory}/lib/ee10-annotations</outputDirectory>
-            </configuration>
-          </execution>
-<<<<<<< HEAD
-          <execution>
-            <id>copy-ee9-annotations-deps</id>
-            <phase>generate-resources</phase>
-            <goals>
-              <goal>copy-dependencies</goal>
-            </goals>
-            <configuration>
-              <includeGroupIds>jakarta.annotation,org.eclipse.jetty.orbit,org.ow2.asm</includeGroupIds>
-              <includeArtifactIds>jakarta.annotation-api,asm,asm-commons,asm-tree,asm-analysis</includeArtifactIds>
-              <includeTypes>jar</includeTypes>
-              <outputDirectory>${assembly-directory}/lib/ee9-annotations</outputDirectory>
-            </configuration>
-          </execution>
-          <execution>
-            <id>copy-ee9-annotations-src-deps</id>
-            <phase>generate-resources</phase>
-            <goals>
-              <goal>copy-dependencies</goal>
-            </goals>
-            <configuration>
-              <includeGroupIds>jakarta.annotation,org.eclipse.jetty.orbit,org.ow2.asm</includeGroupIds>
-              <includeArtifactIds>jakarta.annotation-api,asm,asm-commons,asm-tree,asm-analysis</includeArtifactIds>
-              <includeTypes>jar</includeTypes>
-              <classifier>sources</classifier>
-              <outputDirectory>${source-assembly-directory}/lib/ee9-annotations</outputDirectory>
-            </configuration>
-          </execution>
-=======
->>>>>>> 9893c81a
-          <execution>
-            <id>copy-ee10-annotations-src-deps-jakarta-annotation</id>
             <phase>generate-resources</phase>
             <goals>
               <goal>copy</goal>
@@ -452,24 +423,91 @@
                 <artifactItem>
                   <groupId>jakarta.annotation</groupId>
                   <artifactId>jakarta.annotation-api</artifactId>
-                  <version>2.1.0</version>
-                  <type>jar</type>
-                  <overWrite>false</overWrite>
-                  <outputDirectory>${source-assembly-directory}/lib/ee10-annotations</outputDirectory>
-                </artifactItem>
-              </artifactItems>
+                  <version>2.1.1</version>
+                  <type>jar</type>
+                  <classifier>sources</classifier>
+                  <overWrite>false</overWrite>
+                </artifactItem>
+                <artifactItem>
+                  <groupId>org.ow2.asm</groupId>
+                  <artifactId>asm</artifactId>
+                  <version>9.3</version>
+                  <type>jar</type>
+                  <classifier>sources</classifier>
+                  <overWrite>false</overWrite>
+                </artifactItem>
+                <artifactItem>
+                  <groupId>org.ow2.asm</groupId>
+                  <artifactId>asm-commons</artifactId>
+                  <version>9.3</version>
+                  <type>jar</type>
+                  <classifier>sources</classifier>
+                  <overWrite>false</overWrite>
+                </artifactItem>
+                <artifactItem>
+                  <groupId>org.ow2.asm</groupId>
+                  <artifactId>asm-tree</artifactId>
+                  <version>9.3</version>
+                  <type>jar</type>
+                  <classifier>sources</classifier>
+                  <overWrite>false</overWrite>
+                </artifactItem>
+                <artifactItem>
+                  <groupId>org.ow2.asm</groupId>
+                  <artifactId>asm-analysis</artifactId>
+                  <version>9.3</version>
+                  <type>jar</type>
+                  <classifier>sources</classifier>
+                  <overWrite>false</overWrite>
+                </artifactItem>
+              </artifactItems>
+              <outputDirectory>${source-assembly-directory}/lib/ee10-annotations</outputDirectory>
             </configuration>
           </execution>
           <execution>
             <id>copy-ee9-annotations-deps</id>
             <phase>generate-resources</phase>
             <goals>
-              <goal>copy-dependencies</goal>
-            </goals>
-            <configuration>
-              <includeGroupIds>jakarta.annotation,org.ow2.asm</includeGroupIds>
-              <includeArtifactIds>jakarta.annotation-api,asm,asm-commons,asm-tree,asm-analysis</includeArtifactIds>
-              <includeTypes>jar</includeTypes>
+              <goal>copy</goal>
+            </goals>
+            <configuration>
+              <artifactItems>
+                <artifactItem>
+                  <groupId>jakarta.annotation</groupId>
+                  <artifactId>jakarta.annotation-api</artifactId>
+                  <version>2.0.0</version>
+                  <type>jar</type>
+                  <overWrite>false</overWrite>
+                </artifactItem>
+                <artifactItem>
+                  <groupId>org.ow2.asm</groupId>
+                  <artifactId>asm</artifactId>
+                  <version>9.3</version>
+                  <type>jar</type>
+                  <overWrite>false</overWrite>
+                </artifactItem>
+                <artifactItem>
+                  <groupId>org.ow2.asm</groupId>
+                  <artifactId>asm-commons</artifactId>
+                  <version>9.3</version>
+                  <type>jar</type>
+                  <overWrite>false</overWrite>
+                </artifactItem>
+                <artifactItem>
+                  <groupId>org.ow2.asm</groupId>
+                  <artifactId>asm-tree</artifactId>
+                  <version>9.3</version>
+                  <type>jar</type>
+                  <overWrite>false</overWrite>
+                </artifactItem>
+                <artifactItem>
+                  <groupId>org.ow2.asm</groupId>
+                  <artifactId>asm-analysis</artifactId>
+                  <version>9.3</version>
+                  <type>jar</type>
+                  <overWrite>false</overWrite>
+                </artifactItem>
+              </artifactItems>
               <outputDirectory>${assembly-directory}/lib/ee9-annotations</outputDirectory>
             </configuration>
           </execution>
@@ -477,13 +515,51 @@
             <id>copy-ee9-annotations-src-deps</id>
             <phase>generate-resources</phase>
             <goals>
-              <goal>copy-dependencies</goal>
-            </goals>
-            <configuration>
-              <includeGroupIds>jakarta.annotation,org.ow2.asm</includeGroupIds>
-              <includeArtifactIds>jakarta.annotation-api,asm,asm-commons,asm-tree,asm-analysis</includeArtifactIds>
-              <includeTypes>jar</includeTypes>
-              <classifier>sources</classifier>
+              <goal>copy</goal>
+            </goals>
+            <configuration>
+              <artifactItems>
+                <artifactItem>
+                  <groupId>jakarta.annotation</groupId>
+                  <artifactId>jakarta.annotation-api</artifactId>
+                  <version>2.0.0</version>
+                  <type>jar</type>
+                  <classifier>sources</classifier>
+                  <overWrite>false</overWrite>
+                </artifactItem>
+                <artifactItem>
+                  <groupId>org.ow2.asm</groupId>
+                  <artifactId>asm</artifactId>
+                  <version>9.3</version>
+                  <type>jar</type>
+                  <classifier>sources</classifier>
+                  <overWrite>false</overWrite>
+                </artifactItem>
+                <artifactItem>
+                  <groupId>org.ow2.asm</groupId>
+                  <artifactId>asm-commons</artifactId>
+                  <version>9.3</version>
+                  <type>jar</type>
+                  <classifier>sources</classifier>
+                  <overWrite>false</overWrite>
+                </artifactItem>
+                <artifactItem>
+                  <groupId>org.ow2.asm</groupId>
+                  <artifactId>asm-tree</artifactId>
+                  <version>9.3</version>
+                  <type>jar</type>
+                  <classifier>sources</classifier>
+                  <overWrite>false</overWrite>
+                </artifactItem>
+                <artifactItem>
+                  <groupId>org.ow2.asm</groupId>
+                  <artifactId>asm-analysis</artifactId>
+                  <version>9.3</version>
+                  <type>jar</type>
+                  <classifier>sources</classifier>
+                  <overWrite>false</overWrite>
+                </artifactItem>
+              </artifactItems>
               <outputDirectory>${source-assembly-directory}/lib/ee9-annotations</outputDirectory>
             </configuration>
           </execution>
@@ -604,68 +680,123 @@
               <outputDirectory>${assembly-directory}/lib/ee10-glassfish-jstl</outputDirectory>
             </configuration>
           </execution>
-          <!-- TODO: add copy deps for ee9 apache-jsp and jstl -->
-          <execution>
-            <id>copy-ee9-apache-jsp-deps</id>
-            <phase>generate-resources</phase>
-            <goals>
-              <goal>copy-dependencies</goal>
-            </goals>
-            <configuration>
-              <includeGroupIds>
-                org.eclipse.jetty.toolchain,org.mortbay.jasper,org.eclipse.jdt
-              </includeGroupIds>
-              <includeArtifactIds>apache-jsp,apache-el,ecj</includeArtifactIds>
-              <includeTypes>jar</includeTypes>
+          <execution>
+            <id>copy-ee9-jsp-src-deps</id>
+            <phase>generate-resources</phase>
+            <goals>
+              <goal>copy</goal>
+            </goals>
+            <configuration>
               <prependGroupId>true</prependGroupId>
+              <artifactItems>
+                <artifactItem>
+                  <groupId>org.mortbay.jasper</groupId>
+                  <artifactId>apache-jsp</artifactId>
+                  <!-- FIXME MUST BE A PROPERTY -->
+                  <version>10.0.14</version>
+                  <classifier>sources</classifier>
+                </artifactItem>
+                <artifactItem>
+                  <groupId>org.mortbay.jasper</groupId>
+                  <artifactId>apache-el</artifactId>
+                  <!-- FIXME MUST BE A PROPERTY -->
+                  <version>10.0.14</version>
+                  <classifier>sources</classifier>
+                </artifactItem>
+                <artifactItem>
+                  <groupId>org.eclipse.jdt</groupId>
+                  <artifactId>ecj</artifactId>
+                  <!-- FIXME MUST BE A PROPERTY -->
+                  <version>3.30.0</version>
+                  <classifier>sources</classifier>
+                </artifactItem>
+              </artifactItems>
+              <outputDirectory>${source-assembly-directory}/lib/ee9-apache-jsp</outputDirectory>
+            </configuration>
+          </execution>
+          <execution>
+            <id>copy-ee9-jsp-deps</id>
+            <phase>generate-resources</phase>
+            <goals>
+              <goal>copy</goal>
+            </goals>
+            <configuration>
+              <prependGroupId>true</prependGroupId>
+              <artifactItems>
+                <artifactItem>
+                  <groupId>org.mortbay.jasper</groupId>
+                  <artifactId>apache-jsp</artifactId>
+                  <!-- FIXME MUST BE A PROPERTY -->
+                  <version>10.0.14</version>
+                </artifactItem>
+                <artifactItem>
+                  <groupId>org.mortbay.jasper</groupId>
+                  <artifactId>apache-el</artifactId>
+                  <!-- FIXME MUST BE A PROPERTY -->
+                  <version>10.0.14</version>
+                </artifactItem>
+                <artifactItem>
+                  <groupId>org.eclipse.jdt</groupId>
+                  <artifactId>ecj</artifactId>
+                  <!-- FIXME MUST BE A PROPERTY -->
+                  <version>3.30.0</version>
+                </artifactItem>
+              </artifactItems>
               <outputDirectory>${assembly-directory}/lib/ee9-apache-jsp</outputDirectory>
             </configuration>
           </execution>
           <execution>
-            <id>copy-ee9-apache-jsp-src-deps</id>
-            <phase>generate-resources</phase>
-            <goals>
-              <goal>copy-dependencies</goal>
-            </goals>
-            <configuration>
-              <includeGroupIds>
-                org.eclipse.jetty.toolchain,org.mortbay.jasper,org.eclipse.jdt
-              </includeGroupIds>
-              <includeArtifactIds>apache-jsp,apache-el,ecj</includeArtifactIds>
-              <includeTypes>jar</includeTypes>
-              <classifier>sources</classifier>
+            <id>copy-ee9-glassfish-jstl-deps</id>
+            <phase>generate-resources</phase>
+            <goals>
+              <goal>copy</goal>
+            </goals>
+            <configuration>
               <prependGroupId>true</prependGroupId>
-              <outputDirectory>${source-assembly-directory}/lib/ee9-apache-jsp</outputDirectory>
-            </configuration>
-          </execution>
-          <execution>
-            <id>copy-ee9-glassfish-jstl-deps</id>
-            <phase>generate-resources</phase>
-            <goals>
-              <goal>copy-dependencies</goal>
-            </goals>
-            <configuration>
-              <includeArtifactIds>jakarta.servlet.jsp.jstl-api,jakarta.servlet.jsp.jstl</includeArtifactIds>
+              <artifactItems>
+                <artifactItem>
+                  <groupId>jakarta.servlet.jsp.jstl</groupId>
+                  <artifactId>jakarta.servlet.jsp.jstl-api</artifactId>
+                  <!-- FIXME MUST BE A PROPERTY -->
+                  <version>2.0.0</version>
+                </artifactItem>
+                <artifactItem>
+                  <groupId>org.glassfish.web</groupId>
+                  <artifactId>jakarta.servlet.jsp.jstl</artifactId>
+                  <!-- FIXME MUST BE A PROPERTY -->
+                  <version>2.0.0</version>
+                </artifactItem>
+              </artifactItems>
+              <outputDirectory>${assembly-directory}/lib/ee9-glassfish-jstl</outputDirectory>
+            </configuration>
+          </execution>
+          <execution>
+            <id>copy-ee9-glassfish-jstl-src-deps</id>
+            <phase>generate-resources</phase>
+            <goals>
+              <goal>copy</goal>
+            </goals>
+            <configuration>
               <prependGroupId>true</prependGroupId>
-              <includeTypes>jar</includeTypes>
-              <outputDirectory>${assembly-directory}/lib/ee9-glassfish-jstl</outputDirectory>
-            </configuration>
-          </execution>
-          <execution>
-            <id>copy-ee9-glassfish-jstl-src-deps</id>
-            <phase>generate-resources</phase>
-            <goals>
-              <goal>copy-dependencies</goal>
-            </goals>
-            <configuration>
-              <includeArtifactIds>jakarta.servlet.jsp.jstl-api,jakarta.servlet.jsp.jstl</includeArtifactIds>
-              <prependGroupId>true</prependGroupId>
-              <includeTypes>jar</includeTypes>
-              <classifier>sources</classifier>
+              <artifactItems>
+                <artifactItem>
+                  <groupId>jakarta.servlet.jsp.jstl</groupId>
+                  <artifactId>jakarta.servlet.jsp.jstl-api</artifactId>
+                  <!-- FIXME MUST BE A PROPERTY -->
+                  <version>2.0.0</version>
+                  <classifier>sources</classifier>
+                </artifactItem>
+                <artifactItem>
+                  <groupId>org.glassfish.web</groupId>
+                  <artifactId>jakarta.servlet.jsp.jstl</artifactId>
+                  <!-- FIXME MUST BE A PROPERTY -->
+                  <version>2.0.0</version>
+                  <classifier>sources</classifier>
+                </artifactItem>
+              </artifactItems>
               <outputDirectory>${source-assembly-directory}/lib/ee9-glassfish-jstl</outputDirectory>
             </configuration>
           </execution>
-
           <execution>
             <id>copy-ee10-jaspi-deps</id>
             <phase>generate-resources</phase>
@@ -988,23 +1119,15 @@
       <version>${project.version}</version>
     </dependency>
     <!-- ee9 specific dependencies -->
-<<<<<<< HEAD
     <dependency>
       <groupId>org.eclipse.jetty.ee9</groupId>
       <artifactId>jetty-ee9-quickstart</artifactId>
     </dependency>
-=======
-    <!--    <dependency>-->
-    <!--      <groupId>org.eclipse.jetty.ee9</groupId>-->
-    <!--      <artifactId>jetty-ee9-quickstart</artifactId>-->
-    <!--    </dependency>-->
->>>>>>> 9893c81a
     <dependency>
       <groupId>org.eclipse.jetty.ee9</groupId>
       <artifactId>jetty-ee9-servlet</artifactId>
     </dependency>
     <!-- not ready yet -->
-<<<<<<< HEAD
 <!--    <dependency>-->
 <!--      <groupId>org.eclipse.jetty.ee9.websocket</groupId>-->
 <!--      <artifactId>jetty-ee9-websocket-servlet</artifactId>-->
@@ -1028,7 +1151,7 @@
     <dependency>
       <groupId>org.eclipse.jetty.ee9</groupId>
       <artifactId>jetty-ee9-glassfish-jstl</artifactId>
-      <exclusions>
+      <!-- exclusions>
         <exclusion>
           <groupId>javax.el</groupId>
           <artifactId>el-api</artifactId>
@@ -1037,44 +1160,8 @@
           <groupId>jakarta.el</groupId>
           <artifactId>jakarta.el-api</artifactId>
         </exclusion>
-      </exclusions>
-    </dependency>
-=======
-    <!--    <dependency>-->
-    <!--      <groupId>org.eclipse.jetty.ee9.websocket</groupId>-->
-    <!--      <artifactId>jetty-ee9-websocket-servlet</artifactId>-->
-    <!--    </dependency>-->
-    <!--    <dependency>-->
-    <!--      <groupId>org.eclipse.jetty.ee9.websocket</groupId>-->
-    <!--      <artifactId>jetty-ee9-websocket-jetty-server</artifactId>-->
-    <!--    </dependency>-->
-    <!--    <dependency>-->
-    <!--      <groupId>org.eclipse.jetty.ee9.websocket</groupId>-->
-    <!--      <artifactId>jetty-ee9-websocket-jetty-client</artifactId>-->
-    <!--    </dependency>-->
-    <!--    <dependency>-->
-    <!--      <groupId>org.eclipse.jetty.ee9.websocket</groupId>-->
-    <!--      <artifactId>jetty-ee9-websocket-jakarta-server</artifactId>-->
-    <!--    </dependency>-->
-    <!--    <dependency>-->
-    <!--      <groupId>org.eclipse.jetty.ee9</groupId>-->
-    <!--      <artifactId>jetty-ee9-apache-jsp</artifactId>-->
-    <!--    </dependency>-->
-    <!--    <dependency>-->
-    <!--      <groupId>org.eclipse.jetty.ee9</groupId>-->
-    <!--      <artifactId>jetty-ee9-glassfish-jstl</artifactId>-->
-    <!--      <exclusions>-->
-    <!--        <exclusion>-->
-    <!--          <groupId>javax.el</groupId>-->
-    <!--          <artifactId>el-api</artifactId>-->
-    <!--        </exclusion>-->
-    <!--        <exclusion>-->
-    <!--          <groupId>jakarta.el</groupId>-->
-    <!--          <artifactId>jakarta.el-api</artifactId>-->
-    <!--        </exclusion>-->
-    <!--      </exclusions>-->
-    <!--    </dependency>-->
->>>>>>> 9893c81a
+      </exclusions -->
+    </dependency>
     <dependency>
       <groupId>org.eclipse.jetty.ee9</groupId>
       <artifactId>jetty-ee9-plus</artifactId>
@@ -1148,7 +1235,7 @@
     <dependency>
       <groupId>org.eclipse.jetty.ee10</groupId>
       <artifactId>jetty-ee10-glassfish-jstl</artifactId>
-      <exclusions>
+      <!-- exclusions>
         <exclusion>
           <groupId>javax.el</groupId>
           <artifactId>el-api</artifactId>
@@ -1157,7 +1244,7 @@
           <groupId>jakarta.el</groupId>
           <artifactId>jakarta.el-api</artifactId>
         </exclusion>
-      </exclusions>
+      </exclusions -->
     </dependency>
     <dependency>
       <groupId>org.eclipse.jetty.ee10</groupId>
