//
//  ========================================================================
//  Copyright (c) 1995-2019 Mort Bay Consulting Pty. Ltd.
//  ------------------------------------------------------------------------
//  All rights reserved. This program and the accompanying materials
//  are made available under the terms of the Eclipse Public License v1.0
//  and Apache License v2.0 which accompanies this distribution.
//
//      The Eclipse Public License is available at
//      http://www.eclipse.org/legal/epl-v10.html
//
//      The Apache License v2.0 is available at
//      http://www.opensource.org/licenses/apache2.0.php
//
//  You may elect to redistribute this code under either of these licenses.
//  ========================================================================
//

package org.eclipse.jetty.http;

import java.nio.ByteBuffer;

import org.eclipse.jetty.util.ArrayTrie;
import org.eclipse.jetty.util.StringUtil;
import org.eclipse.jetty.util.Trie;

public enum HttpHeader
{

    /**
     * General Fields.
     */
    CONNECTION("Connection"),
    CACHE_CONTROL("Cache-Control"),
    DATE("Date"),
    PRAGMA("Pragma"),
    PROXY_CONNECTION("Proxy-Connection"),
    TRAILER("Trailer"),
    TRANSFER_ENCODING("Transfer-Encoding"),
    UPGRADE("Upgrade"),
    VIA("Via"),
    WARNING("Warning"),
    NEGOTIATE("Negotiate"),

    /**
     * Entity Fields.
     */
    ALLOW("Allow"),
    CONTENT_ENCODING("Content-Encoding"),
    CONTENT_LANGUAGE("Content-Language"),
    CONTENT_LENGTH("Content-Length"),
    CONTENT_LOCATION("Content-Location"),
    CONTENT_MD5("Content-MD5"),
    CONTENT_RANGE("Content-Range"),
    CONTENT_TYPE("Content-Type"),
    EXPIRES("Expires"),
    LAST_MODIFIED("Last-Modified"),

    /**
     * Request Fields.
     */
    ACCEPT("Accept"),
    ACCEPT_CHARSET("Accept-Charset"),
    ACCEPT_ENCODING("Accept-Encoding"),
    ACCEPT_LANGUAGE("Accept-Language"),
    AUTHORIZATION("Authorization"),
    EXPECT("Expect"),
    FORWARDED("Forwarded"),
    FROM("From"),
    HOST("Host"),
    IF_MATCH("If-Match"),
    IF_MODIFIED_SINCE("If-Modified-Since"),
    IF_NONE_MATCH("If-None-Match"),
    IF_RANGE("If-Range"),
    IF_UNMODIFIED_SINCE("If-Unmodified-Since"),
    KEEP_ALIVE("Keep-Alive"),
    MAX_FORWARDS("Max-Forwards"),
    PROXY_AUTHORIZATION("Proxy-Authorization"),
    RANGE("Range"),
    REQUEST_RANGE("Request-Range"),
    REFERER("Referer"),
    TE("TE"),
    USER_AGENT("User-Agent"),
    X_FORWARDED_FOR("X-Forwarded-For"),
    X_FORWARDED_PORT("X-Forwarded-Port"),
    X_FORWARDED_PROTO("X-Forwarded-Proto"),
    X_FORWARDED_SERVER("X-Forwarded-Server"),
    X_FORWARDED_HOST("X-Forwarded-Host"),

    /**
     * Response Fields.
     */
    ACCEPT_RANGES("Accept-Ranges"),
    AGE("Age"),
    ETAG("ETag"),
    LOCATION("Location"),
    PROXY_AUTHENTICATE("Proxy-Authenticate"),
    RETRY_AFTER("Retry-After"),
    SERVER("Server"),
    SERVLET_ENGINE("Servlet-Engine"),
    VARY("Vary"),
    WWW_AUTHENTICATE("WWW-Authenticate"),

    /**
     * WebSocket Fields.
     */
    ORIGIN("Origin"),
    SEC_WEBSOCKET_KEY("Sec-WebSocket-Key"),
    SEC_WEBSOCKET_VERSION("Sec-WebSocket-Version"),
    SEC_WEBSOCKET_EXTENSIONS("Sec-WebSocket-Extensions"),
    SEC_WEBSOCKET_SUBPROTOCOL("Sec-WebSocket-Protocol"),
    SEC_WEBSOCKET_ACCEPT("Sec-WebSocket-Accept"),

    /**
     * Other Fields.
     */
    COOKIE("Cookie"),
    SET_COOKIE("Set-Cookie"),
    SET_COOKIE2("Set-Cookie2"),
    MIME_VERSION("MIME-Version"),
    IDENTITY("identity"),

    X_POWERED_BY("X-Powered-By"),
    HTTP2_SETTINGS("HTTP2-Settings"),

    STRICT_TRANSPORT_SECURITY("Strict-Transport-Security"),

    /**
     * HTTP2 Fields.
     */
    C_METHOD(":method"),
    C_SCHEME(":scheme"),
    C_AUTHORITY(":authority"),
    C_PATH(":path"),
    C_STATUS(":status"),
<<<<<<< HEAD
    C_PROTOCOL(":protocol"),
    
=======

>>>>>>> b867a1e0
    UNKNOWN("::UNKNOWN::");

    public static final Trie<HttpHeader> CACHE = new ArrayTrie<>(630);

    static
    {
        for (HttpHeader header : HttpHeader.values())
        {
            if (header != UNKNOWN)
                if (!CACHE.put(header.toString(), header))
                    throw new IllegalStateException();
        }
    }

    private final String _string;
    private final byte[] _bytes;
    private final byte[] _bytesColonSpace;
    private final ByteBuffer _buffer;

    HttpHeader(String s)
    {
        _string = s;
        _bytes = StringUtil.getBytes(s);
        _bytesColonSpace = StringUtil.getBytes(s + ": ");
        _buffer = ByteBuffer.wrap(_bytes);
    }

    public ByteBuffer toBuffer()
    {
        return _buffer.asReadOnlyBuffer();
    }

    public byte[] getBytes()
    {
        return _bytes;
    }

    public byte[] getBytesColonSpace()
    {
        return _bytesColonSpace;
    }

    public boolean is(String s)
    {
        return _string.equalsIgnoreCase(s);
    }

    public String asString()
    {
        return _string;
    }

    @Override
    public String toString()
    {
        return _string;
    }
}
<|MERGE_RESOLUTION|>--- conflicted
+++ resolved
@@ -133,12 +133,8 @@
     C_AUTHORITY(":authority"),
     C_PATH(":path"),
     C_STATUS(":status"),
-<<<<<<< HEAD
     C_PROTOCOL(":protocol"),
-    
-=======
 
->>>>>>> b867a1e0
     UNKNOWN("::UNKNOWN::");
 
     public static final Trie<HttpHeader> CACHE = new ArrayTrie<>(630);
