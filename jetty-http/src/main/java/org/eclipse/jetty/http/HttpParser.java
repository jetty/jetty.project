--- conflicted
+++ resolved
@@ -1088,15 +1088,9 @@
             {
                 boolean header = _state == State.HEADER;
                 LOG.warn("{} is too large {}>{}", header ? "Header" : "Trailer", _headerBytes, _maxHeaderBytes);
-<<<<<<< HEAD
-                throw new BadMessageException(header ?
-                                                  HttpStatus.REQUEST_HEADER_FIELDS_TOO_LARGE_431 :
-                                                  HttpStatus.PAYLOAD_TOO_LARGE_413);
-=======
                 throw new BadMessageException(header
                     ? HttpStatus.REQUEST_HEADER_FIELDS_TOO_LARGE_431
                     : HttpStatus.PAYLOAD_TOO_LARGE_413);
->>>>>>> 7b941098
             }
 
             switch (_fieldState)
@@ -1153,30 +1147,18 @@
 
                             // is it a response that cannot have a body?
                             if (_responseHandler != null && // response
-<<<<<<< HEAD
-                                    (_responseStatus == 304 || // not-modified response
-                                         _responseStatus == 204 || // no-content response
-                                         _responseStatus < 200)) // 1xx response
-=======
                                 (_responseStatus == 304 || // not-modified response
                                     _responseStatus == 204 || // no-content response
                                     _responseStatus < 200)) // 1xx response
->>>>>>> 7b941098
                                 _endOfContent = EndOfContent.NO_CONTENT; // ignore any other headers set
 
                                 // else if we don't know framing
                             else if (_endOfContent == EndOfContent.UNKNOWN_CONTENT)
                             {
                                 if (_responseStatus == 0 || // request
-<<<<<<< HEAD
-                                        _responseStatus == 304 || // not-modified response
-                                        _responseStatus == 204 || // no-content response
-                                        _responseStatus < 200) // 1xx response
-=======
                                     _responseStatus == 304 || // not-modified response
                                     _responseStatus == 204 || // no-content response
                                     _responseStatus < 200) // 1xx response
->>>>>>> 7b941098
                                     _endOfContent = EndOfContent.NO_CONTENT;
                                 else
                                     _endOfContent = EndOfContent.EOF_CONTENT;
@@ -1902,13 +1884,9 @@
          *
          * @param field The field parsed
          */
-<<<<<<< HEAD
-        default void parsedTrailer(HttpField field) {}
-=======
         default void parsedTrailer(HttpField field)
         {
         }
->>>>>>> 7b941098
 
         /**
          * Called to signal that an EOF was received unexpectedly
@@ -1969,13 +1947,9 @@
     public interface ComplianceHandler extends HttpHandler
     {
         @Deprecated
-<<<<<<< HEAD
-        default void onComplianceViolation(HttpCompliance compliance, HttpCompliance required, String reason) {}
-=======
         default void onComplianceViolation(HttpCompliance compliance, HttpCompliance required, String reason)
         {
         }
->>>>>>> 7b941098
 
         default void onComplianceViolation(HttpCompliance compliance, HttpComplianceSection violation, String details)
         {
