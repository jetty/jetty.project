--- conflicted
+++ resolved
@@ -161,12 +161,8 @@
         _host = host;
         _port = port;
 
-<<<<<<< HEAD
         if (pathQuery != null)
-            parse(State.PATH,pathQuery);
-=======
-        parse(State.PATH, pathQuery);
->>>>>>> b867a1e0
+            parse(State.PATH, pathQuery);
     }
 
     public void parse(String uri)
