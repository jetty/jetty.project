--- conflicted
+++ resolved
@@ -18,6 +18,7 @@
 
 package org.eclipse.jetty.http;
 
+import java.util.Collections;
 import java.util.Iterator;
 import java.util.function.Supplier;
 
@@ -116,20 +117,12 @@
         return _contentLengthKnown;
     }
 
-    public void setContentLength(long contentLength)
-    {
-        _contentLength = contentLength;
-    }
-
     @Override
     public Iterator<HttpField> iterator()
     {
-<<<<<<< HEAD
+        if (_fields == null)
+            return Collections.emptyIterator();
         return _fields.iterator();
-=======
-        HttpFields fields = getFields();
-        return fields == null ? Collections.emptyIterator() : fields.iterator();
->>>>>>> 56f92adc
     }
 
     @Override
