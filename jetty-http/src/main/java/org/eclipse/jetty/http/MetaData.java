//
//  ========================================================================
//  Copyright (c) 1995-2019 Mort Bay Consulting Pty. Ltd.
//  ------------------------------------------------------------------------
//  All rights reserved. This program and the accompanying materials
//  are made available under the terms of the Eclipse Public License v1.0
//  and Apache License v2.0 which accompanies this distribution.
//
//      The Eclipse Public License is available at
//      http://www.eclipse.org/legal/epl-v10.html
//
//      The Apache License v2.0 is available at
//      http://www.opensource.org/licenses/apache2.0.php
//
//  You may elect to redistribute this code under either of these licenses.
//  ========================================================================
//

package org.eclipse.jetty.http;

import java.util.Collections;
import java.util.Iterator;
import java.util.function.Supplier;

public class MetaData implements Iterable<HttpField>
{
    private HttpVersion _httpVersion;
    private final HttpFields _fields;
    private long _contentLength;
    private Supplier<HttpFields> _trailers;

    public MetaData(HttpVersion version, HttpFields fields)
    {
        this(version, fields, Long.MIN_VALUE);
    }

    public MetaData(HttpVersion version, HttpFields fields, long contentLength)
    {
        _httpVersion = version;
        _fields = fields;
        _contentLength = contentLength;
    }

    protected void recycle()
    {
        _httpVersion = null;
        if (_fields != null)
            _fields.clear();
        _contentLength = Long.MIN_VALUE;
    }

    public boolean isRequest()
    {
        return false;
    }

    public boolean isResponse()
    {
        return false;
    }

    /**
     * @return the HTTP version of this MetaData object
     */
    public HttpVersion getHttpVersion()
    {
        return _httpVersion;
    }

    /**
     * @param httpVersion the HTTP version to set
     */
    public void setHttpVersion(HttpVersion httpVersion)
    {
        _httpVersion = httpVersion;
    }

    /**
     * @return the HTTP fields of this MetaData object
     */
    public HttpFields getFields()
    {
        return _fields;
    }

    public Supplier<HttpFields> getTrailerSupplier()
    {
        return _trailers;
    }

    public void setTrailerSupplier(Supplier<HttpFields> trailers)
    {
        _trailers = trailers;
    }

    /**
     * @return the content length if available, otherwise {@link Long#MIN_VALUE}
     */
    public long getContentLength()
    {
        if (_contentLength == Long.MIN_VALUE)
        {
            if (_fields != null)
            {
                HttpField field = _fields.getField(HttpHeader.CONTENT_LENGTH);
                _contentLength = field == null ? -1 : field.getLongValue();
            }
        }
        return _contentLength;
    }

    /**
     * @return an iterator over the HTTP fields
     * @see #getFields()
     */
    @Override
    public Iterator<HttpField> iterator()
    {
        HttpFields fields = getFields();
        return fields == null ? Collections.<HttpField>emptyIterator() : fields.iterator();
    }

    @Override
    public String toString()
    {
        StringBuilder out = new StringBuilder();
        for (HttpField field : this)
        {
            out.append(field).append(System.lineSeparator());
        }
        return out.toString();
    }

    public static class Request extends MetaData
    {
        private String _method;
        private HttpURI _uri;
        private String _protocol;

        public Request(HttpFields fields)
        {
            this(null, null, null, fields);
        }

        public Request(String method, HttpURI uri, HttpVersion version, HttpFields fields)
        {
            this(method, uri, version, fields, Long.MIN_VALUE);
        }

        public Request(String method, HttpURI uri, HttpVersion version, HttpFields fields, long contentLength)
        {
            super(version, fields, contentLength);
            _method = method;
            _uri = uri;
        }

        public Request(String method, HttpScheme scheme, HostPortHttpField hostPort, String uri, HttpVersion version, HttpFields fields)
        {
<<<<<<< HEAD
            this(method, scheme, hostPort, uri, version, fields, Long.MIN_VALUE);
=======
            this(method, new HttpURI(scheme == null ? null : scheme.asString(),
                hostPort == null ? null : hostPort.getHost(),
                hostPort == null ? -1 : hostPort.getPort(),
                uri), version, fields);
>>>>>>> b867a1e0
        }

        public Request(String method, HttpScheme scheme, HostPortHttpField hostPort, String uri, HttpVersion version, HttpFields fields, long contentLength)
        {
<<<<<<< HEAD
            this(method, scheme == null ? null : scheme.asString(), hostPort, uri, version, fields, contentLength);
=======
            this(method, new HttpURI(scheme == null ? null : scheme.asString(),
                hostPort == null ? null : hostPort.getHost(),
                hostPort == null ? -1 : hostPort.getPort(),
                uri), version, fields, contentLength);
>>>>>>> b867a1e0
        }

        public Request(String method, String scheme, HostPortHttpField hostPort, String uri, HttpVersion version, HttpFields fields, long contentLength)
        {
            this(method, new HttpURI(scheme,
<<<<<<< HEAD
                    hostPort == null ? null : hostPort.getHost(),
                    hostPort == null ? -1 : hostPort.getPort(),
                    uri), version, fields, contentLength);
=======
                hostPort == null ? null : hostPort.getHost(),
                hostPort == null ? -1 : hostPort.getPort(),
                uri), version, fields, contentLength);
>>>>>>> b867a1e0
        }

        public Request(Request request)
        {
<<<<<<< HEAD
            this(request.getMethod(),new HttpURI(request.getURI()), request.getHttpVersion(), new HttpFields(request.getFields()), request.getContentLength());
            setProtocol(request.getProtocol());
=======
            this(request.getMethod(), new HttpURI(request.getURI()), request.getHttpVersion(), new HttpFields(request.getFields()), request.getContentLength());
>>>>>>> b867a1e0
        }

        @Override
        public void recycle()
        {
            super.recycle();
            _method = null;
            if (_uri != null)
                _uri.clear();
            _protocol = null;
        }

        @Override
        public boolean isRequest()
        {
            return true;
        }

        /**
         * @return the HTTP method
         */
        public String getMethod()
        {
            return _method;
        }

        /**
         * @param method the HTTP method to set
         */
        public void setMethod(String method)
        {
            _method = method;
        }

        /**
         * @return the HTTP URI
         */
        public HttpURI getURI()
        {
            return _uri;
        }

        /**
         * @param uri the HTTP URI to set
         */
        public void setURI(HttpURI uri)
        {
            _uri = uri;
        }

        /**
         * @return the HTTP URI in string form
         */
        public String getURIString()
        {
            return _uri == null ? null : _uri.toString();
        }

        public String getProtocol()
        {
            return _protocol;
        }

        public void setProtocol(String protocol)
        {
            _protocol = protocol;
        }

        @Override
        public String toString()
        {
            HttpFields fields = getFields();
<<<<<<< HEAD
            return String.format("%s{u=%s,%s,h=%d,cl=%d,p=%s}",
                    getMethod(), getURI(), getHttpVersion(), fields == null ? -1 : fields.size(), getContentLength(), getProtocol());
=======
            return String.format("%s{u=%s,%s,h=%d,cl=%d}",
                getMethod(), getURI(), getHttpVersion(), fields == null ? -1 : fields.size(), getContentLength());
>>>>>>> b867a1e0
        }
    }

    public static class Response extends MetaData
    {
        private int _status;
        private String _reason;

        public Response()
        {
            this(null, 0, null);
        }

        public Response(HttpVersion version, int status, HttpFields fields)
        {
            this(version, status, fields, Long.MIN_VALUE);
        }

        public Response(HttpVersion version, int status, HttpFields fields, long contentLength)
        {
            super(version, fields, contentLength);
            _status = status;
        }

        public Response(HttpVersion version, int status, String reason, HttpFields fields, long contentLength)
        {
            super(version, fields, contentLength);
            _reason = reason;
            _status = status;
        }

        @Override
        public boolean isResponse()
        {
            return true;
        }

        /**
         * @return the HTTP status
         */
        public int getStatus()
        {
            return _status;
        }

        /**
         * @return the HTTP reason
         */
        public String getReason()
        {
            return _reason;
        }

        /**
         * @param status the HTTP status to set
         */
        public void setStatus(int status)
        {
            _status = status;
        }

        /**
         * @param reason the HTTP reason to set
         */
        public void setReason(String reason)
        {
            _reason = reason;
        }

        @Override
        public String toString()
        {
            HttpFields fields = getFields();
            return String.format("%s{s=%d,h=%d,cl=%d}", getHttpVersion(), getStatus(), fields == null ? -1 : fields.size(), getContentLength());
        }
    }
}<|MERGE_RESOLUTION|>--- conflicted
+++ resolved
@@ -156,51 +156,26 @@
 
         public Request(String method, HttpScheme scheme, HostPortHttpField hostPort, String uri, HttpVersion version, HttpFields fields)
         {
-<<<<<<< HEAD
             this(method, scheme, hostPort, uri, version, fields, Long.MIN_VALUE);
-=======
-            this(method, new HttpURI(scheme == null ? null : scheme.asString(),
-                hostPort == null ? null : hostPort.getHost(),
-                hostPort == null ? -1 : hostPort.getPort(),
-                uri), version, fields);
->>>>>>> b867a1e0
         }
 
         public Request(String method, HttpScheme scheme, HostPortHttpField hostPort, String uri, HttpVersion version, HttpFields fields, long contentLength)
         {
-<<<<<<< HEAD
             this(method, scheme == null ? null : scheme.asString(), hostPort, uri, version, fields, contentLength);
-=======
-            this(method, new HttpURI(scheme == null ? null : scheme.asString(),
-                hostPort == null ? null : hostPort.getHost(),
-                hostPort == null ? -1 : hostPort.getPort(),
-                uri), version, fields, contentLength);
->>>>>>> b867a1e0
         }
 
         public Request(String method, String scheme, HostPortHttpField hostPort, String uri, HttpVersion version, HttpFields fields, long contentLength)
         {
             this(method, new HttpURI(scheme,
-<<<<<<< HEAD
                     hostPort == null ? null : hostPort.getHost(),
                     hostPort == null ? -1 : hostPort.getPort(),
-                    uri), version, fields, contentLength);
-=======
-                hostPort == null ? null : hostPort.getHost(),
-                hostPort == null ? -1 : hostPort.getPort(),
                 uri), version, fields, contentLength);
->>>>>>> b867a1e0
         }
 
         public Request(Request request)
         {
-<<<<<<< HEAD
-            this(request.getMethod(),new HttpURI(request.getURI()), request.getHttpVersion(), new HttpFields(request.getFields()), request.getContentLength());
-            setProtocol(request.getProtocol());
-=======
             this(request.getMethod(), new HttpURI(request.getURI()), request.getHttpVersion(), new HttpFields(request.getFields()), request.getContentLength());
->>>>>>> b867a1e0
-        }
+            setProtocol(request.getProtocol());        }
 
         @Override
         public void recycle()
@@ -272,13 +247,8 @@
         public String toString()
         {
             HttpFields fields = getFields();
-<<<<<<< HEAD
             return String.format("%s{u=%s,%s,h=%d,cl=%d,p=%s}",
                     getMethod(), getURI(), getHttpVersion(), fields == null ? -1 : fields.size(), getContentLength(), getProtocol());
-=======
-            return String.format("%s{u=%s,%s,h=%d,cl=%d}",
-                getMethod(), getURI(), getHttpVersion(), fields == null ? -1 : fields.size(), getContentLength());
->>>>>>> b867a1e0
         }
     }
 
