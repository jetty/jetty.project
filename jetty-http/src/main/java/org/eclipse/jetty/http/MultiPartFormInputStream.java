--- conflicted
+++ resolved
@@ -129,11 +129,7 @@
                 throw new IllegalStateException("Multipart Mime part " + _name + " exceeds max filesize");
 
             if (MultiPartFormInputStream.this._config.getFileSizeThreshold() > 0 &&
-<<<<<<< HEAD
-                    _size + 1 > MultiPartFormInputStream.this._config.getFileSizeThreshold() && _file == null)
-=======
                 _size + 1 > MultiPartFormInputStream.this._config.getFileSizeThreshold() && _file == null)
->>>>>>> 7b941098
                 createFile();
 
             _out.write(b);
@@ -146,11 +142,7 @@
                 throw new IllegalStateException("Multipart Mime part " + _name + " exceeds max filesize");
 
             if (MultiPartFormInputStream.this._config.getFileSizeThreshold() > 0 &&
-<<<<<<< HEAD
-                    _size + length > MultiPartFormInputStream.this._config.getFileSizeThreshold() && _file == null)
-=======
                 _size + length > MultiPartFormInputStream.this._config.getFileSizeThreshold() && _file == null)
->>>>>>> 7b941098
                 createFile();
 
             _out.write(bytes, offset, length);
