--- conflicted
+++ resolved
@@ -532,66 +532,6 @@
         };
 
         MultiPartParser parser = new MultiPartParser(handler, "---------------------------9051914041544843365972754266");
-<<<<<<< HEAD
-        ByteBuffer data = BufferUtil.toBuffer("" +
-            "POST / HTTP/1.1\n" +
-            "Host: localhost:8000\n" +
-            "User-Agent: Mozilla/5.0 (X11; Ubuntu; Linux i686; rv:29.0) Gecko/20100101 Firefox/29.0\n" +
-            "Accept: text/html,application/xhtml+xml,application/xml;q=0.9,*/*;q=0.8\n" +
-            "Accept-Language: en-US,en;q=0.5\n" +
-            "Accept-Encoding: gzip, deflate\n" +
-            "Cookie: __atuvc=34%7C7; permanent=0; _gitlab_session=226ad8a0be43681acf38c2fab9497240; __profilin=p%3Dt; request_method=GET\n" +
-            "Connection: keep-alive\n" +
-            "Content-Type: multipart/form-data; boundary=---------------------------9051914041544843365972754266\n" +
-            "Content-Length: 554\n" +
-            "\r\n" +
-            "-----------------------------9051914041544843365972754266\n" +
-            "Content-Disposition: form-data; name=\"text\"\n" +
-            "\n" +
-            "text default\r\n" +
-            "-----------------------------9051914041544843365972754266\n" +
-            "Content-Disposition: form-data; name=\"file1\"; filename=\"a.txt\"\n" +
-            "Content-Type: text/plain\n" +
-            "\n" +
-            "Content of a.txt.\n" +
-            "\r\n" +
-            "-----------------------------9051914041544843365972754266\n" +
-            "Content-Disposition: form-data; name=\"file2\"; filename=\"a.html\"\n" +
-            "Content-Type: text/html\n" +
-            "\n" +
-            "<!DOCTYPE html><title>Content of a.html.</title>\n" +
-            "\r\n" +
-            "-----------------------------9051914041544843365972754266\n" +
-            "Field1: value1\n" +
-            "Field2: value2\n" +
-            "Field3: value3\n" +
-            "Field4: value4\n" +
-            "Field5: value5\n" +
-            "Field6: value6\n" +
-            "Field7: value7\n" +
-            "Field8: value8\n" +
-            "Field9: value\n" +
-            " 9\n" +
-            "\r\n" +
-            "-----------------------------9051914041544843365972754266\n" +
-            "Field1: value1\n" +
-            "\r\n" +
-            "But the amount of denudation which the strata have\n" +
-            "in many places suffered, independently of the rate\n" +
-            "of accumulation of the degraded matter, probably\n" +
-            "offers the best evidence of the lapse of time. I remember\n" +
-            "having been much struck with the evidence of\n" +
-            "denudation, when viewing volcanic islands, which\n" +
-            "have been worn by the waves and pared all round\n" +
-            "into perpendicular cliffs of one or two thousand feet\n" +
-            "in height; for the gentle slope of the lava-streams,\n" +
-            "due to their formerly liquid state, showed at a glance\n" +
-            "how far the hard, rocky beds had once extended into\n" +
-            "the open ocean.\n" +
-            "\r\n" +
-            "-----------------------------9051914041544843365972754266--" +
-            "===== ajlkfja;lkdj;lakjd;lkjf ==== epilogue here  ==== kajflajdfl;kjafl;kjl;dkfja ====\n\r\n\r\r\r\n\n\n");
-=======
         ByteBuffer data = BufferUtil.toBuffer(
             "POST / HTTP/1.1\n" +
                 "Host: localhost:8000\n" +
@@ -650,7 +590,6 @@
                 "\r\n" +
                 "-----------------------------9051914041544843365972754266--" +
                 "===== ajlkfja;lkdj;lakjd;lkjf ==== epilogue here  ==== kajflajdfl;kjafl;kjl;dkfja ====\n\r\n\r\r\r\n\n\n");
->>>>>>> 7b941098
 
         int length = data.remaining();
         for (int i = 0; i < length - 1; i++)
