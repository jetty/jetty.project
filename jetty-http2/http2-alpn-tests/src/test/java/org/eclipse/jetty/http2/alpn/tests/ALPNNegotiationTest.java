//
//  ========================================================================
//  Copyright (c) 1995-2019 Mort Bay Consulting Pty. Ltd.
//  ------------------------------------------------------------------------
//  All rights reserved. This program and the accompanying materials
//  are made available under the terms of the Eclipse Public License v1.0
//  and Apache License v2.0 which accompanies this distribution.
//
//      The Eclipse Public License is available at
//      http://www.eclipse.org/legal/epl-v10.html
//
//      The Apache License v2.0 is available at
//      http://www.opensource.org/licenses/apache2.0.php
//
//  You may elect to redistribute this code under either of these licenses.
//  ========================================================================
//

package org.eclipse.jetty.http2.alpn.tests;

import java.io.BufferedReader;
import java.io.InputStream;
import java.io.InputStreamReader;
import java.io.OutputStream;
import java.net.InetSocketAddress;
import java.nio.ByteBuffer;
import java.nio.channels.SocketChannel;
import java.nio.charset.StandardCharsets;
import java.util.Arrays;
import java.util.List;
import javax.net.ssl.SSLContext;
import javax.net.ssl.SSLEngine;
import javax.net.ssl.SSLSocket;

import org.eclipse.jetty.alpn.ALPN;
import org.eclipse.jetty.util.BufferUtil;
import org.eclipse.jetty.util.ssl.SslContextFactory;
import org.junit.jupiter.api.Test;

import static org.hamcrest.MatcherAssert.assertThat;
import static org.hamcrest.Matchers.containsString;
import static org.junit.jupiter.api.Assertions.assertEquals;
import static org.junit.jupiter.api.Assertions.assertTrue;

public class ALPNNegotiationTest extends AbstractALPNTest
{
    @Test
    public void testGentleCloseDuringHandshake() throws Exception
    {
        InetSocketAddress address = prepare();
        SslContextFactory sslContextFactory = newClientSslContextFactory();
        sslContextFactory.start();
        SSLEngine sslEngine = sslContextFactory.newSSLEngine(address);
        sslEngine.setUseClientMode(true);
        ALPN.put(sslEngine, new ALPN.ClientProvider()
        {
            @Override
            public void unsupported()
            {
            }

            @Override
            public List<String> protocols()
            {
                return Arrays.asList("h2");
            }

            @Override
            public void selected(String protocol)
            {
            }
        });
        sslEngine.beginHandshake();

        ByteBuffer encrypted = ByteBuffer.allocate(sslEngine.getSession().getPacketBufferSize());
        sslEngine.wrap(BufferUtil.EMPTY_BUFFER, encrypted);
        encrypted.flip();

        try (SocketChannel channel = SocketChannel.open(address))
        {
            // Send ClientHello, immediately followed by TLS Close Alert and then by FIN
            channel.write(encrypted);
            sslEngine.closeOutbound();
            encrypted.clear();
            sslEngine.wrap(BufferUtil.EMPTY_BUFFER, encrypted);
            encrypted.flip();
            channel.write(encrypted);
            channel.shutdownOutput();

            // Read ServerHello from server
            encrypted.clear();
            int read = channel.read(encrypted);
            encrypted.flip();
            assertTrue(read > 0);
            // Cannot decrypt, as the SSLEngine has been already closed

            // It may happen that the read() above read both the ServerHello and the TLS Close Alert.
            // Now if we can read more, we should read the TLS Close Alert and then the TCP FIN.
            encrypted.clear();
            read = channel.read(encrypted);
            if (read > 0)
            {
                encrypted.flip();
                assertEquals(21, encrypted.get());
                encrypted.clear();
                assertEquals(-1, channel.read(encrypted));
            }
        }
    }

    @Test
    public void testAbruptCloseDuringHandshake() throws Exception
    {
        InetSocketAddress address = prepare();
        SslContextFactory sslContextFactory = newClientSslContextFactory();
        sslContextFactory.start();
        SSLEngine sslEngine = sslContextFactory.newSSLEngine(address);
        sslEngine.setUseClientMode(true);
        ALPN.put(sslEngine, new ALPN.ClientProvider()
        {
            @Override
            public void unsupported()
            {
            }

            @Override
            public List<String> protocols()
            {
                return Arrays.asList("h2");
            }

            @Override
            public void selected(String s)
            {
            }
        });
        sslEngine.beginHandshake();

        ByteBuffer encrypted = ByteBuffer.allocate(sslEngine.getSession().getPacketBufferSize());
        sslEngine.wrap(BufferUtil.EMPTY_BUFFER, encrypted);
        encrypted.flip();

        try (SocketChannel channel = SocketChannel.open(address))
        {
            // Send ClientHello, immediately followed by FIN (no TLS Close Alert)
            channel.write(encrypted);
            channel.shutdownOutput();

            // Read ServerHello from server
            encrypted.clear();
            int read = channel.read(encrypted);
            encrypted.flip();
            assertTrue(read > 0);
            ByteBuffer decrypted = ByteBuffer.allocate(sslEngine.getSession().getApplicationBufferSize());
            sslEngine.unwrap(encrypted, decrypted);

            // It may happen that the read() above read both the ServerHello and the TLS Close Alert.
            if (!encrypted.hasRemaining())
            {
                // Now if we can read more, we should read the TLS Close Alert and then the TCP FIN.
                encrypted.clear();
                read = channel.read(encrypted);
                assertTrue(read > 0);
                encrypted.flip();
            }
            assertEquals(21, encrypted.get());
            encrypted.clear();
            assertEquals(-1, channel.read(encrypted));
        }
    }

    @Test
    public void testClientAdvertisingHTTPServerSpeaksHTTP() throws Exception
    {
        InetSocketAddress address = prepare();

        SslContextFactory sslContextFactory = newClientSslContextFactory();
        sslContextFactory.start();
        SSLContext sslContext = sslContextFactory.getSslContext();

        try (SSLSocket client = (SSLSocket)sslContext.getSocketFactory().createSocket(address.getAddress(), address.getPort()))
        {
            client.setUseClientMode(true);
            client.setSoTimeout(5000);

            ALPN.put(client, new ALPN.ClientProvider()
            {
                @Override
                public void unsupported()
                {
                }

                @Override
                public List<String> protocols()
                {
                    return Arrays.asList("http/1.1");
                }

                @Override
                public void selected(String protocol)
                {
                    assertEquals("http/1.1", protocol);
                }
            });

            client.startHandshake();

            // Verify that the server really speaks http/1.1

            OutputStream output = client.getOutputStream();
<<<<<<< HEAD
            output.write(("" +
                "GET / HTTP/1.1\r\n" +
                "Host: localhost:" + address.getPort() + "\r\n" +
                "\r\n" +
                "").getBytes(StandardCharsets.UTF_8));
=======
            output.write((
                "GET / HTTP/1.1\r\n" +
                    "Host: localhost:" + address.getPort() + "\r\n" +
                    "\r\n" +
                    "").getBytes(StandardCharsets.UTF_8));
>>>>>>> 7b941098
            output.flush();

            InputStream input = client.getInputStream();
            BufferedReader reader = new BufferedReader(new InputStreamReader(input, StandardCharsets.UTF_8));
            String line = reader.readLine();
            assertThat(line, containsString(" 404 "));
        }
    }

    @Test
    public void testClientAdvertisingMultipleProtocolsServerSpeaksHTTPWhenNegotiated() throws Exception
    {
        InetSocketAddress address = prepare();

        SslContextFactory sslContextFactory = newClientSslContextFactory();
        sslContextFactory.start();
        SSLContext sslContext = sslContextFactory.getSslContext();
        try (SSLSocket client = (SSLSocket)sslContext.getSocketFactory().createSocket(address.getAddress(), address.getPort()))
        {
            client.setUseClientMode(true);
            client.setSoTimeout(5000);

            ALPN.put(client, new ALPN.ClientProvider()
            {
                @Override
                public void unsupported()
                {
                }

                @Override
                public List<String> protocols()
                {
                    return Arrays.asList("unknown/1.0", "http/1.1");
                }

                @Override
                public void selected(String protocol)
                {
                    assertEquals("http/1.1", protocol);
                }
            });

            client.startHandshake();

            // Verify that the server really speaks http/1.1

            OutputStream output = client.getOutputStream();
<<<<<<< HEAD
            output.write(("" +
                "GET / HTTP/1.1\r\n" +
                "Host: localhost:" + address.getPort() + "\r\n" +
                "\r\n" +
                "").getBytes(StandardCharsets.UTF_8));
=======
            output.write((
                "GET / HTTP/1.1\r\n" +
                    "Host: localhost:" + address.getPort() + "\r\n" +
                    "\r\n" +
                    "").getBytes(StandardCharsets.UTF_8));
>>>>>>> 7b941098
            output.flush();

            InputStream input = client.getInputStream();
            BufferedReader reader = new BufferedReader(new InputStreamReader(input, StandardCharsets.UTF_8));
            String line = reader.readLine();
            assertThat(line, containsString(" 404 "));
        }
    }

    @Test
    public void testClientNotSupportingALPNServerSpeaksDefaultProtocol() throws Exception
    {
        InetSocketAddress address = prepare();

        SslContextFactory sslContextFactory = newClientSslContextFactory();
        sslContextFactory.start();
        SSLContext sslContext = sslContextFactory.getSslContext();
        try (SSLSocket client = (SSLSocket)sslContext.getSocketFactory().createSocket(address.getAddress(), address.getPort()))
        {
            client.setUseClientMode(true);
            client.setSoTimeout(5000);

            ALPN.put(client, new ALPN.ClientProvider()
            {
                @Override
                public void unsupported()
                {
                }

                @Override
                public List<String> protocols()
                {
                    return null;
                }

                @Override
                public void selected(String s)
                {
                }
            });

            client.startHandshake();

            // Verify that the server really speaks http/1.1

            OutputStream output = client.getOutputStream();
<<<<<<< HEAD
            output.write(("" +
                "GET / HTTP/1.1\r\n" +
                "Host: localhost:" + address.getPort() + "\r\n" +
                "\r\n" +
                "").getBytes(StandardCharsets.UTF_8));
=======
            output.write((
                "GET / HTTP/1.1\r\n" +
                    "Host: localhost:" + address.getPort() + "\r\n" +
                    "\r\n" +
                    "").getBytes(StandardCharsets.UTF_8));
>>>>>>> 7b941098
            output.flush();

            InputStream input = client.getInputStream();
            BufferedReader reader = new BufferedReader(new InputStreamReader(input, StandardCharsets.UTF_8));
            String line = reader.readLine();
            assertThat(line, containsString(" 404 "));
        }
    }
}<|MERGE_RESOLUTION|>--- conflicted
+++ resolved
@@ -208,19 +208,11 @@
             // Verify that the server really speaks http/1.1
 
             OutputStream output = client.getOutputStream();
-<<<<<<< HEAD
-            output.write(("" +
-                "GET / HTTP/1.1\r\n" +
-                "Host: localhost:" + address.getPort() + "\r\n" +
-                "\r\n" +
-                "").getBytes(StandardCharsets.UTF_8));
-=======
             output.write((
                 "GET / HTTP/1.1\r\n" +
                     "Host: localhost:" + address.getPort() + "\r\n" +
                     "\r\n" +
                     "").getBytes(StandardCharsets.UTF_8));
->>>>>>> 7b941098
             output.flush();
 
             InputStream input = client.getInputStream();
@@ -268,19 +260,11 @@
             // Verify that the server really speaks http/1.1
 
             OutputStream output = client.getOutputStream();
-<<<<<<< HEAD
-            output.write(("" +
-                "GET / HTTP/1.1\r\n" +
-                "Host: localhost:" + address.getPort() + "\r\n" +
-                "\r\n" +
-                "").getBytes(StandardCharsets.UTF_8));
-=======
             output.write((
                 "GET / HTTP/1.1\r\n" +
                     "Host: localhost:" + address.getPort() + "\r\n" +
                     "\r\n" +
                     "").getBytes(StandardCharsets.UTF_8));
->>>>>>> 7b941098
             output.flush();
 
             InputStream input = client.getInputStream();
@@ -327,19 +311,11 @@
             // Verify that the server really speaks http/1.1
 
             OutputStream output = client.getOutputStream();
-<<<<<<< HEAD
-            output.write(("" +
-                "GET / HTTP/1.1\r\n" +
-                "Host: localhost:" + address.getPort() + "\r\n" +
-                "\r\n" +
-                "").getBytes(StandardCharsets.UTF_8));
-=======
             output.write((
                 "GET / HTTP/1.1\r\n" +
                     "Host: localhost:" + address.getPort() + "\r\n" +
                     "\r\n" +
                     "").getBytes(StandardCharsets.UTF_8));
->>>>>>> 7b941098
             output.flush();
 
             InputStream input = client.getInputStream();
