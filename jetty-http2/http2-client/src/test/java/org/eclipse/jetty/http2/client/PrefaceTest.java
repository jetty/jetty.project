--- conflicted
+++ resolved
@@ -238,15 +238,6 @@
         {
             socket.connect(new InetSocketAddress("localhost", connector.getLocalPort()));
 
-<<<<<<< HEAD
-            String upgradeRequest = "" +
-                "GET /one HTTP/1.1\r\n" +
-                "Host: localhost\r\n" +
-                "Connection: Upgrade, HTTP2-Settings\r\n" +
-                "Upgrade: h2c\r\n" +
-                "HTTP2-Settings: \r\n" +
-                "\r\n";
-=======
             String upgradeRequest =
                 "GET /one HTTP/1.1\r\n" +
                     "Host: localhost\r\n" +
@@ -254,7 +245,6 @@
                     "Upgrade: h2c\r\n" +
                     "HTTP2-Settings: \r\n" +
                     "\r\n";
->>>>>>> 7b941098
             ByteBuffer upgradeBuffer = ByteBuffer.wrap(upgradeRequest.getBytes(StandardCharsets.ISO_8859_1));
             socket.write(upgradeBuffer);
 
