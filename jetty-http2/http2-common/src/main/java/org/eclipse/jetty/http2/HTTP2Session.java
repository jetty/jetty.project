--- conflicted
+++ resolved
@@ -857,14 +857,6 @@
             remoteStreamCount.add(deltaStreams, deltaClosing);
     }
 
-<<<<<<< HEAD
-    protected IStream newStream(int streamId, MetaData.Request request, boolean local)
-    {
-        return new HTTP2Stream(scheduler, this, streamId, request, local);
-    }
-
-=======
->>>>>>> 99027949
     @Override
     public void removeStream(IStream stream)
     {
