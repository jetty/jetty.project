--- conflicted
+++ resolved
@@ -165,8 +165,7 @@
             MetaData.Request request = (MetaData.Request)metadata;
 
             // TODO optimise these to avoid HttpField creation
-<<<<<<< HEAD
-            String scheme=request.getURI().getScheme();
+            String scheme = request.getURI().getScheme();
             encode(buffer,new HttpField(HttpHeader.C_METHOD,request.getMethod()));
             encode(buffer,new HttpField(HttpHeader.C_AUTHORITY,request.getURI().getAuthority()));
             boolean isConnect = HttpMethod.CONNECT.is(request.getMethod());
@@ -178,13 +177,6 @@
                 if (protocol != null)
                     encode(buffer,new HttpField(HttpHeader.C_PROTOCOL,protocol));
             }
-=======
-            String scheme = request.getURI().getScheme();
-            encode(buffer, new HttpField(HttpHeader.C_SCHEME, scheme == null ? HttpScheme.HTTP.asString() : scheme));
-            encode(buffer, new HttpField(HttpHeader.C_METHOD, request.getMethod()));
-            encode(buffer, new HttpField(HttpHeader.C_AUTHORITY, request.getURI().getAuthority()));
-            encode(buffer, new HttpField(HttpHeader.C_PATH, request.getURI().getPathQuery()));
->>>>>>> b867a1e0
         }
         else if (metadata.isResponse())
         {
