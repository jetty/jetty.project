--- conflicted
+++ resolved
@@ -71,12 +71,7 @@
             protected void service(String target, Request jettyRequest, HttpServletRequest request, HttpServletResponse response) throws IOException
             {
                 // Send empty response trailers.
-<<<<<<< HEAD
-                Response jettyResponse = jettyRequest.getResponse();
-                jettyResponse.setTrailerFields(HashMap::new);
-=======
                 response.setTrailerFields(HashMap::new);
->>>>>>> e1ac6bb2
                 if (data != null)
                     response.getOutputStream().write(data.getBytes(StandardCharsets.US_ASCII));
             }
