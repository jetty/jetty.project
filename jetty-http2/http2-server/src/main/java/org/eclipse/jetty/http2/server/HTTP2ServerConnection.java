--- conflicted
+++ resolved
@@ -88,7 +88,7 @@
                 return false;
         }
     }
-
+    
     private final Queue<HttpChannelOverHTTP2> channels = new ArrayDeque<>();
     private final List<Frame> upgradeFrames = new ArrayList<>();
     private final AtomicLong totalRequests = new AtomicLong();
@@ -235,19 +235,11 @@
         ISession session = getSession();
         // Compute whether all requests are idle.
         boolean result = session.getStreams().stream()
-<<<<<<< HEAD
                 .map(stream -> (IStream)stream)
                 .map(stream -> (HTTP2Channel.Server)stream.getAttachment())
                 .filter(Objects::nonNull)
                 .map(HTTP2Channel.Server::isIdle)
                 .reduce(true, Boolean::logicalAnd);
-=======
-            .map(stream -> (IStream)stream)
-            .map(stream -> (HttpChannelOverHTTP2)stream.getAttachment())
-            .filter(Objects::nonNull)
-            .map(HttpChannelOverHTTP2::isRequestIdle)
-            .reduce(true, Boolean::logicalAnd);
->>>>>>> b867a1e0
         if (LOG.isDebugEnabled())
             LOG.debug("{} idle timeout on {}: {}", result ? "Processed" : "Ignored", session, failure);
         return result;
