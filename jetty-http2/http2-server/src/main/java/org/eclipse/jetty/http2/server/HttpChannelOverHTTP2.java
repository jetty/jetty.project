//
//  ========================================================================
//  Copyright (c) 1995-2019 Mort Bay Consulting Pty. Ltd.
//  ------------------------------------------------------------------------
//  All rights reserved. This program and the accompanying materials
//  are made available under the terms of the Eclipse Public License v1.0
//  and Apache License v2.0 which accompanies this distribution.
//
//      The Eclipse Public License is available at
//      http://www.eclipse.org/legal/epl-v10.html
//
//      The Apache License v2.0 is available at
//      http://www.opensource.org/licenses/apache2.0.php
//
//  You may elect to redistribute this code under either of these licenses.
//  ========================================================================
//

package org.eclipse.jetty.http2.server;

import java.io.Closeable;
import java.io.IOException;
import java.nio.ByteBuffer;
import java.util.function.Consumer;

import org.eclipse.jetty.http.BadMessageException;
import org.eclipse.jetty.http.HttpField;
import org.eclipse.jetty.http.HttpFields;
import org.eclipse.jetty.http.HttpGenerator;
import org.eclipse.jetty.http.HttpHeader;
import org.eclipse.jetty.http.HttpHeaderValue;
import org.eclipse.jetty.http.HttpMethod;
import org.eclipse.jetty.http.HttpStatus;
import org.eclipse.jetty.http.MetaData;
import org.eclipse.jetty.http.PreEncodedHttpField;
import org.eclipse.jetty.http2.HTTP2Channel;
import org.eclipse.jetty.http2.IStream;
import org.eclipse.jetty.http2.api.Stream;
import org.eclipse.jetty.http2.frames.DataFrame;
import org.eclipse.jetty.http2.frames.HeadersFrame;
import org.eclipse.jetty.io.EndPoint;
import org.eclipse.jetty.io.WriteFlusher;
import org.eclipse.jetty.server.Connector;
import org.eclipse.jetty.server.HttpChannel;
import org.eclipse.jetty.server.HttpConfiguration;
import org.eclipse.jetty.server.HttpInput;
import org.eclipse.jetty.server.handler.ContextHandler;
import org.eclipse.jetty.util.Callback;
import org.eclipse.jetty.util.log.Log;
import org.eclipse.jetty.util.log.Logger;

public class HttpChannelOverHTTP2 extends HttpChannel implements Closeable, WriteFlusher.Listener, HTTP2Channel.Server
{
    private static final Logger LOG = Log.getLogger(HttpChannelOverHTTP2.class);
    private static final HttpField SERVER_VERSION = new PreEncodedHttpField(HttpHeader.SERVER, HttpConfiguration.SERVER_VERSION);
    private static final HttpField POWERED_BY = new PreEncodedHttpField(HttpHeader.X_POWERED_BY, HttpConfiguration.SERVER_VERSION);

    private boolean _expect100Continue;
    private boolean _delayedUntilContent;

    public HttpChannelOverHTTP2(Connector connector, HttpConfiguration configuration, EndPoint endPoint, HttpTransportOverHTTP2 transport)
    {
        super(connector, configuration, endPoint, transport);
    }

    protected IStream getStream()
    {
        return getHttpTransport().getStream();
    }

    @Override
    public boolean isExpecting100Continue()
    {
        return _expect100Continue;
    }

    @Override
    public void setIdleTimeout(long timeoutMs)
    {
        getStream().setIdleTimeout(timeoutMs);
    }

    @Override
    public long getIdleTimeout()
    {
        return getStream().getIdleTimeout();
    }

    @Override
    public void onFlushed(long bytes) throws IOException
    {
        getResponse().getHttpOutput().onFlushed(bytes);
    }

    public Runnable onRequest(HeadersFrame frame)
    {
        try
        {
            MetaData.Request request = (MetaData.Request)frame.getMetaData();
            HttpFields fields = request.getFields();

            // HTTP/2 sends the Host header as the :authority
            // pseudo-header, so we need to synthesize a Host header.
            if (!fields.contains(HttpHeader.HOST))
            {
                String authority = request.getURI().getAuthority();
                if (authority != null)
                {
                    // Lower-case to be consistent with other HTTP/2 headers.
                    fields.put("host", authority);
                }
            }

            _expect100Continue = fields.contains(HttpHeader.EXPECT, HttpHeaderValue.CONTINUE.asString());

            HttpFields response = getResponse().getHttpFields();
            if (getHttpConfiguration().getSendServerVersion())
                response.add(SERVER_VERSION);
            if (getHttpConfiguration().getSendXPoweredBy())
                response.add(POWERED_BY);

            onRequest(request);

            boolean endStream = frame.isEndStream();
            if (endStream)
            {
                onContentComplete();
                onRequestComplete();
            }

            _delayedUntilContent = getHttpConfiguration().isDelayDispatchUntilContent() &&
<<<<<<< HEAD
                    !endStream && !_expect100Continue && !HttpMethod.CONNECT.is(request.getMethod());
=======
                !endStream && !_expect100Continue;
>>>>>>> b867a1e0

            if (LOG.isDebugEnabled())
            {
                Stream stream = getStream();
                LOG.debug("HTTP2 Request #{}/{}, delayed={}:{}{} {} {}{}{}",
                    stream.getId(), Integer.toHexString(stream.getSession().hashCode()),
                    _delayedUntilContent, System.lineSeparator(),
                    request.getMethod(), request.getURI(), request.getHttpVersion(),
                    System.lineSeparator(), fields);
            }

            return _delayedUntilContent ? null : this;
        }
        catch (BadMessageException x)
        {
            onBadMessage(x);
            return null;
        }
        catch (Throwable x)
        {
            onBadMessage(new BadMessageException(HttpStatus.INTERNAL_SERVER_ERROR_500, null, x));
            return null;
        }
    }

    public Runnable onPushRequest(MetaData.Request request)
    {
        try
        {
            onRequest(request);
            getRequest().setAttribute("org.eclipse.jetty.pushed", Boolean.TRUE);
            onContentComplete();
            onRequestComplete();

            if (LOG.isDebugEnabled())
            {
                Stream stream = getStream();
                LOG.debug("HTTP2 PUSH Request #{}/{}:{}{} {} {}{}{}",
                    stream.getId(), Integer.toHexString(stream.getSession().hashCode()), System.lineSeparator(),
                    request.getMethod(), request.getURI(), request.getHttpVersion(),
                    System.lineSeparator(), request.getFields());
            }

            return this;
        }
        catch (BadMessageException x)
        {
            onBadMessage(x);
            return null;
        }
        catch (Throwable x)
        {
            onBadMessage(new BadMessageException(HttpStatus.INTERNAL_SERVER_ERROR_500, null, x));
            return null;
        }
    }

    @Override
    public HttpTransportOverHTTP2 getHttpTransport()
    {
        return (HttpTransportOverHTTP2)super.getHttpTransport();
    }

    @Override
    public void recycle()
    {
        _expect100Continue = false;
        _delayedUntilContent = false;
        super.recycle();
        getHttpTransport().recycle();
    }

    @Override
    protected void commit(MetaData.Response info)
    {
        super.commit(info);
        if (LOG.isDebugEnabled())
        {
            Stream stream = getStream();
            LOG.debug("HTTP2 Commit Response #{}/{}:{}{} {} {}{}{}",
                stream.getId(), Integer.toHexString(stream.getSession().hashCode()), System.lineSeparator(), info.getHttpVersion(), info.getStatus(), info.getReason(),
                System.lineSeparator(), info.getFields());
        }
    }

    @Override
    public Runnable onData(DataFrame frame, Callback callback)
    {
        return onRequestContent(frame, callback);
    }

    public Runnable onRequestContent(DataFrame frame, final Callback callback)
    {
        Stream stream = getStream();
        if (stream.isReset())
        {
            // Consume previously queued content to
            // enlarge the session flow control window.
            consumeInput();
            // Consume immediately this content.
            callback.succeeded();
            return null;
        }

        ByteBuffer buffer = frame.getData();
        int length = buffer.remaining();
        boolean handle = onContent(new HttpInput.Content(buffer)
        {
            @Override
            public void succeeded()
            {
                callback.succeeded();
            }

            @Override
            public void failed(Throwable x)
            {
                callback.failed(x);
            }

            @Override
            public InvocationType getInvocationType()
            {
                return callback.getInvocationType();
            }
        });

        boolean endStream = frame.isEndStream();
        if (endStream)
        {
            boolean handleContent = onContentComplete();
            boolean handleRequest = onRequestComplete();
            handle |= handleContent | handleRequest;
        }

        if (LOG.isDebugEnabled())
        {
            LOG.debug("HTTP2 Request #{}/{}: {} bytes of {} content, handle: {}",
                stream.getId(),
                Integer.toHexString(stream.getSession().hashCode()),
                length,
                endStream ? "last" : "some",
                handle);
        }

        boolean wasDelayed = _delayedUntilContent;
        _delayedUntilContent = false;
        return handle || wasDelayed ? this : null;
    }

    @Override
    public Runnable onTrailer(HeadersFrame frame)
    {
        HttpFields trailers = frame.getMetaData().getFields();
        if (trailers.size() > 0)
            onTrailers(trailers);

        if (LOG.isDebugEnabled())
        {
            Stream stream = getStream();
            LOG.debug("HTTP2 Request #{}/{}, trailers:{}{}",
                stream.getId(), Integer.toHexString(stream.getSession().hashCode()),
                System.lineSeparator(), trailers);
        }

        boolean handle = onRequestComplete();

        boolean wasDelayed = _delayedUntilContent;
        _delayedUntilContent = false;
        return handle || wasDelayed ? this : null;
    }

    @Override
    public boolean isIdle()
    {
        return getState().isIdle();
    }

    @Override
    public boolean onTimeout(Throwable failure, Consumer<Runnable> consumer)
    {
        boolean delayed = _delayedUntilContent;
        _delayedUntilContent = false;

        boolean result = isIdle();
        if (result)
            consumeInput();

        getHttpTransport().onStreamTimeout(failure);
        if (getRequest().getHttpInput().onIdleTimeout(failure) || delayed)
        {
            consumer.accept(this::handleWithContext);
            result = false;
        }

        return result;
    }

    @Override
    public Runnable onFailure(Throwable failure, Callback callback)
    {
        getHttpTransport().onStreamFailure(failure);
        boolean handle = getRequest().getHttpInput().failed(failure);
        consumeInput();
        return new FailureTask(failure, callback, handle);
    }

    protected void consumeInput()
    {
        getRequest().getHttpInput().consumeAll();
    }

    private void handleWithContext()
    {
        ContextHandler context = getState().getContextHandler();
        if (context != null)
            context.handle(getRequest(), this);
        else
            handle();
    }

    /**
     * If the associated response has the Expect header set to 100 Continue,
     * then accessing the input stream indicates that the handler/servlet
     * is ready for the request body and thus a 100 Continue response is sent.
     *
     * @throws IOException if the InputStream cannot be created
     */
    @Override
    public void continue100(int available) throws IOException
    {
        // If the client is expecting 100 CONTINUE, then send it now.
        // TODO: consider using an AtomicBoolean ?
        if (isExpecting100Continue())
        {
            _expect100Continue = false;

            // is content missing?
            if (available == 0)
            {
                if (getResponse().isCommitted())
                    throw new IOException("Committed before 100 Continues");

                boolean committed = sendResponse(HttpGenerator.CONTINUE_100_INFO, null, false);
                if (!committed)
                    throw new IOException("Concurrent commit while trying to send 100-Continue");
            }
        }
    }

    @Override
    public boolean isTunnellingSupported()
    {
        return true;
    }

    @Override
    public EndPoint getTunnellingEndPoint()
    {
        // TODO: idle timeout
        return new ServerHTTP2StreamEndPoint(getStream());
    }

    @Override
    public void close()
    {
        abort(new IOException("Unexpected close"));
    }

    @Override
    public String toString()
    {
        IStream stream = getStream();
        long streamId = stream == null ? -1 : stream.getId();
        return String.format("%s#%d", super.toString(), streamId);
    }

    private class FailureTask implements Runnable
    {
        private final Throwable failure;
        private final Callback callback;
        private final boolean handle;

        public FailureTask(Throwable failure, Callback callback, boolean handle)
        {
            this.failure = failure;
            this.callback = callback;
            this.handle = handle;
        }

        @Override
        public void run()
        {
            try
            {
                if (handle)
                    handleWithContext();
                else if (getHttpConfiguration().isNotifyRemoteAsyncErrors())
                    getState().asyncError(failure);
                callback.succeeded();
            }
            catch (Throwable x)
            {
                callback.failed(x);
            }
        }

        @Override
        public String toString()
        {
            return String.format("%s@%x[%s]", getClass().getName(), hashCode(), failure);
        }
    }
}<|MERGE_RESOLUTION|>--- conflicted
+++ resolved
@@ -129,20 +129,16 @@
             }
 
             _delayedUntilContent = getHttpConfiguration().isDelayDispatchUntilContent() &&
-<<<<<<< HEAD
                     !endStream && !_expect100Continue && !HttpMethod.CONNECT.is(request.getMethod());
-=======
-                !endStream && !_expect100Continue;
->>>>>>> b867a1e0
 
             if (LOG.isDebugEnabled())
             {
                 Stream stream = getStream();
                 LOG.debug("HTTP2 Request #{}/{}, delayed={}:{}{} {} {}{}{}",
-                    stream.getId(), Integer.toHexString(stream.getSession().hashCode()),
-                    _delayedUntilContent, System.lineSeparator(),
-                    request.getMethod(), request.getURI(), request.getHttpVersion(),
-                    System.lineSeparator(), fields);
+                        stream.getId(), Integer.toHexString(stream.getSession().hashCode()),
+                        _delayedUntilContent, System.lineSeparator(),
+                        request.getMethod(), request.getURI(), request.getHttpVersion(),
+                        System.lineSeparator(), fields);
             }
 
             return _delayedUntilContent ? null : this;
@@ -172,9 +168,9 @@
             {
                 Stream stream = getStream();
                 LOG.debug("HTTP2 PUSH Request #{}/{}:{}{} {} {}{}{}",
-                    stream.getId(), Integer.toHexString(stream.getSession().hashCode()), System.lineSeparator(),
-                    request.getMethod(), request.getURI(), request.getHttpVersion(),
-                    System.lineSeparator(), request.getFields());
+                        stream.getId(), Integer.toHexString(stream.getSession().hashCode()), System.lineSeparator(),
+                        request.getMethod(), request.getURI(), request.getHttpVersion(),
+                        System.lineSeparator(), request.getFields());
             }
 
             return this;
@@ -214,8 +210,8 @@
         {
             Stream stream = getStream();
             LOG.debug("HTTP2 Commit Response #{}/{}:{}{} {} {}{}{}",
-                stream.getId(), Integer.toHexString(stream.getSession().hashCode()), System.lineSeparator(), info.getHttpVersion(), info.getStatus(), info.getReason(),
-                System.lineSeparator(), info.getFields());
+                    stream.getId(), Integer.toHexString(stream.getSession().hashCode()), System.lineSeparator(), info.getHttpVersion(), info.getStatus(), info.getReason(),
+                    System.lineSeparator(), info.getFields());
         }
     }
 
@@ -272,11 +268,11 @@
         if (LOG.isDebugEnabled())
         {
             LOG.debug("HTTP2 Request #{}/{}: {} bytes of {} content, handle: {}",
-                stream.getId(),
-                Integer.toHexString(stream.getSession().hashCode()),
-                length,
-                endStream ? "last" : "some",
-                handle);
+                    stream.getId(),
+                    Integer.toHexString(stream.getSession().hashCode()),
+                    length,
+                    endStream ? "last" : "some",
+                    handle);
         }
 
         boolean wasDelayed = _delayedUntilContent;
@@ -295,8 +291,8 @@
         {
             Stream stream = getStream();
             LOG.debug("HTTP2 Request #{}/{}, trailers:{}{}",
-                stream.getId(), Integer.toHexString(stream.getSession().hashCode()),
-                System.lineSeparator(), trailers);
+                    stream.getId(), Integer.toHexString(stream.getSession().hashCode()),
+                    System.lineSeparator(), trailers);
         }
 
         boolean handle = onRequestComplete();
