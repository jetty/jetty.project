//
//  ========================================================================
//  Copyright (c) 1995-2019 Mort Bay Consulting Pty. Ltd.
//  ------------------------------------------------------------------------
//  All rights reserved. This program and the accompanying materials
//  are made available under the terms of the Eclipse Public License v1.0
//  and Apache License v2.0 which accompanies this distribution.
//
//      The Eclipse Public License is available at
//      http://www.eclipse.org/legal/epl-v10.html
//
//      The Apache License v2.0 is available at
//      http://www.opensource.org/licenses/apache2.0.php
//
//  You may elect to redistribute this code under either of these licenses.
//  ========================================================================
//

package org.eclipse.jetty.http2.server;

import java.nio.ByteBuffer;
import java.util.concurrent.atomic.AtomicBoolean;
import java.util.function.Supplier;

import org.eclipse.jetty.http.HttpFields;
import org.eclipse.jetty.http.HttpMethod;
import org.eclipse.jetty.http.HttpStatus;
import org.eclipse.jetty.http.HttpVersion;
import org.eclipse.jetty.http.MetaData;
import org.eclipse.jetty.http2.ErrorCode;
import org.eclipse.jetty.http2.IStream;
import org.eclipse.jetty.http2.api.Stream;
import org.eclipse.jetty.http2.frames.DataFrame;
import org.eclipse.jetty.http2.frames.HeadersFrame;
import org.eclipse.jetty.http2.frames.PushPromiseFrame;
import org.eclipse.jetty.http2.frames.ResetFrame;
import org.eclipse.jetty.io.Connection;
import org.eclipse.jetty.io.EndPoint;
import org.eclipse.jetty.server.Connector;
import org.eclipse.jetty.server.HttpTransport;
import org.eclipse.jetty.server.Request;
import org.eclipse.jetty.util.BufferUtil;
import org.eclipse.jetty.util.Callback;
import org.eclipse.jetty.util.Promise;
import org.eclipse.jetty.util.log.Log;
import org.eclipse.jetty.util.log.Logger;

public class HttpTransportOverHTTP2 implements HttpTransport
{
    private static final Logger LOG = Log.getLogger(HttpTransportOverHTTP2.class);

    private final AtomicBoolean commit = new AtomicBoolean();
    private final TransportCallback transportCallback = new TransportCallback();
    private final Connector connector;
    private final HTTP2ServerConnection connection;
    private IStream stream;
    private MetaData.Response metaData;

    public HttpTransportOverHTTP2(Connector connector, HTTP2ServerConnection connection)
    {
        this.connector = connector;
        this.connection = connection;
    }

    @Override
    public boolean isOptimizedForDirectBuffers()
    {
        // Because sent buffers are passed directly to the endpoint without
        // copying we can defer to the endpoint
        return connection.getEndPoint().isOptimizedForDirectBuffers();
    }

    public IStream getStream()
    {
        return stream;
    }

    public void setStream(IStream stream)
    {
        if (LOG.isDebugEnabled())
            LOG.debug("{} setStream {}", this, stream.getId());
        this.stream = stream;
    }

    public void recycle()
    {
        this.stream = null;
        commit.set(false);
    }

    @Override
    public void send(MetaData.Request request, MetaData.Response response, ByteBuffer content, boolean lastContent, Callback callback)
    {
        boolean isHeadRequest = HttpMethod.HEAD.is(request.getMethod());
        boolean hasContent = BufferUtil.hasContent(content) && !isHeadRequest;
        if (response != null)
        {
            metaData = response;
            int status = response.getStatus();
            boolean interimResponse = status == HttpStatus.CONTINUE_100 || status == HttpStatus.PROCESSING_102;
            if (interimResponse)
            {
                // Must not commit interim responses.
                if (hasContent)
                {
                    callback.failed(new IllegalStateException("Interim response cannot have content"));
                }
                else
                {
                    if (transportCallback.start(callback, false))
                        sendHeadersFrame(response, false, transportCallback);
                }
            }
            else
            {
                if (commit.compareAndSet(false, true))
                {
                    if (hasContent)
                    {
                        Callback commitCallback = new Callback.Nested(callback)
                        {
                            @Override
                            public void succeeded()
                            {
                                if (lastContent)
                                {
<<<<<<< HEAD
                                    Supplier<HttpFields> trailers = response.getTrailerSupplier();
                                    if (transportCallback.start(new SendTrailers(getCallback(), trailers), false))
                                        sendDataFrame(content, true, trailers == null, transportCallback);
=======
                                    HttpFields trailers = retrieveTrailers();
                                    if (trailers != null)
                                    {
                                        if (transportCallback.start(new SendTrailers(getCallback(), trailers), false))
                                            sendDataFrame(content, true, false, transportCallback);
                                    }
                                    else
                                    {
                                        if (transportCallback.start(getCallback(), false))
                                            sendDataFrame(content, true, true, transportCallback);
                                    }
>>>>>>> e5f79671
                                }
                                else
                                {
                                    if (transportCallback.start(getCallback(), false))
                                        sendDataFrame(content, false, false, transportCallback);
                                }
                            }
                        };
                        if (transportCallback.start(commitCallback, true))
                            sendHeadersFrame(response, false, transportCallback);
                    }
                    else
                    {
                        if (lastContent)
                        {
<<<<<<< HEAD
                            if (isTunnel(request, response))
                            {
                                if (transportCallback.start(callback, true))
                                    sendHeadersFrame(response, false, transportCallback);
                            }
                            else
                            {
                                Supplier<HttpFields> trailers = response.getTrailerSupplier();
                                if (transportCallback.start(new SendTrailers(callback, trailers), true))
                                    sendHeadersFrame(response, trailers == null, transportCallback);
=======
                            HttpFields trailers = retrieveTrailers();
                            if (trailers != null)
                            {
                                if (transportCallback.start(new SendTrailers(callback, trailers), true))
                                    sendHeadersFrame(info, false, transportCallback);
                            }
                            else
                            {
                                if (transportCallback.start(callback, true))
                                    sendHeadersFrame(info, true, transportCallback);
>>>>>>> e5f79671
                            }
                        }
                        else
                        {
                            if (transportCallback.start(callback, true))
                                sendHeadersFrame(response, false, transportCallback);
                        }
                    }
                }
                else
                {
                    callback.failed(new IllegalStateException("committed"));
                }
            }
        }
        else
        {
            if (hasContent || (lastContent && !isTunnel(request, response)))
            {
                if (lastContent)
                {
                    HttpFields trailers = retrieveTrailers();
                    if (trailers != null)
                    {
                        SendTrailers sendTrailers = new SendTrailers(callback, trailers);
                        if (hasContent)
                        {
                            if (transportCallback.start(sendTrailers, false))
                                sendDataFrame(content, true, false, transportCallback);
                        }
                        else
                        {
                            sendTrailers.succeeded();
                        }
                    }
                    else
                    {
                        if (transportCallback.start(callback, false))
                            sendDataFrame(content, true, true, transportCallback);
                    }
                }
                else
                {
                    if (transportCallback.start(callback, false))
                        sendDataFrame(content, false, false, transportCallback);
                }
            }
            else
            {
                callback.succeeded();
            }
        }
    }

<<<<<<< HEAD
    private boolean isTunnel(MetaData.Request request, MetaData.Response response)
    {
        return HttpMethod.CONNECT.is(request.getMethod()) && response.getStatus() == HttpStatus.OK_200;
=======
    private HttpFields retrieveTrailers()
    {
        Supplier<HttpFields> supplier = metaData.getTrailerSupplier();
        if (supplier == null)
            return null;
        HttpFields trailers = supplier.get();
        if (trailers == null)
            return null;
        return trailers.size() == 0 ? null : trailers;
>>>>>>> e5f79671
    }

    @Override
    public boolean isPushSupported()
    {
        return stream.getSession().isPushEnabled();
    }

    @Override
    public void push(final MetaData.Request request)
    {
        if (!stream.getSession().isPushEnabled())
        {
            if (LOG.isDebugEnabled())
                LOG.debug("HTTP/2 Push disabled for {}", request);
            return;
        }

        if (LOG.isDebugEnabled())
            LOG.debug("HTTP/2 Push {}", request);

        stream.push(new PushPromiseFrame(stream.getId(), 0, request), new Promise<Stream>()
        {
            @Override
            public void succeeded(Stream pushStream)
            {
                connection.push(connector, (IStream)pushStream, request);
            }

            @Override
            public void failed(Throwable x)
            {
                if (LOG.isDebugEnabled())
                    LOG.debug("Could not push " + request, x);
            }
        }, new Stream.Listener.Adapter()); // TODO: handle reset from the client ?
    }

    private void sendHeadersFrame(MetaData.Response info, boolean endStream, Callback callback)
    {
        if (LOG.isDebugEnabled())
        {
            LOG.debug("HTTP2 Response #{}/{}:{}{} {}{}{}",
                stream.getId(), Integer.toHexString(stream.getSession().hashCode()),
                System.lineSeparator(), HttpVersion.HTTP_2, info.getStatus(),
                System.lineSeparator(), info.getFields());
        }

        HeadersFrame frame = new HeadersFrame(stream.getId(), info, null, endStream);
        stream.headers(frame, callback);
    }

    private void sendDataFrame(ByteBuffer content, boolean lastContent, boolean endStream, Callback callback)
    {
        if (LOG.isDebugEnabled())
        {
            LOG.debug("HTTP2 Response #{}/{}: {} content bytes{}",
                stream.getId(), Integer.toHexString(stream.getSession().hashCode()),
                content.remaining(), lastContent ? " (last chunk)" : "");
        }
        DataFrame frame = new DataFrame(stream.getId(), content, endStream);
        stream.data(frame, callback);
    }

    private void sendTrailersFrame(MetaData metaData, Callback callback)
    {
        if (LOG.isDebugEnabled())
        {
            LOG.debug("HTTP2 Response #{}/{}: trailers",
                stream.getId(), Integer.toHexString(stream.getSession().hashCode()));
        }

        HeadersFrame frame = new HeadersFrame(stream.getId(), metaData, null, true);
        stream.headers(frame, callback);
    }

    public void onStreamFailure(Throwable failure)
    {
        transportCallback.failed(failure);
    }

    public boolean onStreamTimeout(Throwable failure)
    {
        return transportCallback.onIdleTimeout(failure);
    }

    void prepareUpgrade()
    {
        HttpChannelOverHTTP2 channel = (HttpChannelOverHTTP2)stream.getAttachment();
        Request request = channel.getRequest();
        Connection connection = (Connection)request.getAttribute(UPGRADE_CONNECTION_ATTRIBUTE);
        EndPoint endPoint = connection.getEndPoint();
        endPoint.upgrade(connection);
        stream.setAttachment(endPoint);
        if (request.getHttpInput().hasContent())
            channel.sendErrorOrAbort("Unexpected content in CONNECT request");
    }

    @Override
    public void onCompleted()
    {
        Object attachment = stream.getAttachment();
        if (attachment instanceof HttpChannelOverHTTP2)
        {
            HttpChannelOverHTTP2 channel = (HttpChannelOverHTTP2)attachment;
            if (channel.getResponse().getStatus() == HttpStatus.SWITCHING_PROTOCOLS_101)
            {
                Connection connection = (Connection)channel.getRequest().getAttribute(UPGRADE_CONNECTION_ATTRIBUTE);
                EndPoint endPoint = connection.getEndPoint();
                // TODO: check that endPoint implements HTTP2Channel.
                if (LOG.isDebugEnabled())
                    LOG.debug("Tunnelling DATA frames through {}", endPoint);
                endPoint.upgrade(connection);
                stream.setAttachment(endPoint);
                return;
            }

            // If the stream is not closed, it is still reading the request content.
            // Send a reset to the other end so that it stops sending data.
            if (!stream.isClosed())
            {
                if (LOG.isDebugEnabled())
                    LOG.debug("HTTP2 Response #{}: unconsumed request content, resetting stream", stream.getId());
                stream.reset(new ResetFrame(stream.getId(), ErrorCode.CANCEL_STREAM_ERROR.code), Callback.NOOP);
            }

            // Consume the existing queued data frames to
            // avoid stalling the session flow control.
            channel.consumeInput();
        }
    }

    @Override
    public void abort(Throwable failure)
    {
        IStream stream = this.stream;
        if (LOG.isDebugEnabled())
            LOG.debug("HTTP2 Response #{}/{} aborted", stream == null ? -1 : stream.getId(),
                stream == null ? -1 : Integer.toHexString(stream.getSession().hashCode()));
        if (stream != null)
            stream.reset(new ResetFrame(stream.getId(), ErrorCode.INTERNAL_ERROR.code), Callback.NOOP);
    }

    private class TransportCallback implements Callback
    {
        private State state = State.IDLE;
        private Callback callback;
        private Throwable failure;
        private boolean commit;

        public boolean start(Callback callback, boolean commit)
        {
            State state;
            Throwable failure;
            synchronized (this)
            {
                state = this.state;
                failure = this.failure;
                if (state == State.IDLE)
                {
                    this.state = State.WRITING;
                    this.callback = callback;
                    this.commit = commit;
                    return true;
                }
            }
            if (failure == null)
                failure = new IllegalStateException("Invalid transport state: " + state);
            callback.failed(failure);
            return false;
        }

        @Override
        public void succeeded()
        {
            boolean commit;
            Callback callback = null;
            synchronized (this)
            {
                commit = this.commit;
                if (state == State.WRITING)
                {
                    this.state = State.IDLE;
                    callback = this.callback;
                    this.callback = null;
                    this.commit = false;
                }
            }
            if (LOG.isDebugEnabled())
                LOG.debug("HTTP2 Response #{}/{} {} {}",
                    stream.getId(), Integer.toHexString(stream.getSession().hashCode()),
                    commit ? "commit" : "flush",
                    callback == null ? "failure" : "success");
            if (callback != null)
                callback.succeeded();
        }

        @Override
        public void failed(Throwable failure)
        {
            boolean commit;
            Callback callback = null;
            synchronized (this)
            {
                commit = this.commit;
                // Only fail pending writes, as we
                // may need to write an error page.
                if (state == State.WRITING)
                {
                    this.state = State.FAILED;
                    callback = this.callback;
                    this.callback = null;
                    this.failure = failure;
                }
            }
            if (LOG.isDebugEnabled())
                LOG.debug(String.format("HTTP2 Response #%d/%h %s %s", stream.getId(), stream.getSession(), commit ? "commit" : "flush", callback == null ? "ignored" : "failed"), failure);
            if (callback != null)
                callback.failed(failure);
        }

        @Override
        public InvocationType getInvocationType()
        {
            Callback callback;
            synchronized (this)
            {
                callback = this.callback;
            }
            return callback != null ? callback.getInvocationType() : Callback.super.getInvocationType();
        }

        private boolean onIdleTimeout(Throwable failure)
        {
            boolean result;
            Callback callback = null;
            synchronized (this)
            {
                // Ignore idle timeouts if not writing,
                // as the application may be suspended.
                result = state == State.WRITING;
                if (result)
                {
                    this.state = State.TIMEOUT;
                    callback = this.callback;
                    this.callback = null;
                    this.failure = failure;
                }
            }
            if (LOG.isDebugEnabled())
                LOG.debug(String.format("HTTP2 Response #%d/%h idle timeout", stream.getId(), stream.getSession()), failure);
            if (result)
                callback.failed(failure);
            return result;
        }
    }

    private enum State
    {
        IDLE, WRITING, FAILED, TIMEOUT
    }

    private class SendTrailers extends Callback.Nested
    {
        private final HttpFields trailers;

        private SendTrailers(Callback callback, HttpFields trailers)
        {
            super(callback);
            this.trailers = trailers;
        }

        @Override
        public void succeeded()
        {
            if (transportCallback.start(getCallback(), false))
                sendTrailersFrame(new MetaData(HttpVersion.HTTP_2, trailers), transportCallback);
        }
    }
}<|MERGE_RESOLUTION|>--- conflicted
+++ resolved
@@ -124,11 +124,6 @@
                             {
                                 if (lastContent)
                                 {
-<<<<<<< HEAD
-                                    Supplier<HttpFields> trailers = response.getTrailerSupplier();
-                                    if (transportCallback.start(new SendTrailers(getCallback(), trailers), false))
-                                        sendDataFrame(content, true, trailers == null, transportCallback);
-=======
                                     HttpFields trailers = retrieveTrailers();
                                     if (trailers != null)
                                     {
@@ -140,7 +135,6 @@
                                         if (transportCallback.start(getCallback(), false))
                                             sendDataFrame(content, true, true, transportCallback);
                                     }
->>>>>>> e5f79671
                                 }
                                 else
                                 {
@@ -156,7 +150,6 @@
                     {
                         if (lastContent)
                         {
-<<<<<<< HEAD
                             if (isTunnel(request, response))
                             {
                                 if (transportCallback.start(callback, true))
@@ -164,21 +157,17 @@
                             }
                             else
                             {
-                                Supplier<HttpFields> trailers = response.getTrailerSupplier();
-                                if (transportCallback.start(new SendTrailers(callback, trailers), true))
-                                    sendHeadersFrame(response, trailers == null, transportCallback);
-=======
                             HttpFields trailers = retrieveTrailers();
                             if (trailers != null)
                             {
                                 if (transportCallback.start(new SendTrailers(callback, trailers), true))
-                                    sendHeadersFrame(info, false, transportCallback);
+                                    sendHeadersFrame(response, false, transportCallback);
                             }
                             else
                             {
                                 if (transportCallback.start(callback, true))
-                                    sendHeadersFrame(info, true, transportCallback);
->>>>>>> e5f79671
+                                    sendHeadersFrame(response, true, transportCallback);
+                            }
                             }
                         }
                         else
@@ -233,11 +222,6 @@
         }
     }
 
-<<<<<<< HEAD
-    private boolean isTunnel(MetaData.Request request, MetaData.Response response)
-    {
-        return HttpMethod.CONNECT.is(request.getMethod()) && response.getStatus() == HttpStatus.OK_200;
-=======
     private HttpFields retrieveTrailers()
     {
         Supplier<HttpFields> supplier = metaData.getTrailerSupplier();
@@ -247,7 +231,11 @@
         if (trailers == null)
             return null;
         return trailers.size() == 0 ? null : trailers;
->>>>>>> e5f79671
+    }
+
+    private boolean isTunnel(MetaData.Request request, MetaData.Response response)
+    {
+        return HttpMethod.CONNECT.is(request.getMethod()) && response.getStatus() == HttpStatus.OK_200;
     }
 
     @Override
@@ -269,7 +257,7 @@
         if (LOG.isDebugEnabled())
             LOG.debug("HTTP/2 Push {}", request);
 
-        stream.push(new PushPromiseFrame(stream.getId(), 0, request), new Promise<Stream>()
+        stream.push(new PushPromiseFrame(stream.getId(), 0, request), new Promise<>()
         {
             @Override
             public void succeeded(Stream pushStream)
