--- conflicted
+++ resolved
@@ -16,8 +16,6 @@
     <infinispan.version>9.1.0.Final</infinispan.version>
     <infinispan7.version>7.1.1.Final</infinispan7.version>
   </properties>
-<<<<<<< HEAD
-
   <modules>
     <module>infinispan-common</module>
     <module>infinispan-7</module>
@@ -26,58 +24,4 @@
     <module>infinispan-embedded-query</module>
     <module>infinispan-remote-query</module>
   </modules>
-
-=======
-  <build>
-    <defaultGoal>install</defaultGoal>
-    <plugins>
-      <plugin>
-        <groupId>org.apache.maven.plugins</groupId>
-        <artifactId>maven-assembly-plugin</artifactId>
-        <executions>
-          <execution>
-            <phase>package</phase>
-            <goals>
-              <goal>single</goal>
-            </goals>
-            <configuration>
-              <descriptorRefs>
-                <descriptorRef>config</descriptorRef>
-              </descriptorRefs>
-            </configuration>
-          </execution>
-        </executions>
-      </plugin>
-    </plugins>
-  </build>
-  <dependencies>
-    <dependency>
-         <groupId>org.infinispan</groupId>
-         <artifactId>infinispan-core</artifactId>
-         <version>${infinispan.version}</version>
-    </dependency>
-    <dependency>
-         <groupId>org.infinispan.protostream</groupId>
-         <artifactId>protostream</artifactId>
-         <version>4.1.0.Final</version>
-    </dependency>
-    <dependency>
-       <groupId>org.eclipse.jetty</groupId>
-       <artifactId>jetty-server</artifactId>
-       <version>${project.version}</version>
-    </dependency>
-    <dependency>
-      <groupId>org.infinispan</groupId>
-      <artifactId>infinispan-client-hotrod</artifactId>
-      <version>9.1.0.Final</version>
-      <scope>provided</scope>
-    </dependency>
-    <dependency>
-      <groupId>org.infinispan</groupId>
-      <artifactId>infinispan-remote-query-client</artifactId>
-      <version>9.1.0.Final</version>
-      <scope>provided</scope>
-    </dependency>
-  </dependencies>
->>>>>>> 1845e6ea
 </project>