//
//  ========================================================================
//  Copyright (c) 1995-2015 Mort Bay Consulting Pty. Ltd.
//  ------------------------------------------------------------------------
//  All rights reserved. This program and the accompanying materials
//  are made available under the terms of the Eclipse Public License v1.0
//  and Apache License v2.0 which accompanies this distribution.
//
//      The Eclipse Public License is available at
//      http://www.eclipse.org/legal/epl-v10.html
//
//      The Apache License v2.0 is available at
//      http://www.opensource.org/licenses/apache2.0.php
//
//  You may elect to redistribute this code under either of these licenses.
//  ========================================================================
//


package org.eclipse.jetty.session.infinispan;

import java.util.HashSet;
import java.util.Set;
import java.util.concurrent.TimeUnit;
import java.util.concurrent.atomic.AtomicBoolean;
import java.util.concurrent.atomic.AtomicReference;

import org.eclipse.jetty.server.session.AbstractSessionDataStore;
import org.eclipse.jetty.server.session.SessionData;
import org.eclipse.jetty.server.session.UnreadableSessionDataException;
import org.eclipse.jetty.util.annotation.ManagedAttribute;
import org.eclipse.jetty.util.annotation.ManagedObject;
import org.eclipse.jetty.util.log.Log;
import org.eclipse.jetty.util.log.Logger;
import org.infinispan.commons.api.BasicCache;

/**
 * InfinispanSessionDataStore
 *
 *
 */
@ManagedObject
public class InfinispanSessionDataStore extends AbstractSessionDataStore
{
    private  final static Logger LOG = Log.getLogger("org.eclipse.jetty.server.session");



    /**
     * Clustered cache of sessions
     */
    private BasicCache<String, Object> _cache;

    
    private int _infinispanIdleTimeoutSec;
    

    /**
     * Get the clustered cache instance.
     * 
     * @return the cache
     */
    public BasicCache<String, Object> getCache() 
    {
        return _cache;
    }

    
    
    /**
     * Set the clustered cache instance.
     * 
     * @param cache the cache
     */
    public void setCache (BasicCache<String, Object> cache) 
    {
        this._cache = cache;
    }

    
<<<<<<< HEAD
   
=======
    
    @Override
    protected void doStart() throws Exception
    {
        super.doStart();
        if (_cache == null)
            throw new IllegalStateException ("No cache");
    }



    /** 
     * @see org.eclipse.jetty.server.session.SessionDataStore#load(String)
     */
>>>>>>> 9b3eb660
    @Override
    public SessionData doLoad(String id) throws Exception
    {  
        try
        {
<<<<<<< HEAD

            if (LOG.isDebugEnabled())
                LOG.debug("Loading session {} from infinispan", id);

            SessionData sd = (SessionData)_cache.get(getCacheKey(id));
            return sd;
        }
        catch (Exception e)
        {
            throw new UnreadableSessionDataException(id, _context, e);
        }
=======
            @Override
            public void run ()
            {


                try
                {
                    if (LOG.isDebugEnabled())
                        LOG.debug("Loading session {} from infinispan", id);
                    SessionData sd = (SessionData)_cache.get(getCacheKey(id));
                    reference.set(sd);
                }
                catch (Exception e)
                {
                    exception.set(new UnreadableSessionDataException(id, _context, e));
                }
            }      
        };

        //ensure the load runs in the context classloader scope
        _context.run(load);

        if (exception.get() != null)
            throw exception.get();
        
        return reference.get();
>>>>>>> 9b3eb660
    }


    @Override
    public boolean delete(String id) throws Exception
    {
        if (LOG.isDebugEnabled())
            LOG.debug("Deleting session with id {} from infinispan", id);
        return (_cache.remove(getCacheKey(id)) != null);
    }


    @Override
    public Set<String> doGetExpired(Set<String> candidates)
    {
       if (candidates == null  || candidates.isEmpty())
           return candidates;
       
       long now = System.currentTimeMillis();
       
       Set<String> expired = new HashSet<>();
       
       //TODO if there is NOT an idle timeout set on entries in infinispan, need to check other sessions
       //that are not currently in the SessionDataStore (eg they've been passivated)   
       for (String candidate:candidates)
       {
           if (LOG.isDebugEnabled())
               LOG.debug("Checking expiry for candidate {}", candidate);
           try
           {
               SessionData sd = load(candidate);

               //if the session no longer exists
               if (sd == null)
               {
                   expired.add(candidate);
                   if (LOG.isDebugEnabled())
                       LOG.debug("Session {} does not exist in infinispan", candidate);
               }
               else
               {
                   if (_context.getWorkerName().equals(sd.getLastNode()))
                   {
                       //we are its manager, add it to the expired set if it is expired now
                       if ((sd.getExpiry() > 0 ) && sd.getExpiry() <= now)
                       {
                           expired.add(candidate);
                           if (LOG.isDebugEnabled())
                               LOG.debug("Session {} managed by {} is expired", candidate, _context.getWorkerName());
                       }
                   }
                   else
                   {
                       //if we are not the session's manager, only expire it iff:
                       // this is our first expiryCheck and the session expired a long time ago
                       //or
                       //the session expired at least one graceperiod ago
                       if (_lastExpiryCheckTime <=0)
                       {
                           if ((sd.getExpiry() > 0 ) && sd.getExpiry() < (now - (1000L * (3 * _gracePeriodSec))))
                               expired.add(candidate);
                       }
                       else
                       {
                           if ((sd.getExpiry() > 0 ) && sd.getExpiry() < (now - (1000L * _gracePeriodSec)))
                               expired.add(candidate);
                       }
                   }
               }
           }
           catch (Exception e)
           {
               LOG.warn("Error checking if candidate {} is expired", candidate, e);
           }
       }
       
       return expired;
    }


    @Override
    public void doStore(String id, SessionData data, long lastSaveTime) throws Exception
    {
        //Put an idle timeout on the cache entry if the session is not immortal - 
        //if no requests arrive at any node before this timeout occurs, or no node 
        //scavenges the session before this timeout occurs, the session will be removed.
        //NOTE: that no session listeners can be called for this.
        if (data.getMaxInactiveMs() > 0 && getInfinispanIdleTimeoutSec() > 0)
            _cache.put(getCacheKey(id), data, -1, TimeUnit.MILLISECONDS, getInfinispanIdleTimeoutSec(), TimeUnit.SECONDS);
        else
            _cache.put(getCacheKey(id), data);

        if (LOG.isDebugEnabled())
            LOG.debug("Session {} saved to infinispan, expires {} ", id, data.getExpiry());
    }
    
    
    public String getCacheKey (String id)
    {
        return _context.getCanonicalContextPath()+"_"+_context.getVhost()+"_"+id;
    }


    @ManagedAttribute(value="does store serialize sessions", readonly=true)
    @Override
    public boolean isPassivating()
    {
        try 
        {
           Class<?> remoteClass = Thread.currentThread().getContextClassLoader().loadClass("org.infinispan.client.hotrod.RemoteCache");
           if (remoteClass.isAssignableFrom(_cache.getClass()))
           {
               return true;
           }
           return false;
        }
        catch (ClassNotFoundException e)
        {
            return false;
        }
    }
    
    
    
    @Override
    public boolean exists(String id) throws Exception
    {
        // TODO find a better way to do this that does not pull into memory the
        // whole session object
        final AtomicBoolean reference = new AtomicBoolean();
        final AtomicReference<Exception> exception = new AtomicReference<>();

        Runnable load = new Runnable()
        {
            @Override
            public void run ()
            {
                try
                {
                    SessionData sd = load(id);
                    if (sd == null)
                    {
                        reference.set(false);
                        return;
                    }

                    if (sd.getExpiry() <= 0)
                        reference.set(true); //never expires
                    else
                        reference.set(sd.getExpiry() > System.currentTimeMillis()); //not expired yet
                }
                catch (Exception e)
                {
                    exception.set(e);
                }
            }
        };
        
        //ensure the load runs in the context classloader scope
        _context.run(load);
        
        if (exception.get() != null)
            throw exception.get();
        
        return reference.get();
    }



    /**
     * @param sec the infinispan-specific idle timeout in sec or 0 if not set
     */
    public void setInfinispanIdleTimeoutSec (int sec)
    {
        _infinispanIdleTimeoutSec = sec;
    }
    
    
    @ManagedAttribute(value="infinispan idle timeout sec", readonly=true)
    public int getInfinispanIdleTimeoutSec ()
    {
        return _infinispanIdleTimeoutSec;
    }


    @Override
    public String toString()
    {
        return String.format("%s[cache=%s,idleTimeoutSec=%d]",super.toString(), (_cache==null?"":_cache.getName()),_infinispanIdleTimeoutSec);
    }
}<|MERGE_RESOLUTION|>--- conflicted
+++ resolved
@@ -78,9 +78,6 @@
     }
 
     
-<<<<<<< HEAD
-   
-=======
     
     @Override
     protected void doStart() throws Exception
@@ -92,17 +89,11 @@
 
 
 
-    /** 
-     * @see org.eclipse.jetty.server.session.SessionDataStore#load(String)
-     */
->>>>>>> 9b3eb660
     @Override
     public SessionData doLoad(String id) throws Exception
     {  
         try
         {
-<<<<<<< HEAD
-
             if (LOG.isDebugEnabled())
                 LOG.debug("Loading session {} from infinispan", id);
 
@@ -113,34 +104,6 @@
         {
             throw new UnreadableSessionDataException(id, _context, e);
         }
-=======
-            @Override
-            public void run ()
-            {
-
-
-                try
-                {
-                    if (LOG.isDebugEnabled())
-                        LOG.debug("Loading session {} from infinispan", id);
-                    SessionData sd = (SessionData)_cache.get(getCacheKey(id));
-                    reference.set(sd);
-                }
-                catch (Exception e)
-                {
-                    exception.set(new UnreadableSessionDataException(id, _context, e));
-                }
-            }      
-        };
-
-        //ensure the load runs in the context classloader scope
-        _context.run(load);
-
-        if (exception.get() != null)
-            throw exception.get();
-        
-        return reference.get();
->>>>>>> 9b3eb660
     }
 
 
