//
//  ========================================================================
//  Copyright (c) 1995-2019 Mort Bay Consulting Pty. Ltd.
//  ------------------------------------------------------------------------
//  All rights reserved. This program and the accompanying materials
//  are made available under the terms of the Eclipse Public License v1.0
//  and Apache License v2.0 which accompanies this distribution.
//
//      The Eclipse Public License is available at
//      http://www.eclipse.org/legal/epl-v10.html
//
//      The Apache License v2.0 is available at
//      http://www.opensource.org/licenses/apache2.0.php
//
//  You may elect to redistribute this code under either of these licenses.
//  ========================================================================
//

package org.eclipse.jetty.io;

import java.io.IOException;
import java.nio.ByteBuffer;
import java.util.concurrent.TimeoutException;
import java.util.concurrent.atomic.AtomicReference;

import org.eclipse.jetty.util.BufferUtil;
import org.eclipse.jetty.util.Callback;
import org.eclipse.jetty.util.log.Log;
import org.eclipse.jetty.util.log.Logger;
import org.eclipse.jetty.util.thread.Scheduler;

public abstract class AbstractEndPoint extends IdleTimeout implements EndPoint
{
    private static final Logger LOG = Log.getLogger(AbstractEndPoint.class);

    private final AtomicReference<State> _state = new AtomicReference<>(State.OPEN);
    private final long _created = System.currentTimeMillis();
    private volatile Connection _connection;

    private final FillInterest _fillInterest = new FillInterest()
    {
        @Override
        protected void needsFillInterest() throws IOException
        {
            AbstractEndPoint.this.needsFillInterest();
        }
    };

    private final WriteFlusher _writeFlusher = new WriteFlusher(this)
    {
        @Override
        protected void onIncompleteFlush()
        {
            AbstractEndPoint.this.onIncompleteFlush();
        }
    };

    protected AbstractEndPoint(Scheduler scheduler)
    {
        super(scheduler);
    }

    protected final void shutdownInput()
    {
        if (LOG.isDebugEnabled())
            LOG.debug("shutdownInput {}", this);
        while (true)
        {
            State s = _state.get();
            switch (s)
            {
                case OPEN:
                    if (!_state.compareAndSet(s, State.ISHUTTING))
                        continue;
                    try
                    {
                        doShutdownInput();
                    }
                    finally
                    {
                        if (!_state.compareAndSet(State.ISHUTTING, State.ISHUT))
                        {
                            // If somebody else switched to CLOSED while we were ishutting,
                            // then we do the close for them
                            if (_state.get() == State.CLOSED)
                                doOnClose(null);
                            else
                                throw new IllegalStateException();
                        }
                    }
                    return;

                case ISHUTTING:  // Somebody else ishutting
                case ISHUT: // Already ishut
                    return;

                case OSHUTTING:
                    if (!_state.compareAndSet(s, State.CLOSED))
                        continue;
                    // The thread doing the OSHUT will close
                    return;

                case OSHUT:
                    if (!_state.compareAndSet(s, State.CLOSED))
                        continue;
                    // Already OSHUT so we close
                    doOnClose(null);
                    return;

                case CLOSED: // already closed
                    return;
            }
        }
    }

    @Override
    public final void shutdownOutput()
    {
        if (LOG.isDebugEnabled())
            LOG.debug("shutdownOutput {}", this);
        while (true)
        {
            State s = _state.get();
            switch (s)
            {
                case OPEN:
                    if (!_state.compareAndSet(s, State.OSHUTTING))
                        continue;
                    try
                    {
                        doShutdownOutput();
                    }
                    finally
                    {
                        if (!_state.compareAndSet(State.OSHUTTING, State.OSHUT))
                        {
                            // If somebody else switched to CLOSED while we were oshutting,
                            // then we do the close for them
                            if (_state.get() == State.CLOSED)
                                doOnClose(null);
                            else
                                throw new IllegalStateException();
                        }
                    }
                    return;

                case ISHUTTING:
                    if (!_state.compareAndSet(s, State.CLOSED))
                        continue;
                    // The thread doing the ISHUT will close
                    return;

                case ISHUT:
                    if (!_state.compareAndSet(s, State.CLOSED))
                        continue;
                    // Already ISHUT so we close
                    doOnClose(null);
                    return;

                case OSHUTTING:  // Somebody else oshutting
                case OSHUT: // Already oshut
                    return;

                case CLOSED: // already closed
                    return;
            }
        }
    }

    @Override
    public final void close()
    {
        if (LOG.isDebugEnabled())
            LOG.debug("close {}", this);
        close(null);
    }

    protected final void close(Throwable failure)
    {
        if (LOG.isDebugEnabled())
            LOG.debug("close({}) {}", failure, this);
        while (true)
        {
            State s = _state.get();
            switch (s)
            {
                case OPEN:
                case ISHUT: // Already ishut
                case OSHUT: // Already oshut
                    if (!_state.compareAndSet(s, State.CLOSED))
                        continue;
                    doOnClose(failure);
                    return;

                case ISHUTTING: // Somebody else ishutting
                case OSHUTTING: // Somebody else oshutting
                    if (!_state.compareAndSet(s, State.CLOSED))
                        continue;
                    // The thread doing the IO SHUT will call doOnClose
                    return;

                case CLOSED: // already closed
                    return;
            }
        }
    }

    protected void doShutdownInput()
    {
    }

    protected void doShutdownOutput()
    {
    }

    private void doOnClose(Throwable failure)
    {
        try
        {
            doClose();
        }
        finally
        {
            if (failure == null)
                onClose();
            else
                onClose(failure);
        }
    }

    protected void doClose()
    {
    }

    protected void onClose(Throwable failure)
    {
        super.onClose();
        _writeFlusher.onFail(failure);
        _fillInterest.onFail(failure);
    }

    @Override
    public boolean isOutputShutdown()
    {
        switch (_state.get())
        {
            case CLOSED:
            case OSHUT:
            case OSHUTTING:
                return true;
            default:
                return false;
        }
    }

    @Override
    public boolean isInputShutdown()
    {
        switch (_state.get())
        {
            case CLOSED:
            case ISHUT:
            case ISHUTTING:
                return true;
            default:
                return false;
        }
    }

    @Override
    public boolean isOpen()
    {
        switch (_state.get())
        {
            case CLOSED:
                return false;
            default:
                return true;
        }
    }

    public void checkFlush() throws IOException
    {
        State s = _state.get();
        switch (s)
        {
            case OSHUT:
            case OSHUTTING:
            case CLOSED:
                throw new IOException(s.toString());
            default:
                break;
        }
    }

    public void checkFill() throws IOException
    {
        State s = _state.get();
        switch (s)
        {
            case ISHUT:
            case ISHUTTING:
            case CLOSED:
                throw new IOException(s.toString());
            default:
                break;
        }
    }

    @Override
    public long getCreatedTimeStamp()
    {
        return _created;
    }

    @Override
    public Connection getConnection()
    {
        return _connection;
    }

    @Override
    public void setConnection(Connection connection)
    {
        _connection = connection;
    }

    @Override
    public boolean isOptimizedForDirectBuffers()
    {
        return false;
    }

    protected void reset()
    {
        _state.set(State.OPEN);
        _writeFlusher.onClose();
        _fillInterest.onClose();
    }

    @Override
    public void onOpen()
    {
        if (LOG.isDebugEnabled())
            LOG.debug("onOpen {}", this);
        if (_state.get() != State.OPEN)
            throw new IllegalStateException();
    }

    @Override
    public void onClose()
    {
        super.onClose();
        _writeFlusher.onClose();
        _fillInterest.onClose();
    }

    @Override
    public void fillInterested(Callback callback)
    {
        notIdle();
        _fillInterest.register(callback);
    }

    @Override
    public boolean tryFillInterested(Callback callback)
    {
        notIdle();
        return _fillInterest.tryRegister(callback);
    }

    @Override
    public boolean isFillInterested()
    {
        return _fillInterest.isInterested();
    }

    @Override
    public void write(Callback callback, ByteBuffer... buffers) throws IllegalStateException
    {
        _writeFlusher.write(callback, buffers);
    }

    protected abstract void onIncompleteFlush();

    protected abstract void needsFillInterest() throws IOException;

    public FillInterest getFillInterest()
    {
        return _fillInterest;
    }

    protected WriteFlusher getWriteFlusher()
    {
        return _writeFlusher;
    }

    @Override
    protected void onIdleExpired(TimeoutException timeout)
    {
        Connection connection = _connection;
        if (connection != null && !connection.onIdleExpired())
            return;

        boolean outputShutdown = isOutputShutdown();
        boolean inputShutdown = isInputShutdown();
        boolean fillFailed = _fillInterest.onFail(timeout);
        boolean writeFailed = _writeFlusher.onFail(timeout);

        // If the endpoint is half closed and there was no fill/write handling, then close here.
        // This handles the situation where the connection has completed its close handling
        // and the endpoint is half closed, but the other party does not complete the close.
        // This perhaps should not check for half closed, however the servlet spec case allows
        // for a dispatched servlet or suspended request to extend beyond the connections idle
        // time.  So if this test would always close an idle endpoint that is not handled, then
        // we would need a mode to ignore timeouts for some HTTP states
        if (isOpen() && (outputShutdown || inputShutdown) && !(fillFailed || writeFailed))
            close();
        else
            LOG.debug("Ignored idle endpoint {}", this);
    }

    @Override
    public void upgrade(Connection newConnection)
    {
        Connection oldConnection = getConnection();

        if (LOG.isDebugEnabled())
            LOG.debug("{} upgrading from {} to {}", this, oldConnection, newConnection);

        ByteBuffer buffer = (oldConnection instanceof Connection.UpgradeFrom)
<<<<<<< HEAD
                                ? ((Connection.UpgradeFrom)oldConnection).onUpgradeFrom()
                                : null;
=======
            ? ((Connection.UpgradeFrom)oldConnection).onUpgradeFrom()
            : null;
>>>>>>> 7b941098
        oldConnection.onClose();
        oldConnection.getEndPoint().setConnection(newConnection);

        if (newConnection instanceof Connection.UpgradeTo)
            ((Connection.UpgradeTo)newConnection).onUpgradeTo(buffer);
        else if (BufferUtil.hasContent(buffer))
            throw new IllegalStateException("Cannot upgrade: " + newConnection + " does not implement " + Connection.UpgradeTo.class.getName());

        newConnection.onOpen();
    }

    @Override
    public String toString()
    {
        return String.format("%s->%s", toEndPointString(), toConnectionString());
    }

    public String toEndPointString()
    {
        Class<?> c = getClass();
        String name = c.getSimpleName();
        while (name.length() == 0 && c.getSuperclass() != null)
        {
            c = c.getSuperclass();
            name = c.getSimpleName();
        }

        return String.format("%s@%h{%s<->%s,%s,fill=%s,flush=%s,to=%d/%d}",
            name,
            this,
            getRemoteAddress(),
            getLocalAddress(),
            _state.get(),
            _fillInterest.toStateString(),
            _writeFlusher.toStateString(),
            getIdleFor(),
            getIdleTimeout());
    }

    public String toConnectionString()
    {
        Connection connection = getConnection();
        if (connection == null) // can happen during upgrade
            return "<null>";
        if (connection instanceof AbstractConnection)
            return ((AbstractConnection)connection).toConnectionString();
        return String.format("%s@%x", connection.getClass().getSimpleName(), connection.hashCode());
    }

    private enum State
    {
        OPEN, ISHUTTING, ISHUT, OSHUTTING, OSHUT, CLOSED
    }
}<|MERGE_RESOLUTION|>--- conflicted
+++ resolved
@@ -429,13 +429,8 @@
             LOG.debug("{} upgrading from {} to {}", this, oldConnection, newConnection);
 
         ByteBuffer buffer = (oldConnection instanceof Connection.UpgradeFrom)
-<<<<<<< HEAD
-                                ? ((Connection.UpgradeFrom)oldConnection).onUpgradeFrom()
-                                : null;
-=======
             ? ((Connection.UpgradeFrom)oldConnection).onUpgradeFrom()
             : null;
->>>>>>> 7b941098
         oldConnection.onClose();
         oldConnection.getEndPoint().setConnection(newConnection);
 
