--- conflicted
+++ resolved
@@ -319,7 +319,6 @@
             LOG.debug("eviction done, cleared {} bytes from {} pools", totalClearedCapacity, (direct ? "direct" : "heap"));
     }
 
-<<<<<<< HEAD
     @Override
     public String toString()
     {
@@ -343,9 +342,6 @@
     }
 
     private Pool<RetainableByteBuffer>.Entry findOldestEntry(long now, Pool<RetainableByteBuffer> bucket)
-=======
-    private Bucket.Entry findOldestEntry(long now, Bucket bucket)
->>>>>>> 3b1700c9
     {
         Bucket.Entry oldestEntry = null;
         for (Bucket.Entry entry : bucket.values())
