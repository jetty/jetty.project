--- conflicted
+++ resolved
@@ -558,26 +558,15 @@
             list.add(selector + " keys=" + selector_keys.size());
             for (SelectionKey key : selector_keys)
             {
-                try
-                {
-<<<<<<< HEAD
                     if (key==null)
                         continue;
-                    try
-                    {
-                        list.add(String.format("SelectionKey@%x{i=%d}->%s", key.hashCode(), key.interestOps(), key.attachment()));
-                    }
-                    catch (Throwable x)
-                    {
-                        list.add(String.format("SelectionKey@%x[%s]->%s", key.hashCode(), x, key.attachment()));
-                    }
-=======
+                try
+                {
                     list.add(String.format("SelectionKey@%x{i=%d}->%s", key.hashCode(), key.interestOps(), key.attachment()));
                 }
                 catch (Throwable x)
                 {
                     list.add(String.format("SelectionKey@%x[%s]->%s", key.hashCode(), x, key.attachment()));
->>>>>>> 7d9f2d7e
                 }
             }
             keys = list;
