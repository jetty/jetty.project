--- conflicted
+++ resolved
@@ -493,13 +493,9 @@
          *
          * @param channel the accepted channel
          */
-<<<<<<< HEAD
-        default void onAccepting(SelectableChannel channel) {}
-=======
         default void onAccepting(SelectableChannel channel)
         {
         }
->>>>>>> 7b941098
 
         /**
          * Called if the processing of the accepted channel fails prior to calling
@@ -508,13 +504,9 @@
          * @param channel the accepted channel
          * @param cause the cause of the failure
          */
-<<<<<<< HEAD
-        default void onAcceptFailed(SelectableChannel channel, Throwable cause) {}
-=======
         default void onAcceptFailed(SelectableChannel channel, Throwable cause)
         {
         }
->>>>>>> 7b941098
 
         /**
          * Called after the accepted channel has been allocated an {@link EndPoint}
