--- conflicted
+++ resolved
@@ -1117,12 +1117,8 @@
                         // the encrypted buffer will contain the entire close handshake
                         // and that a call to flush(EMPTY_BUFFER) is not needed.
                         endp.write(Callback.from(() ->
-<<<<<<< HEAD
-                        {}, t -> endp.close()), _encryptedOutput);
-=======
                         {
                         }, t -> endp.close()), _encryptedOutput);
->>>>>>> 7b941098
                     }
                 }
 
