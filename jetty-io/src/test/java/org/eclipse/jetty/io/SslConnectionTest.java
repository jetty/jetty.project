--- conflicted
+++ resolved
@@ -394,24 +394,6 @@
     public void testWriteOnConnect() throws Exception
     {
         _testFill=false;
-<<<<<<< HEAD
-
-        Socket client = newClient();
-        client.setSoTimeout(10000);
-
-        SocketChannel server = _connector.accept();
-        server.configureBlocking(false);
-        _manager.accept(server);
-
-        byte[] buffer = new byte[1024];
-        int len=client.getInputStream().read(buffer);
-        Assert.assertEquals("Hello Client",new String(buffer,0,len,StandardCharsets.UTF_8));
-        client.close();
-    }
-    
-=======
-        _writeCallback = new FutureCallback();
->>>>>>> 28466efa
 
         try (Socket client = newClient())
         {
@@ -424,7 +406,6 @@
                 byte[] buffer = new byte[1024];
                 int len = client.getInputStream().read(buffer);
                 Assert.assertEquals("Hello Client", new String(buffer, 0, len, StandardCharsets.UTF_8));
-                Assert.assertNull(_writeCallback.get(100, TimeUnit.MILLISECONDS));
             }
         }
     }
