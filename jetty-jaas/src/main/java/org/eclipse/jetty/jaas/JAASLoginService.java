--- conflicted
+++ resolved
@@ -254,8 +254,7 @@
             else
             {
                 Class<?> clazz = Loader.loadClass(_callbackHandlerClass);
-<<<<<<< HEAD
-                callbackHandler = (CallbackHandler)clazz.newInstance();
+                callbackHandler = (CallbackHandler)clazz.getDeclaredConstructor().newInstance();
                 if (DefaultCallbackHandler.class.isAssignableFrom(clazz))
                 {
                     DefaultCallbackHandler dch = (DefaultCallbackHandler)callbackHandler;
@@ -264,9 +263,6 @@
                     dch.setCredential(credentials);
                     dch.setUserName(username);
                 }
-=======
-                callbackHandler = (CallbackHandler)clazz.getDeclaredConstructor().newInstance();
->>>>>>> 237d6280
             }
             
             //set up the login context
