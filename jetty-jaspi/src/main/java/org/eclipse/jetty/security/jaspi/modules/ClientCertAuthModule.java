--- conflicted
+++ resolved
@@ -48,11 +48,7 @@
 
     @Override
     public AuthStatus validateRequest(MessageInfo messageInfo, Subject clientSubject,
-<<<<<<< HEAD
-        Subject serviceSubject)
-=======
                                       Subject serviceSubject)
->>>>>>> 7b941098
         throws AuthException
     {
         HttpServletRequest request = (HttpServletRequest)messageInfo.getRequestMessage();
