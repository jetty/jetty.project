--- conflicted
+++ resolved
@@ -196,10 +196,6 @@
                     }
                     break;
                 }
-<<<<<<< HEAD
-                break;
-=======
->>>>>>> 7b941098
 
                 case "UTIL":
                 {
@@ -217,10 +213,6 @@
                     }
                     break;
                 }
-<<<<<<< HEAD
-                break;
-=======
->>>>>>> 7b941098
 
                 default:
                     throw new IllegalStateException("Unknown parserType Parameter");
