//
//  ========================================================================
//  Copyright (c) 1995-2019 Mort Bay Consulting Pty. Ltd.
//  ------------------------------------------------------------------------
//  All rights reserved. This program and the accompanying materials
//  are made available under the terms of the Eclipse Public License v1.0
//  and Apache License v2.0 which accompanies this distribution.
//
//      The Eclipse Public License is available at
//      http://www.eclipse.org/legal/epl-v10.html
//
//      The Apache License v2.0 is available at
//      http://www.opensource.org/licenses/apache2.0.php
//
//  You may elect to redistribute this code under either of these licenses.
//  ========================================================================
//

package org.eclipse.jetty.maven.plugin;

import java.util.ArrayList;
import java.util.Arrays;
import java.util.Iterator;
import java.util.List;

import org.codehaus.plexus.util.xml.Xpp3Dom;
import org.eclipse.jetty.util.StringUtil;

/**
 * OverlayConfig
 */
public class OverlayConfig
{
    private String targetPath;
    private String groupId;
    private String artifactId;
    private String classifier;
    private List<String> includes;
    private List<String> excludes;
    private boolean skip;
    private boolean filtered;

<<<<<<< HEAD
    public OverlayConfig() {}
=======
    public OverlayConfig()
    {
    }
>>>>>>> 7b941098

    public OverlayConfig(String fmt, List<String> defaultIncludes, List<String> defaultExcludes)
    {
        if (fmt == null)
            return;
        String[] atoms = StringUtil.csvSplit(fmt);
        for (int i = 0; i < atoms.length; i++)
        {
            String s = atoms[i].trim();
            switch (i)
            {
                case 0:
                {
                    if (!"".equals(s))
                        groupId = s;
                    break;
                }
                case 1:
                {
                    if (!"".equals(s))
                        artifactId = s;
                    break;
                }
                case 2:
                {
                    if (!"".equals(s))
                        classifier = s;
                    break;
                }
                case 3:
                {
                    if (!"".equals(s))
                        targetPath = s;
                    break;
                }
                case 4:
                {
                    if ("".equals(s))
                        skip = false;
                    else
                        skip = Boolean.valueOf(s);
                    break;
                }
                case 5:
                {
                    if ("".equals(s))
                        filtered = false;
                    else
                        filtered = Boolean.valueOf(s);
                    break;
                }
                case 6:
                {
                    if ("".equals(s))
                        break;
                    String[] incs = s.split(";");
                    if (incs.length > 0)
                        includes = Arrays.asList(incs);
                    break;
                }
                case 7:
                {
                    if ("".equals(s))
                        break;
                    String[] exs = s.split(";");
                    if (exs.length > 0)
                        excludes = Arrays.asList(exs);
                    break;
                }
            }
        }
    }

    public OverlayConfig(Xpp3Dom root, List<String> defaultIncludes, List<String> defaultExcludes)
    {
        Xpp3Dom node = root.getChild("groupId");
        setGroupId(node == null ? null : node.getValue());

        node = root.getChild("artifactId");
        setArtifactId(node == null ? null : node.getValue());

        node = root.getChild("classifier");
        setClassifier(node == null ? null : node.getValue());

        node = root.getChild("targetPath");
        setTargetPath(node == null ? null : node.getValue());

        node = root.getChild("skip");
        setSkip(node == null ? false : Boolean.valueOf(node.getValue()));

        node = root.getChild("filtered");
        setFiltered(node == null ? false : Boolean.valueOf(node.getValue()));

        node = root.getChild("includes");
        List<String> includes = null;
        if (node != null && node.getChildCount() > 0)
        {
            Xpp3Dom[] list = node.getChildren("include");
            for (int j = 0; list != null && j < list.length; j++)
            {
                if (includes == null)
                    includes = new ArrayList<>();
                includes.add(list[j].getValue());
            }
        }
        if (includes == null && defaultIncludes != null)
        {
            includes = new ArrayList<>();
            includes.addAll(defaultIncludes);
        }
        setIncludes(includes);

        node = root.getChild("excludes");
        List<String> excludes = null;
        if (node != null && node.getChildCount() > 0)
        {
            Xpp3Dom[] list = node.getChildren("exclude");
            for (int j = 0; list != null && j < list.length; j++)
            {
                if (excludes == null)
                    excludes = new ArrayList<>();
                excludes.add(list[j].getValue());
            }
        }
        if (excludes == null && defaultExcludes != null)
        {
            excludes = new ArrayList<>();
            excludes.addAll(defaultExcludes);
        }
        setExcludes(excludes);
    }

    public String getTargetPath()
    {
        return targetPath;
    }

    public void setTargetPath(String targetPath)
    {
        this.targetPath = targetPath;
    }

    public String getGroupId()
    {
        return groupId;
    }

    public void setGroupId(String groupId)
    {
        this.groupId = groupId;
    }

    public String getArtifactId()
    {
        return artifactId;
    }

    public void setArtifactId(String artifactId)
    {
        this.artifactId = artifactId;
    }

    public String getClassifier()
    {
        return classifier;
    }

    public void setClassifier(String classifier)
    {
        this.classifier = classifier;
    }

    public List<String> getIncludes()
    {
        return includes;
    }

    public void setIncludes(List<String> includes)
    {
        this.includes = includes;
    }

    public List<String> getExcludes()
    {
        return excludes;
    }

    public void setExcludes(List<String> excludes)
    {
        this.excludes = excludes;
    }

    public boolean isSkip()
    {
        return skip;
    }

    public void setSkip(boolean skip)
    {
        this.skip = skip;
    }

    public boolean isFiltered()
    {
        return filtered;
    }

    public void setFiltered(boolean filtered)
    {
        this.filtered = filtered;
    }

    public boolean isCurrentProject()
    {
        return this.groupId == null && this.artifactId == null;
    }

    /**
     * Check if this overlay configuration matches an Artifact's info
     *
     * @param gid Artifact groupId
     * @param aid Artifact artifactId
     * @param cls Artifact classifier
     * @return true if matched
     */
    public boolean matchesArtifact(String gid, String aid, String cls)
    {
        return ((getGroupId() == null && gid == null) || (getGroupId() != null && getGroupId().equals(gid))) &&
<<<<<<< HEAD
                   ((getArtifactId() == null && aid == null) || (getArtifactId() != null && getArtifactId().equals(aid))) &&
                   ((getClassifier() == null) || (getClassifier().equals(cls)));
=======
            ((getArtifactId() == null && aid == null) || (getArtifactId() != null && getArtifactId().equals(aid))) &&
            ((getClassifier() == null) || (getClassifier().equals(cls)));
>>>>>>> 7b941098
    }

    /**
     * Check if this overlay configuration matches an Artifact's info
     *
     * @param gid the group id
     * @param aid the artifact id
     * @return true if matched
     */
    public boolean matchesArtifact(String gid, String aid)
    {
        return ((getGroupId() == null && gid == null) || (getGroupId() != null && getGroupId().equals(gid))) &&
<<<<<<< HEAD
                   ((getArtifactId() == null && aid == null) || (getArtifactId() != null && getArtifactId().equals(aid)));
=======
            ((getArtifactId() == null && aid == null) || (getArtifactId() != null && getArtifactId().equals(aid)));
>>>>>>> 7b941098
    }

    @Override
    public String toString()
    {
        StringBuilder strbuff = new StringBuilder();
        strbuff.append((groupId != null ? groupId : "") + ",");
        strbuff.append((artifactId != null ? artifactId : "") + ",");
        strbuff.append((classifier != null ? classifier : "") + ",");
        strbuff.append((targetPath != null ? targetPath : "") + ",");
        strbuff.append("" + skip + ",");
        strbuff.append("" + filtered + ",");

        if (includes != null)
        {
            Iterator<String> itor = includes.iterator();
            while (itor.hasNext())
            {
                strbuff.append(itor.next());
                if (itor.hasNext())
                    strbuff.append(";");
            }
        }

        strbuff.append(", ");

        if (excludes != null)
        {
            Iterator<String> itor = excludes.iterator();
            while (itor.hasNext())
            {
                strbuff.append(itor.next());
                if (itor.hasNext())
                    strbuff.append(";");
            }
        }

        return strbuff.toString();
    }
}
<|MERGE_RESOLUTION|>--- conflicted
+++ resolved
@@ -40,13 +40,9 @@
     private boolean skip;
     private boolean filtered;
 
-<<<<<<< HEAD
-    public OverlayConfig() {}
-=======
     public OverlayConfig()
     {
     }
->>>>>>> 7b941098
 
     public OverlayConfig(String fmt, List<String> defaultIncludes, List<String> defaultExcludes)
     {
@@ -275,13 +271,8 @@
     public boolean matchesArtifact(String gid, String aid, String cls)
     {
         return ((getGroupId() == null && gid == null) || (getGroupId() != null && getGroupId().equals(gid))) &&
-<<<<<<< HEAD
-                   ((getArtifactId() == null && aid == null) || (getArtifactId() != null && getArtifactId().equals(aid))) &&
-                   ((getClassifier() == null) || (getClassifier().equals(cls)));
-=======
             ((getArtifactId() == null && aid == null) || (getArtifactId() != null && getArtifactId().equals(aid))) &&
             ((getClassifier() == null) || (getClassifier().equals(cls)));
->>>>>>> 7b941098
     }
 
     /**
@@ -294,11 +285,7 @@
     public boolean matchesArtifact(String gid, String aid)
     {
         return ((getGroupId() == null && gid == null) || (getGroupId() != null && getGroupId().equals(gid))) &&
-<<<<<<< HEAD
-                   ((getArtifactId() == null && aid == null) || (getArtifactId() != null && getArtifactId().equals(aid)));
-=======
             ((getArtifactId() == null && aid == null) || (getArtifactId() != null && getArtifactId().equals(aid)));
->>>>>>> 7b941098
     }
 
     @Override
