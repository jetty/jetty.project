//
//  ========================================================================
//  Copyright (c) 1995-2019 Mort Bay Consulting Pty. Ltd.
//  ------------------------------------------------------------------------
//  All rights reserved. This program and the accompanying materials
//  are made available under the terms of the Eclipse Public License v1.0
//  and Apache License v2.0 which accompanies this distribution.
//
//      The Eclipse Public License is available at
//      http://www.eclipse.org/legal/epl-v10.html
//
//      The Apache License v2.0 is available at
//      http://www.opensource.org/licenses/apache2.0.php
//
//  You may elect to redistribute this code under either of these licenses.
//  ========================================================================
//

package org.eclipse.jetty.osgi.boot.utils;

import org.eclipse.jetty.util.log.Log;
import org.eclipse.jetty.util.log.Logger;

/**
 * BundleFileLocatorHelperFactory
 *
 * Obtain a helper for locating files based on the bundle.
 */
public class BundleFileLocatorHelperFactory
{
    private static final Logger LOG = Log.getLogger(BundleFileLocatorHelperFactory.class);

    private static BundleFileLocatorHelperFactory _instance = new BundleFileLocatorHelperFactory();

<<<<<<< HEAD
    private BundleFileLocatorHelperFactory() {}
=======
    private BundleFileLocatorHelperFactory()
    {
    }
>>>>>>> 7b941098

    public static BundleFileLocatorHelperFactory getFactory()
    {
        return _instance;
    }

    public BundleFileLocatorHelper getHelper()
    {
        BundleFileLocatorHelper helper = BundleFileLocatorHelper.DEFAULT;
        try
        {
            //see if a fragment has supplied an alternative
            helper = (BundleFileLocatorHelper)Class.forName(BundleFileLocatorHelper.CLASS_NAME)
                .getDeclaredConstructor().newInstance();
        }
        catch (Throwable t)
        {
            LOG.ignore(t);
        }
        return helper;
    }
}<|MERGE_RESOLUTION|>--- conflicted
+++ resolved
@@ -32,13 +32,9 @@
 
     private static BundleFileLocatorHelperFactory _instance = new BundleFileLocatorHelperFactory();
 
-<<<<<<< HEAD
-    private BundleFileLocatorHelperFactory() {}
-=======
     private BundleFileLocatorHelperFactory()
     {
     }
->>>>>>> 7b941098
 
     public static BundleFileLocatorHelperFactory getFactory()
     {
