--- conflicted
+++ resolved
@@ -17,7 +17,7 @@
     <pax.url.version>2.6.2</pax.url.version>
     <swissbox.version>1.8.3</swissbox.version>
     <tinybundles.version>3.0.0</tinybundles.version>
-    <spifly.version>1.3.5</spifly.version>
+    <spifly.version>1.3.6</spifly.version>
     <injection.bundle.version>1.2</injection.bundle.version>
     <maven.javadoc.skip>true</maven.javadoc.skip>
   </properties>
@@ -247,11 +247,7 @@
     <dependency>
       <groupId>org.apache.aries.spifly</groupId>
       <artifactId>org.apache.aries.spifly.dynamic.bundle</artifactId>
-<<<<<<< HEAD
       <version>${spifly.version}</version>
-=======
-      <version>1.3.6</version>
->>>>>>> a6437020
       <scope>test</scope>
       <exclusions>
         <exclusion>
