//
//  ========================================================================
//  Copyright (c) 1995-2019 Mort Bay Consulting Pty. Ltd.
//  ------------------------------------------------------------------------
//  All rights reserved. This program and the accompanying materials
//  are made available under the terms of the Eclipse Public License v1.0
//  and Apache License v2.0 which accompanies this distribution.
//
//      The Eclipse Public License is available at
//      http://www.eclipse.org/legal/epl-v10.html
//
//      The Apache License v2.0 is available at
//      http://www.opensource.org/licenses/apache2.0.php
//
//  You may elect to redistribute this code under either of these licenses.
//  ========================================================================
//

package org.eclipse.jetty.overlays;

import java.io.File;
import java.io.IOException;
import java.net.InetAddress;
import java.net.URI;
import java.net.URL;
import java.net.URLClassLoader;
import java.net.UnknownHostException;
import java.util.ArrayList;
import java.util.Arrays;
import java.util.Enumeration;
import java.util.HashMap;
import java.util.HashSet;
import java.util.List;
import java.util.Locale;
import java.util.Map;
import java.util.Set;
import java.util.Timer;
import java.util.concurrent.ConcurrentHashMap;
import java.util.concurrent.atomic.AtomicBoolean;
import java.util.regex.Pattern;
import javax.servlet.ServletContextEvent;
import javax.servlet.ServletContextListener;

import org.eclipse.jetty.deploy.App;
import org.eclipse.jetty.deploy.AppProvider;
import org.eclipse.jetty.deploy.ConfigurationManager;
import org.eclipse.jetty.deploy.DeploymentManager;
import org.eclipse.jetty.jndi.java.javaRootURLContext;
import org.eclipse.jetty.jndi.local.localContextRoot;
import org.eclipse.jetty.server.ResourceCache;
import org.eclipse.jetty.server.Server;
import org.eclipse.jetty.server.handler.ContextHandler;
import org.eclipse.jetty.servlet.Holder;
import org.eclipse.jetty.servlet.ServletHandler;
import org.eclipse.jetty.util.IO;
import org.eclipse.jetty.util.Scanner;
import org.eclipse.jetty.util.component.AbstractLifeCycle;
import org.eclipse.jetty.util.log.Logger;
import org.eclipse.jetty.util.resource.JarResource;
import org.eclipse.jetty.util.resource.Resource;
import org.eclipse.jetty.util.resource.ResourceCollection;
import org.eclipse.jetty.webapp.JettyWebXmlConfiguration;
import org.eclipse.jetty.webapp.WebAppClassLoader;
import org.eclipse.jetty.webapp.WebAppContext;
import org.eclipse.jetty.xml.XmlConfiguration;
import org.xml.sax.SAXException;

/**
 * Overlayed AppProvider
 * <p>
 * This {@link AppProvider} implementation can deploy either {@link WebAppContext}s or plain
 * {@link ContextHandler}s that are assembled from a series of overlays:
 * <dl>
 * <dt>webapp</dt><dd>The webapp overlay is a WAR file or docroot directory. The intent is that
 * the WAR should be deployed to this AppProvider unchanged from how it was delivered.  All configuration
 * and extension should be able to be done in an overlay.</dd>
 * <dt>template</dt><dd>A template overlay is applied to a WAR file to configure it for all instances of
 * the webapp to be deployed in the server(s)</dd>
 * <dt>node</dt><dd>A node overlay is applied to a template to configure it all instances of the template
 * with node specific information (eg IP address, DB servers etc.).</dd>
 * <dt>instance</dt><dd>An instance overlay is applied to a node and/or template to configure it
 * for a specific instance of the template (eg per tenant configuration).</dd>
 * </dl>
 * <p>
 * Each overlays may provide the following files and subdirectories:<dl>
 * <dt>WEB-INF/lib-overlay</dt>
 * <dd>The lib-overlay directory can contain jars that are applied to a {@link URLClassLoader} that is
 * available before any overlay.xml files are executed, so that classes from these jars may be used by the
 * overlay.xml.</dd>
 *
 * <dt>WEB-INF/overlay.xml</dt>
 * <dd>This {@link XmlConfiguration} formatted file must exist in the WEB-INF directory of an overlay and is
 * used to configure a {@link ContextHandler} or {@link WebAppContext}.  The overlay.xml from the template
 * overlay can be used to instantiate the ContextHandler instance, so a derived class maybe used.</dd>
 *
 * <dt>WEB-INF/template.xml</dt>
 * <dd>This {@link XmlConfiguration} formatted file if it exists in a template or node overlay, is applied to a shared instance of {@link TemplateContext}.
 * Any ID's created in a template are available as ID's in overlay.xml for an instance.</dd>
 *
 * <dt>WEB-INF/webdefault.xml</dt>
 * <dd>If present in an overlay, then the most specific version is passed to
 * {@link WebAppContext#setDefaultsDescriptor(String)}. Typically this is set in the template overlay.</dd>
 *
 * <dt>WEB-INF/web-overlay.xml</dt>
 * <dd>The web-overlay.xml file of an overlay is applied to a web application as
 * with {@link WebAppContext#addOverrideDescriptor(String)}. This allows incremental changes to web.xml without
 * totally replacing it (see webapp). Typically this is used to set init parameters.</dd>
 *
 * <dt>.</dt>
 * <dd>This root directory contains static content that overlays the static content of the webapp
 * or earlier overlays. Using this directory, files like index.html or logo.png can be added or replaced. It can
 * also be used to replace files within WEB-INF including web.xml classes and libs.</dd>
 * </dl>
 * <p>
 * Any init parameters set on the context, filters or servlets may have parameterized values, with the parameters
 * including:
 * <dl>
 * <dt>${overlays.dir}</dt>
 * <dd>the root overlay scan directory as a canonical file name.</dd>
 * <dt>${overlay.webapp}</dt>
 * <dd>the webapp name, same as {@link Webapp#getName()}.</dd>
 * <dt>${overlay.template}</dt>
 * <dd>the  template name, as {@link Template#getName()}.</dd>
 * <dt>${overlay.template.name}</dt>
 * <dd>the  template classifier, as {@link Template#getTemplateName()}.</dd>
 * <dt>${overlay.template.classifier}</dt>
 * <dd>the  template classifier, as {@link Template#getClassifier()()}.</dd>
 * <dt>${overlay.node}</dt>
 * <dd>the node name, as {@link Node#getName()}.</dd>
 * <dt>${overlay.instance}</dt>
 * <dd>the instance name, {@link Instance#getName()}.</dd>
 * <dt>${overlay.instance.classifier}</dt>
 * <dd>the instance name, {@link Instance#getClassifier()()}.</dd>
 * <dt>${*}</dt>
 * <dd>Any properties obtained via {@link #getConfigurationManager()}.{@link ConfigurationManager#getProperties()}</dd>
 * <dd></dd>
 * </dl>
 * <p>
 * The OverlayedAppProvider will scan the "webapps", "templates", "nodes" and "instances" subdirectories of
 * the directory configured with {@link #setScanDir(File)}. New webapps and overlays and modified files within
 * the overlays will trigger hot deployment, redeployment or undeployment.   The scan for modified files is
 * restricted to only top level files (eg overlay.xml) and the files matching WEB-INF/*.xml WEB-INF/lib/*
 * and WEB-INF/classes/*.  The webapps/overlays may be directory structures or war/jar archives.
 * <p>
 * The filenames of the templates and instances are used to match them together and with a webapplication.
 * A webapp may be named anyway, but it is good practise to include a version number (eg webapps/foo-1.2.3.war
 * or webapps/foo-1.2.3/).   A template for that webapplication must have a name that includes the template name
 * and the war name separated by '=' (eg templates/myFoo=foo-1.2.3.jar or  templates/myFoo=foo-1.2.3/).
 * An instance overlay is named with the template name and an arbitrary instance name separated by '='
 * (eg instances/myFoo=instance1.jar instances/myFoo=instance2/ etc.).
 * <p>
 * If a template name does not include a webapp name, then the template is created as a ContextHandler
 * instead of a WebAppContext (with the exact type being determined by overlay.xml).
 */
public class OverlayedAppProvider extends AbstractLifeCycle implements AppProvider
{
    private static final Logger __log = org.eclipse.jetty.util.log.Log.getLogger("OverlayedAppProvider");
    /**
     * Property set for overlay.xml and template.xml files that gives the root overlay scan directory as a canonical file name.
     */
    public static final String OVERLAYS_DIR = "overlays.dir";
    /**
     * Property set for overlay.xml and template.xml files that gives the current webapp name, as {@link Webapp#getName()}.
     */
    public static final String OVERLAY_WEBAPP = "overlay.webapp";
    /**
     * Property set for overlay.xml and template.xml files that gives the current template full name, as {@link Template#getName()}.
     */
    public static final String OVERLAY_TEMPLATE = "overlay.template";
    /**
     * Property set for overlay.xml and template.xml files that gives the current template name, as {@link Template#getTemplateName()}.
     */
    public static final String OVERLAY_TEMPLATE_NAME = "overlay.template.name";
    /**
     * Property set for overlay.xml and template.xml files that gives the current template classifier, as {@link Template#getClassifier()}.
     */
    public static final String OVERLAY_TEMPLATE_CLASSIFIER = "overlay.template.classifier";
    /**
     * Property set for overlay.xml and template.xml files that gives the current node name, as {@link Node#getName()}.
     */
    public static final String OVERLAY_NODE = "overlay.node";
    /**
     * Property set for overlay.xml and template.xml files that gives the current instance name, {@link Instance#getName()}.
     */
    public static final String OVERLAY_INSTANCE = "overlay.instance";
    /**
     * Property set for overlay.xml and template.xml files that gives the current instance clasifier, {@link Instance#getClassifier()}.
     */
    public static final String OVERLAY_INSTANCE_CLASSIFIER = "overlay.instance.classifier";

    public static final String WEBAPPS = "webapps";
    public static final String TEMPLATES = "templates";
    public static final String NODES = "nodes";
    public static final String INSTANCES = "instances";

    public static final String LIB = "WEB-INF/lib-overlay";
    public static final String WEBAPP = ".";
    public static final String OVERLAY_XML = "WEB-INF/overlay.xml";
    public static final String TEMPLATE_XML = "WEB-INF/template.xml";
    public static final String WEB_DEFAULT_XML = "WEB-INF/web-default.xml";
    public static final String WEB_FRAGMENT_XML = "WEB-INF/web-overlay.xml";

    enum Monitor
    {
        WEBAPPS, TEMPLATES, NODES, INSTANCES
    }

    ;

    public static final List<Pattern> __scanPatterns = new ArrayList<Pattern>();

    static
    {
        List<String> regexes = new ArrayList<String>();

        for (String s : new String[]{
            ".war", ".jar", "/WEB-INF/syslib/[^/]*", "/WEB-INF/lib/[^/]*", "/WEB-INF/classes/[^/]*", "/WEB-INF/[^/]*\\.xml",
            })
        {
            regexes.add(WEBAPPS + "/[^/]*" + s);
            regexes.add(TEMPLATES + "/[^/]*" + s);
            regexes.add(NODES + "/[^/]*" + s);
            regexes.add(INSTANCES + "/[^/]*" + s);
        }

        for (String s : regexes)
        {
            __scanPatterns.add(Pattern.compile(s, Pattern.CASE_INSENSITIVE));
        }
    }

    ;

    private String _nodeName;
    private File _scanDir;
    private File _tmpDir;
    private String _scanDirURI;
    private long _loading;
    private Node _node;
    private final Map<String, Webapp> _webapps = new HashMap<String, Webapp>();
    private final Map<String, Template> _templates = new HashMap<String, Template>();
    private final Map<String, Instance> _instances = new HashMap<String, Instance>();
    private final Map<String, OverlayedApp> _deployed = new HashMap<String, OverlayedApp>();
    private final Map<String, TemplateContext> _shared = new HashMap<String, TemplateContext>();
    private boolean _copydir = false;
    private DeploymentManager _deploymentManager;
    private ConfigurationManager _configurationManager;
    private String _serverID = "Server";
    private final Set<Layer> _removedLayers = new HashSet<Layer>();
    private Timer _sessionScavenger = new Timer();

    private final Scanner _scanner = new Scanner();
    private final Scanner.BulkListener _listener = new Scanner.BulkListener()
    {
        public void filesChanged(List<String> filenames) throws Exception
        {
            __log.debug("Changed {}", filenames);

            Set<String> changes = new HashSet<String>();
            for (String filename : filenames)
            {

                File file = new File(filename);
                if (file.getName().startsWith(".") || file.getName().endsWith(".swp"))
                    continue;

                String relname = file.toURI().getPath().substring(_scanDirURI.length());

                File rel = new File(relname);

                String dir = null;
                String name = null;
                String parent = rel.getParent();
                while (parent != null)
                {
                    name = rel.getName();
                    dir = parent;
                    rel = rel.getParentFile();
                    parent = rel.getParent();
                }

                String uri = dir + "/" + name;

                for (Pattern p : __scanPatterns)
                {
                    if (p.matcher(relname).matches())
                    {
                        __log.debug("{} == {}", relname, p.pattern());
                        changes.add(uri);
                    }
                    else
                        __log.debug("{} != {}", relname, p.pattern());
                }
            }

            if (changes.size() > 0)
                OverlayedAppProvider.this.updateLayers(changes);
        }
    };

    public OverlayedAppProvider()
    {
        try
        {
            _nodeName = InetAddress.getLocalHost().getHostName();
        }
        catch (UnknownHostException e)
        {
            __log.debug(e);
            _nodeName = "unknown";
        }
    }

    public void setDeploymentManager(DeploymentManager deploymentManager)
    {
        _deploymentManager = deploymentManager;
    }

    public DeploymentManager getDeploymentManager()
    {
        return _deploymentManager;
    }

    public ConfigurationManager getConfigurationManager()
    {
        return _configurationManager;
    }

    /**
     * Set the configurationManager.
     *
     * @param configurationManager the configurationManager to set
     */
    public void setConfigurationManager(ConfigurationManager configurationManager)
    {
        _configurationManager = configurationManager;
    }

    /**
     * @return The name in {@link XmlConfiguration#getIdMap()} of the {@link Server} instance. Default "Server".
     */
    public String getServerID()
    {
        return _serverID;
    }

    /**
     * @param serverID The name in {@link XmlConfiguration#getIdMap()} of the {@link Server} instance.
     */
    public void setServerID(String serverID)
    {
        _serverID = serverID;
    }

    /**
     * Create Context Handler.
     * <p>
     * Callback from the deployment manager to create a context handler instance.
     *
     * @see org.eclipse.jetty.deploy.AppProvider#createContextHandler(org.eclipse.jetty.deploy.App)
     */
    public synchronized ContextHandler createContextHandler(App app) throws Exception
    {
        final OverlayedApp overlayed = (OverlayedApp)app;
        final String origin = overlayed.getOriginId();
        final Instance instance = overlayed.getInstance();
        final Template template = instance.getTemplate();
        final Webapp webapp = template.getWebapp();
        final Node node = _node;

        // remember the original loader
        ClassLoader orig_loader = Thread.currentThread().getContextClassLoader();
        try
        {
            // Look for existing shared resources
            String key = (node == null ? "" : node.getLoadedKey()) + template.getLoadedKey() + (webapp == null ? "" : webapp.getLoadedKey());
            instance.setSharedKey(key);

            TemplateContext shared = _shared.get(key);
            // Create shared resourced
            if (shared == null)
                shared = createTemplateContext(key, webapp, template, node, orig_loader);

            // Build the instance lib loader
            ClassLoader shared_loader = shared.getWebappLoader() != null ? shared.getWebappLoader() : (shared.getLibLoader() != null ? shared.getLibLoader() : orig_loader);
            ClassLoader loader = shared_loader;
            Resource instance_lib = instance.getResource(LIB);
            if (instance_lib.exists())
            {
                List<URL> libs = new ArrayList<URL>();
                for (String jar : instance_lib.list())
                {
                    if (!jar.toLowerCase(Locale.ENGLISH).endsWith(".jar"))
                        continue;
                    libs.add(instance_lib.addPath(jar).getURL());
                }

                __log.debug("{}: libs={}", origin, libs);
                loader = URLClassLoader.newInstance(libs.toArray(new URL[]{}), loader);
            }

            // set the thread loader
            Thread.currentThread().setContextClassLoader(loader);

            // Create properties to be shared by overlay.xmls
            Map<String, Object> idMap = new HashMap<String, Object>();
            idMap.putAll(shared.getIdMap());
            idMap.put(_serverID, getDeploymentManager().getServer());

            // Create the instance context for the template
            ContextHandler context = null;

            Resource template_context_xml = template.getResource(OVERLAY_XML);
            if (template_context_xml.exists())
            {
                __log.debug("{}: overlay.xml={}", origin, template_context_xml);
                XmlConfiguration xmlc = newXmlConfiguration(template_context_xml.getURL(), idMap, template, instance);
                context = (ContextHandler)xmlc.configure();
                idMap = xmlc.getIdMap();
            }
            else if (webapp == null)
                // If there is no webapp, this is a plain context
                context = new ContextHandler();
            else
                // It is a webapp context
                context = new WebAppContext();

            // Set the resource base
            final Resource instance_webapp = instance.getResource(WEBAPP);
            if (instance_webapp.exists())
            {
                context.setBaseResource(new ResourceCollection(instance_webapp, shared.getBaseResource()));

                // Create the resource cache
                ResourceCache cache = new ResourceCache(shared.getResourceCache(), instance_webapp, context.getMimeTypes(), false, false);
                context.setAttribute(ResourceCache.class.getCanonicalName(), cache);
            }
            else
            {
                context.setBaseResource(shared.getBaseResource());
                context.setAttribute(ResourceCache.class.getCanonicalName(), shared.getResourceCache());
            }
            __log.debug("{}: baseResource={}", origin, context.getResourceBase());

            // Set the shared session scavenger timer
            context.setAttribute("org.eclipse.jetty.server.session.timer", _sessionScavenger);

            // Apply any node or instance overlay.xml
            for (Resource context_xml : getLayeredResources(OVERLAY_XML, node, instance))
            {
                __log.debug("{}: overlay.xml={}", origin, context_xml);
                XmlConfiguration xmlc = newXmlConfiguration(context_xml.getURL(), idMap, template, instance);
                xmlc.getIdMap().put("Cache", context.getAttribute(ResourceCache.class.getCanonicalName()));
                xmlc.configure(context);
                idMap = xmlc.getIdMap();
            }

            // Is it a webapp?
            if (context instanceof WebAppContext)
            {
                final WebAppContext webappcontext = (WebAppContext)context;

                if (Arrays.asList(((WebAppContext)context).getServerClasses()).toString().equals(Arrays.asList(WebAppContext.__dftServerClasses).toString()))
                {
                    __log.debug("clear server classes");
                    webappcontext.setServerClasses(null);
                }

                // set classloader
                webappcontext.setCopyWebDir(false);
                webappcontext.setCopyWebInf(false);
                webappcontext.setExtractWAR(false);

                if (instance_webapp.exists())
                {
                    final Resource classes = instance_webapp.addPath("WEB-INF/classes");
                    final Resource lib = instance_webapp.addPath("WEB-INF/lib");

                    if (classes.exists() || lib.exists())
                    {
                        final AtomicBoolean locked = new AtomicBoolean(false);

                        WebAppClassLoader webapp_loader = new WebAppClassLoader(loader, webappcontext)
                        {
                            @Override
                            public void addClassPath(Resource resource) throws IOException
                            {
                                if (!locked.get())
                                    super.addClassPath(resource);
                            }

                            @Override
                            public void addClassPath(String classPath) throws IOException
                            {
                                if (!locked.get())
                                    super.addClassPath(classPath);
                            }

                            @Override
                            public void addJars(Resource lib)
                            {
                                if (!locked.get())
                                    super.addJars(lib);
                            }
                        };

                        if (classes.exists())
                            webapp_loader.addClassPath(classes);
                        if (lib.exists())
                            webapp_loader.addJars(lib);
                        locked.set(true);

                        loader = webapp_loader;
                    }
                }

                // Make sure loader is unique for JNDI
                if (loader == shared_loader)
                    loader = new URLClassLoader(new URL[]{}, shared_loader);

                // add default descriptor
                List<Resource> webdefaults = getLayeredResources(WEB_DEFAULT_XML, instance, node, template);
                if (webdefaults.size() > 0)
                {
                    Resource webdefault = webdefaults.get(0);
                    __log.debug("{}: defaultweb={}", origin, webdefault);
                    webappcontext.setDefaultsDescriptor(webdefault.toString());
                }

                // add overlay descriptors
                for (Resource override : getLayeredResources(WEB_FRAGMENT_XML, template, node, instance))
                {
                    __log.debug("{}: web override={}", origin, override);
                    webappcontext.addOverrideDescriptor(override.toString());
                }
            }

            context.setClassLoader(loader);

            __log.debug("{}: baseResource={}", origin, context.getBaseResource());

            Resource jetty_web_xml = context.getResource("/WEB-INF/" + JettyWebXmlConfiguration.JETTY_WEB_XML);
            if (jetty_web_xml != null && jetty_web_xml.exists())
                context.setAttribute(JettyWebXmlConfiguration.XML_CONFIGURATION, newXmlConfiguration(jetty_web_xml.getURL(), idMap, template, instance));

            // Add listener to expand parameters from descriptors before other listeners execute
            Map<String, String> params = new HashMap<String, String>();
            populateParameters(params, template, instance);
            context.addEventListener(new ParameterExpander(params, context));

            System.err.println("created:\n" + context.dump());

            return context;
        }
        finally
        {
            Thread.currentThread().setContextClassLoader(orig_loader);
        }
    }

    private XmlConfiguration newXmlConfiguration(URL url, Map<String, Object> idMap, Template template, Instance instance) throws SAXException, IOException
    {
        XmlConfiguration xmlc = new XmlConfiguration(url);
        populateParameters(xmlc.getProperties(), template, instance);
        xmlc.getIdMap().putAll(idMap);

        return xmlc;
    }

    private void populateParameters(Map<String, String> params, Template template, Instance instance)
    {
        try
        {
            params.put(OVERLAYS_DIR, _scanDir.getCanonicalPath());
            if (template != null)
            {
                params.put(OVERLAY_TEMPLATE, template.getName());
                params.put(OVERLAY_TEMPLATE_NAME, template.getTemplateName());
                params.put(OVERLAY_TEMPLATE_CLASSIFIER, template.getClassifier());
                params.put(OVERLAY_WEBAPP, template.getWebapp() == null ? null : template.getWebapp().getName());
            }
            if (_node != null)
                params.put(OVERLAY_NODE, _node.getName());
            if (instance != null)
            {
                params.put(OVERLAY_INSTANCE, instance.getName());
                params.put(OVERLAY_INSTANCE_CLASSIFIER, instance.getClassifier());
            }
            if (getConfigurationManager() != null)
                params.putAll(getConfigurationManager().getProperties());
        }
        catch (Exception e)
        {
            throw new RuntimeException(e);
        }
    }

    private TemplateContext createTemplateContext(final String key, Webapp webapp, Template template, Node node, ClassLoader parent) throws Exception
    {
        __log.info("created {}", key);

        // look for libs
        // If we have libs directories, create classloader and make it available to
        // the XMLconfiguration
        List<URL> libs = new ArrayList<URL>();
        for (Resource lib : getLayeredResources(LIB, node, template))
        {
            for (String jar : lib.list())
            {
                if (!jar.toLowerCase(Locale.ENGLISH).endsWith(".jar"))
                    continue;
                libs.add(lib.addPath(jar).getURL());
            }
        }
        final ClassLoader libLoader;
        if (libs.size() > 0)
        {
            __log.debug("{}: libs={}", key, libs);
            libLoader = new URLClassLoader(libs.toArray(new URL[]{}), parent)
            {
<<<<<<< HEAD
                public String toString() {return "libLoader@" + Long.toHexString(hashCode()) + "-lib-" + key;}
=======
                public String toString()
                {
                    return "libLoader@" + Long.toHexString(hashCode()) + "-lib-" + key;
                }
>>>>>>> 7b941098
            };
        }
        else
            libLoader = parent;

        Thread.currentThread().setContextClassLoader(libLoader);

        // Make the shared resourceBase
        List<Resource> bases = new ArrayList<Resource>();
        for (Resource wa : getLayers(node, template))
        {
            bases.add(wa);
        }
        if (webapp != null)
            bases.add(webapp.getBaseResource());
        Resource baseResource = bases.size() == 1 ? bases.get(0) : new ResourceCollection(bases.toArray(new Resource[bases.size()]));
        __log.debug("{}: baseResource={}", key, baseResource);

        // Make the shared context
        TemplateContext shared = new TemplateContext(key, getDeploymentManager().getServer(), baseResource, libLoader);
        _shared.put(key, shared);

        // Create properties to be shared by overlay.xmls
        Map<String, Object> idMap = new HashMap<String, Object>();
        idMap.put(_serverID, getDeploymentManager().getServer());

        // Create the shared context for the template
        // This instance will never be start, but is used to capture the 
        // shared results of running the template and node overlay.xml files.
        // If there is a template overlay.xml, give it the chance to create the ContextHandler instance
        // otherwise create an instance ourselves
        for (Resource template_xml : getLayeredResources(TEMPLATE_XML, template, node))
        {
            __log.debug("{}: template.xml={}", key, template_xml);
            XmlConfiguration xmlc = newXmlConfiguration(template_xml.getURL(), idMap, template, null);
            xmlc.getIdMap().putAll(idMap);
            xmlc.configure(shared);
            idMap = xmlc.getIdMap();
        }

        shared.setIdMap(idMap);
        shared.start();

        return shared;
    }

    /**
     * @return The node name (defaults to hostname)
     */
    public String getNodeName()
    {
        return _nodeName;
    }

    /**
     * @param nodeName Set the node name
     */
    public void setNodeName(String nodeName)
    {
        _nodeName = nodeName;
    }

    /**
     * Get the scanDir.
     *
     * @return the scanDir
     */
    public File getScanDir()
    {
        return _scanDir;
    }

    /**
     * Set the scanDir.
     *
     * @param scanDir the scanDir to set
     */
    public void setScanDir(File scanDir)
    {
        _scanDir = scanDir;
    }

    /**
     * Set the temporary directory.
     *
     * @param tmpDir the directory for temporary files.  If null, then getScanDir()+"/tmp" is used if it exists, else the system default is used.
     */
    public void setTmpDir(File tmpDir)
    {
        _tmpDir = tmpDir;
    }

    /**
     * Get the temporary directory.
     * return the tmpDir.  If null, then getScanDir()+"/tmp" is used if it exists, else the system default is used.
     */
    public File getTmpDir()
    {
        return _tmpDir;
    }

    /**
     * @return The scan interval
     * @see org.eclipse.jetty.util.Scanner#getScanInterval()
     */
    public int getScanInterval()
    {
        return _scanner.getScanInterval();
    }

    /**
     * @param scanInterval The scan interval
     * @see org.eclipse.jetty.util.Scanner#setScanInterval(int)
     */
    public void setScanInterval(int scanInterval)
    {
        _scanner.setScanInterval(scanInterval);
    }

    /**
     * @see org.eclipse.jetty.util.Scanner#scan()
     */
    public void scan()
    {
        _scanner.scan();
    }

    /**
     * @see org.eclipse.jetty.util.component.AbstractLifeCycle#doStart()
     */
    @Override
    protected void doStart() throws Exception
    {
        __log.info("Node={} Scan=", _nodeName, _scanDir);
        if (_scanDir == null || !_scanDir.exists())
            throw new IllegalStateException("!scandir");

        _scanDirURI = _scanDir.toURI().getPath();
        _scanner.setScanDepth(6); // enough for templates/name/webapps/WEB-INF/lib/foo.jar
        List<File> dirs = Arrays.asList(new File[]
            {
                new File(_scanDir, WEBAPPS),
                new File(_scanDir, TEMPLATES),
                new File(_scanDir, NODES),
                new File(_scanDir, INSTANCES)
            });
        for (File file : dirs)
        {
            if (!file.exists() && !file.isDirectory())
                __log.warn("No directory: " + file.getAbsolutePath());
        }
        _scanner.setScanDirs(dirs);
        _scanner.addListener(_listener);
        _scanner.start();

        super.doStart();
    }

    /**
     * @see org.eclipse.jetty.util.component.AbstractLifeCycle#doStop()
     */
    @Override
    protected void doStop() throws Exception
    {
        _scanner.removeListener(_listener);
        _scanner.stop();

        if (_deploymentManager.isRunning())
        {
            for (App app : _deployed.values())
            {
                _deploymentManager.removeApp(app);
            }
        }
        _deployed.clear();

        for (Layer layer : _webapps.values())
        {
            layer.release();
        }
        _webapps.clear();
        for (Layer layer : _templates.values())
        {
            layer.release();
        }
        _templates.clear();
        if (_node != null)
            _node.release();
        for (Layer layer : _instances.values())
        {
            layer.release();
        }
        _instances.clear();

        super.doStop();
    }

    protected synchronized void updateLayers(Set<String> layerURIs)
    {
        _loading = System.currentTimeMillis();
        for (String ruri : layerURIs)
        {
            try
            {
                // Decompose the name
                File directory;
                File archive;
                File origin = new File(new URI(_scanDir.toURI() + ruri));
                String name = origin.getName();

                Monitor monitor = Monitor.valueOf(origin.getParentFile().getName().toUpperCase(Locale.ENGLISH));

                String ext = ".war";

                // check directory vs archive 
                if (origin.isDirectory() || !origin.exists() && !ruri.toLowerCase(Locale.ENGLISH).endsWith(ext))
                {
                    // directories have priority over archives
                    directory = origin;
                    archive = new File(directory.toString() + ext);
                }
                else
                {
                    // check extension name
                    if (!ruri.toLowerCase(Locale.ENGLISH).endsWith(ext))
                        continue;

                    name = name.substring(0, name.length() - 4);
                    archive = origin;
                    directory = new File(new URI(_scanDir.toURI() + ruri.substring(0, ruri.length() - 4)));

                    // Look to see if directory exists
                    if (directory.exists())
                    {
                        __log.info("Directory exists, ignoring change to {}", ruri);
                        continue;
                    }
                }

                Layer layer = null;

                switch (monitor)
                {
                    case WEBAPPS:
                        if (origin.exists())
                            layer = loadWebapp(name, origin);
                        else
                        {
                            removeWebapp(name);
                            if (origin == directory && archive.exists())
                                layer = loadWebapp(name, archive);
                        }

                        break;

                    case TEMPLATES:
                        if (origin.exists())
                            layer = loadTemplate(name, origin);
                        else
                        {
                            removeTemplate(name);
                            if (origin == directory && archive.exists())
                                layer = loadTemplate(name, archive);
                        }
                        break;

                    case NODES:
                        if (name.equalsIgnoreCase(_nodeName))
                        {
                            if (origin.exists())
                                layer = loadNode(origin);
                            else
                            {
                                removeNode();
                                if (origin == directory && archive.exists())
                                    layer = loadNode(archive);
                            }
                        }
                        break;

                    case INSTANCES:
                        if (origin.exists())
                            layer = loadInstance(name, origin);
                        else
                        {
                            removeInstance(name);
                            if (origin == directory && archive.exists())
                                layer = loadInstance(name, archive);
                        }
                        break;
                }

                if (layer != null)
                    __log.info("loaded {}", layer.getLoadedKey());
            }
            catch (Exception e)
            {
                __log.warn(e);
            }
        }

        redeploy();

        // Release removed layers
        for (Layer layer : _removedLayers)
        {
            if (layer != null)
            {
                __log.info("unload {}", layer.getLoadedKey());
                layer.release();
            }
        }
        _removedLayers.clear();

        if (__log.isDebugEnabled())
        {
            System.err.println("updated:");
            System.err.println("java:" + javaRootURLContext.getRoot().dump());
            System.err.println("local:" + localContextRoot.getRoot().dump());
            if (getDeploymentManager() != null && getDeploymentManager().getServer() != null)
                System.err.println(getDeploymentManager().getServer().dump());
        }
    }

    protected File tmpdir(String name, String suffix) throws IOException
    {
        File dir = _tmpDir;
        if (dir == null || !dir.isDirectory() || !dir.canWrite())
        {
            dir = new File(_scanDir, "tmp");
            if (!dir.isDirectory() || !dir.canWrite())
                dir = null;
        }

        File tmp = File.createTempFile(name + "_", "." + suffix, dir);
        tmp = tmp.getCanonicalFile();
        if (tmp.exists())
            IO.delete(tmp);
        tmp.mkdir();
        tmp.deleteOnExit();
        return tmp;
    }

    /**
     * Walks the defined webapps, templates, nodes and instances to
     * determine what should be deployed, then adjust reality to match.
     */
    protected void redeploy()
    {
        Map<String, Template> templates = new ConcurrentHashMap<String, Template>();

        // Check for duplicate templates
        for (Template template : _templates.values())
        {
            Template other = templates.get(template.getTemplateName());
            if (other != null)
            {
                __log.warn("Multiple Templates: {} & {}", template.getName(), other.getName());
                if (other.getName().compareToIgnoreCase(template.getName()) <= 0)
                    continue;
            }
            templates.put(template.getTemplateName(), template);
        }

        // Match webapps to templates
        for (Template template : templates.values())
        {
            String webappname = template.getClassifier();

            if (webappname == null)
                continue;

            Webapp webapp = _webapps.get(webappname);

            if (webapp == null)
            {
                __log.warn("No webapp found for template: {}", template.getName());
                templates.remove(template.getTemplateName());
            }
            else
            {
                template.setWebapp(webapp);
            }
        }

        // Match instance to templates and check if what needs to be deployed or undeployed.
        Set<String> deployed = new HashSet<String>();
        List<Instance> deploy = new ArrayList<Instance>();

        for (Instance instance : _instances.values())
        {
            Template template = templates.get(instance.getTemplateName());
            instance.setTemplate(template);
            if (template != null)
            {
                String key = instance.getInstanceKey();
                App app = _deployed.get(key);
                if (app == null)
                    deploy.add(instance);
                else
                    deployed.add(key);
            }
        }

        // Look for deployed apps that need to be undeployed
        List<String> undeploy = new ArrayList<String>();
        for (String key : _deployed.keySet())
        {
            if (!deployed.contains(key))
                undeploy.add(key);
        }

        // Do the undeploys
        for (String key : undeploy)
        {
            App app = _deployed.remove(key);
            if (app != null)
            {
                __log.info("Undeploy {}", key);
                _deploymentManager.removeApp(app);
            }
        }

        // ready the deploys
        for (Instance instance : deploy)
        {
            String key = instance.getInstanceKey();
            OverlayedApp app = new OverlayedApp(_deploymentManager, this, key, instance);
            _deployed.put(key, app);
        }

        // Remove unused Shared stuff
        Set<String> sharedKeys = new HashSet<String>(_shared.keySet());
        for (OverlayedApp app : _deployed.values())
        {
            Instance instance = app.getInstance();
            sharedKeys.remove(instance.getSharedKey());
        }
        for (String sharedKey : sharedKeys)
        {
            __log.debug("Remove " + sharedKey);
            TemplateContext shared = _shared.remove(sharedKey);
            if (shared != null)
            {
                try
                {
                    shared.stop();
                }
                catch (Exception e)
                {
                    __log.warn(e);
                }
                shared.destroy();
            }
        }

        // Do the deploys
        for (Instance instance : deploy)
        {
            String key = instance.getInstanceKey();
            OverlayedApp app = _deployed.get(key);
            __log.info("Deploy {}", key);
            _deploymentManager.addApp(app);
        }
    }

    protected void removeInstance(String name)
    {
        _removedLayers.add(_instances.remove(name));
    }

    protected Instance loadInstance(String name, File origin)
        throws IOException
    {
        Instance instance = new Instance(name, origin);
        _removedLayers.add(_instances.put(name, instance));
        return instance;
    }

    protected void removeNode()
    {
        if (_node != null)
            _removedLayers.add(_node);
        _node = null;
    }

    protected Node loadNode(File origin)
        throws IOException
    {
        if (_node != null)
            _removedLayers.add(_node);
        _node = new Node(_nodeName, origin);
        return _node;
    }

    protected void removeTemplate(String name)
    {
        _removedLayers.add(_templates.remove(name));
    }

    protected Template loadTemplate(String name, File origin)
        throws IOException
    {
        Template template = new Template(name, origin);
        _removedLayers.add(_templates.put(name, template));
        return template;
    }

    protected void removeWebapp(String name)
    {
        _removedLayers.add(_webapps.remove(name));
    }

    protected Webapp loadWebapp(String name, File origin)
        throws IOException
    {
        Webapp webapp = new Webapp(name, origin);
        _removedLayers.add(_webapps.put(name, webapp));
        return webapp;
    }

    private static List<Resource> getLayers(Layer... layers)
    {
        List<Resource> resources = new ArrayList<Resource>();
        for (Layer layer : layers)
        {
            if (layer == null)
                continue;
            Resource resource = layer.getBaseResource();
            if (resource.exists())
                resources.add(resource);
        }
        return resources;
    }

    private static List<Resource> getLayeredResources(String path, Layer... layers)
    {
        List<Resource> resources = new ArrayList<Resource>();
        for (Layer layer : layers)
        {
            if (layer == null)
                continue;
            Resource resource = layer.getResource(path);
            if (resource.exists())
                resources.add(resource);
        }
        return resources;
    }

    class Layer
    {
        private final String _name;
        private final File _origin;
        private final long _loaded = _loading;
        private final Resource _resourceBase;
        private final boolean _resourceBaseIsCopy;

        public Layer(String name, File origin)
            throws IOException
        {
            super();
            _name = name;
            _origin = origin;

            Resource resource = Resource.newResource(origin.toURI());

            if (resource.isDirectory())
            {
                if (_copydir)
                {
                    File tmp = tmpdir(name, "extract");
                    __log.info("Extract {} to {}", origin, tmp);
                    IO.copyDir(origin, tmp);
                    _resourceBase = Resource.newResource(tmp.toURI());
                    _resourceBaseIsCopy = true;
                }
                else
                {
                    _resourceBase = resource;
                    _resourceBaseIsCopy = false;
                }
            }
            else
            {
                Resource jar = JarResource.newJarResource(resource);
                File tmp = tmpdir(name, "extract");
                __log.info("Extract {} to {}", jar, tmp);
                jar.copyTo(tmp);
                _resourceBase = Resource.newResource(tmp.toURI());
                _resourceBaseIsCopy = true;
            }
        }

        public String getName()
        {
            return _name;
        }

        public File getOrigin()
        {
            return _origin;
        }

        public long getLoaded()
        {
            return _loaded;
        }

        public Resource getBaseResource()
        {
            return _resourceBase;
        }

        public Resource getResource(String path)
        {
            try
            {
                return getBaseResource().addPath(path);
            }
            catch (Exception e)
            {
                __log.warn(e);
            }
            return null;
        }

        public String getLoadedKey()
        {
            return _name + "@" + _loaded;
        }

        public void release()
        {
            if (_resourceBaseIsCopy)
            {
                try
                {
                    File file = _resourceBase.getFile();
                    if (file != null)
                        IO.delete(file);
                }
                catch (Exception e)
                {
                    __log.warn(e);
                }
            }
        }

        public String toString()
        {
            return getLoadedKey();
        }
    }

    class Webapp extends Layer
    {
        public Webapp(String name, File origin) throws IOException
        {
            super(name, origin);
        }
    }

    class Overlay extends Layer
    {
        public Overlay(String name, File origin) throws IOException
        {
            super(name, origin);
        }

        public Resource getContext()
        {
            return getResource(OVERLAY_XML);
        }
    }

    class Node extends Overlay
    {
        public Node(String name, File origin) throws IOException
        {
            super(name, origin);
        }
    }

    class ClassifiedOverlay extends Overlay
    {
        private final String _templateName;
        private final String _classifier;

        public ClassifiedOverlay(String name, File origin) throws IOException
        {
            super(name, origin);

            int l = 1;
            int e = name.indexOf('=');
            if (e < 0)
            {
                l = 2;
                e = name.indexOf("--");
            }
            _templateName = e >= 0 ? name.substring(0, e) : name;
            _classifier = e >= 0 ? name.substring(e + l) : null;
        }

        public String getTemplateName()
        {
            return _templateName;
        }

        public String getClassifier()
        {
            return _classifier;
        }
    }

    class Template extends ClassifiedOverlay
    {
        private Webapp _webapp;

        public Webapp getWebapp()
        {
            return _webapp;
        }

        public void setWebapp(Webapp webapp)
        {
            _webapp = webapp;
        }

        public Template(String name, File origin) throws IOException
        {
            super(name, origin);
        }
    }

    class Instance extends ClassifiedOverlay
    {
        Template _template;
        String _sharedKey;

        public Instance(String name, File origin) throws IOException
        {
            super(name, origin);
            if (getClassifier() == null)
                throw new IllegalArgumentException("Instance without '=':" + name);
        }

        public void setSharedKey(String key)
        {
            _sharedKey = key;
        }

        public String getSharedKey()
        {
            return _sharedKey;
        }

        public void setTemplate(Template template)
        {
            _template = template;
        }

        public Template getTemplate()
        {
            return _template;
        }

        public String getInstanceKey()
        {
            return
                (_template.getWebapp() == null ? "" : _template.getWebapp().getLoadedKey()) + "|" +
                    _template.getLoadedKey() + "|" +
                    (_node == null ? "" : _node.getLoadedKey()) + "|" +
                    getLoadedKey();
        }
    }

    static class OverlayedApp extends App
    {
        final Instance _instance;

        public OverlayedApp(DeploymentManager manager, AppProvider provider, String originId, Instance instance)
        {
            super(manager, provider, originId);
            _instance = instance;
        }

        public Instance getInstance()
        {
            return _instance;
        }
    }

    private final class ParameterExpander implements ServletContextListener
    {
        private final Map<String, String> _params;
        private final ContextHandler _ctx;

        private ParameterExpander(Map<String, String> params, ContextHandler ctx)
        {
            _params = params;
            _ctx = ctx;
        }

        public void contextInitialized(ServletContextEvent sce)
        {
            Enumeration<String> e = _ctx.getInitParameterNames();
            while (e.hasMoreElements())
            {
                String name = e.nextElement();
                _ctx.setInitParameter(name, expandParameter(_ctx.getInitParameter(name)));
            }

            ServletHandler servletHandler = _ctx.getChildHandlerByClass(ServletHandler.class);
            if (servletHandler != null)
            {
                List<Holder<?>> holders = new ArrayList<Holder<?>>();
                if (servletHandler.getFilters() != null)
                    holders.addAll(Arrays.asList(servletHandler.getFilters()));
                if (servletHandler.getHandler() != null)
                    holders.addAll(Arrays.asList(servletHandler.getServlets()));
                for (Holder<?> holder : holders)
                {
                    e = holder.getInitParameterNames();
                    while (e.hasMoreElements())
                    {
                        String name = e.nextElement();
                        holder.setInitParameter(name, expandParameter(holder.getInitParameter(name)));
                    }
                }
            }
        }

        private String expandParameter(String value)
        {
            int i = 0;
            while (true)
            {
                int open = value.indexOf("${", i);
                if (open < 0)
                    return value;
                int close = value.indexOf("}", open);
                if (close < 0)
                    return value;

                String param = value.substring(open + 2, close);
                if (_params.containsKey(param))
                {
                    String tmp = value.substring(0, open) + _params.get(param);
                    i = tmp.length();
                    value = tmp + value.substring(close + 1);
                }
                else
                    i = close + 1;
            }
        }

        public void contextDestroyed(ServletContextEvent sce)
        {
        }
    }
}<|MERGE_RESOLUTION|>--- conflicted
+++ resolved
@@ -618,14 +618,10 @@
             __log.debug("{}: libs={}", key, libs);
             libLoader = new URLClassLoader(libs.toArray(new URL[]{}), parent)
             {
-<<<<<<< HEAD
-                public String toString() {return "libLoader@" + Long.toHexString(hashCode()) + "-lib-" + key;}
-=======
                 public String toString()
                 {
                     return "libLoader@" + Long.toHexString(hashCode()) + "-lib-" + key;
                 }
->>>>>>> 7b941098
             };
         }
         else
