--- conflicted
+++ resolved
@@ -22,11 +22,7 @@
 import java.lang.reflect.Member;
 import java.lang.reflect.Method;
 import java.util.Locale;
-<<<<<<< HEAD
 import java.util.Objects;
-
-=======
->>>>>>> 0781e0af
 import javax.naming.InitialContext;
 import javax.naming.NamingException;
 
@@ -52,12 +48,7 @@
     private final Class<?> _paramClass;
     private final Class<?> _resourceClass;
 
-<<<<<<< HEAD
-
-    public Injection (Class<?> clazz, Field field, Class<?> resourceType, String jndiName, String mappingName)
-=======
-    public Injection()
->>>>>>> 0781e0af
+    public Injection(Class<?> clazz, Field field, Class<?> resourceType, String jndiName, String mappingName)
     {
         _targetClass = Objects.requireNonNull(clazz);
         _target = Objects.requireNonNull(field);
@@ -66,8 +57,8 @@
         _jndiName = jndiName;
         _mappingName = mappingName;
     }
-    
-    public Injection (Class<?> clazz, Method method, Class<?> arg, Class<?> resourceType, String jndiName, String mappingName)
+
+    public Injection(Class<?> clazz, Method method, Class<?> arg, Class<?> resourceType, String jndiName, String mappingName)
     {
         _targetClass = Objects.requireNonNull(clazz);
         _target = Objects.requireNonNull(method);
@@ -77,8 +68,7 @@
         _mappingName = mappingName;
     }
 
-<<<<<<< HEAD
-    public Injection (Class<?> clazz, String target, Class<?> resourceType, String jndiName, String mappingName)
+    public Injection(Class<?> clazz, String target, Class<?> resourceType, String jndiName, String mappingName)
     {
         _targetClass = Objects.requireNonNull(clazz);
         Objects.requireNonNull(target);
@@ -88,14 +78,14 @@
 
         Member tmpTarget = null;
         Class<?> tmpParamClass = null;
-        
+
         //first look for a javabeans style setter matching the targetName
-        String setter = "set"+target.substring(0,1).toUpperCase(Locale.ENGLISH)+target.substring(1);
+        String setter = "set" + target.substring(0, 1).toUpperCase(Locale.ENGLISH) + target.substring(1);
         try
         {
             if (LOG.isDebugEnabled())
-                LOG.debug("Looking for method for setter: "+setter+" with arg {}", _resourceClass);
-            tmpTarget = IntrospectionUtil.findMethod(clazz, setter, new Class[] {_resourceClass}, true, false);
+                LOG.debug("Looking for method for setter: " + setter + " with arg {}", _resourceClass);
+            tmpTarget = IntrospectionUtil.findMethod(clazz, setter, new Class[]{_resourceClass}, true, false);
             tmpParamClass = _resourceClass;
         }
         catch (NoSuchMethodException me)
@@ -103,21 +93,19 @@
             //try as a field
             try
             {
-               tmpTarget = IntrospectionUtil.findField(clazz, target, resourceType, true, false);
-               tmpParamClass = null;
+                tmpTarget = IntrospectionUtil.findField(clazz, target, resourceType, true, false);
+                tmpParamClass = null;
             }
             catch (NoSuchFieldException fe)
             {
-                throw new IllegalArgumentException("No such field or method "+target+" on class "+_targetClass);
+                throw new IllegalArgumentException("No such field or method " + target + " on class " + _targetClass);
             }
         }
-        
+
         _target = tmpTarget;
         _paramClass = tmpParamClass;
     }
 
-=======
->>>>>>> 0781e0af
     /**
      * @return the _className
      */
@@ -153,37 +141,15 @@
     {
         return _jndiName;
     }
-<<<<<<< HEAD
-   
-=======
-
-    /**
-     * @param jndiName the jndiName to set
-     */
-    public void setJndiName(String jndiName)
-    {
-        this._jndiName = jndiName;
-    }
-
->>>>>>> 0781e0af
-    /**
+
+    /**
+    
      * @return the mappingName
      */
     public String getMappingName()
     {
         return _mappingName;
     }
-<<<<<<< HEAD
-=======
-
-    /**
-     * @param mappingName the mappingName to set
-     */
-    public void setMappingName(String mappingName)
-    {
-        this._mappingName = mappingName;
-    }
->>>>>>> 0781e0af
 
     /**
      * @return the target
@@ -192,53 +158,6 @@
     {
         return _target;
     }
-
-<<<<<<< HEAD
-=======
-    public void setTarget(Class<?> clazz, Field field, Class<?> resourceType)
-    {
-        _targetClass = clazz;
-        _target = field;
-        _resourceClass = resourceType;
-    }
-
-    public void setTarget(Class<?> clazz, Method method, Class<?> arg, Class<?> resourceType)
-    {
-        _targetClass = clazz;
-        _target = method;
-        _resourceClass = resourceType;
-        _paramClass = arg;
-    }
-
-    public void setTarget(Class<?> clazz, String target, Class<?> resourceType)
-    {
-        _targetClass = clazz;
-        _resourceClass = resourceType;
-
-        //first look for a javabeans style setter matching the targetName
-        String setter = "set" + target.substring(0, 1).toUpperCase(Locale.ENGLISH) + target.substring(1);
-        try
-        {
-            LOG.debug("Looking for method for setter: " + setter + " with arg " + _resourceClass);
-            _target = IntrospectionUtil.findMethod(clazz, setter, new Class[]{_resourceClass}, true, false);
-            _targetClass = clazz;
-            _paramClass = _resourceClass;
-        }
-        catch (NoSuchMethodException ex)
-        {
-            //try as a field
-            try
-            {
-                _target = IntrospectionUtil.findField(clazz, target, resourceType, true, false);
-                _targetClass = clazz;
-            }
-            catch (NoSuchFieldException ex2)
-            {
-                throw new IllegalArgumentException("No such field or method " + target + " on class " + _targetClass);
-            }
-        }
-    }
->>>>>>> 0781e0af
 
     /**
      * Inject a value for a Resource from JNDI into an object
@@ -252,11 +171,7 @@
         else if (isMethod())
             injectMethod((Method)_target, injectable);
         else
-<<<<<<< HEAD
-            throw new IllegalStateException ("Neither field nor method injection");
-=======
-            throw new IllegalStateException("No method or field to inject with " + getJndiName());
->>>>>>> 0781e0af
+            throw new IllegalStateException("Neither field nor method injection");
     }
 
     /**
