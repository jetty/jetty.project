--- conflicted
+++ resolved
@@ -50,15 +50,9 @@
 
     public static final String LIFECYCLE_CALLBACK_COLLECTION = "org.eclipse.jetty.lifecyleCallbackCollection";
 
-<<<<<<< HEAD
     private final ConcurrentMap<String, Set<LifeCycleCallback>> postConstructCallbacksMap = new ConcurrentHashMap<>();
     private final ConcurrentMap<String, Set<LifeCycleCallback>> preDestroyCallbacksMap = new ConcurrentHashMap<>();
-    
-=======
-    private HashMap<String, List<LifeCycleCallback>> postConstructCallbacksMap = new HashMap<String, List<LifeCycleCallback>>();
-    private HashMap<String, List<LifeCycleCallback>> preDestroyCallbacksMap = new HashMap<String, List<LifeCycleCallback>>();
-
->>>>>>> 0781e0af
+
     /**
      * Add a Callback to the list of callbacks.
      *
@@ -66,64 +60,36 @@
      */
     public void add(LifeCycleCallback callback)
     {
-<<<<<<< HEAD
         if (callback == null)
         {
             if (LOG.isDebugEnabled())
                 LOG.debug("Ignoring empty LifeCycleCallback");
-=======
-        if ((callback == null) || (callback.getTargetClassName() == null))
->>>>>>> 0781e0af
-            return;
-        }
-
-<<<<<<< HEAD
+            return;
+        }
+
         Map<String, Set<LifeCycleCallback>> map = null;
-=======
-        if (LOG.isDebugEnabled())
-            LOG.debug("Adding callback for class=" + callback.getTargetClass() + " on " + callback.getTarget());
-        Map<String, List<LifeCycleCallback>> map = null;
->>>>>>> 0781e0af
         if (callback instanceof PreDestroyCallback)
             map = preDestroyCallbacksMap;
         else if (callback instanceof PostConstructCallback)
             map = postConstructCallbacksMap;
-<<<<<<< HEAD
         else
-            throw new IllegalArgumentException ("Unsupported lifecycle callback type: "+callback);
-     
+            throw new IllegalArgumentException("Unsupported lifecycle callback type: " + callback);
+
         Set<LifeCycleCallback> callbacks = map.get(callback.getTargetClassName());
-        if (callbacks==null)
-=======
-
-        if (map == null)
-            throw new IllegalArgumentException("Unsupported lifecycle callback type: " + callback);
-
-        List<LifeCycleCallback> callbacks = map.get(callback.getTargetClassName());
         if (callbacks == null)
->>>>>>> 0781e0af
         {
             callbacks = new CopyOnWriteArraySet<LifeCycleCallback>();
-            Set<LifeCycleCallback>  tmp = map.putIfAbsent(callback.getTargetClassName(), callbacks);
+            Set<LifeCycleCallback> tmp = map.putIfAbsent(callback.getTargetClassName(), callbacks);
             if (tmp != null)
                 callbacks = tmp;
         }
 
-<<<<<<< HEAD
         boolean added = callbacks.add(callback);
         if (LOG.isDebugEnabled())
             LOG.debug("Adding callback for class={} on method={} added={}", callback.getTargetClassName(), callback.getMethodName(), added);
     }
 
-    public Set<LifeCycleCallback> getPreDestroyCallbacks (Object o)
-=======
-        //don't add another callback for exactly the same method
-        if (!callbacks.contains(callback))
-            callbacks.add(callback);
-    }
-
-    public List<LifeCycleCallback> getPreDestroyCallbacks(Object o)
->>>>>>> 0781e0af
+    public Set<LifeCycleCallback> getPreDestroyCallbacks(Object o)
     {
         if (o == null)
             return null;
@@ -131,13 +97,8 @@
         Class<? extends Object> clazz = o.getClass();
         return preDestroyCallbacksMap.get(clazz.getName());
     }
-<<<<<<< HEAD
-    
-    public Set<LifeCycleCallback> getPostConstructCallbacks (Object o)
-=======
-
-    public List<LifeCycleCallback> getPostConstructCallbacks(Object o)
->>>>>>> 0781e0af
+
+    public Set<LifeCycleCallback> getPostConstructCallbacks(Object o)
     {
         if (o == null)
             return null;
@@ -165,15 +126,8 @@
         if (callbacks == null)
             return;
 
-<<<<<<< HEAD
-        for (LifeCycleCallback l: callbacks)
+        for (LifeCycleCallback l : callbacks)
             l.callback(o);
-=======
-        for (int i = 0; i < callbacks.size(); i++)
-        {
-            callbacks.get(i).callback(o);
-        }
->>>>>>> 0781e0af
     }
 
     /**
@@ -191,20 +145,12 @@
 
         Class<? extends Object> clazz = o.getClass();
         Set<LifeCycleCallback> callbacks = preDestroyCallbacksMap.get(clazz.getName());
-        
+
         if (callbacks == null)
             return;
-<<<<<<< HEAD
-        
+
         for (LifeCycleCallback l : callbacks)
             l.callback(o);
-=======
-
-        for (int i = 0; i < callbacks.size(); i++)
-        {
-            callbacks.get(i).callback(o);
-        }
->>>>>>> 0781e0af
     }
 
     /**
@@ -228,23 +174,14 @@
     }
 
     /**
-<<<<<<< HEAD
      * Amalgamate all post-construct callbacks and return a read only set
-=======
-     * Amalgamate all post-construct callbacks and return a read only list
-     *
->>>>>>> 0781e0af
+     *
      * @return the collection of {@link PostConstructCallback}s
      */
     public Collection<LifeCycleCallback> getPostConstructCallbacks()
     {
-<<<<<<< HEAD
         Set<LifeCycleCallback> set = new HashSet<LifeCycleCallback>();
-        for (String s:postConstructCallbacksMap.keySet())
-=======
-        List<LifeCycleCallback> list = new ArrayList<LifeCycleCallback>();
         for (String s : postConstructCallbacksMap.keySet())
->>>>>>> 0781e0af
         {
             set.addAll(postConstructCallbacksMap.get(s));
         }
@@ -252,23 +189,14 @@
     }
 
     /**
-<<<<<<< HEAD
      * Amalgamate all pre-destroy callbacks and return a read only set
-=======
-     * Amalgamate all pre-destroy callbacks and return a read only list
-     *
->>>>>>> 0781e0af
+     *
      * @return the collection of {@link PreDestroyCallback}s
      */
     public Collection<LifeCycleCallback> getPreDestroyCallbacks()
     {
-<<<<<<< HEAD
         Set<LifeCycleCallback> set = new HashSet<LifeCycleCallback>();
-        for (String s:preDestroyCallbacksMap.keySet())
-=======
-        List<LifeCycleCallback> list = new ArrayList<LifeCycleCallback>();
         for (String s : preDestroyCallbacksMap.keySet())
->>>>>>> 0781e0af
         {
             set.addAll(preDestroyCallbacksMap.get(s));
         }
