--- conflicted
+++ resolved
@@ -29,7 +29,6 @@
 {
 
     /**
-<<<<<<< HEAD
      * @param clazz the class object to be injected
      * @param methodName the name of the method to be injected
      */
@@ -37,7 +36,6 @@
     {
         super(clazz, methodName);
     }
-
 
     /**
      * @param className the name of the class to be injected
@@ -48,10 +46,7 @@
         super(className, methodName);
     }
 
-
     /** 
-=======
->>>>>>> 0781e0af
      * Commons Annotation Specification section 2.5
      * - no params
      * - must be void return
