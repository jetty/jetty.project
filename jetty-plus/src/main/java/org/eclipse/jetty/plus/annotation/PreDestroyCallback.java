//
//  ========================================================================
//  Copyright (c) 1995-2019 Mort Bay Consulting Pty. Ltd.
//  ------------------------------------------------------------------------
//  All rights reserved. This program and the accompanying materials
//  are made available under the terms of the Eclipse Public License v1.0
//  and Apache License v2.0 which accompanies this distribution.
//
//      The Eclipse Public License is available at
//      http://www.eclipse.org/legal/epl-v10.html
//
//      The Apache License v2.0 is available at
//      http://www.opensource.org/licenses/apache2.0.php
//
//  You may elect to redistribute this code under either of these licenses.
//  ========================================================================
//

package org.eclipse.jetty.plus.annotation;

import java.lang.reflect.Method;
import java.lang.reflect.Modifier;

import org.eclipse.jetty.util.log.Log;
import org.eclipse.jetty.util.log.Logger;

/**
 * PreDestroyCallback
 */
public class PreDestroyCallback extends LifeCycleCallback
{
    private static final Logger LOG = Log.getLogger(PreDestroyCallback.class);

<<<<<<< HEAD

    /**
     * @param clazz the class object to be injected
     * @param methodName the name of the method to inject
     */
    public PreDestroyCallback(Class<?> clazz, String methodName)
    {
        super(clazz, methodName);
    }


    /**
     * @param className the name of the class to inject
     * @param methodName the name of the method to inject
     */
    public PreDestroyCallback(String className, String methodName)
    {
        super(className, methodName);
    }


    /** 
=======
    /**
>>>>>>> 0781e0af
     * Commons Annotations Specification section 2.6:
     * - no params to method
     * - returns void
     * - no checked exceptions
     * - not static
     *
     * @see org.eclipse.jetty.plus.annotation.LifeCycleCallback#validate(java.lang.Class, java.lang.reflect.Method)
     */
    @Override
    public void validate(Class<?> clazz, Method method)
    {

        if (method.getExceptionTypes().length > 0)
            throw new IllegalArgumentException(clazz.getName() + "." + method.getName() + " cannot not throw a checked exception");

        if (!method.getReturnType().equals(Void.TYPE))
            throw new IllegalArgumentException(clazz.getName() + "." + method.getName() + " cannot not have a return type");

        if (Modifier.isStatic(method.getModifiers()))
            throw new IllegalArgumentException(clazz.getName() + "." + method.getName() + " cannot be static");
    }

    @Override
    public void callback(Object instance)
    {
        try
        {
            super.callback(instance);
        }
        catch (Exception e)
        {
            LOG.warn("Ignoring exception thrown on preDestroy call to " + getTargetClass() + "." + getTarget().getName(), e);
        }
    }

    @Override
    public boolean equals(Object o)
    {
        return super.equals(o) && (o instanceof PreDestroyCallback);
    }
}<|MERGE_RESOLUTION|>--- conflicted
+++ resolved
@@ -31,8 +31,6 @@
 {
     private static final Logger LOG = Log.getLogger(PreDestroyCallback.class);
 
-<<<<<<< HEAD
-
     /**
      * @param clazz the class object to be injected
      * @param methodName the name of the method to inject
@@ -41,7 +39,6 @@
     {
         super(clazz, methodName);
     }
-
 
     /**
      * @param className the name of the class to inject
@@ -52,11 +49,7 @@
         super(className, methodName);
     }
 
-
     /** 
-=======
-    /**
->>>>>>> 0781e0af
      * Commons Annotations Specification section 2.6:
      * - no params to method
      * - returns void
