//
//  ========================================================================
//  Copyright (c) 1995-2019 Mort Bay Consulting Pty. Ltd.
//  ------------------------------------------------------------------------
//  All rights reserved. This program and the accompanying materials
//  are made available under the terms of the Eclipse Public License v1.0
//  and Apache License v2.0 which accompanies this distribution.
//
//      The Eclipse Public License is available at
//      http://www.eclipse.org/legal/epl-v10.html
//
//      The Apache License v2.0 is available at
//      http://www.opensource.org/licenses/apache2.0.php
//
//  You may elect to redistribute this code under either of these licenses.
//  ========================================================================
//

package org.eclipse.jetty.plus.annotation;

import java.util.Objects;

import org.eclipse.jetty.servlet.ServletHolder;

/**
 * RunAs
 * <p>
 * Represents a <code>&lt;run-as&gt;</code> element in web.xml, or a <code>&#064;RunAs</code> annotation.
 */
public class RunAs
{
    private String _className;
    private String _roleName;

<<<<<<< HEAD
    public RunAs(String className, String roleName)
=======
    public RunAs()
    {
    }

    public void setTargetClassName(String className)
>>>>>>> 0781e0af
    {
        _className = Objects.requireNonNull(className);
        _roleName = Objects.requireNonNull(roleName);
    }

    public String getTargetClassName()
    {
        return _className;
    }

<<<<<<< HEAD
=======
    public void setRoleName(String roleName)
    {
        _roleName = roleName;
    }
>>>>>>> 0781e0af

    public String getRoleName()
    {
        return _roleName;
    }

    public void setRunAs(ServletHolder holder)
    {
        if (holder == null)
            return;
        String className = holder.getClassName();

        if (className.equals(_className))
        {
            //Only set the RunAs if it has not already been set, presumably by web/web-fragment.xml
            if (holder.getRegistration().getRunAsRole() == null)
                holder.getRegistration().setRunAsRole(_roleName);
        }
    }
}<|MERGE_RESOLUTION|>--- conflicted
+++ resolved
@@ -32,15 +32,7 @@
     private String _className;
     private String _roleName;
 
-<<<<<<< HEAD
     public RunAs(String className, String roleName)
-=======
-    public RunAs()
-    {
-    }
-
-    public void setTargetClassName(String className)
->>>>>>> 0781e0af
     {
         _className = Objects.requireNonNull(className);
         _roleName = Objects.requireNonNull(roleName);
@@ -50,14 +42,6 @@
     {
         return _className;
     }
-
-<<<<<<< HEAD
-=======
-    public void setRoleName(String roleName)
-    {
-        _roleName = roleName;
-    }
->>>>>>> 0781e0af
 
     public String getRoleName()
     {
