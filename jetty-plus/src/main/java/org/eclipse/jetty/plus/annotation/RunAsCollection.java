--- conflicted
+++ resolved
@@ -41,15 +41,10 @@
             return;
 
         if (LOG.isDebugEnabled())
-<<<<<<< HEAD
-            LOG.debug("Adding run-as for class="+runAs.getTargetClassName());
-        RunAs prev =_runAsMap.putIfAbsent(runAs.getTargetClassName(), runAs);
+            LOG.debug("Adding run-as for class=" + runAs.getTargetClassName());
+        RunAs prev = _runAsMap.putIfAbsent(runAs.getTargetClassName(), runAs);
         if (prev != null)
             LOG.warn("Run-As {} on class {} ignored, already run-as {}", runAs.getRoleName(), runAs.getTargetClassName(), prev.getRoleName());
-=======
-            LOG.debug("Adding run-as for class=" + runAs.getTargetClassName());
-        _runAsMap.put(runAs.getTargetClassName(), runAs);
->>>>>>> 0781e0af
     }
 
     public RunAs getRunAs(Object o)
@@ -57,11 +52,7 @@
         if (o == null)
             return null;
 
-<<<<<<< HEAD
         return (RunAs)_runAsMap.get(o.getClass().getName());
-=======
-        return _runAsMap.get(o.getClass().getCanonicalName());
->>>>>>> 0781e0af
     }
 
     public void setRunAs(Object o)
