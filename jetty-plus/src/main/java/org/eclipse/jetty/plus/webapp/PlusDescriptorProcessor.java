--- conflicted
+++ resolved
@@ -575,22 +575,8 @@
                 //No post-constructs have been declared previously.
                 context.getMetaData().setOrigin("post-construct", descriptor);
 
-<<<<<<< HEAD
                 LifeCycleCallback callback = new PostConstructCallback(className, methodName);
                 ((LifeCycleCallbackCollection)context.getAttribute(LifeCycleCallbackCollection.LIFECYCLE_CALLBACK_COLLECTION)).add(callback);
-=======
-                try
-                {
-                    Class<?> clazz = context.loadClass(className);
-                    LifeCycleCallback callback = new PostConstructCallback();
-                    callback.setTarget(clazz, methodName);
-                    ((LifeCycleCallbackCollection)context.getAttribute(LifeCycleCallbackCollection.LIFECYCLE_CALLBACK_COLLECTION)).add(callback);
-                }
-                catch (ClassNotFoundException e)
-                {
-                    LOG.warn("Couldn't load post-construct target class " + className);
-                }
->>>>>>> 0781e0af
                 break;
             }
             case WebXml:
@@ -663,24 +649,10 @@
                 //No pre-destroys have been declared previously. Record this descriptor
                 //as the first declarer.
                 context.getMetaData().setOrigin("pre-destroy", descriptor);
-<<<<<<< HEAD
 
                 LifeCycleCallback callback = new PreDestroyCallback(className, methodName);
                 ((LifeCycleCallbackCollection)context.getAttribute(LifeCycleCallbackCollection.LIFECYCLE_CALLBACK_COLLECTION)).add(callback);
 
-=======
-                try
-                {
-                    Class<?> clazz = context.loadClass(className);
-                    LifeCycleCallback callback = new PreDestroyCallback();
-                    callback.setTarget(clazz, methodName);
-                    ((LifeCycleCallbackCollection)context.getAttribute(LifeCycleCallbackCollection.LIFECYCLE_CALLBACK_COLLECTION)).add(callback);
-                }
-                catch (ClassNotFoundException e)
-                {
-                    LOG.warn("Couldn't load pre-destroy target class " + className);
-                }
->>>>>>> 0781e0af
                 break;
             }
             case WebXml:
