--- conflicted
+++ resolved
@@ -62,19 +62,12 @@
     public static class SomeObject
     {
         private int value;
-<<<<<<< HEAD
 
         public SomeObject(int value)
-        {this.value = value;}
-
-=======
-
-        public SomeObject(int value)
         {
             this.value = value;
         }
 
->>>>>>> 7b941098
         public int getValue()
         {
             return this.value;
