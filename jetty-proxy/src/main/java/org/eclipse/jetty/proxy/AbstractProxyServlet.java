--- conflicted
+++ resolved
@@ -443,13 +443,8 @@
     protected boolean hasContent(HttpServletRequest clientRequest)
     {
         return clientRequest.getContentLength() > 0 ||
-<<<<<<< HEAD
-                   clientRequest.getContentType() != null ||
-                   clientRequest.getHeader(HttpHeader.TRANSFER_ENCODING.asString()) != null;
-=======
             clientRequest.getContentType() != null ||
             clientRequest.getHeader(HttpHeader.TRANSFER_ENCODING.asString()) != null;
->>>>>>> 7b941098
     }
 
     protected boolean expects100Continue(HttpServletRequest request)
@@ -584,13 +579,8 @@
     protected int clientRequestStatus(Throwable failure)
     {
         return failure instanceof TimeoutException
-<<<<<<< HEAD
-                   ? HttpStatus.REQUEST_TIMEOUT_408
-                   : HttpStatus.INTERNAL_SERVER_ERROR_500;
-=======
             ? HttpStatus.REQUEST_TIMEOUT_408
             : HttpStatus.INTERNAL_SERVER_ERROR_500;
->>>>>>> 7b941098
     }
 
     protected void onServerResponseHeaders(HttpServletRequest clientRequest, HttpServletResponse proxyResponse, Response serverResponse)
@@ -667,13 +657,8 @@
     protected int proxyResponseStatus(Throwable failure)
     {
         return failure instanceof TimeoutException
-<<<<<<< HEAD
-                   ? HttpStatus.GATEWAY_TIMEOUT_504
-                   : HttpStatus.BAD_GATEWAY_502;
-=======
             ? HttpStatus.GATEWAY_TIMEOUT_504
             : HttpStatus.BAD_GATEWAY_502;
->>>>>>> 7b941098
     }
 
     protected int getRequestId(HttpServletRequest clientRequest)
