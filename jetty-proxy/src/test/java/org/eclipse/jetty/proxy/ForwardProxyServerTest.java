//
//  ========================================================================
//  Copyright (c) 1995-2019 Mort Bay Consulting Pty. Ltd.
//  ------------------------------------------------------------------------
//  All rights reserved. This program and the accompanying materials
//  are made available under the terms of the Eclipse Public License v1.0
//  and Apache License v2.0 which accompanies this distribution.
//
//      The Eclipse Public License is available at
//      http://www.eclipse.org/legal/epl-v10.html
//
//      The Apache License v2.0 is available at
//      http://www.opensource.org/licenses/apache2.0.php
//
//  You may elect to redistribute this code under either of these licenses.
//  ========================================================================
//

package org.eclipse.jetty.proxy;

import java.nio.ByteBuffer;
import java.nio.charset.StandardCharsets;
import java.util.stream.Stream;

import org.eclipse.jetty.client.HttpClient;
import org.eclipse.jetty.client.HttpProxy;
import org.eclipse.jetty.client.api.ContentResponse;
import org.eclipse.jetty.http.HttpMethod;
import org.eclipse.jetty.http.HttpStatus;
import org.eclipse.jetty.io.AbstractConnection;
import org.eclipse.jetty.io.Connection;
import org.eclipse.jetty.io.EndPoint;
import org.eclipse.jetty.server.AbstractConnectionFactory;
import org.eclipse.jetty.server.ConnectionFactory;
import org.eclipse.jetty.server.Connector;
import org.eclipse.jetty.server.Server;
import org.eclipse.jetty.server.ServerConnector;
import org.eclipse.jetty.servlet.ServletContextHandler;
import org.eclipse.jetty.toolchain.test.MavenTestingUtils;
import org.eclipse.jetty.util.BufferUtil;
import org.eclipse.jetty.util.Callback;
import org.eclipse.jetty.util.Utf8StringBuilder;
import org.eclipse.jetty.util.ssl.SslContextFactory;
import org.eclipse.jetty.util.thread.QueuedThreadPool;
import org.hamcrest.Matchers;
import org.junit.jupiter.api.AfterEach;
import org.junit.jupiter.params.ParameterizedTest;
import org.junit.jupiter.params.provider.Arguments;
import org.junit.jupiter.params.provider.MethodSource;

import static org.hamcrest.MatcherAssert.assertThat;
import static org.junit.jupiter.api.Assertions.assertEquals;
import static org.junit.jupiter.api.Assertions.assertFalse;

public class ForwardProxyServerTest
{
    @SuppressWarnings("Duplicates")
    public static Stream<Arguments> scenarios()
    {
        String keyStorePath = MavenTestingUtils.getTestResourceFile("keystore").getAbsolutePath();

        // no server SSL
        SslContextFactory scenario1 = null;
        // basic server SSL
        SslContextFactory scenario2 = new SslContextFactory.Server();
        scenario2.setKeyStorePath(keyStorePath);
        scenario2.setKeyStorePassword("storepwd");
        scenario2.setKeyManagerPassword("keypwd");
        // TODO: add more SslContextFactory configurations/scenarios?

        return Stream.of(scenario1, scenario2).map(Arguments::of);
    }

    private SslContextFactory serverSslContextFactory;
    private Server server;
    private ServerConnector serverConnector;
    private Server proxy;
    private ServerConnector proxyConnector;

    public void init(SslContextFactory scenario)
    {
        serverSslContextFactory = scenario;
    }

    protected void startServer(ConnectionFactory connectionFactory) throws Exception
    {
        QueuedThreadPool serverThreads = new QueuedThreadPool();
        serverThreads.setName("server");
        server = new Server(serverThreads);
        serverConnector = new ServerConnector(server, serverSslContextFactory, connectionFactory);
        server.addConnector(serverConnector);
        server.start();
    }

    protected void startProxy() throws Exception
    {
        QueuedThreadPool proxyThreads = new QueuedThreadPool();
        proxyThreads.setName("proxy");
        proxy = new Server(proxyThreads);
        proxyConnector = new ServerConnector(proxy);
        proxy.addConnector(proxyConnector);
        // Under Windows, it takes a while to detect that a connection
        // attempt fails, so use an explicit timeout
        ConnectHandler connectHandler = new ConnectHandler();
        connectHandler.setConnectTimeout(1000);
        proxy.setHandler(connectHandler);

        ServletContextHandler proxyHandler = new ServletContextHandler(connectHandler, "/");
        proxyHandler.addServlet(ProxyServlet.class, "/*");

        proxy.start();
    }

    protected HttpProxy newHttpProxy()
    {
        return new HttpProxy("localhost", proxyConnector.getLocalPort());
    }

    @AfterEach
    public void stop() throws Exception
    {
        stopProxy();
        stopServer();
    }

    protected void stopServer() throws Exception
    {
        if (server != null)
        {
            server.stop();
            server.join();
        }
    }

    protected void stopProxy() throws Exception
    {
        if (proxy != null)
        {
            proxy.stop();
            proxy.join();
        }
    }

    @ParameterizedTest
    @MethodSource("scenarios")
    public void testRequestTarget(SslContextFactory scenario) throws Exception
    {
        init(scenario);

        startServer(new AbstractConnectionFactory("http/1.1")
        {
            @Override
            public Connection newConnection(Connector connector, EndPoint endPoint)
            {
                return new AbstractConnection(endPoint, connector.getExecutor())
                {
                    @Override
                    public void onOpen()
                    {
                        super.onOpen();
                        fillInterested();
                    }

                    @Override
                    public void onFillable()
                    {
                        try
                        {
                            // When using TLS, multiple reads are required.
                            ByteBuffer buffer = BufferUtil.allocate(1024);
                            int filled = 0;
                            while (filled == 0)
                            {
                                filled = getEndPoint().fill(buffer);
                            }
                            Utf8StringBuilder builder = new Utf8StringBuilder();
                            builder.append(buffer);
                            String request = builder.toString();

                            // ProxyServlet will receive an absolute URI from
                            // the client, and convert it to a relative URI.
                            // The ConnectHandler won't modify what the client
                            // sent, which must be a relative URI.
                            assertThat(request.length(), Matchers.greaterThan(0));
                            if (serverSslContextFactory == null)
                                assertFalse(request.contains("http://"));
                            else
                                assertFalse(request.contains("https://"));

<<<<<<< HEAD
                            String response = "" +
                                "HTTP/1.1 200 OK\r\n" +
                                "Content-Length: 0\r\n" +
                                "\r\n";
=======
                            String response =
                                "HTTP/1.1 200 OK\r\n" +
                                    "Content-Length: 0\r\n" +
                                    "\r\n";
>>>>>>> 7b941098
                            getEndPoint().write(Callback.NOOP, ByteBuffer.wrap(response.getBytes(StandardCharsets.UTF_8)));
                        }
                        catch (Throwable x)
                        {
                            x.printStackTrace();
                            close();
                        }
                    }
                };
            }
        });
        startProxy();

        String keyStorePath = MavenTestingUtils.getTestResourceFile("keystore").getAbsolutePath();
        SslContextFactory clientSsl = new SslContextFactory.Client();
        clientSsl.setKeyStorePath(keyStorePath);
        clientSsl.setKeyStorePassword("storepwd");
        clientSsl.setKeyManagerPassword("keypwd");
        clientSsl.setEndpointIdentificationAlgorithm(null);

        HttpClient httpClient = new HttpClient(clientSsl);
        httpClient.getProxyConfiguration().getProxies().add(newHttpProxy());
        httpClient.start();

        try
        {
            ContentResponse response = httpClient.newRequest("localhost", serverConnector.getLocalPort())
                .scheme(serverSslContextFactory == null ? "http" : "https")
                .method(HttpMethod.GET)
                .path("/test")
                .send();

            assertEquals(HttpStatus.OK_200, response.getStatus());
        }
        finally
        {
            httpClient.stop();
        }
    }
}<|MERGE_RESOLUTION|>--- conflicted
+++ resolved
@@ -187,17 +187,10 @@
                             else
                                 assertFalse(request.contains("https://"));
 
-<<<<<<< HEAD
-                            String response = "" +
-                                "HTTP/1.1 200 OK\r\n" +
-                                "Content-Length: 0\r\n" +
-                                "\r\n";
-=======
                             String response =
                                 "HTTP/1.1 200 OK\r\n" +
                                     "Content-Length: 0\r\n" +
                                     "\r\n";
->>>>>>> 7b941098
                             getEndPoint().write(Callback.NOOP, ByteBuffer.wrap(response.getBytes(StandardCharsets.UTF_8)));
                         }
                         catch (Throwable x)
