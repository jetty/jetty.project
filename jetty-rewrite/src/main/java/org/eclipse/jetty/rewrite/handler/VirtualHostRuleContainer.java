//
//  ========================================================================
//  Copyright (c) 1995-2019 Mort Bay Consulting Pty. Ltd.
//  ------------------------------------------------------------------------
//  All rights reserved. This program and the accompanying materials
//  are made available under the terms of the Eclipse Public License v1.0
//  and Apache License v2.0 which accompanies this distribution.
//
//      The Eclipse Public License is available at
//      http://www.eclipse.org/legal/epl-v10.html
//
//      The Apache License v2.0 is available at
//      http://www.opensource.org/licenses/apache2.0.php
//
//  You may elect to redistribute this code under either of these licenses.
//  ========================================================================
//

package org.eclipse.jetty.rewrite.handler;

import java.io.IOException;
import javax.servlet.http.HttpServletRequest;
import javax.servlet.http.HttpServletResponse;

import org.eclipse.jetty.util.ArrayUtil;

/**
 * Groups rules that apply only to a specific virtual host
 * or sets of virtual hosts
 */

public class VirtualHostRuleContainer extends RuleContainer
{
    private String[] _virtualHosts;

    /**
     * Set the virtual hosts that the rules within this container will apply to
     *
     * @param virtualHosts Array of virtual hosts that the rules within this container are applied to.
     * A null hostname or null/empty array means any hostname is acceptable.
     */
    public void setVirtualHosts(String[] virtualHosts)
    {
        if (virtualHosts == null)
        {
            _virtualHosts = virtualHosts;
        }
        else
        {
            _virtualHosts = new String[virtualHosts.length];
            for (int i = 0; i < virtualHosts.length; i++)
            {
                _virtualHosts[i] = normalizeHostname(virtualHosts[i]);
            }
        }
    }

    /**
     * Get the virtual hosts that the rules within this container will apply to
     *
     * @return Array of virtual hosts that the rules within this container are applied to.
     * A null hostname or null/empty array means any hostname is acceptable.
     */
    public String[] getVirtualHosts()
    {
        return _virtualHosts;
    }

    /**
     * @param virtualHost add a virtual host to the existing list of virtual hosts
     * A null hostname means any hostname is acceptable
     */
    public void addVirtualHost(String virtualHost)
    {
        _virtualHosts = ArrayUtil.addToArray(_virtualHosts, virtualHost, String.class);
    }

    /**
     * Process the contained rules if the request is applicable to the virtual hosts of this rule
     *
     * @param target target field to pass on to the contained rules
     * @param request request object to pass on to the contained rules
     * @param response response object to pass on to the contained rules
     */
    @Override
    public String matchAndApply(String target, HttpServletRequest request, HttpServletResponse response) throws IOException
    {
        if (_virtualHosts != null && _virtualHosts.length > 0)
        {
            String requestHost = normalizeHostname(request.getServerName());
            for (String ruleHost : _virtualHosts)
            {
                if (ruleHost == null || ruleHost.equalsIgnoreCase(requestHost) ||
<<<<<<< HEAD
                        (ruleHost.startsWith("*.") && ruleHost.regionMatches(true, 2, requestHost, requestHost.indexOf(".") + 1, ruleHost.length() - 2)))
=======
                    (ruleHost.startsWith("*.") && ruleHost.regionMatches(true, 2, requestHost, requestHost.indexOf(".") + 1, ruleHost.length() - 2)))
>>>>>>> 7b941098
                    return apply(target, request, response);
            }
        }
        else
        {
            return apply(target, request, response);
        }
        return null;
    }

    private String normalizeHostname(String host)
    {
        if (host == null)
            return null;

        if (host.endsWith("."))
            return host.substring(0, host.length() - 1);

        return host;
    }
}<|MERGE_RESOLUTION|>--- conflicted
+++ resolved
@@ -91,11 +91,7 @@
             for (String ruleHost : _virtualHosts)
             {
                 if (ruleHost == null || ruleHost.equalsIgnoreCase(requestHost) ||
-<<<<<<< HEAD
-                        (ruleHost.startsWith("*.") && ruleHost.regionMatches(true, 2, requestHost, requestHost.indexOf(".") + 1, ruleHost.length() - 2)))
-=======
                     (ruleHost.startsWith("*.") && ruleHost.regionMatches(true, 2, requestHost, requestHost.indexOf(".") + 1, ruleHost.length() - 2)))
->>>>>>> 7b941098
                     return apply(target, request, response);
             }
         }
