--- conflicted
+++ resolved
@@ -135,36 +135,21 @@
         String userRoleTableRoleKey = properties.getProperty("userroletablerolekey");
 
         if (_jdbcDriver == null || _jdbcDriver.equals("") ||
-<<<<<<< HEAD
-                _url == null ||
-                _url.equals("") ||
-                _userName == null ||
-                _userName.equals("") ||
-                _password == null)
-=======
             _url == null ||
             _url.equals("") ||
             _userName == null ||
             _userName.equals("") ||
             _password == null)
->>>>>>> 7b941098
         {
             LOG.warn("UserRealm " + getName() + " has not been properly configured");
         }
 
         _userSql = "select " + _userTableKey + "," + _userTablePasswordField + " from " + userTable + " where " + userTableUserField + " = ?";
         _roleSql = "select r." + _roleTableRoleField +
-<<<<<<< HEAD
-                       " from " + roleTable +
-                       " r, " + userRoleTable +
-                       " u where u." + userRoleTableUserKey + " = ?" +
-                       " and r." + roleTableKey + " = u." + userRoleTableRoleKey;
-=======
             " from " + roleTable +
             " r, " + userRoleTable +
             " u where u." + userRoleTableUserKey + " = ?" +
             " and r." + roleTableKey + " = u." + userRoleTableRoleKey;
->>>>>>> 7b941098
 
         Loader.loadClass(_jdbcDriver).getDeclaredConstructor().newInstance();
         super.doStart();
