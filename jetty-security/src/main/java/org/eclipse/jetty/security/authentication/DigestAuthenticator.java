--- conflicted
+++ resolved
@@ -194,19 +194,11 @@
                 if (domain == null)
                     domain = "/";
                 response.setHeader(HttpHeader.WWW_AUTHENTICATE.asString(), "Digest realm=\"" + _loginService.getName() +
-<<<<<<< HEAD
-                                                                               "\", domain=\"" + domain +
-                                                                               "\", nonce=\"" + newNonce((Request)request) +
-                                                                               "\", algorithm=MD5" +
-                                                                               ", qop=\"auth\"" +
-                                                                               ", stale=" + stale);
-=======
                     "\", domain=\"" + domain +
                     "\", nonce=\"" + newNonce((Request)request) +
                     "\", algorithm=MD5" +
                     ", qop=\"auth\"" +
                     ", stale=" + stale);
->>>>>>> 7b941098
                 response.sendError(HttpServletResponse.SC_UNAUTHORIZED);
 
                 return Authentication.SEND_CONTINUE;
