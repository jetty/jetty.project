--- conflicted
+++ resolved
@@ -9,11 +9,7 @@
   <artifactId>jetty-server</artifactId>
   <name>Jetty :: Server Core</name>
   <description>The core jetty server artifact.</description>
-<<<<<<< HEAD
-  <url>http://www.eclipse.org/jetty</url>
 
-=======
->>>>>>> 3423375a
   <properties>
     <bundle-symbolic-name>${project.groupId}.server</bundle-symbolic-name>
   </properties>
