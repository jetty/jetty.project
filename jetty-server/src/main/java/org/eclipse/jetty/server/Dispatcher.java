--- conflicted
+++ resolved
@@ -155,19 +155,24 @@
             }
             else
             {
-                //If we have already been forwarded previously, then keep using the established
-                //original value. Otherwise, this is the first forward and we need to establish the values.
-                //Note: the established value on the original request for pathInfo and
-                //for queryString is allowed to be null, but cannot be null for the other values.
+                // If we have already been forwarded previously, then keep using the established
+                // original value. Otherwise, this is the first forward and we need to establish the values.
+                // Note: the established value on the original request for pathInfo and
+                // for queryString is allowed to be null, but cannot be null for the other values.
+                // Note: the pathInfo is passed as the pathInContext since it is only used when there is
+                // no mapping, and when there is no mapping the pathInfo is the pathInContext.
+                // TODO Ultimately it is intended for the request to carry the pathInContext for easy access
                 ForwardAttributes attr = old_attr.getAttribute(FORWARD_REQUEST_URI) != null
                     ? new ForwardAttributes(old_attr,
                     (String)old_attr.getAttribute(FORWARD_REQUEST_URI),
                     (String)old_attr.getAttribute(FORWARD_CONTEXT_PATH),
+                    (String)old_attr.getAttribute(FORWARD_PATH_INFO),
                     (ServletPathMapping)old_attr.getAttribute(FORWARD_MAPPING),
                     (String)old_attr.getAttribute(FORWARD_QUERY_STRING))
                     : new ForwardAttributes(old_attr,
                     old_uri.getPath(),
                     old_context_path,
+                    baseRequest.getPathInfo(), // TODO replace with pathInContext
                     old_mapping,
                     old_uri.getQuery());
 
@@ -243,15 +248,17 @@
     {
         private final String _requestURI;
         private final String _contextPath;
-        private final ServletPathMapping _mapping;
+        private final String _pathInContext;
+        private final ServletPathMapping _servletPathMapping;
         private final String _query;
 
-        public ForwardAttributes(Attributes attributes, String requestURI, String contextPath, ServletPathMapping mapping, String query)
+        public ForwardAttributes(Attributes attributes, String requestURI, String contextPath, String pathInContext, ServletPathMapping mapping, String query)
         {
             super(attributes);
             _requestURI = requestURI;
             _contextPath = contextPath;
-            _mapping = mapping;
+            _pathInContext = pathInContext;
+            _servletPathMapping = mapping;
             _query = query;
         }
 
@@ -263,17 +270,17 @@
                 switch (key)
                 {
                     case FORWARD_PATH_INFO:
-                        return _mapping == null ? null : _mapping.getPathInfo();
+                        return _servletPathMapping == null ? _pathInContext : _servletPathMapping.getPathInfo();
                     case FORWARD_REQUEST_URI:
                         return _requestURI;
                     case FORWARD_SERVLET_PATH:
-                        return _mapping.getServletPath();
+                        return _servletPathMapping == null ? null : _servletPathMapping.getServletPath();
                     case FORWARD_CONTEXT_PATH:
                         return _contextPath;
                     case FORWARD_QUERY_STRING:
                         return _query;
                     case FORWARD_MAPPING:
-                        return _mapping;
+                        return _servletPathMapping;
                     default:
                         break;
                 }
@@ -315,7 +322,6 @@
         {
             switch (key)
             {
-<<<<<<< HEAD
                 case FORWARD_PATH_INFO:
                 case FORWARD_REQUEST_URI:
                 case FORWARD_SERVLET_PATH:
@@ -325,35 +331,6 @@
                     return;
                 default:
                     break;
-=======
-                switch (key)
-                {
-                    case FORWARD_PATH_INFO:
-                        _pathInfo = (String)value;
-                        break;
-                    case FORWARD_REQUEST_URI:
-                        _requestURI = (String)value;
-                        break;
-                    case FORWARD_SERVLET_PATH:
-                        _servletPath = (String)value;
-                        break;
-                    case FORWARD_CONTEXT_PATH:
-                        _contextPath = (String)value;
-                        break;
-                    case FORWARD_QUERY_STRING:
-                        _query = (String)value;
-                        break;
-                    case FORWARD_MAPPING:
-                        _mapping = (HttpServletMapping)value;
-                        return;
-                    default:
-                        if (value == null)
-                            _attributes.removeAttribute(key);
-                        else
-                            _attributes.setAttribute(key, value);
-                        break;
-                }
->>>>>>> ccaca189
             }
 
             if (value == null)
@@ -386,8 +363,8 @@
         private final String _requestURI;
         private final String _contextPath;
         private final String _pathInContext;
+        private ServletPathMapping _servletPathMapping; // Set later by ServletHandler
         private final String _query;
-        private ServletPathMapping _mapping;
 
         public IncludeAttributes(Attributes attributes, String requestURI, String contextPath, String pathInContext, String query)
         {
@@ -406,9 +383,9 @@
                 switch (key)
                 {
                     case INCLUDE_PATH_INFO:
-                        return _mapping == null ? _pathInContext : _mapping.getPathInfo();
+                        return _servletPathMapping == null ? _pathInContext : _servletPathMapping.getPathInfo();
                     case INCLUDE_SERVLET_PATH:
-                        return _mapping == null ? null : _mapping.getServletPath();
+                        return _servletPathMapping == null ? null : _servletPathMapping.getServletPath();
                     case INCLUDE_CONTEXT_PATH:
                         return _contextPath;
                     case INCLUDE_QUERY_STRING:
@@ -416,7 +393,7 @@
                     case INCLUDE_REQUEST_URI:
                         return _requestURI;
                     case INCLUDE_MAPPING:
-                        return _mapping;
+                        return _servletPathMapping;
                     default:
                         break;
                 }
@@ -453,10 +430,9 @@
         {
             switch (key)
             {
-<<<<<<< HEAD
                 case INCLUDE_MAPPING:
                     if (_named == null)
-                        _mapping = (ServletPathMapping)value;
+                        _servletPathMapping = (ServletPathMapping)value;
                     return;
 
                 case INCLUDE_REQUEST_URI:
@@ -467,35 +443,6 @@
                     return;
                 default:
                     break;
-=======
-                switch (key)
-                {
-                    case INCLUDE_PATH_INFO:
-                        _pathInfo = (String)value;
-                        break;
-                    case INCLUDE_REQUEST_URI:
-                        _requestURI = (String)value;
-                        break;
-                    case INCLUDE_SERVLET_PATH:
-                        _servletPath = (String)value;
-                        break;
-                    case INCLUDE_CONTEXT_PATH:
-                        _contextPath = (String)value;
-                        break;
-                    case INCLUDE_QUERY_STRING:
-                        _query = (String)value;
-                        break;
-                    case INCLUDE_MAPPING:
-                        _mapping = (HttpServletMapping)value;
-                        break;
-                    default:
-                        if (value == null)
-                            _attributes.removeAttribute(key);
-                        else
-                            _attributes.setAttribute(key, value);
-                        break;
-                }
->>>>>>> ccaca189
             }
 
             if (value == null)
