//
//  ========================================================================
//  Copyright (c) 1995-2019 Mort Bay Consulting Pty. Ltd.
//  ------------------------------------------------------------------------
//  All rights reserved. This program and the accompanying materials
//  are made available under the terms of the Eclipse Public License v1.0
//  and Apache License v2.0 which accompanies this distribution.
//
//      The Eclipse Public License is available at
//      http://www.eclipse.org/legal/epl-v10.html
//
//      The Apache License v2.0 is available at
//      http://www.opensource.org/licenses/apache2.0.php
//
//  You may elect to redistribute this code under either of these licenses.
//  ========================================================================
//

package org.eclipse.jetty.server;

import java.io.IOException;
import java.net.InetSocketAddress;
import java.nio.ByteBuffer;
import java.util.ArrayList;
import java.util.List;
import java.util.concurrent.Executor;
import java.util.concurrent.TimeoutException;
import java.util.concurrent.atomic.AtomicBoolean;
import java.util.concurrent.atomic.AtomicLong;
import java.util.function.BiConsumer;
import java.util.function.Consumer;
import java.util.function.Function;
import java.util.function.Supplier;
import javax.servlet.DispatcherType;
import javax.servlet.RequestDispatcher;

import org.eclipse.jetty.http.BadMessageException;
import org.eclipse.jetty.http.HttpFields;
import org.eclipse.jetty.http.HttpGenerator;
import org.eclipse.jetty.http.HttpHeader;
import org.eclipse.jetty.http.HttpMethod;
import org.eclipse.jetty.http.HttpScheme;
import org.eclipse.jetty.http.HttpStatus;
import org.eclipse.jetty.http.HttpVersion;
import org.eclipse.jetty.http.MetaData;
import org.eclipse.jetty.io.ByteBufferPool;
import org.eclipse.jetty.io.ChannelEndPoint;
import org.eclipse.jetty.io.Connection;
import org.eclipse.jetty.io.EndPoint;
import org.eclipse.jetty.io.QuietException;
import org.eclipse.jetty.server.HttpChannelState.Action;
import org.eclipse.jetty.server.handler.ContextHandler;
import org.eclipse.jetty.server.handler.ErrorHandler;
import org.eclipse.jetty.util.BufferUtil;
import org.eclipse.jetty.util.Callback;
import org.eclipse.jetty.util.SharedBlockingCallback.Blocker;
import org.eclipse.jetty.util.log.Log;
import org.eclipse.jetty.util.log.Logger;
import org.eclipse.jetty.util.thread.Scheduler;

/**
 * HttpChannel represents a single endpoint for HTTP semantic processing.
 * The HttpChannel is both a HttpParser.RequestHandler, where it passively receives events from
 * an incoming HTTP request, and a Runnable, where it actively takes control of the request/response
 * life cycle and calls the application (perhaps suspending and resuming with multiple calls to run).
 * The HttpChannel signals the switch from passive mode to active mode by returning true to one of the
 * HttpParser.RequestHandler callbacks.   The completion of the active phase is signalled by a call to
 * HttpTransport.completed().
 */
public class HttpChannel implements Runnable, HttpOutput.Interceptor
{
    private static final Logger LOG = Log.getLogger(HttpChannel.class);

    private final AtomicBoolean _committed = new AtomicBoolean();
    private final AtomicBoolean _responseCompleted = new AtomicBoolean();
    private final AtomicLong _requests = new AtomicLong();
    private final Connector _connector;
    private final Executor _executor;
    private final HttpConfiguration _configuration;
    private final EndPoint _endPoint;
    private final HttpTransport _transport;
    private final HttpChannelState _state;
    private final Request _request;
    private final Response _response;
    private HttpFields _trailers;
    private final Supplier<HttpFields> _trailerSupplier = () -> _trailers;
    private final List<Listener> _listeners;
    private MetaData.Response _committedMetaData;
    private RequestLog _requestLog;
    private long _oldIdleTimeout;

    /**
     * Bytes written after interception (eg after compression)
     */
    private long _written;

    public HttpChannel(Connector connector, HttpConfiguration configuration, EndPoint endPoint, HttpTransport transport)
    {
        _connector = connector;
        _configuration = configuration;
        _endPoint = endPoint;
        _transport = transport;

        _state = new HttpChannelState(this);
        _request = new Request(this, newHttpInput(_state));
        _response = new Response(this, newHttpOutput());

        _executor = connector == null ? null : connector.getServer().getThreadPool();
        _requestLog = connector == null ? null : connector.getServer().getRequestLog();

        List<Listener> listeners = new ArrayList<>();
        if (connector != null)
            listeners.addAll(connector.getBeans(Listener.class));
        _listeners = listeners;

        if (LOG.isDebugEnabled())
            LOG.debug("new {} -> {},{},{}",
                this,
                _endPoint,
                _endPoint == null ? null : _endPoint.getConnection(),
                _state);
    }

    protected HttpInput newHttpInput(HttpChannelState state)
    {
        return new HttpInput(state);
    }

    protected HttpOutput newHttpOutput()
    {
        return new HttpOutput(this);
    }

    public HttpChannelState getState()
    {
        return _state;
    }

    public boolean addListener(Listener listener)
    {
        return _listeners.add(listener);
    }

    public boolean removeListener(Listener listener)
    {
        return _listeners.remove(listener);
    }

    public long getBytesWritten()
    {
        return _written;
    }

    /**
     * @return the number of requests handled by this connection
     */
    public long getRequests()
    {
        return _requests.get();
    }

    public Connector getConnector()
    {
        return _connector;
    }

    public HttpTransport getHttpTransport()
    {
        return _transport;
    }

    public RequestLog getRequestLog()
    {
        return _requestLog;
    }

    public void setRequestLog(RequestLog requestLog)
    {
        _requestLog = requestLog;
    }

    public void addRequestLog(RequestLog requestLog)
    {
        if (_requestLog == null)
            _requestLog = requestLog;
        else if (_requestLog instanceof RequestLogCollection)
            ((RequestLogCollection)_requestLog).add(requestLog);
        else
            _requestLog = new RequestLogCollection(_requestLog, requestLog);
    }

    public MetaData.Response getCommittedMetaData()
    {
        return _committedMetaData;
    }

    /**
     * Get the idle timeout.
     * <p>This is implemented as a call to {@link EndPoint#getIdleTimeout()}, but may be
     * overridden by channels that have timeouts different from their connections.
     *
     * @return the idle timeout (in milliseconds)
     */
    public long getIdleTimeout()
    {
        return _endPoint.getIdleTimeout();
    }

    /**
     * Set the idle timeout.
     * <p>This is implemented as a call to {@link EndPoint#setIdleTimeout(long)}, but may be
     * overridden by channels that have timeouts different from their connections.
     *
     * @param timeoutMs the idle timeout in milliseconds
     */
    public void setIdleTimeout(long timeoutMs)
    {
        _endPoint.setIdleTimeout(timeoutMs);
    }

    public ByteBufferPool getByteBufferPool()
    {
        return _connector.getByteBufferPool();
    }

    public HttpConfiguration getHttpConfiguration()
    {
        return _configuration;
    }

    @Override
    public boolean isOptimizedForDirectBuffers()
    {
        return getHttpTransport().isOptimizedForDirectBuffers();
    }

    public Server getServer()
    {
        return _connector.getServer();
    }

    public Request getRequest()
    {
        return _request;
    }

    public Response getResponse()
    {
        return _response;
    }

    public Connection getConnection()
    {
        return _endPoint.getConnection();
    }

    public EndPoint getEndPoint()
    {
        return _endPoint;
    }

    public InetSocketAddress getLocalAddress()
    {
        return _endPoint.getLocalAddress();
    }

    public InetSocketAddress getRemoteAddress()
    {
        return _endPoint.getRemoteAddress();
    }

    /**
     * If the associated response has the Expect header set to 100 Continue,
     * then accessing the input stream indicates that the handler/servlet
     * is ready for the request body and thus a 100 Continue response is sent.
     *
     * @param available estimate of the number of bytes that are available
     * @throws IOException if the InputStream cannot be created
     */
    public void continue100(int available) throws IOException
    {
        throw new UnsupportedOperationException();
    }

    public void recycle()
    {
        _committed.set(false);
        _responseCompleted.set(false);
        _request.recycle();
        _response.recycle();
        _committedMetaData = null;
        _requestLog = _connector == null ? null : _connector.getServer().getRequestLog();
        _written = 0;
        _trailers = null;
        _oldIdleTimeout = 0;
    }

    public void onAsyncWaitForContent()
    {
    }

    public void onBlockWaitForContent()
    {
    }

    public void onBlockWaitForContentFailure(Throwable failure)
    {
        getRequest().getHttpInput().failed(failure);
    }

    @Override
    public void run()
    {
        handle();
    }

    /**
     * @return True if the channel is ready to continue handling (ie it is not suspended)
     */
    public boolean handle()
    {
        if (LOG.isDebugEnabled())
            LOG.debug("{} handle {} ", this, _request.getHttpURI());

        HttpChannelState.Action action = _state.handling();

        // Loop here to handle async request redispatches.
        // The loop is controlled by the call to async.unhandle in the
        // finally block below.  Unhandle will return false only if an async dispatch has
        // already happened when unhandle is called.
        loop:
        while (!getServer().isStopped())
        {
            try
            {
                if (LOG.isDebugEnabled())
                    LOG.debug("{} action {}", this, action);

                switch (action)
                {
                    case TERMINATED:
                    case WAIT:
                        // break loop without calling unhandle
                        break loop;

                    case NOOP:
                        // do nothing other than call unhandle
                        break;

                    case DISPATCH:
                    {
                        if (!_request.hasMetaData())
                            throw new IllegalStateException("state=" + _state);
                        _request.setHandled(false);
                        _response.getHttpOutput().reopen();

                        try
                        {
                            _request.setDispatcherType(DispatcherType.REQUEST);
                            notifyBeforeDispatch(_request);

                            List<HttpConfiguration.Customizer> customizers = _configuration.getCustomizers();
                            if (!customizers.isEmpty())
                            {
                                for (HttpConfiguration.Customizer customizer : customizers)
                                {
                                    customizer.customize(getConnector(), _configuration, _request);
                                    if (_request.isHandled())
                                        break;
                                }
                            }

                            if (!_request.isHandled())
                                getServer().handle(this);
                        }
                        catch (Throwable x)
                        {
                            notifyDispatchFailure(_request, x);
                            throw x;
                        }
                        finally
                        {
                            notifyAfterDispatch(_request);
                            _request.setDispatcherType(null);
                        }
                        break;
                    }

                    case ASYNC_DISPATCH:
                    {
                        _request.setHandled(false);
                        _response.getHttpOutput().reopen();

                        try
                        {
                            _request.setDispatcherType(DispatcherType.ASYNC);
                            notifyBeforeDispatch(_request);
                            getServer().handleAsync(this);
                        }
                        catch (Throwable x)
                        {
                            notifyDispatchFailure(_request, x);
                            throw x;
                        }
                        finally
                        {
                            notifyAfterDispatch(_request);
                            _request.setDispatcherType(null);
                        }
                        break;
                    }

                    case ERROR_DISPATCH:
                    {
                        try
                        {
                            _response.reset(true);
                            Integer icode = (Integer)_request.getAttribute(RequestDispatcher.ERROR_STATUS_CODE);
                            int code = icode != null ? icode : HttpStatus.INTERNAL_SERVER_ERROR_500;
                            _response.setStatus(code);
                            _request.setAttribute(RequestDispatcher.ERROR_STATUS_CODE, code);
                            _request.setHandled(false);
                            _response.getHttpOutput().reopen();

                            try
                            {
                                _request.setDispatcherType(DispatcherType.ERROR);
                                notifyBeforeDispatch(_request);
                                getServer().handle(this);
                            }
                            catch (Throwable x)
                            {
                                notifyDispatchFailure(_request, x);
                                throw x;
                            }
                            finally
                            {
                                notifyAfterDispatch(_request);
                                _request.setDispatcherType(null);
                            }
                        }
                        catch (Throwable x)
                        {
                            if (LOG.isDebugEnabled())
                                LOG.debug("Could not perform ERROR dispatch, aborting", x);
                            Throwable failure = (Throwable)_request.getAttribute(RequestDispatcher.ERROR_EXCEPTION);
                            if (failure == null)
                            {
                                minimalErrorResponse(x);
                            }
                            else
                            {
                                if (x != failure)
                                    failure.addSuppressed(x);
                                minimalErrorResponse(failure);
                            }
                        }
                        break;
                    }

                    case ASYNC_ERROR:
                    {
                        throw _state.getAsyncContextEvent().getThrowable();
                    }

                    case READ_PRODUCE:
                    {
                        _request.getHttpInput().asyncReadProduce();
                        break;
                    }

                    case READ_CALLBACK:
                    {
                        ContextHandler handler = _state.getContextHandler();
                        if (handler != null)
                            handler.handle(_request, _request.getHttpInput());
                        else
                            _request.getHttpInput().run();
                        break;
                    }

                    case WRITE_CALLBACK:
                    {
                        ContextHandler handler = _state.getContextHandler();
                        if (handler != null)
                            handler.handle(_request, _response.getHttpOutput());
                        else
                            _response.getHttpOutput().run();
                        break;
                    }

                    case COMPLETE:
                    {
                        try
                        {
                            if (!_response.isCommitted() && !_request.isHandled())
                            {
                                _response.sendError(HttpStatus.NOT_FOUND_404);
                            }
                            else
                            {
                                // RFC 7230, section 3.3.
                                int status = _response.getStatus();
                                boolean hasContent = !(_request.isHead() ||
                                    HttpMethod.CONNECT.is(_request.getMethod()) && status == HttpStatus.OK_200 ||
                                    HttpStatus.isInformational(status) ||
                                    status == HttpStatus.NO_CONTENT_204 ||
                                    status == HttpStatus.NOT_MODIFIED_304);
                                if (hasContent && !_response.isContentComplete(_response.getHttpOutput().getWritten()))
                                    sendErrorOrAbort("Insufficient content written");
                            }
                            prepareUpgrade();
                            _response.closeOutput();
                        }
                        finally
                        {
                            _request.setHandled(true);
                            _state.onComplete();
                            onCompleted();
                        }

                        break loop;
                    }

                    default:
                    {
                        throw new IllegalStateException("state=" + _state);
                    }
                }
            }
            catch (Throwable failure)
            {
                if ("org.eclipse.jetty.continuation.ContinuationThrowable".equals(failure.getClass().getName()))
                    LOG.ignore(failure);
                else
                    handleException(failure);
            }

            action = _state.unhandle();
        }

        if (LOG.isDebugEnabled())
            LOG.debug("{} handle exit, result {}", this, action);

        boolean suspended = action == Action.WAIT;
        return !suspended;
    }

    public void sendErrorOrAbort(String message)
    {
        try
        {
            if (isCommitted())
                abort(new IOException(message));
            else
                _response.sendError(HttpStatus.INTERNAL_SERVER_ERROR_500, message);
        }
        catch (Throwable x)
        {
            LOG.ignore(x);
            abort(x);
        }
    }

    protected void sendError(int code, String reason)
    {
        try
        {
            _response.sendError(code, reason);
        }
        catch (Throwable x)
        {
            if (LOG.isDebugEnabled())
                LOG.debug("Could not send error " + code + " " + reason, x);
        }
        finally
        {
            _state.errorComplete();
        }
    }

    /**
     * <p>Sends an error 500, performing a special logic to detect whether the request is suspended,
     * to avoid concurrent writes from the application.</p>
     * <p>It may happen that the application suspends, and then throws an exception, while an application
     * spawned thread writes the response content; in such case, we attempt to commit the error directly
     * bypassing the {@link ErrorHandler} mechanisms and the response OutputStream.</p>
     *
     * @param failure the Throwable that caused the problem
     */
    protected void handleException(Throwable failure)
    {
        // Unwrap wrapping Jetty and Servlet exceptions.
        Throwable quiet = unwrap(failure, QuietException.class);
        Throwable noStack = unwrap(failure, BadMessageException.class, IOException.class, TimeoutException.class);

        if (quiet != null || !getServer().isRunning())
        {
            if (LOG.isDebugEnabled())
                LOG.debug(_request.getRequestURI(), failure);
        }
        else if (noStack != null)
        {
            // No stack trace unless there is debug turned on
            if (LOG.isDebugEnabled())
                LOG.debug(_request.getRequestURI(), failure);
            else
                LOG.warn("{} {}", _request.getRequestURI(), noStack.toString());
        }
        else
        {
            LOG.warn(_request.getRequestURI(), failure);
        }

        try
        {
            _state.onError(failure);
        }
        catch (Throwable e)
        {
            if (e != failure)
                failure.addSuppressed(e);
            LOG.warn("ERROR dispatch failed", failure);
            // Try to send a minimal response.
            minimalErrorResponse(failure);
        }
    }

    /**
     * Unwrap failure causes to find target class
     *
     * @param failure The throwable to have its causes unwrapped
     * @param targets Exception classes that we should not unwrap
     * @return A target throwable or null
     */
    protected Throwable unwrap(Throwable failure, Class<?>... targets)
    {
        while (failure != null)
        {
            for (Class<?> x : targets)
            {
                if (x.isInstance(failure))
                    return failure;
            }
            failure = failure.getCause();
        }
        return null;
    }

    private void minimalErrorResponse(Throwable failure)
    {
        try
        {
            int code = 500;
            Integer status = (Integer)_request.getAttribute(RequestDispatcher.ERROR_STATUS_CODE);
            if (status != null)
                code = status.intValue();
            else
            {
                Throwable cause = unwrap(failure, BadMessageException.class);
                if (cause instanceof BadMessageException)
                    code = ((BadMessageException)cause).getCode();
            }

            _response.reset(true);
            _response.setStatus(code);
            _response.flushBuffer();
        }
        catch (Throwable x)
        {
            if (x != failure)
                failure.addSuppressed(x);
            abort(failure);
        }
    }

    public boolean isExpecting100Continue()
    {
        return false;
    }

    public boolean isExpecting102Processing()
    {
        return false;
    }

    @Override
    public String toString()
    {
        long timeStamp = _request.getTimeStamp();
        return String.format("%s@%x{r=%s,c=%b,c=%b/%b,a=%s,uri=%s,age=%d}",
            getClass().getSimpleName(),
            hashCode(),
            _requests,
            _committed.get(),
            isRequestCompleted(),
            isResponseCompleted(),
            _state.getState(),
            _request.getHttpURI(),
            timeStamp == 0 ? 0 : System.currentTimeMillis() - timeStamp);
    }

    public void onRequest(MetaData.Request request)
    {
        _requests.incrementAndGet();
        _request.setTimeStamp(System.currentTimeMillis());
        HttpFields fields = _response.getHttpFields();
        if (_configuration.getSendDateHeader() && !fields.contains(HttpHeader.DATE))
            fields.put(_connector.getServer().getDateField());

        long idleTO = _configuration.getIdleTimeout();
        _oldIdleTimeout = getIdleTimeout();
        if (idleTO >= 0 && _oldIdleTimeout != idleTO)
            setIdleTimeout(idleTO);

        request.setTrailerSupplier(_trailerSupplier);
        _request.setMetaData(request);

        _request.setSecure(HttpScheme.HTTPS.is(request.getURI().getScheme()));

        notifyRequestBegin(_request);

        if (LOG.isDebugEnabled())
            LOG.debug("REQUEST for {} on {}{}{} {} {}{}{}", request.getURIString(), this, System.lineSeparator(),
                request.getMethod(), request.getURIString(), request.getHttpVersion(), System.lineSeparator(),
                request.getFields());
    }

    public boolean onContent(HttpInput.Content content)
    {
        if (LOG.isDebugEnabled())
            LOG.debug("{} onContent {}", this, content);
        notifyRequestContent(_request, content.getByteBuffer());
        return _request.getHttpInput().addContent(content);
    }

    public boolean onContentComplete()
    {
        if (LOG.isDebugEnabled())
            LOG.debug("{} onContentComplete", this);
        notifyRequestContentEnd(_request);
        return false;
    }

    public void onTrailers(HttpFields trailers)
    {
        if (LOG.isDebugEnabled())
            LOG.debug("{} onTrailers {}", this, trailers);
        _trailers = trailers;
        notifyRequestTrailers(_request);
    }

    public boolean onRequestComplete()
    {
        if (LOG.isDebugEnabled())
            LOG.debug("{} onRequestComplete", this);
        boolean result = _request.getHttpInput().eof();
        notifyRequestEnd(_request);
        return result;
    }

    protected void prepareUpgrade()
    {
    }

    public void onCompleted()
    {
        if (LOG.isDebugEnabled())
            LOG.debug("COMPLETE for {} written={}", getRequest().getRequestURI(), getBytesWritten());

        if (_requestLog != null)
            _requestLog.log(_request, _response);

        long idleTO = _configuration.getIdleTimeout();
        if (idleTO >= 0 && getIdleTimeout() != _oldIdleTimeout)
            setIdleTimeout(_oldIdleTimeout);

        notifyComplete(_request);

        _transport.onCompleted();
    }

    public boolean onEarlyEOF()
    {
        return _request.getHttpInput().earlyEOF();
    }

    public void onBadMessage(BadMessageException failure)
    {
        int status = failure.getCode();
        String message = failure.getReason();
        if (status < 400 || status > 599)
            failure = new BadMessageException(HttpStatus.BAD_REQUEST_400, message, failure);

        notifyRequestFailure(_request, failure);

        Action action;
        try
        {
            action = _state.handling();
        }
        catch (Throwable e)
        {
            // The bad message cannot be handled in the current state,
            // so rethrow, hopefully somebody will be able to handle.
            abort(e);
            throw failure;
        }

        try
        {
            if (action == Action.DISPATCH)
            {
                ByteBuffer content = null;
                HttpFields fields = new HttpFields();

                ErrorHandler handler = getServer().getBean(ErrorHandler.class);
                if (handler != null)
                    content = handler.badMessageError(status, message, fields);

                sendResponse(new MetaData.Response(HttpVersion.HTTP_1_1, status, null, fields, BufferUtil.length(content)), content, true);
            }
        }
        catch (IOException e)
        {
            LOG.debug(e);
        }
        finally
        {
            try
            {
                onCompleted();
            }
            catch (Throwable e)
            {
                LOG.debug(e);
                abort(e);
            }
        }
    }

    protected boolean sendResponse(MetaData.Response response, ByteBuffer content, boolean complete, final Callback callback)
    {
        boolean committing = _committed.compareAndSet(false, true);

        if (LOG.isDebugEnabled())
            LOG.debug("sendResponse info={} content={} complete={} committing={} callback={}",
<<<<<<< HEAD
                    response,
                    BufferUtil.toDetailString(content),
                    complete,
                    committing,
                    callback);
=======
                info,
                BufferUtil.toDetailString(content),
                complete,
                committing,
                callback);
>>>>>>> b867a1e0

        if (committing)
        {
            // We need an info to commit
<<<<<<< HEAD
            if (response == null)
                response = _response.newResponseMetaData();
            commit(response);

            // Wrap the callback to process 1xx responses.
            Callback committed = HttpStatus.isInformational(response.getStatus()) ?
                    new Send100Callback(callback) :
                    new SendCallback(callback, content, true, complete);
=======
            if (info == null)
                info = _response.newResponseMetaData();
            commit(info);

            // wrap callback to process 100 responses
            final int status = info.getStatus();
            final Callback committed = (status < 200 && status >= 100) ? new Send100Callback(callback) : new SendCallback(callback, content, true, complete);
>>>>>>> b867a1e0

            notifyResponseBegin(_request);

            // committing write
            _transport.send(_request.getMetaData(), response, content, complete, committed);
        }
<<<<<<< HEAD
        else if (response==null)
        {
            // This is a normal write
            _transport.send(_request.getMetaData(), null, content, complete, new SendCallback(callback, content, false, complete));
=======
        else if (info == null)
        {
            // This is a normal write
            _transport.send(null, _request.isHead(), content, complete, new SendCallback(callback, content, false, complete));
>>>>>>> b867a1e0
        }
        else
        {
            callback.failed(new IllegalStateException("committed"));
        }
        return committing;
    }

    public boolean sendResponse(MetaData.Response info, ByteBuffer content, boolean complete) throws IOException
    {
        try (Blocker blocker = _response.getHttpOutput().acquireWriteBlockingCallback())
        {
            boolean committing = sendResponse(info, content, complete, blocker);
            blocker.block();
            return committing;
        }
        catch (Throwable failure)
        {
            if (LOG.isDebugEnabled())
                LOG.debug(failure);
            abort(failure);
            throw failure;
        }
    }

    protected void commit(MetaData.Response info)
    {
        _committedMetaData = info;
        if (LOG.isDebugEnabled())
            LOG.debug("COMMIT for {} on {}{}{} {} {}{}{}", getRequest().getRequestURI(), this, System.lineSeparator(),
                info.getStatus(), info.getReason(), info.getHttpVersion(), System.lineSeparator(),
                info.getFields());
    }

    public boolean isCommitted()
    {
        return _committed.get();
    }

    /**
     * @return True if the request lifecycle is completed
     */
    public boolean isRequestCompleted()
    {
        return _state.isCompleted();
    }

    /**
     * @return True if the response is completely written.
     */
    public boolean isResponseCompleted()
    {
        return _responseCompleted.get();
    }

    public boolean isPersistent()
    {
        return _endPoint.isOpen();
    }

    /**
     * <p>Non-Blocking write, committing the response if needed.</p>
     * Called as last link in HttpOutput.Filter chain
     *
     * @param content the content buffer to write
     * @param complete whether the content is complete for the response
     * @param callback Callback when complete or failed
     */
    @Override
    public void write(ByteBuffer content, boolean complete, Callback callback)
    {
        sendResponse(null, content, complete, callback);
    }

    @Override
    public void resetBuffer()
    {
        if (isCommitted())
            throw new IllegalStateException("Committed");
    }

    @Override
    public HttpOutput.Interceptor getNextInterceptor()
    {
        return null;
    }

    protected void execute(Runnable task)
    {
        _executor.execute(task);
    }

    public Scheduler getScheduler()
    {
        return _connector.getScheduler();
    }

    /**
     * @return true if the HttpChannel can efficiently use direct buffer (typically this means it is not over SSL or a multiplexed protocol)
     */
    public boolean useDirectBuffers()
    {
        return getEndPoint() instanceof ChannelEndPoint;
    }

    /**
     * If a write or similar operation to this channel fails,
     * then this method should be called.
     * <p>
     * The standard implementation calls {@link HttpTransport#abort(Throwable)}.
     *
     * @param failure the failure that caused the abort.
     */
    public void abort(Throwable failure)
    {
        notifyResponseFailure(_request, failure);
        _transport.abort(failure);
    }

    public boolean isTunnellingSupported()
    {
        return false;
    }

    public EndPoint getTunnellingEndPoint()
    {
        throw new UnsupportedOperationException("Tunnelling not supported");
    }

    private void notifyRequestBegin(Request request)
    {
        notifyEvent1(listener -> listener::onRequestBegin, request);
    }

    private void notifyBeforeDispatch(Request request)
    {
        notifyEvent1(listener -> listener::onBeforeDispatch, request);
    }

    private void notifyDispatchFailure(Request request, Throwable failure)
    {
        notifyEvent2(listener -> listener::onDispatchFailure, request, failure);
    }

    private void notifyAfterDispatch(Request request)
    {
        notifyEvent1(listener -> listener::onAfterDispatch, request);
    }

    private void notifyRequestContent(Request request, ByteBuffer content)
    {
        notifyEvent2(listener -> listener::onRequestContent, request, content);
    }

    private void notifyRequestContentEnd(Request request)
    {
        notifyEvent1(listener -> listener::onRequestContentEnd, request);
    }

    private void notifyRequestTrailers(Request request)
    {
        notifyEvent1(listener -> listener::onRequestTrailers, request);
    }

    private void notifyRequestEnd(Request request)
    {
        notifyEvent1(listener -> listener::onRequestEnd, request);
    }

    private void notifyRequestFailure(Request request, Throwable failure)
    {
        notifyEvent2(listener -> listener::onRequestFailure, request, failure);
    }

    private void notifyResponseBegin(Request request)
    {
        notifyEvent1(listener -> listener::onResponseBegin, request);
    }

    private void notifyResponseCommit(Request request)
    {
        notifyEvent1(listener -> listener::onResponseCommit, request);
    }

    private void notifyResponseContent(Request request, ByteBuffer content)
    {
        notifyEvent2(listener -> listener::onResponseContent, request, content);
    }

    private void notifyResponseEnd(Request request)
    {
        notifyEvent1(listener -> listener::onResponseEnd, request);
    }

    private void notifyResponseFailure(Request request, Throwable failure)
    {
        notifyEvent2(listener -> listener::onResponseFailure, request, failure);
    }

    private void notifyComplete(Request request)
    {
        notifyEvent1(listener -> listener::onComplete, request);
    }

    private void notifyEvent1(Function<Listener, Consumer<Request>> function, Request request)
    {
        for (Listener listener : _listeners)
        {
            try
            {
                function.apply(listener).accept(request);
            }
            catch (Throwable x)
            {
                LOG.debug("Failure invoking listener " + listener, x);
            }
        }
    }

    private void notifyEvent2(Function<Listener, BiConsumer<Request, ByteBuffer>> function, Request request, ByteBuffer content)
    {
        for (Listener listener : _listeners)
        {
            ByteBuffer view = content.slice();
            try
            {
                function.apply(listener).accept(request, view);
            }
            catch (Throwable x)
            {
                LOG.debug("Failure invoking listener " + listener, x);
            }
        }
    }

    private void notifyEvent2(Function<Listener, BiConsumer<Request, Throwable>> function, Request request, Throwable failure)
    {
        for (Listener listener : _listeners)
        {
            try
            {
                function.apply(listener).accept(request, failure);
            }
            catch (Throwable x)
            {
                LOG.debug("Failure invoking listener " + listener, x);
            }
        }
    }

    /**
     * <p>Listener for {@link HttpChannel} events.</p>
     * <p>HttpChannel will emit events for the various phases it goes through while
     * processing a HTTP request and response.</p>
     * <p>Implementations of this interface may listen to those events to track
     * timing and/or other values such as request URI, etc.</p>
     * <p>The events parameters, especially the {@link Request} object, may be
     * in a transient state depending on the event, and not all properties/features
     * of the parameters may be available inside a listener method.</p>
     * <p>It is recommended that the event parameters are <em>not</em> acted upon
     * in the listener methods, or undefined behavior may result. For example, it
     * would be a bad idea to try to read some content from the
     * {@link javax.servlet.ServletInputStream} in listener methods. On the other
     * hand, it is legit to store request attributes in one listener method that
     * may be possibly retrieved in another listener method in a later event.</p>
     * <p>Listener methods are invoked synchronously from the thread that is
     * performing the request processing, and they should not call blocking code
     * (otherwise the request processing will be blocked as well).</p>
     */
    public interface Listener
    {
        /**
         * Invoked just after the HTTP request line and headers have been parsed.
         *
         * @param request the request object
         */
        public default void onRequestBegin(Request request)
        {
        }

        /**
         * Invoked just before calling the application.
         *
         * @param request the request object
         */
        public default void onBeforeDispatch(Request request)
        {
        }

        /**
         * Invoked when the application threw an exception.
         *
         * @param request the request object
         * @param failure the exception thrown by the application
         */
        public default void onDispatchFailure(Request request, Throwable failure)
        {
        }

        /**
         * Invoked just after the application returns from the first invocation.
         *
         * @param request the request object
         */
        public default void onAfterDispatch(Request request)
        {
        }

        /**
         * Invoked every time a request content chunk has been parsed, just before
         * making it available to the application.
         *
         * @param request the request object
         * @param content a {@link ByteBuffer#slice() slice} of the request content chunk
         */
        public default void onRequestContent(Request request, ByteBuffer content)
        {
        }

        /**
         * Invoked when the end of the request content is detected.
         *
         * @param request the request object
         */
        public default void onRequestContentEnd(Request request)
        {
        }

        /**
         * Invoked when the request trailers have been parsed.
         *
         * @param request the request object
         */
        public default void onRequestTrailers(Request request)
        {
        }

        /**
         * Invoked when the request has been fully parsed.
         *
         * @param request the request object
         */
        public default void onRequestEnd(Request request)
        {
        }

        /**
         * Invoked when the request processing failed.
         *
         * @param request the request object
         * @param failure the request failure
         */
        public default void onRequestFailure(Request request, Throwable failure)
        {
        }

        /**
         * Invoked just before the response line is written to the network.
         *
         * @param request the request object
         */
        public default void onResponseBegin(Request request)
        {
        }

        /**
         * Invoked just after the response is committed (that is, the response
         * line, headers and possibly some content have been written to the
         * network).
         *
         * @param request the request object
         */
        public default void onResponseCommit(Request request)
        {
        }

        /**
         * Invoked after a response content chunk has been written to the network.
         *
         * @param request the request object
         * @param content a {@link ByteBuffer#slice() slice} of the response content chunk
         */
        public default void onResponseContent(Request request, ByteBuffer content)
        {
        }

        /**
         * Invoked when the response has been fully written.
         *
         * @param request the request object
         */
        public default void onResponseEnd(Request request)
        {
        }

        /**
         * Invoked when the response processing failed.
         *
         * @param request the request object
         * @param failure the response failure
         */
        public default void onResponseFailure(Request request, Throwable failure)
        {
        }

        /**
         * Invoked when the request <em>and</em> response processing are complete.
         *
         * @param request the request object
         */
        public default void onComplete(Request request)
        {
        }
    }

    private class SendCallback extends Callback.Nested
    {
        private final ByteBuffer _content;
        private final int _length;
        private final boolean _commit;
        private final boolean _complete;

        private SendCallback(Callback callback, ByteBuffer content, boolean commit, boolean complete)
        {
            super(callback);
            _content = content == null ? BufferUtil.EMPTY_BUFFER : content.slice();
            _length = _content.remaining();
            _commit = commit;
            _complete = complete;
        }

        @Override
        public void succeeded()
        {
            _written += _length;
            super.succeeded();
            if (_commit)
                notifyResponseCommit(_request);
            if (_length > 0)
                notifyResponseContent(_request, _content);
            if (_complete)
            {
                _responseCompleted.set(true);
                notifyResponseEnd(_request);
            }
        }

        @Override
        public void failed(final Throwable x)
        {
            if (LOG.isDebugEnabled())
                LOG.debug("Commit failed", x);

            if (x instanceof BadMessageException)
            {
                _transport.send(_request.getMetaData(), HttpGenerator.RESPONSE_500_INFO, null, true, new Callback.Nested(this)
                {
                    @Override
                    public void succeeded()
                    {
                        super.failed(x);
                        _response.getHttpOutput().closed();
                    }

                    @Override
                    public void failed(Throwable th)
                    {
                        abort(x);
                        super.failed(x);
                    }
                });
            }
            else
            {
                abort(x);
                super.failed(x);
            }
        }
    }

    private class Send100Callback extends SendCallback
    {
        private Send100Callback(Callback callback)
        {
            super(callback, null, false, false);
        }

        @Override
        public void succeeded()
        {
            if (_committed.compareAndSet(true, false))
                super.succeeded();
            else
                super.failed(new IllegalStateException());
        }
    }
}<|MERGE_RESOLUTION|>--- conflicted
+++ resolved
@@ -654,7 +654,9 @@
             int code = 500;
             Integer status = (Integer)_request.getAttribute(RequestDispatcher.ERROR_STATUS_CODE);
             if (status != null)
+            {
                 code = status.intValue();
+            }
             else
             {
                 Throwable cause = unwrap(failure, BadMessageException.class);
@@ -845,58 +847,33 @@
 
         if (LOG.isDebugEnabled())
             LOG.debug("sendResponse info={} content={} complete={} committing={} callback={}",
-<<<<<<< HEAD
-                    response,
-                    BufferUtil.toDetailString(content),
-                    complete,
-                    committing,
-                    callback);
-=======
-                info,
+                response,
                 BufferUtil.toDetailString(content),
                 complete,
                 committing,
                 callback);
->>>>>>> b867a1e0
 
         if (committing)
         {
             // We need an info to commit
-<<<<<<< HEAD
             if (response == null)
                 response = _response.newResponseMetaData();
             commit(response);
 
             // Wrap the callback to process 1xx responses.
             Callback committed = HttpStatus.isInformational(response.getStatus()) ?
-                    new Send100Callback(callback) :
-                    new SendCallback(callback, content, true, complete);
-=======
-            if (info == null)
-                info = _response.newResponseMetaData();
-            commit(info);
-
-            // wrap callback to process 100 responses
-            final int status = info.getStatus();
-            final Callback committed = (status < 200 && status >= 100) ? new Send100Callback(callback) : new SendCallback(callback, content, true, complete);
->>>>>>> b867a1e0
+                new Send100Callback(callback) :
+                new SendCallback(callback, content, true, complete);
 
             notifyResponseBegin(_request);
 
             // committing write
             _transport.send(_request.getMetaData(), response, content, complete, committed);
         }
-<<<<<<< HEAD
-        else if (response==null)
+        else if (response == null)
         {
             // This is a normal write
             _transport.send(_request.getMetaData(), null, content, complete, new SendCallback(callback, content, false, complete));
-=======
-        else if (info == null)
-        {
-            // This is a normal write
-            _transport.send(null, _request.isHead(), content, complete, new SendCallback(callback, content, false, complete));
->>>>>>> b867a1e0
         }
         else
         {
