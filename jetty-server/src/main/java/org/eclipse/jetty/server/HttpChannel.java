--- conflicted
+++ resolved
@@ -380,12 +380,8 @@
         Content.Error _error;
         Consumer<Throwable> _onError;
         Runnable _onContentAvailable;
-<<<<<<< HEAD
         boolean _handled;
-        private Request _wrapper = this;
         private final Callback _callback = new RequestCallback();
-=======
->>>>>>> e6d5f859
 
         ChannelRequest(MetaData.Request metaData)
         {
@@ -684,15 +680,11 @@
             @Override
             public void failed(Throwable x)
             {
-<<<<<<< HEAD
                 // Called when the request/response cycle is completing with a failure.
                 HttpStream stream;
                 boolean committed;
                 ChannelRequest request;
                 try (AutoLock ignored = _lock.lock())
-=======
-                Response response = new Response.Wrapper(this, getResponse())
->>>>>>> e6d5f859
                 {
                     if (_stream == null || _request != ChannelRequest.this)
                         return;
@@ -727,7 +719,7 @@
                     stream.failed(x);
                 else
                 {
-                    Response response = new Response.Wrapper(getResponse())
+                    Response response = new Response.Wrapper(ChannelRequest.this, getResponse())
                     {
                         @Override
                         public boolean isCommitted()
