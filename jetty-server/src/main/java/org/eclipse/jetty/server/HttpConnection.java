--- conflicted
+++ resolved
@@ -53,12 +53,7 @@
 public class HttpConnection extends AbstractConnection implements Runnable, HttpTransport, WriteFlusher.Listener, Connection.UpgradeFrom, Connection.UpgradeTo
 {
     private static final Logger LOG = Log.getLogger(HttpConnection.class);
-<<<<<<< HEAD
-    public static final HttpField CONNECTION_CLOSE = new PreEncodedHttpField(HttpHeader.CONNECTION,HttpHeaderValue.CLOSE.asString());
-=======
     public static final HttpField CONNECTION_CLOSE = new PreEncodedHttpField(HttpHeader.CONNECTION, HttpHeaderValue.CLOSE.asString());
-    public static final String UPGRADE_CONNECTION_ATTRIBUTE = "org.eclipse.jetty.server.HttpConnection.UPGRADE";
->>>>>>> b867a1e0
     private static final ThreadLocal<HttpConnection> __currentConnection = new ThreadLocal<>();
 
     private final HttpConfiguration _config;
@@ -302,7 +297,7 @@
                 LOG.debug("{} onFillable exit {} {}", this, _channel.getState(), BufferUtil.toDetailString(_requestBuffer));
         }
     }
-
+    
     /**
      * Fill and parse data looking for content
      *
@@ -379,7 +374,6 @@
         return handle;
     }
 
-<<<<<<< HEAD
     private boolean upgrade()
     {
         Connection connection = (Connection)_channel.getRequest().getAttribute(UPGRADE_CONNECTION_ATTRIBUTE);
@@ -406,42 +400,12 @@
         return true;
     }
 
-    /* ------------------------------------------------------------ */
     @Override
     public void onCompleted()
     {
         // Handle connection upgrades.
         if (upgrade())
             return;
-=======
-    @Override
-    public void onCompleted()
-    {
-        // Handle connection upgrades
-        if (_channel.getResponse().getStatus() == HttpStatus.SWITCHING_PROTOCOLS_101)
-        {
-            Connection connection = (Connection)_channel.getRequest().getAttribute(UPGRADE_CONNECTION_ATTRIBUTE);
-            if (connection != null)
-            {
-                if (LOG.isDebugEnabled())
-                    LOG.debug("Upgrade from {} to {}", this, connection);
-                _channel.getState().upgrade();
-                getEndPoint().upgrade(connection);
-                _channel.recycle();
-                _parser.reset();
-                _generator.reset();
-                if (_contentBufferReferences.get() == 0)
-                    releaseRequestBuffer();
-                else
-                {
-                    LOG.warn("{} lingering content references?!?!", this);
-                    _requestBuffer = null; // Not returned to pool!
-                    _contentBufferReferences.set(0);
-                }
-                return;
-            }
-        }
->>>>>>> b867a1e0
 
         // Finish consuming the request
         // If we are still expecting
@@ -584,11 +548,7 @@
                 _generator.setPersistent(false);
         }
 
-<<<<<<< HEAD
         if (_sendCallback.reset(request, response, content, lastContent, callback))
-=======
-        if (_sendCallback.reset(info, head, content, lastContent, callback))
->>>>>>> b867a1e0
         {
             _sendCallback.iterate();
         }
@@ -660,11 +620,11 @@
     public String toConnectionString()
     {
         return String.format("%s@%x[p=%s,g=%s]=>%s",
-            getClass().getSimpleName(),
-            hashCode(),
-            _parser,
-            _generator,
-            _channel);
+                getClass().getSimpleName(),
+                hashCode(),
+                _parser,
+                _generator,
+                _channel);
     }
 
     private class Content extends HttpInput.Content
@@ -761,10 +721,10 @@
                 _callback = callback;
                 _header = null;
                 _shutdownOut = false;
-
+                
                 if (getConnector().isShutdown())
                     _generator.setPersistent(false);
-
+                
                 return true;
             }
 
@@ -798,7 +758,7 @@
                 {
                     case NEED_INFO:
                         throw new EofException("request lifecycle violation");
-
+                        
                     case NEED_HEADER:
                     {
                         _header = _bufferPool.acquire(_config.getResponseHeaderSize(), _config.isUseDirectByteBuffers());
@@ -824,7 +784,7 @@
                             BufferUtil.clear(chunk);
                             BufferUtil.clear(_content);
                         }
-
+                        
                         byte gatherWrite = 0;
                         long bytes = 0;
                         if (BufferUtil.hasContent(_header))
@@ -867,9 +827,9 @@
                                 getEndPoint().write(this, _content);
                                 break;
                             default:
-                                succeeded();
+                                succeeded();        
                         }
-
+                      
                         return Action.SCHEDULED;
                     }
                     case SHUTDOWN_OUT:
@@ -878,7 +838,7 @@
                         continue;
                     }
                     case DONE:
-                    {
+                    {   
                         // If shutdown after commit, we can still close here.
                         if (getConnector().isShutdown())
                             _shutdownOut = true;
