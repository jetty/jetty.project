--- conflicted
+++ resolved
@@ -549,22 +549,8 @@
     {   
         try
         {
-            if (!_waitingForContent)
-<<<<<<< HEAD
-=======
-            {
-                _waitingForContent = true;
-                _channelState.getHttpChannel().onBlockWaitForContent();
-            }
-
-            boolean loop = false;
-            long timeout = 0;
-            while (true)
->>>>>>> 7b98f1a5
-            {
-                _waitingForContent = true;
-                _channelState.getHttpChannel().onBlockWaitForContent();
-            }
+            _waitingForContent = true;
+            _channelState.getHttpChannel().onBlockWaitForContent();
             
             if (LOG.isDebugEnabled())
                 LOG.debug("{} blocking for content timeout={}/{}", this, _blockingTimeoutBudget,getHttpChannelState().getHttpChannel().getBlockingTimeout());
