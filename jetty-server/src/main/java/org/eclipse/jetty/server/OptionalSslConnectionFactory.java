//
// ========================================================================
// Copyright (c) 1995-2020 Mort Bay Consulting Pty Ltd and others.
//
// This program and the accompanying materials are made available under
// the terms of the Eclipse Public License 2.0 which is available at
// https://www.eclipse.org/legal/epl-2.0
//
// This Source Code may also be made available under the following
// Secondary Licenses when the conditions for such availability set
// forth in the Eclipse Public License, v. 2.0 are satisfied:
// the Apache License v2.0 which is available at
// https://www.apache.org/licenses/LICENSE-2.0
//
// SPDX-License-Identifier: EPL-2.0 OR Apache-2.0
// ========================================================================
//

package org.eclipse.jetty.server;

import java.nio.ByteBuffer;
import java.nio.charset.StandardCharsets;

import org.eclipse.jetty.io.EndPoint;
import org.eclipse.jetty.util.Callback;
import org.slf4j.Logger;
import org.slf4j.LoggerFactory;

/**
 * <p>A ConnectionFactory whose connections detect whether the first bytes are
 * TLS bytes and upgrades to either a TLS connection or to another configurable
 * connection.</p>
 *
 * @deprecated Use {@link DetectorConnectionFactory} with a {@link SslConnectionFactory} instead.
 */
@Deprecated
public class OptionalSslConnectionFactory extends DetectorConnectionFactory
{
<<<<<<< HEAD
    private static final Logger LOG = LoggerFactory.getLogger(OptionalSslConnection.class);
    private static final int TLS_ALERT_FRAME_TYPE = 0x15;
    private static final int TLS_HANDSHAKE_FRAME_TYPE = 0x16;
    private static final int TLS_MAJOR_VERSION = 3;

    private final SslConnectionFactory sslConnectionFactory;
    private final String otherProtocol;
=======
    private static final Logger LOG = Log.getLogger(OptionalSslConnectionFactory.class);
    private final String _nextProtocol;
>>>>>>> d83e1c93

    /**
     * <p>Creates a new ConnectionFactory whose connections can upgrade to TLS or another protocol.</p>
     *
     * @param sslConnectionFactory The {@link SslConnectionFactory} to use if the first bytes are TLS
     * @param nextProtocol the protocol of the {@link ConnectionFactory} to use if the first bytes are not TLS,
     * or null to explicitly handle the non-TLS case
     */
    public OptionalSslConnectionFactory(SslConnectionFactory sslConnectionFactory, String nextProtocol)
    {
        super(sslConnectionFactory);
        _nextProtocol = nextProtocol;
    }

    /**
     * <p>Callback method invoked when the detected bytes are not TLS.</p>
     * <p>This typically happens when a client is trying to connect to a TLS
     * port using the {@code http} scheme (and not the {@code https} scheme).</p>
     *
     * @param connector The connector object
     * @param endPoint The connection EndPoint object
     * @param buffer The buffer with the first bytes of the connection
     */
    protected void nextProtocol(Connector connector, EndPoint endPoint, ByteBuffer buffer)
    {
        if (LOG.isDebugEnabled())
            LOG.debug("OptionalSSL TLS detection unsuccessful, attempting to upgrade to {}", _nextProtocol);
        if (_nextProtocol != null)
        {
            ConnectionFactory connectionFactory = connector.getConnectionFactory(_nextProtocol);
            if (connectionFactory == null)
                throw new IllegalStateException("Cannot find protocol '" + _nextProtocol + "' in connector's protocol list " + connector.getProtocols() + " for " + endPoint);
            upgradeToConnectionFactory(connectionFactory, connector, endPoint);
        }
        else
        {
            otherProtocol(buffer, endPoint);
        }
    }

    /**
     * <p>Legacy callback method invoked when {@code nextProtocol} is {@code null}
     * and the first bytes are not TLS.</p>
     * <p>This typically happens when a client is trying to connect to a TLS
     * port using the {@code http} scheme (and not the {@code https} scheme).</p>
     * <p>This method is kept around for backward compatibility.</p>
     *
     * @param buffer The buffer with the first bytes of the connection
     * @param endPoint The connection EndPoint object
     * @deprecated Override {@link #nextProtocol(Connector, EndPoint, ByteBuffer)} instead.
     */
    @Deprecated
    protected void otherProtocol(ByteBuffer buffer, EndPoint endPoint)
    {
        LOG.warn("Detected non-TLS bytes, but no other protocol to upgrade to for {}", endPoint);

        // There are always at least 2 bytes.
        int byte1 = buffer.get(0) & 0xFF;
        int byte2 = buffer.get(1) & 0xFF;
        if (byte1 == 'G' && byte2 == 'E')
        {
            // Plain text HTTP to an HTTPS port,
            // write a minimal response.
            String body =
                "<!DOCTYPE html>\r\n" +
                    "<html>\r\n" +
                    "<head><title>Bad Request</title></head>\r\n" +
                    "<body>" +
                    "<h1>Bad Request</h1>" +
                    "<p>HTTP request to HTTPS port</p>" +
                    "</body>\r\n" +
                    "</html>";
            String response =
                "HTTP/1.1 400 Bad Request\r\n" +
                    "Content-Type: text/html\r\n" +
                    "Content-Length: " + body.length() + "\r\n" +
                    "Connection: close\r\n" +
                    "\r\n" +
                    body;
            Callback.Completable completable = new Callback.Completable();
            endPoint.write(completable, ByteBuffer.wrap(response.getBytes(StandardCharsets.US_ASCII)));
            completable.whenComplete((r, x) -> endPoint.close());
        }
        else
        {
            endPoint.close();
        }
    }
<<<<<<< HEAD

    private class OptionalSslConnection extends AbstractConnection implements Connection.UpgradeFrom
    {
        private final Connector connector;
        private final ByteBuffer buffer;

        public OptionalSslConnection(EndPoint endPoint, Connector connector)
        {
            super(endPoint, connector.getExecutor());
            this.connector = connector;
            this.buffer = BufferUtil.allocateDirect(1536);
        }

        @Override
        public void onOpen()
        {
            super.onOpen();
            fillInterested();
        }

        @Override
        public void onFillable()
        {
            try
            {
                while (true)
                {
                    int filled = getEndPoint().fill(buffer);
                    if (filled > 0)
                    {
                        // Always have at least 2 bytes.
                        if (BufferUtil.length(buffer) >= 2)
                        {
                            upgrade(buffer);
                            break;
                        }
                    }
                    else if (filled == 0)
                    {
                        fillInterested();
                        break;
                    }
                    else
                    {
                        close();
                        break;
                    }
                }
            }
            catch (IOException x)
            {
                LOG.warn("Failed on endpoint fill", x);
                close();
            }
        }

        @Override
        public ByteBuffer onUpgradeFrom()
        {
            return buffer;
        }

        private void upgrade(ByteBuffer buffer)
        {
            if (LOG.isDebugEnabled())
                LOG.debug("Read {}", BufferUtil.toDetailString(buffer));

            EndPoint endPoint = getEndPoint();
            if (seemsTLS(buffer))
            {
                if (LOG.isDebugEnabled())
                    LOG.debug("Detected TLS bytes, upgrading to {}", sslConnectionFactory);
                endPoint.upgrade(sslConnectionFactory.newConnection(connector, endPoint));
            }
            else
            {
                if (otherProtocol != null)
                {
                    ConnectionFactory connectionFactory = connector.getConnectionFactory(otherProtocol);
                    if (connectionFactory != null)
                    {
                        if (LOG.isDebugEnabled())
                            LOG.debug("Detected non-TLS bytes, upgrading to {}", connectionFactory);
                        Connection next = connectionFactory.newConnection(connector, endPoint);
                        endPoint.upgrade(next);
                    }
                    else
                    {
                        LOG.warn("Missing {} {} in {}", otherProtocol, ConnectionFactory.class.getSimpleName(), connector);
                        close();
                    }
                }
                else
                {
                    if (LOG.isDebugEnabled())
                        LOG.debug("Detected non-TLS bytes, but no other protocol to upgrade to");
                    otherProtocol(buffer, endPoint);
                }
            }
        }
    }
=======
>>>>>>> d83e1c93
}<|MERGE_RESOLUTION|>--- conflicted
+++ resolved
@@ -36,18 +36,8 @@
 @Deprecated
 public class OptionalSslConnectionFactory extends DetectorConnectionFactory
 {
-<<<<<<< HEAD
-    private static final Logger LOG = LoggerFactory.getLogger(OptionalSslConnection.class);
-    private static final int TLS_ALERT_FRAME_TYPE = 0x15;
-    private static final int TLS_HANDSHAKE_FRAME_TYPE = 0x16;
-    private static final int TLS_MAJOR_VERSION = 3;
-
-    private final SslConnectionFactory sslConnectionFactory;
-    private final String otherProtocol;
-=======
-    private static final Logger LOG = Log.getLogger(OptionalSslConnectionFactory.class);
+    private static final Logger LOG = LoggerFactory.getLogger(OptionalSslConnectionFactory.class);
     private final String _nextProtocol;
->>>>>>> d83e1c93
 
     /**
      * <p>Creates a new ConnectionFactory whose connections can upgrade to TLS or another protocol.</p>
@@ -136,108 +126,4 @@
             endPoint.close();
         }
     }
-<<<<<<< HEAD
-
-    private class OptionalSslConnection extends AbstractConnection implements Connection.UpgradeFrom
-    {
-        private final Connector connector;
-        private final ByteBuffer buffer;
-
-        public OptionalSslConnection(EndPoint endPoint, Connector connector)
-        {
-            super(endPoint, connector.getExecutor());
-            this.connector = connector;
-            this.buffer = BufferUtil.allocateDirect(1536);
-        }
-
-        @Override
-        public void onOpen()
-        {
-            super.onOpen();
-            fillInterested();
-        }
-
-        @Override
-        public void onFillable()
-        {
-            try
-            {
-                while (true)
-                {
-                    int filled = getEndPoint().fill(buffer);
-                    if (filled > 0)
-                    {
-                        // Always have at least 2 bytes.
-                        if (BufferUtil.length(buffer) >= 2)
-                        {
-                            upgrade(buffer);
-                            break;
-                        }
-                    }
-                    else if (filled == 0)
-                    {
-                        fillInterested();
-                        break;
-                    }
-                    else
-                    {
-                        close();
-                        break;
-                    }
-                }
-            }
-            catch (IOException x)
-            {
-                LOG.warn("Failed on endpoint fill", x);
-                close();
-            }
-        }
-
-        @Override
-        public ByteBuffer onUpgradeFrom()
-        {
-            return buffer;
-        }
-
-        private void upgrade(ByteBuffer buffer)
-        {
-            if (LOG.isDebugEnabled())
-                LOG.debug("Read {}", BufferUtil.toDetailString(buffer));
-
-            EndPoint endPoint = getEndPoint();
-            if (seemsTLS(buffer))
-            {
-                if (LOG.isDebugEnabled())
-                    LOG.debug("Detected TLS bytes, upgrading to {}", sslConnectionFactory);
-                endPoint.upgrade(sslConnectionFactory.newConnection(connector, endPoint));
-            }
-            else
-            {
-                if (otherProtocol != null)
-                {
-                    ConnectionFactory connectionFactory = connector.getConnectionFactory(otherProtocol);
-                    if (connectionFactory != null)
-                    {
-                        if (LOG.isDebugEnabled())
-                            LOG.debug("Detected non-TLS bytes, upgrading to {}", connectionFactory);
-                        Connection next = connectionFactory.newConnection(connector, endPoint);
-                        endPoint.upgrade(next);
-                    }
-                    else
-                    {
-                        LOG.warn("Missing {} {} in {}", otherProtocol, ConnectionFactory.class.getSimpleName(), connector);
-                        close();
-                    }
-                }
-                else
-                {
-                    if (LOG.isDebugEnabled())
-                        LOG.debug("Detected non-TLS bytes, but no other protocol to upgrade to");
-                    otherProtocol(buffer, endPoint);
-                }
-            }
-        }
-    }
-=======
->>>>>>> d83e1c93
 }