--- conflicted
+++ resolved
@@ -87,11 +87,7 @@
                 String compressedPathInContext = pathInContext + format._extension;
                 Resource compressedResource = _factory.getResource(compressedPathInContext);
                 if (compressedResource != null && compressedResource.exists() && compressedResource.lastModified() >= resource.lastModified() &&
-<<<<<<< HEAD
-                        compressedResource.length() < resource.length())
-=======
                     compressedResource.length() < resource.length())
->>>>>>> 7b941098
                     compressedContents.put(format,
                         new ResourceHttpContent(compressedResource, _mimeTypes.getMimeByExtension(compressedPathInContext), maxBufferSize));
             }
