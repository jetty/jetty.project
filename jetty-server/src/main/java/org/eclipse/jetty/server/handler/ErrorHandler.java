//
//  ========================================================================
//  Copyright (c) 1995-2019 Mort Bay Consulting Pty. Ltd.
//  ------------------------------------------------------------------------
//  All rights reserved. This program and the accompanying materials
//  are made available under the terms of the Eclipse Public License v1.0
//  and Apache License v2.0 which accompanies this distribution.
//
//      The Eclipse Public License is available at
//      http://www.eclipse.org/legal/epl-v10.html
//
//      The Apache License v2.0 is available at
//      http://www.opensource.org/licenses/apache2.0.php
//
//  You may elect to redistribute this code under either of these licenses.
//  ========================================================================
//

package org.eclipse.jetty.server.handler;

<<<<<<< HEAD
=======
import java.io.IOException;
import java.io.PrintWriter;
import java.io.StringWriter;
import java.io.Writer;
import java.nio.ByteBuffer;
import java.nio.charset.Charset;
import java.nio.charset.StandardCharsets;
import java.util.List;
import javax.servlet.RequestDispatcher;
import javax.servlet.ServletContext;
import javax.servlet.ServletException;
import javax.servlet.http.HttpServletRequest;
import javax.servlet.http.HttpServletResponse;

>>>>>>> 7b941098
import org.eclipse.jetty.http.HttpFields;
import org.eclipse.jetty.http.HttpHeader;
import org.eclipse.jetty.http.HttpMethod;
import org.eclipse.jetty.http.HttpStatus;
import org.eclipse.jetty.http.MimeTypes;
import org.eclipse.jetty.http.QuotedQualityCSV;
import org.eclipse.jetty.server.Dispatcher;
import org.eclipse.jetty.server.Request;
import org.eclipse.jetty.server.Server;
import org.eclipse.jetty.util.BufferUtil;
import org.eclipse.jetty.util.StringUtil;
import org.eclipse.jetty.util.log.Log;
import org.eclipse.jetty.util.log.Logger;

<<<<<<< HEAD
import javax.servlet.RequestDispatcher;
import javax.servlet.ServletContext;
import javax.servlet.ServletException;
import javax.servlet.http.HttpServletRequest;
import javax.servlet.http.HttpServletResponse;
import java.io.IOException;
import java.io.PrintWriter;
import java.io.StringWriter;
import java.io.Writer;
import java.nio.ByteBuffer;
import java.nio.charset.Charset;
import java.nio.charset.StandardCharsets;
import java.util.List;

=======
>>>>>>> 7b941098
/**
 * Handler for Error pages
 * An ErrorHandler is registered with {@link ContextHandler#setErrorHandler(ErrorHandler)} or
 * {@link Server#setErrorHandler(ErrorHandler)}.
 * It is called by the HttpResponse.sendError method to write a error page via {@link #handle(String, Request, HttpServletRequest, HttpServletResponse)}
 * or via {@link #badMessageError(int, String, HttpFields)} for bad requests for which a dispatch cannot be done.
 */
public class ErrorHandler extends AbstractHandler
{
    private static final Logger LOG = Log.getLogger(ErrorHandler.class);
    public static final String ERROR_PAGE = "org.eclipse.jetty.server.error_page";

    boolean _showStacks = true;
    boolean _showMessageInTitle = true;
    String _cacheControl = "must-revalidate,no-cache,no-store";

    public ErrorHandler()
    {
    }

    /*
     * @see org.eclipse.jetty.server.server.Handler#handle(javax.servlet.http.HttpServletRequest, javax.servlet.http.HttpServletResponse, int)
     */
    @Override
    public void handle(String target, Request baseRequest, HttpServletRequest request, HttpServletResponse response) throws IOException
    {
        doError(target, baseRequest, request, response);
    }

    @Override
    public void doError(String target, Request baseRequest, HttpServletRequest request, HttpServletResponse response) throws IOException
    {
        String method = request.getMethod();
        if (!HttpMethod.GET.is(method) && !HttpMethod.POST.is(method) && !HttpMethod.HEAD.is(method))
        {
            baseRequest.setHandled(true);
            return;
        }

        if (this instanceof ErrorPageMapper)
        {
            String errorPage = ((ErrorPageMapper)this).getErrorPage(request);
            if (errorPage != null)
            {
                String oldErrorPage = (String)request.getAttribute(ERROR_PAGE);
                ServletContext servletContext = request.getServletContext();
                if (servletContext == null)
                    servletContext = ContextHandler.getCurrentContext();
                if (servletContext == null)
                {
                    LOG.warn("No ServletContext for error page {}", errorPage);
                }
                else if (oldErrorPage != null && oldErrorPage.equals(errorPage))
                {
                    LOG.warn("Error page loop {}", errorPage);
                }
                else
                {
                    request.setAttribute(ERROR_PAGE, errorPage);

                    Dispatcher dispatcher = (Dispatcher)servletContext.getRequestDispatcher(errorPage);
                    try
                    {
                        if (LOG.isDebugEnabled())
                            LOG.debug("error page dispatch {}->{}", errorPage, dispatcher);
                        if (dispatcher != null)
                        {
                            dispatcher.error(request, response);
                            return;
                        }
                        LOG.warn("No error page found " + errorPage);
                    }
                    catch (ServletException e)
                    {
                        LOG.warn(Log.EXCEPTION, e);
                        return;
                    }
                }
            }
            else
            {
                if (LOG.isDebugEnabled())
                {
                    LOG.debug("No Error Page mapping for request({} {}) (using default)", request.getMethod(), request.getRequestURI());
                }
            }
        }

        if (_cacheControl != null)
            response.setHeader(HttpHeader.CACHE_CONTROL.asString(), _cacheControl);
        generateAcceptableResponse(baseRequest, request, response, response.getStatus(), baseRequest.getResponse().getReason());
    }

    /**
     * Generate an acceptable error response.
     * <p>This method is called to generate an Error page of a mime type that is
     * acceptable to the user-agent.  The Accept header is evaluated in
     * quality order and the method
     * {@link #generateAcceptableResponse(Request, HttpServletRequest, HttpServletResponse, int, String, String)}
     * is called for each mimetype until {@link Request#isHandled()} is true.</p>
     *
     * @param baseRequest The base request
     * @param request The servlet request (may be wrapped)
     * @param response The response (may be wrapped)
     * @param code the http error code
     * @param message the http error message
     * @throws IOException if the response cannot be generated
     */
    protected void generateAcceptableResponse(Request baseRequest, HttpServletRequest request, HttpServletResponse response, int code, String message)
        throws IOException
    {
        List<String> acceptable = baseRequest.getHttpFields().getQualityCSV(HttpHeader.ACCEPT, QuotedQualityCSV.MOST_SPECIFIC_MIME_ORDERING);

        if (acceptable.isEmpty() && !baseRequest.getHttpFields().contains(HttpHeader.ACCEPT))
        {
            generateAcceptableResponse(baseRequest, request, response, code, message, MimeTypes.Type.TEXT_HTML.asString());
        }
        else
        {
            for (String mimeType : acceptable)
            {
<<<<<<< HEAD
                if (generateAcceptableResponse(baseRequest, request, response, code, message, mimeType)) {
=======
                generateAcceptableResponse(baseRequest, request, response, code, message, mimeType);
                if (baseRequest.isHandled())
>>>>>>> 7b941098
                    break;
                }
            }
        }
        baseRequest.setHandled(true);
        baseRequest.getResponse().closeOutput();
    }

    /**
     * Returns an acceptable writer for an error page.
     * <p>Uses the user-agent's <code>Accept-Charset</code> to get response
     * {@link Writer}.  The acceptable charsets are tested in quality order
     * if they are known to the JVM and the first known is set on
     * {@link HttpServletResponse#setCharacterEncoding(String)} and the
     * {@link HttpServletResponse#getWriter()} method used to return a writer.
     * If there is no <code>Accept-Charset</code> header then
     * <code>ISO-8859-1</code> is used.  If '*' is the highest quality known
     * charset, then <code>utf-8</code> is used.
     * </p>
     *
     * @param baseRequest The base request
     * @param request The servlet request (may be wrapped)
     * @param response The response (may be wrapped)
     * @return A {@link Writer} if there is a known acceptable charset or null
     * @throws IOException if a Writer cannot be returned
     */
    protected Writer getAcceptableWriter(Request baseRequest, HttpServletRequest request, HttpServletResponse response)
        throws IOException
    {
        List<String> acceptable = baseRequest.getHttpFields().getQualityCSV(HttpHeader.ACCEPT_CHARSET);
        if (acceptable.isEmpty())
        {
            response.setCharacterEncoding(StandardCharsets.ISO_8859_1.name());
            return response.getWriter();
        }

        for (String charset : acceptable)
        {
            try
            {
                if ("*".equals(charset))
                    response.setCharacterEncoding(StandardCharsets.UTF_8.name());
                else
                    response.setCharacterEncoding(Charset.forName(charset).name());
                return response.getWriter();
            }
            catch (Exception e)
            {
                LOG.ignore(e);
            }
        }
        return null;
    }

    /**
     * Generate an acceptable error response for a mime type.
     * <p>This method is called for each mime type in the users agent's
     * <code>Accept</code> header, until {@link Request#isHandled()} is true and a
     * response of the appropriate type is generated.
     *
     * @param baseRequest The base request
     * @param request The servlet request (may be wrapped)
     * @param response The response (may be wrapped)
     * @param code the http error code
     * @param message the http error message
     * @param mimeType The mimetype to generate (may be *&#47;*or other wildcard)
     * @return boolean is the acceptable response generated?
     * @throws IOException if a response cannot be generated
     */
    protected boolean generateAcceptableResponse(Request baseRequest, HttpServletRequest request, HttpServletResponse response, int code, String message, String mimeType)
        throws IOException
    {
        switch (mimeType)
        {
            case "text/html":
            case "text/*":
            case "*/*":
            {
                baseRequest.setHandled(true);
                Writer writer = getAcceptableWriter(baseRequest, request, response);
                if (writer != null)
                {
                    response.setContentType(MimeTypes.Type.TEXT_HTML.asString());
                    handleErrorPage(request, writer, code, message);
                    return true;
                }
            }
        }
<<<<<<< HEAD
        return false;
=======
>>>>>>> 7b941098
    }

    protected void handleErrorPage(HttpServletRequest request, Writer writer, int code, String message)
        throws IOException
    {
        writeErrorPage(request, writer, code, message, _showStacks);
    }

    protected void writeErrorPage(HttpServletRequest request, Writer writer, int code, String message, boolean showStacks)
        throws IOException
    {
        if (message == null)
            message = HttpStatus.getMessage(code);

        writer.write("<html>\n<head>\n");
        writeErrorPageHead(request, writer, code, message);
        writer.write("</head>\n<body>");
        writeErrorPageBody(request, writer, code, message, showStacks);
        writer.write("\n</body>\n</html>\n");
    }

    protected void writeErrorPageHead(HttpServletRequest request, Writer writer, int code, String message)
        throws IOException
    {
        writer.write("<meta http-equiv=\"Content-Type\" content=\"text/html;charset=utf-8\"/>\n");
        writer.write("<title>Error ");
        writer.write(Integer.toString(code));

        if (_showMessageInTitle)
        {
            writer.write(' ');
            write(writer, message);
        }
        writer.write("</title>\n");
    }

    protected void writeErrorPageBody(HttpServletRequest request, Writer writer, int code, String message, boolean showStacks)
        throws IOException
    {
        String uri = request.getRequestURI();

        writeErrorPageMessage(request, writer, code, message, uri);
        if (showStacks)
            writeErrorPageStacks(request, writer);

        Request.getBaseRequest(request).getHttpChannel().getHttpConfiguration()
            .writePoweredBy(writer, "<hr>", "<hr/>\n");
    }

    protected void writeErrorPageMessage(HttpServletRequest request, Writer writer, int code, String message, String uri)
        throws IOException
    {
        writer.write("<h2>HTTP ERROR ");
        writer.write(Integer.toString(code));
        writer.write("</h2>\n<p>Problem accessing ");
        write(writer, uri);
        writer.write(". Reason:\n<pre>    ");
        write(writer, message);
        writer.write("</pre></p>");
    }

    protected void writeErrorPageStacks(HttpServletRequest request, Writer writer)
        throws IOException
    {
        Throwable th = (Throwable)request.getAttribute(RequestDispatcher.ERROR_EXCEPTION);
        while (th != null)
        {
            writer.write("<h3>Caused by:</h3><pre>");
            StringWriter sw = new StringWriter();
            PrintWriter pw = new PrintWriter(sw);
            th.printStackTrace(pw);
            pw.flush();
            write(writer, sw.getBuffer().toString());
            writer.write("</pre>\n");

            th = th.getCause();
        }
    }

    /**
     * Bad Message Error body
     * <p>Generate a error response body to be sent for a bad message.
     * In this case there is something wrong with the request, so either
     * a request cannot be built, or it is not safe to build a request.
     * This method allows for a simple error page body to be returned
     * and some response headers to be set.
     *
     * @param status The error code that will be sent
     * @param reason The reason for the error code (may be null)
     * @param fields The header fields that will be sent with the response.
     * @return The content as a ByteBuffer, or null for no body.
     */
    public ByteBuffer badMessageError(int status, String reason, HttpFields fields)
    {
        if (reason == null)
            reason = HttpStatus.getMessage(status);
        fields.put(HttpHeader.CONTENT_TYPE, MimeTypes.Type.TEXT_HTML_8859_1.asString());
        return BufferUtil.toBuffer("<h1>Bad Message " + status + "</h1><pre>reason: " + reason + "</pre>");
    }

    /**
     * Get the cacheControl.
     *
     * @return the cacheControl header to set on error responses.
     */
    public String getCacheControl()
    {
        return _cacheControl;
    }

    /**
     * Set the cacheControl.
     *
     * @param cacheControl the cacheControl header to set on error responses.
     */
    public void setCacheControl(String cacheControl)
    {
        _cacheControl = cacheControl;
    }

    /**
     * @return True if stack traces are shown in the error pages
     */
    public boolean isShowStacks()
    {
        return _showStacks;
    }

    /**
     * @param showStacks True if stack traces are shown in the error pages
     */
    public void setShowStacks(boolean showStacks)
    {
        _showStacks = showStacks;
    }

    /**
     * @param showMessageInTitle if true, the error message appears in page title
     */
    public void setShowMessageInTitle(boolean showMessageInTitle)
    {
        _showMessageInTitle = showMessageInTitle;
    }

    public boolean getShowMessageInTitle()
    {
        return _showMessageInTitle;
    }

    protected void write(Writer writer, String string)
        throws IOException
    {
        if (string == null)
            return;

        writer.write(StringUtil.sanitizeXmlString(string));
    }

    public interface ErrorPageMapper
    {
        String getErrorPage(HttpServletRequest request);
    }

    public static ErrorHandler getErrorHandler(Server server, ContextHandler context)
    {
        ErrorHandler errorHandler = null;
        if (context != null)
            errorHandler = context.getErrorHandler();
        if (errorHandler == null && server != null)
            errorHandler = server.getBean(ErrorHandler.class);
        return errorHandler;
    }
}<|MERGE_RESOLUTION|>--- conflicted
+++ resolved
@@ -18,8 +18,6 @@
 
 package org.eclipse.jetty.server.handler;
 
-<<<<<<< HEAD
-=======
 import java.io.IOException;
 import java.io.PrintWriter;
 import java.io.StringWriter;
@@ -34,7 +32,6 @@
 import javax.servlet.http.HttpServletRequest;
 import javax.servlet.http.HttpServletResponse;
 
->>>>>>> 7b941098
 import org.eclipse.jetty.http.HttpFields;
 import org.eclipse.jetty.http.HttpHeader;
 import org.eclipse.jetty.http.HttpMethod;
@@ -49,23 +46,6 @@
 import org.eclipse.jetty.util.log.Log;
 import org.eclipse.jetty.util.log.Logger;
 
-<<<<<<< HEAD
-import javax.servlet.RequestDispatcher;
-import javax.servlet.ServletContext;
-import javax.servlet.ServletException;
-import javax.servlet.http.HttpServletRequest;
-import javax.servlet.http.HttpServletResponse;
-import java.io.IOException;
-import java.io.PrintWriter;
-import java.io.StringWriter;
-import java.io.Writer;
-import java.nio.ByteBuffer;
-import java.nio.charset.Charset;
-import java.nio.charset.StandardCharsets;
-import java.util.List;
-
-=======
->>>>>>> 7b941098
 /**
  * Handler for Error pages
  * An ErrorHandler is registered with {@link ContextHandler#setErrorHandler(ErrorHandler)} or
@@ -187,14 +167,9 @@
         {
             for (String mimeType : acceptable)
             {
-<<<<<<< HEAD
-                if (generateAcceptableResponse(baseRequest, request, response, code, message, mimeType)) {
-=======
                 generateAcceptableResponse(baseRequest, request, response, code, message, mimeType);
                 if (baseRequest.isHandled())
->>>>>>> 7b941098
                     break;
-                }
             }
         }
         baseRequest.setHandled(true);
@@ -259,10 +234,9 @@
      * @param code the http error code
      * @param message the http error message
      * @param mimeType The mimetype to generate (may be *&#47;*or other wildcard)
-     * @return boolean is the acceptable response generated?
      * @throws IOException if a response cannot be generated
      */
-    protected boolean generateAcceptableResponse(Request baseRequest, HttpServletRequest request, HttpServletResponse response, int code, String message, String mimeType)
+    protected void generateAcceptableResponse(Request baseRequest, HttpServletRequest request, HttpServletResponse response, int code, String message, String mimeType)
         throws IOException
     {
         switch (mimeType)
@@ -277,14 +251,9 @@
                 {
                     response.setContentType(MimeTypes.Type.TEXT_HTML.asString());
                     handleErrorPage(request, writer, code, message);
-                    return true;
                 }
             }
         }
-<<<<<<< HEAD
-        return false;
-=======
->>>>>>> 7b941098
     }
 
     protected void handleErrorPage(HttpServletRequest request, Writer writer, int code, String message)
