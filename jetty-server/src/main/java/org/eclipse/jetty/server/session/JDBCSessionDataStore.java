--- conflicted
+++ resolved
@@ -255,17 +255,10 @@
             String stringType = _dbAdaptor.getStringType();
 
             return "create table " + _tableName + " (" + _idColumn + " " + stringType + "(120), " +
-<<<<<<< HEAD
-                       _contextPathColumn + " " + stringType + "(60), " + _virtualHostColumn + " " + stringType + "(60), " + _lastNodeColumn + " " + stringType + "(60), " + _accessTimeColumn + " " + longType + ", " +
-                       _lastAccessTimeColumn + " " + longType + ", " + _createTimeColumn + " " + longType + ", " + _cookieTimeColumn + " " + longType + ", " +
-                       _lastSavedTimeColumn + " " + longType + ", " + _expiryTimeColumn + " " + longType + ", " + _maxIntervalColumn + " " + longType + ", " +
-                       _mapColumn + " " + blobType + ", primary key(" + _idColumn + ", " + _contextPathColumn + "," + _virtualHostColumn + "))";
-=======
                 _contextPathColumn + " " + stringType + "(60), " + _virtualHostColumn + " " + stringType + "(60), " + _lastNodeColumn + " " + stringType + "(60), " + _accessTimeColumn + " " + longType + ", " +
                 _lastAccessTimeColumn + " " + longType + ", " + _createTimeColumn + " " + longType + ", " + _cookieTimeColumn + " " + longType + ", " +
                 _lastSavedTimeColumn + " " + longType + ", " + _expiryTimeColumn + " " + longType + ", " + _maxIntervalColumn + " " + longType + ", " +
                 _mapColumn + " " + blobType + ", primary key(" + _idColumn + ", " + _contextPathColumn + "," + _virtualHostColumn + "))";
->>>>>>> 7b941098
         }
 
         public String getCreateIndexOverExpiryStatementAsString(String indexName)
@@ -299,34 +292,20 @@
         public String getInsertSessionStatementAsString()
         {
             return "insert into " + getSchemaTableName() +
-<<<<<<< HEAD
-                       " (" + getIdColumn() + ", " + getContextPathColumn() + ", " + getVirtualHostColumn() + ", " + getLastNodeColumn() +
-                       ", " + getAccessTimeColumn() + ", " + getLastAccessTimeColumn() + ", " + getCreateTimeColumn() + ", " + getCookieTimeColumn() +
-                       ", " + getLastSavedTimeColumn() + ", " + getExpiryTimeColumn() + ", " + getMaxIntervalColumn() + ", " + getMapColumn() + ") " +
-                       " values (?, ?, ?, ?, ?, ?, ?, ?, ?, ?, ?, ?)";
-=======
                 " (" + getIdColumn() + ", " + getContextPathColumn() + ", " + getVirtualHostColumn() + ", " + getLastNodeColumn() +
                 ", " + getAccessTimeColumn() + ", " + getLastAccessTimeColumn() + ", " + getCreateTimeColumn() + ", " + getCookieTimeColumn() +
                 ", " + getLastSavedTimeColumn() + ", " + getExpiryTimeColumn() + ", " + getMaxIntervalColumn() + ", " + getMapColumn() + ") " +
                 " values (?, ?, ?, ?, ?, ?, ?, ?, ?, ?, ?, ?)";
->>>>>>> 7b941098
         }
 
         public PreparedStatement getUpdateSessionStatement(Connection connection, String id, SessionContext context)
             throws SQLException
         {
             String s = "update " + getSchemaTableName() +
-<<<<<<< HEAD
-                           " set " + getLastNodeColumn() + " = ?, " + getAccessTimeColumn() + " = ?, " +
-                           getLastAccessTimeColumn() + " = ?, " + getLastSavedTimeColumn() + " = ?, " + getExpiryTimeColumn() + " = ?, " +
-                           getMaxIntervalColumn() + " = ?, " + getMapColumn() + " = ? where " + getIdColumn() + " = ? and " + getContextPathColumn() +
-                           " = ? and " + getVirtualHostColumn() + " = ?";
-=======
                 " set " + getLastNodeColumn() + " = ?, " + getAccessTimeColumn() + " = ?, " +
                 getLastAccessTimeColumn() + " = ?, " + getLastSavedTimeColumn() + " = ?, " + getExpiryTimeColumn() + " = ?, " +
                 getMaxIntervalColumn() + " = ?, " + getMapColumn() + " = ? where " + getIdColumn() + " = ? and " + getContextPathColumn() +
                 " = ? and " + getVirtualHostColumn() + " = ?";
->>>>>>> 7b941098
 
             String cp = context.getCanonicalContextPath();
             if (_dbAdaptor.isEmptyStringNull() && StringUtil.isBlank(cp))
@@ -352,15 +331,9 @@
                 cp = NULL_CONTEXT_PATH;
 
             PreparedStatement statement = connection.prepareStatement("select " + getIdColumn() + ", " + getExpiryTimeColumn() +
-<<<<<<< HEAD
-                                                                          " from " + getSchemaTableName() + " where " + getContextPathColumn() + " = ? and " +
-                                                                          getVirtualHostColumn() + " = ? and " +
-                                                                          getExpiryTimeColumn() + " >0 and " + getExpiryTimeColumn() + " <= ?");
-=======
                 " from " + getSchemaTableName() + " where " + getContextPathColumn() + " = ? and " +
                 getVirtualHostColumn() + " = ? and " +
                 getExpiryTimeColumn() + " >0 and " + getExpiryTimeColumn() + " <= ?");
->>>>>>> 7b941098
 
             statement.setString(1, cp);
             statement.setString(2, vhost);
@@ -381,19 +354,11 @@
                 cp = NULL_CONTEXT_PATH;
 
             PreparedStatement statement = connection.prepareStatement("select " + getIdColumn() + ", " + getExpiryTimeColumn() +
-<<<<<<< HEAD
-                                                                          " from " + getSchemaTableName() + " where " +
-                                                                          getLastNodeColumn() + " = ? and " +
-                                                                          getContextPathColumn() + " = ? and " +
-                                                                          getVirtualHostColumn() + " = ? and " +
-                                                                          getExpiryTimeColumn() + " >0 and " + getExpiryTimeColumn() + " <= ?");
-=======
                 " from " + getSchemaTableName() + " where " +
                 getLastNodeColumn() + " = ? and " +
                 getContextPathColumn() + " = ? and " +
                 getVirtualHostColumn() + " = ? and " +
                 getExpiryTimeColumn() + " >0 and " + getExpiryTimeColumn() + " <= ?");
->>>>>>> 7b941098
 
             statement.setString(1, sessionContext.getWorkerName());
             statement.setString(2, cp);
@@ -409,13 +374,8 @@
                 throw new IllegalStateException("No DB adaptor");
 
             PreparedStatement statement = connection.prepareStatement("select " + getIdColumn() + ", " + getContextPathColumn() + ", " + getVirtualHostColumn() +
-<<<<<<< HEAD
-                                                                          " from " + getSchemaTableName() +
-                                                                          " where " + getExpiryTimeColumn() + " >0 and " + getExpiryTimeColumn() + " <= ?");
-=======
                 " from " + getSchemaTableName() +
                 " where " + getExpiryTimeColumn() + " >0 and " + getExpiryTimeColumn() + " <= ?");
->>>>>>> 7b941098
             return statement;
         }
 
@@ -430,17 +390,10 @@
                 cp = NULL_CONTEXT_PATH;
 
             PreparedStatement statement = connection.prepareStatement("select " + getIdColumn() + ", " + getExpiryTimeColumn() +
-<<<<<<< HEAD
-                                                                          " from " + getSchemaTableName() +
-                                                                          " where " + getIdColumn() + " = ? and " +
-                                                                          getContextPathColumn() + " = ? and " +
-                                                                          getVirtualHostColumn() + " = ?");
-=======
                 " from " + getSchemaTableName() +
                 " where " + getIdColumn() + " = ? and " +
                 getContextPathColumn() + " = ? and " +
                 getVirtualHostColumn() + " = ?");
->>>>>>> 7b941098
             statement.setString(2, cp);
             statement.setString(3, context.getVhost());
             return statement;
@@ -457,13 +410,8 @@
                 cp = NULL_CONTEXT_PATH;
 
             PreparedStatement statement = connection.prepareStatement("select * from " + getSchemaTableName() +
-<<<<<<< HEAD
-                                                                          " where " + getIdColumn() + " = ? and " + getContextPathColumn() +
-                                                                          " = ? and " + getVirtualHostColumn() + " = ?");
-=======
                 " where " + getIdColumn() + " = ? and " + getContextPathColumn() +
                 " = ? and " + getVirtualHostColumn() + " = ?");
->>>>>>> 7b941098
             statement.setString(1, id);
             statement.setString(2, cp);
             statement.setString(3, contextId.getVhost());
@@ -482,17 +430,10 @@
                 cp = NULL_CONTEXT_PATH;
 
             String s = "update " + getSchemaTableName() +
-<<<<<<< HEAD
-                           " set " + getLastNodeColumn() + " = ?, " + getAccessTimeColumn() + " = ?, " +
-                           getLastAccessTimeColumn() + " = ?, " + getLastSavedTimeColumn() + " = ?, " + getExpiryTimeColumn() + " = ?, " +
-                           getMaxIntervalColumn() + " = ?, " + getMapColumn() + " = ? where " + getIdColumn() + " = ? and " + getContextPathColumn() +
-                           " = ? and " + getVirtualHostColumn() + " = ?";
-=======
                 " set " + getLastNodeColumn() + " = ?, " + getAccessTimeColumn() + " = ?, " +
                 getLastAccessTimeColumn() + " = ?, " + getLastSavedTimeColumn() + " = ?, " + getExpiryTimeColumn() + " = ?, " +
                 getMaxIntervalColumn() + " = ?, " + getMapColumn() + " = ? where " + getIdColumn() + " = ? and " + getContextPathColumn() +
                 " = ? and " + getVirtualHostColumn() + " = ?";
->>>>>>> 7b941098
 
             PreparedStatement statement = connection.prepareStatement(s);
             statement.setString(8, id);
@@ -514,13 +455,8 @@
                 cp = NULL_CONTEXT_PATH;
 
             PreparedStatement statement = connection.prepareStatement("delete from " + getSchemaTableName() +
-<<<<<<< HEAD
-                                                                          " where " + getIdColumn() + " = ? and " + getContextPathColumn() +
-                                                                          " = ? and " + getVirtualHostColumn() + " = ?");
-=======
                 " where " + getIdColumn() + " = ? and " + getContextPathColumn() +
                 " = ? and " + getVirtualHostColumn() + " = ?");
->>>>>>> 7b941098
             statement.setString(1, id);
             statement.setString(2, cp);
             statement.setString(3, contextId.getVhost());
@@ -566,13 +502,8 @@
                         catch (SQLException sqlEx)
                         {
                             LOG.warn("Problem checking if " + getTableName() +
-<<<<<<< HEAD
-                                         " table contains " + getMaxIntervalColumn() + " column. Ensure table contains column definition: \"" +
-                                         getMaxIntervalColumn() + " long not null default -999\"");
-=======
                                 " table contains " + getMaxIntervalColumn() + " column. Ensure table contains column definition: \"" +
                                 getMaxIntervalColumn() + " long not null default -999\"");
->>>>>>> 7b941098
                             throw sqlEx;
                         }
                         try
@@ -587,13 +518,8 @@
                                 catch (SQLException sqlEx)
                                 {
                                     LOG.warn("Problem adding " + getMaxIntervalColumn() +
-<<<<<<< HEAD
-                                                 " column. Ensure table contains column definition: \"" + getMaxIntervalColumn() +
-                                                 " long not null default -999\"");
-=======
                                         " column. Ensure table contains column definition: \"" + getMaxIntervalColumn() +
                                         " long not null default -999\"");
->>>>>>> 7b941098
                                     throw sqlEx;
                                 }
                             }
