--- conflicted
+++ resolved
@@ -622,19 +622,11 @@
 
         if (_state == State.INVALID)
             throw new IllegalStateException("Not valid for write: id=" + _sessionData.getId() +
-<<<<<<< HEAD
-                                                " created=" + _sessionData.getCreated() +
-                                                " accessed=" + _sessionData.getAccessed() +
-                                                " lastaccessed=" + _sessionData.getLastAccessed() +
-                                                " maxInactiveMs=" + _sessionData.getMaxInactiveMs() +
-                                                " expiry=" + _sessionData.getExpiry());
-=======
                 " created=" + _sessionData.getCreated() +
                 " accessed=" + _sessionData.getAccessed() +
                 " lastaccessed=" + _sessionData.getLastAccessed() +
                 " maxInactiveMs=" + _sessionData.getMaxInactiveMs() +
                 " expiry=" + _sessionData.getExpiry());
->>>>>>> 7b941098
 
         if (_state == State.INVALIDATING)
             return; // in the process of being invalidated, listeners may try to
@@ -655,19 +647,11 @@
 
         if (_state == State.INVALID)
             throw new IllegalStateException("Invalid for read: id=" + _sessionData.getId() +
-<<<<<<< HEAD
-                                                " created=" + _sessionData.getCreated() +
-                                                " accessed=" + _sessionData.getAccessed() +
-                                                " lastaccessed=" + _sessionData.getLastAccessed() +
-                                                " maxInactiveMs=" + _sessionData.getMaxInactiveMs() +
-                                                " expiry=" + _sessionData.getExpiry());
-=======
                 " created=" + _sessionData.getCreated() +
                 " accessed=" + _sessionData.getAccessed() +
                 " lastaccessed=" + _sessionData.getLastAccessed() +
                 " maxInactiveMs=" + _sessionData.getMaxInactiveMs() +
                 " expiry=" + _sessionData.getExpiry());
->>>>>>> 7b941098
 
         if (_state == State.INVALIDATING)
             return;
