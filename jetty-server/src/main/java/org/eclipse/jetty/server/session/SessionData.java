//
//  ========================================================================
//  Copyright (c) 1995-2018 Mort Bay Consulting Pty. Ltd.
//  ------------------------------------------------------------------------
//  All rights reserved. This program and the accompanying materials
//  are made available under the terms of the Eclipse Public License v1.0
//  and Apache License v2.0 which accompanies this distribution.
//
//      The Eclipse Public License is available at
//      http://www.eclipse.org/legal/epl-v10.html
//
//      The Apache License v2.0 is available at
//      http://www.opensource.org/licenses/apache2.0.php
//
//  You may elect to redistribute this code under either of these licenses.
//  ========================================================================
//


package org.eclipse.jetty.server.session;

import java.io.IOException;
import java.io.Serializable;
import java.util.Collections;
import java.util.Map;
import java.util.Set;
import java.util.concurrent.ConcurrentHashMap;

import org.eclipse.jetty.util.log.Log;
import org.eclipse.jetty.util.log.Logger;

/**
 * SessionData
 *
 * The data associated with a session. A Session object has a 1:1 relationship
 * with a SessionData object. The behaviour of sessions is implemented in the
 * Session object (eg calling listeners, keeping timers etc). A Session's
 * associated SessionData is the object which can be persisted, serialized etc.
 */
public class SessionData implements Serializable
{
    private  final static Logger LOG = Log.getLogger("org.eclipse.jetty.server.session");
   
    private static final long serialVersionUID = 1L;

    protected String _id;
    protected String _contextPath;
    protected String _vhost;
    protected String _lastNode;
    protected long _expiry; //precalculated time of expiry in ms since epoch
    protected long _created;
    protected long _cookieSet;
    protected long _accessed;         // the time of the last access
    protected long _lastAccessed;     // the time of the last access excluding this one
    protected long _maxInactiveMs;
    protected Map<String,Object> _attributes;
    protected boolean _dirty;
    protected long _lastSaved; //time in msec since last save
    
    public SessionData (String id, String cpath, String vhost, long created, long accessed, long lastAccessed, long maxInactiveMs)
    {
       this(id, cpath, vhost, created, accessed, lastAccessed, maxInactiveMs, new ConcurrentHashMap<String, Object>());
    }

    public SessionData (String id, String cpath, String vhost, long created, long accessed, long lastAccessed, long maxInactiveMs, Map<String,Object> attributes)
    {
        _id = id;
        setContextPath(cpath);
        setVhost(vhost);
        _created = created;
        _accessed = accessed;
        _lastAccessed = lastAccessed;
        _maxInactiveMs = maxInactiveMs;
        calcAndSetExpiry();
        _attributes = attributes;
    }
    
    /**
     * Copy the info from the given sessiondata
     * 
     * @param data the sessiondata to be copied
     */
    public void copy (SessionData data)
    {
        if (data == null)
            return; //don't copy if no data

        if (data.getId() == null || !(getId().equals(data.getId())))
            throw new IllegalStateException ("Can only copy data for same session id");

        if (data == this)
            return; //don't copy ourself
        
        setLastNode(data.getLastNode());
        setContextPath(data.getContextPath());
        setVhost(data.getVhost());
        setCookieSet(data.getCookieSet());
        setCreated(data.getCreated());
        setAccessed(data.getAccessed());
        setLastAccessed(data.getLastAccessed());
        setMaxInactiveMs(data.getMaxInactiveMs());
        setExpiry(data.getExpiry());
        setLastSaved(data.getLastSaved());
        clearAllAttributes();
        putAllAttributes(data.getAllAttributes());
    }

    /**
     * @return time at which session was last written out
     */
    public long getLastSaved()
    {
        return _lastSaved;
    }


    public void setLastSaved(long lastSaved)
    {
        _lastSaved = lastSaved;
    }


    /**
     * @return true if a session needs to be written out
     */
    public boolean isDirty()
    {
        return _dirty;
    }

    public void setDirty(boolean dirty)
    {
        _dirty = dirty;
    }
    
    /**
     * @param name the name of the attribute
     * @return the value of the attribute named
     */
    public Object getAttribute (String name)
    {
        return _attributes.get(name);
    }

    /**
     * @return a Set of attribute names
     */
    public Set<String> getKeys()
    {
        return _attributes.keySet();
    }
    
    public Object setAttribute (String name, Object value)
    {
        Object old = (value==null?_attributes.remove(name):_attributes.put(name,value));
        if (value == null && old == null)
            return old; //if same as remove attribute but attribute was already removed, no change
        
        setDirty (name);
       return old;
    }
    
    public void setDirty (String name)
    {
        setDirty (true);
    }
    
    public void putAllAttributes (Map<String,Object> attributes)
    {
        _attributes.putAll(attributes);
    }
    
    /**
     * Remove all attributes
     */
    public void clearAllAttributes ()
    {
        _attributes.clear();
    }
    
    /**
     * @return an unmodifiable map of the attributes
     */
    public Map<String,Object> getAllAttributes()
    {
        return Collections.unmodifiableMap(_attributes);
    }
    
    /**
     * @return the id of the session
     */
    public String getId()
    {
        return _id;
    }

    public void setId(String id)
    {
        _id = id;
    }

    /**
     * @return the context path associated with this session
     */
    public String getContextPath()
    {
        return _contextPath;
    }

    public void setContextPath(String contextPath)
    {
        _contextPath = contextPath;
    }

    /**
     * @return virtual host of context associated with session
     */
    public String getVhost()
    {
        return _vhost;
    }

    public void setVhost(String vhost)
    {
        _vhost = vhost;
    }

    /**
     * @return last node to manage the session
     */
    public String getLastNode()
    {
        return _lastNode;
    }

    public void setLastNode(String lastNode)
    {
        _lastNode = lastNode;
    }

    /**
     * @return time at which session expires
     */
    public long getExpiry()
    {
        return _expiry;
    }

    public void setExpiry(long expiry)
    {
        _expiry = expiry;
    }
    
    public long calcExpiry ()
    {
        return calcExpiry(System.currentTimeMillis());
    }
    
    public long calcExpiry (long time)
    {
        return (getMaxInactiveMs() <= 0 ? 0 : (time + getMaxInactiveMs()));
    }
    
    public void calcAndSetExpiry (long time)
    {
        setExpiry(calcExpiry(time));
    }
    
    public void calcAndSetExpiry ()
    {
        setExpiry(calcExpiry());
    }

    public long getCreated()
    {
        return _created;
    }

    public void setCreated(long created)
    {
        _created = created;
    }

    /**
     * @return time cookie was set
     */
    public long getCookieSet()
    {
        return _cookieSet;
    }

    public void setCookieSet(long cookieSet)
    {
        _cookieSet = cookieSet;
    }

    /**
     * @return time session was accessed
     */
    public long getAccessed()
    {
        return _accessed;
    }

    public void setAccessed(long accessed)
    {
        _accessed = accessed;
    }

    /**
     * @return previous time session was accessed
     */
    public long getLastAccessed()
    {
        return _lastAccessed;
    }

    public void setLastAccessed(long lastAccessed)
    {
        _lastAccessed = lastAccessed;
    }

    public long getMaxInactiveMs()
    {
        return _maxInactiveMs;
    }

    public void setMaxInactiveMs(long maxInactive)
    {
        _maxInactiveMs = maxInactive;
    }

    private void writeObject(java.io.ObjectOutputStream out) throws IOException
    {  
        out.writeUTF(_id); //session id
        out.writeUTF(_contextPath); //context path
        out.writeUTF(_vhost); //first vhost

        out.writeLong(_accessed);//accessTime
        out.writeLong(_lastAccessed); //lastAccessTime
        out.writeLong(_created); //time created
        out.writeLong(_cookieSet);//time cookie was set
        out.writeUTF(_lastNode); //name of last node managing
  
        out.writeLong(_expiry); 
        out.writeLong(_maxInactiveMs);
        out.writeObject(_attributes);
    }
    
    private void readObject(java.io.ObjectInputStream in) throws IOException, ClassNotFoundException
    {
        _id = in.readUTF();
        _contextPath = in.readUTF();
        _vhost = in.readUTF();
        
        _accessed = in.readLong();//accessTime
        _lastAccessed = in.readLong(); //lastAccessTime
        _created = in.readLong(); //time created
        _cookieSet = in.readLong();//time cookie was set
        _lastNode = in.readUTF(); //last managing node
        _expiry = in.readLong(); 
        _maxInactiveMs = in.readLong();
        _attributes = (Map<String,Object>)in.readObject();
    }
    
    public boolean isExpiredAt (long time)
    {
        if (LOG.isDebugEnabled())
            LOG.debug("Testing expiry on session {}: expires at {} now {} maxIdle {}", _id, getExpiry(), time, getMaxInactiveMs());
        if (getMaxInactiveMs() <= 0)
            return false; //never expires
        return (getExpiry() <= time);
    }
    
<<<<<<< HEAD

=======
    /** 
     * @see java.lang.Object#toString()
     */
    @Override
>>>>>>> f7953573
    public String toString()
    {
        StringBuilder builder = new StringBuilder();
        builder.append("id="+_id);
        builder.append(", contextpath="+_contextPath);
        builder.append(", vhost="+_vhost);
        builder.append(", accessed="+_accessed);
        builder.append(", lastaccessed="+_lastAccessed);
        builder.append(", created="+_created);
        builder.append(", cookieset="+_cookieSet);
        builder.append(", lastnode="+_lastNode);
        builder.append(", expiry="+_expiry);
        builder.append(", maxinactive="+_maxInactiveMs);
        return builder.toString();
    }
}<|MERGE_RESOLUTION|>--- conflicted
+++ resolved
@@ -372,14 +372,8 @@
         return (getExpiry() <= time);
     }
     
-<<<<<<< HEAD
-
-=======
-    /** 
-     * @see java.lang.Object#toString()
-     */
+
     @Override
->>>>>>> f7953573
     public String toString()
     {
         StringBuilder builder = new StringBuilder();
