--- conflicted
+++ resolved
@@ -647,11 +647,7 @@
             HttpCookie cookie = null;
 
             cookie = new HttpCookie(
-<<<<<<< HEAD
-                cookieConfig.getName(),
-=======
                 getSessionCookieName(_cookieConfig),
->>>>>>> 497a9088
                 id,
                 cookieConfig.getDomain(),
                 sessionPath,
