--- conflicted
+++ resolved
@@ -716,13 +716,9 @@
         check("onReadPossible true", "onReadPossible false");
 
         handle(() ->
-<<<<<<< HEAD
-        {__history.add(_state.getState().toString());});
-=======
         {
             __history.add(_state.getState().toString());
         });
->>>>>>> 7b941098
         System.err.println(__history);
         check(
             "onDataAvailable",
