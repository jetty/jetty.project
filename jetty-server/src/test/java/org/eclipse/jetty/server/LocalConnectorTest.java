//
//  ========================================================================
//  Copyright (c) 1995-2019 Mort Bay Consulting Pty. Ltd.
//  ------------------------------------------------------------------------
//  All rights reserved. This program and the accompanying materials
//  are made available under the terms of the Eclipse Public License v1.0
//  and Apache License v2.0 which accompanies this distribution.
//
//      The Eclipse Public License is available at
//      http://www.eclipse.org/legal/epl-v10.html
//
//      The Apache License v2.0 is available at
//      http://www.opensource.org/licenses/apache2.0.php
//
//  You may elect to redistribute this code under either of these licenses.
//  ========================================================================
//

package org.eclipse.jetty.server;

import java.nio.charset.StandardCharsets;
import java.util.concurrent.CountDownLatch;
import java.util.concurrent.TimeUnit;

import org.eclipse.jetty.io.Connection;
import org.eclipse.jetty.server.LocalConnector.LocalEndPoint;
import org.eclipse.jetty.util.BufferUtil;
import org.junit.jupiter.api.AfterEach;
import org.junit.jupiter.api.BeforeEach;
import org.junit.jupiter.api.Test;

import static org.hamcrest.MatcherAssert.assertThat;
import static org.hamcrest.Matchers.containsString;
import static org.hamcrest.Matchers.not;
import static org.hamcrest.Matchers.nullValue;
import static org.junit.jupiter.api.Assertions.assertTrue;

public class LocalConnectorTest
{
    private Server _server;
    private LocalConnector _connector;

    @BeforeEach
    public void prepare() throws Exception
    {
        _server = new Server();
        _connector = new LocalConnector(_server);
        _connector.setIdleTimeout(60000);
        _server.addConnector(_connector);
        _server.setHandler(new DumpHandler());
        _server.start();
    }

    @AfterEach
    public void dispose() throws Exception
    {
        _server.stop();
        _server = null;
        _connector = null;
    }

    @Test
    public void testOpenClose() throws Exception
    {
        final CountDownLatch openLatch = new CountDownLatch(1);
        final CountDownLatch closeLatch = new CountDownLatch(1);
        _connector.addBean(new Connection.Listener.Adapter()
        {
            @Override
            public void onOpened(Connection connection)
            {
                openLatch.countDown();
            }

            @Override
            public void onClosed(Connection connection)
            {
                closeLatch.countDown();
            }
        });

<<<<<<< HEAD
        _connector.getResponse("" +
            "GET / HTTP/1.1\r\n" +
            "Host: localhost\r\n" +
            "Connection: close\r\n" +
            "\r\n");
=======
        _connector.getResponse(
            "GET / HTTP/1.1\r\n" +
                "Host: localhost\r\n" +
                "Connection: close\r\n" +
                "\r\n");
>>>>>>> 7b941098

        assertTrue(openLatch.await(5, TimeUnit.SECONDS));
        assertTrue(closeLatch.await(5, TimeUnit.SECONDS));
    }

    @Test
    public void testOneGET() throws Exception
    {
        String response = _connector.getResponse("GET /R1 HTTP/1.0\r\n\r\n");
        assertThat(response, containsString("HTTP/1.1 200 OK"));
        assertThat(response, containsString("pathInfo=/R1"));
    }

    @Test
    public void testOneResponse_10() throws Exception
    {
        String response = _connector.getResponse("GET /R1 HTTP/1.0\r\n\r\n");
        assertThat(response, containsString("HTTP/1.1 200 OK"));
        assertThat(response, containsString("pathInfo=/R1"));
    }

    @Test
    public void testOneResponse_10_keep_alive() throws Exception
    {
        String response = _connector.getResponse(
            "GET /R1 HTTP/1.0\r\n" +
                "Connection: keep-alive\r\n" +
                "\r\n");
        assertThat(response, containsString("HTTP/1.1 200 OK"));
        assertThat(response, containsString("pathInfo=/R1"));
    }

    @Test
    public void testOneResponse_10_keep_alive_empty() throws Exception
    {
        String response = _connector.getResponse(
            "GET /R1?empty=true HTTP/1.0\r\n" +
                "Connection: keep-alive\r\n" +
                "\r\n");
        assertThat(response, containsString("HTTP/1.1 200 OK"));
        assertThat(response, not(containsString("pathInfo=/R1")));
    }

    @Test
    public void testOneResponse_11() throws Exception
    {
        String response = _connector.getResponse(
            "GET /R1 HTTP/1.1\r\n" +
                "Host: localhost\r\n" +
                "\r\n");
        assertThat(response, containsString("HTTP/1.1 200 OK"));
        assertThat(response, containsString("pathInfo=/R1"));
    }

    @Test
    public void testOneResponse_11_close() throws Exception
    {
        String response = _connector.getResponse(
            "GET /R1 HTTP/1.1\r\n" +
                "Host: localhost\r\n" +
                "Connection: close\r\n" +
                "\r\n");
        assertThat(response, containsString("HTTP/1.1 200 OK"));
        assertThat(response, containsString("pathInfo=/R1"));
    }

    @Test
    public void testOneResponse_11_empty() throws Exception
    {
        String response = _connector.getResponse(
            "GET /R1?empty=true HTTP/1.1\r\n" +
                "Host: localhost\r\n" +
                "Connection: close\r\n" +
                "\r\n");
        assertThat(response, containsString("HTTP/1.1 200 OK"));
        assertThat(response, not(containsString("pathInfo=/R1")));
    }

    @Test
    public void testOneResponse_11_chunked() throws Exception
    {
        String response = _connector.getResponse(
            "GET /R1?flush=true HTTP/1.1\r\n" +
                "Host: localhost\r\n" +
                "\r\n");
        assertThat(response, containsString("HTTP/1.1 200 OK"));
        assertThat(response, containsString("pathInfo=/R1"));
        assertThat(response, containsString("\r\n0\r\n"));
    }

    @Test
    public void testThreeResponsePipeline_11() throws Exception
    {
        LocalEndPoint endp = _connector.connect();
        endp.addInput(
            "GET /R1 HTTP/1.1\r\n" +
                "Host: localhost\r\n" +
                "\r\n" +
                "GET /R2 HTTP/1.1\r\n" +
                "Host: localhost\r\n" +
                "\r\n" +
                "GET /R3 HTTP/1.1\r\n" +
                "Host: localhost\r\n" +
                "\r\n"
        );
        String response = endp.getResponse();
        assertThat(response, containsString("HTTP/1.1 200 OK"));
        assertThat(response, containsString("pathInfo=/R1"));
        response = endp.getResponse();
        assertThat(response, containsString("HTTP/1.1 200 OK"));
        assertThat(response, containsString("pathInfo=/R2"));
        response = endp.getResponse();
        assertThat(response, containsString("HTTP/1.1 200 OK"));
        assertThat(response, containsString("pathInfo=/R3"));
    }

    @Test
    public void testThreeResponse_11() throws Exception
    {
        LocalEndPoint endp = _connector.connect();
        endp.addInput(
            "GET /R1 HTTP/1.1\r\n" +
                "Host: localhost\r\n" +
                "\r\n");

        String response = endp.getResponse();
        assertThat(response, containsString("HTTP/1.1 200 OK"));
        assertThat(response, containsString("pathInfo=/R1"));

        endp.addInput(
            "GET /R2 HTTP/1.1\r\n" +
                "Host: localhost\r\n" +
                "\r\n");

        response = endp.getResponse();
        assertThat(response, containsString("HTTP/1.1 200 OK"));
        assertThat(response, containsString("pathInfo=/R2"));

        endp.addInput(
            "GET /R3 HTTP/1.1\r\n" +
                "Host: localhost\r\n" +
                "\r\n"
        );

        response = endp.getResponse();
        assertThat(response, containsString("HTTP/1.1 200 OK"));
        assertThat(response, containsString("pathInfo=/R3"));
    }

    @Test
    public void testThreeResponseClosed_11() throws Exception
    {
        LocalEndPoint endp = _connector.connect();
        endp.addInput(
            "GET /R1 HTTP/1.1\r\n" +
                "Host: localhost\r\n" +
                "\r\n" +
                "GET /R2 HTTP/1.1\r\n" +
                "Connection: close\r\n" +
                "Host: localhost\r\n" +
                "\r\n" +
                "GET /R3 HTTP/1.1\r\n" +
                "Host: localhost\r\n" +
                "\r\n"
        );
        String response = endp.getResponse();
        assertThat(response, containsString("HTTP/1.1 200 OK"));
        assertThat(response, containsString("pathInfo=/R1"));
        response = endp.getResponse();
        assertThat(response, containsString("HTTP/1.1 200 OK"));
        assertThat(response, containsString("pathInfo=/R2"));
        response = endp.getResponse();
        assertThat(response, nullValue());
    }

    @Test
    public void testExpectContinuesAvailable() throws Exception
    {
        LocalEndPoint endp = _connector.connect();
        endp.addInput(
            "GET /R1 HTTP/1.1\r\n" +
                "Host: localhost\r\n" +
                "Content-Type: text/plain; charset=UTF-8\r\n" +
                "Expect: 100-Continue\r\n" +
                "Content-Length: 10\r\n" +
                "\r\n" +
                "01234567890\r\n");
        String response = endp.getResponse();
        assertThat(response, containsString("HTTP/1.1 200 OK"));
        assertThat(response, containsString("pathInfo=/R1"));
        assertThat(response, containsString("0123456789"));
    }

    @Test
    public void testExpectContinues() throws Exception
    {
        LocalEndPoint endp = _connector.executeRequest(
            "GET /R1 HTTP/1.1\r\n" +
                "Host: localhost\r\n" +
                "Content-Type: text/plain; charset=UTF-8\r\n" +
                "Expect: 100-Continue\r\n" +
                "Content-Length: 10\r\n" +
                "\r\n");
        String response = endp.getResponse();
        assertThat(response, containsString("HTTP/1.1 100 Continue"));
        endp.addInput("01234567890\r\n");
        response = endp.getResponse();
        assertThat(response, containsString("HTTP/1.1 200 OK"));
        assertThat(response, containsString("pathInfo=/R1"));
        assertThat(response, containsString("0123456789"));
    }

    @Test
    public void testStopStart() throws Exception
    {
        String response = _connector.getResponse("GET /R1 HTTP/1.0\r\n\r\n");
        assertThat(response, containsString("HTTP/1.1 200 OK"));
        assertThat(response, containsString("pathInfo=/R1"));

        _server.stop();
        _server.start();

        response = _connector.getResponse("GET /R2 HTTP/1.0\r\n\r\n");
        assertThat(response, containsString("HTTP/1.1 200 OK"));
        assertThat(response, containsString("pathInfo=/R2"));
    }

    @Test
    public void testTwoGETs() throws Exception
    {
        LocalEndPoint endp = _connector.connect();
        endp.addInput(
            "GET /R1 HTTP/1.1\r\n" +
                "Host: localhost\r\n" +
                "\r\n" +
                "GET /R2 HTTP/1.0\r\n\r\n");

        String response = endp.getResponse() + endp.getResponse();

        assertThat(response, containsString("HTTP/1.1 200 OK"));
        assertThat(response, containsString("pathInfo=/R1"));
<<<<<<< HEAD

        response = response.substring(response.indexOf("</html>") + 8);

=======

        response = response.substring(response.indexOf("</html>") + 8);

>>>>>>> 7b941098
        assertThat(response, containsString("HTTP/1.1 200 OK"));
        assertThat(response, containsString("pathInfo=/R2"));
    }

    @Test
    public void testTwoGETsParsed() throws Exception
    {
        LocalConnector.LocalEndPoint endp = _connector.executeRequest(
            "GET /R1 HTTP/1.1\r\n" +
                "Host: localhost\r\n" +
                "\r\n" +
                "GET /R2 HTTP/1.1\r\n" +
                "Host: localhost\r\n" +
                "\r\n");

        String response = BufferUtil.toString(endp.waitForResponse(false, 10, TimeUnit.SECONDS), StandardCharsets.ISO_8859_1);
        assertThat(response, containsString("HTTP/1.1 200 OK"));
        assertThat(response, containsString("pathInfo=/R1"));

        response = BufferUtil.toString(endp.waitForResponse(false, 10, TimeUnit.SECONDS), StandardCharsets.ISO_8859_1);
        assertThat(response, containsString("HTTP/1.1 200 OK"));
        assertThat(response, containsString("pathInfo=/R2"));
    }

    @Test
    public void testManyGETs() throws Exception
    {
        LocalEndPoint endp = _connector.connect();
        endp.addInput(
            "GET /R1 HTTP/1.1\r\n" +
                "Host: localhost\r\n" +
                "\r\n" +
                "GET /R2 HTTP/1.1\r\n" +
                "Host: localhost\r\n" +
                "\r\n" +
                "GET /R3 HTTP/1.1\r\n" +
                "Host: localhost\r\n" +
                "\r\n" +
                "GET /R4 HTTP/1.1\r\n" +
                "Host: localhost\r\n" +
                "\r\n" +
                "GET /R5 HTTP/1.1\r\n" +
                "Host: localhost\r\n" +
                "\r\n" +
                "GET /R6 HTTP/1.1\r\n" +
                "Host: localhost\r\n" +
                "Connection: close\r\n" +
                "\r\n");

        String r = "";

        for (String response = endp.getResponse(); response != null; response = endp.getResponse())
        {
            r += response;
        }

        for (int i = 1; i <= 6; i++)
        {
            assertThat(r, containsString("HTTP/1.1 200 OK"));
            assertThat(r, containsString("pathInfo=/R" + i));
            r = r.substring(r.indexOf("</html>") + 8);
        }
    }

    @Test
    public void testGETandGET() throws Exception
    {
        String response = _connector.getResponse("GET /R1 HTTP/1.0\r\n\r\n");
        assertThat(response, containsString("HTTP/1.1 200 OK"));
        assertThat(response, containsString("pathInfo=/R1"));

        response = _connector.getResponse("GET /R2 HTTP/1.0\r\n\r\n");
        assertThat(response, containsString("HTTP/1.1 200 OK"));
        assertThat(response, containsString("pathInfo=/R2"));
    }
}<|MERGE_RESOLUTION|>--- conflicted
+++ resolved
@@ -79,19 +79,11 @@
             }
         });
 
-<<<<<<< HEAD
-        _connector.getResponse("" +
-            "GET / HTTP/1.1\r\n" +
-            "Host: localhost\r\n" +
-            "Connection: close\r\n" +
-            "\r\n");
-=======
         _connector.getResponse(
             "GET / HTTP/1.1\r\n" +
                 "Host: localhost\r\n" +
                 "Connection: close\r\n" +
                 "\r\n");
->>>>>>> 7b941098
 
         assertTrue(openLatch.await(5, TimeUnit.SECONDS));
         assertTrue(closeLatch.await(5, TimeUnit.SECONDS));
@@ -333,15 +325,9 @@
 
         assertThat(response, containsString("HTTP/1.1 200 OK"));
         assertThat(response, containsString("pathInfo=/R1"));
-<<<<<<< HEAD
 
         response = response.substring(response.indexOf("</html>") + 8);
 
-=======
-
-        response = response.substring(response.indexOf("</html>") + 8);
-
->>>>>>> 7b941098
         assertThat(response, containsString("HTTP/1.1 200 OK"));
         assertThat(response, containsString("pathInfo=/R2"));
     }
