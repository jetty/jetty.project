--- conflicted
+++ resolved
@@ -140,17 +140,6 @@
         });
         int port = connector.getLocalPort();
 
-<<<<<<< HEAD
-        String request = "" +
-            "GET / HTTP/1.1\r\n" +
-            "Host: localhost:" + port + "\r\n" +
-            "Connection: close\r\n" +
-            "\r\n";
-        String expectedResponse = "" +
-            "HTTP/1.1 200 OK\r\n" +
-            "Connection: close\r\n" +
-            "\r\n";
-=======
         String request =
             "GET / HTTP/1.1\r\n" +
                 "Host: localhost:" + port + "\r\n" +
@@ -160,7 +149,6 @@
             "HTTP/1.1 200 OK\r\n" +
                 "Connection: close\r\n" +
                 "\r\n";
->>>>>>> 7b941098
 
         Socket socket = new Socket("localhost", port);
         OutputStream output = socket.getOutputStream();
@@ -218,17 +206,6 @@
         });
         int port = connector.getLocalPort();
 
-<<<<<<< HEAD
-        String request = "" +
-            "GET / HTTP/1.1\r\n" +
-            "Host: localhost:" + port + "\r\n" +
-            "\r\n";
-        String expectedResponse = "" +
-            "HTTP/1.1 200 OK\r\n" +
-            "Content-Length: " + (responseContent.length() + 1) + "\r\n" +
-            "\r\n" +
-            "" + responseContent + (char)END_OF_CONTENT;
-=======
         String request =
             "GET / HTTP/1.1\r\n" +
                 "Host: localhost:" + port + "\r\n" +
@@ -238,7 +215,6 @@
                 "Content-Length: " + (responseContent.length() + 1) + "\r\n" +
                 "\r\n" +
                 "" + responseContent + (char)END_OF_CONTENT;
->>>>>>> 7b941098
 
         Socket socket = new Socket("localhost", port);
         OutputStream output = socket.getOutputStream();
@@ -301,22 +277,6 @@
         });
         int port = connector.getLocalPort();
 
-<<<<<<< HEAD
-        String request = "" +
-            "GET / HTTP/1.1\r\n" +
-            "Host: localhost:" + port + "\r\n" +
-            "\r\n";
-        String expectedResponse = "" +
-            "HTTP/1.1 200 OK\r\n" +
-            "Transfer-Encoding: chunked\r\n" +
-            "\r\n" +
-            responseChunk1.length() + "\r\n" +
-            responseChunk1 + "\r\n" +
-            responseChunk2.length() + "\r\n" +
-            responseChunk2 + "\r\n" +
-            "0\r\n" +
-            "\r\n";
-=======
         String request =
             "GET / HTTP/1.1\r\n" +
                 "Host: localhost:" + port + "\r\n" +
@@ -331,7 +291,6 @@
                 responseChunk2 + "\r\n" +
                 "0\r\n" +
                 "\r\n";
->>>>>>> 7b941098
 
         Socket socket = new Socket("localhost", port);
         OutputStream output = socket.getOutputStream();
@@ -388,20 +347,6 @@
         int port = connector.getLocalPort();
 
         String requestContent = "a=1&b=2";
-<<<<<<< HEAD
-        String request = "" +
-            "POST / HTTP/1.1\r\n" +
-            "Host: localhost:" + port + "\r\n" +
-            "Content-Type: application/x-www-form-urlencoded\r\n" +
-            "Content-Length: " + requestContent.length() + "\r\n" +
-            "\r\n" +
-            requestContent;
-        String expectedResponse = "" +
-            "HTTP/1.1 302 Found\r\n" +
-            "Location: http://localhost:" + port + location + "\r\n" +
-            "Content-Length: 0\r\n" +
-            "\r\n";
-=======
         String request =
             "POST / HTTP/1.1\r\n" +
                 "Host: localhost:" + port + "\r\n" +
@@ -414,7 +359,6 @@
                 "Location: http://localhost:" + port + location + "\r\n" +
                 "Content-Length: 0\r\n" +
                 "\r\n";
->>>>>>> 7b941098
 
         Socket socket = new Socket("localhost", port);
         OutputStream output = socket.getOutputStream();
@@ -483,19 +427,6 @@
         {
             requestContent += requestContent;
         }
-<<<<<<< HEAD
-        String request = "" +
-            "POST / HTTP/1.1\r\n" +
-            "Host: localhost:" + port + "\r\n" +
-            "Content-Type: text/plain\r\n" +
-            "Content-Length: " + requestContent.length() + "\r\n" +
-            "\r\n" +
-            requestContent;
-        String expectedResponse = "" +
-            "HTTP/1.1 200 OK\r\n" +
-            "Content-Length: 0\r\n" +
-            "\r\n";
-=======
         String request =
             "POST / HTTP/1.1\r\n" +
                 "Host: localhost:" + port + "\r\n" +
@@ -507,7 +438,6 @@
             "HTTP/1.1 200 OK\r\n" +
                 "Content-Length: 0\r\n" +
                 "\r\n";
->>>>>>> 7b941098
 
         Socket socket = new Socket("localhost", port);
         OutputStream output = socket.getOutputStream();
