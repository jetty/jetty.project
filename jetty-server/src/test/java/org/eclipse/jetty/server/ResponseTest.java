--- conflicted
+++ resolved
@@ -141,18 +141,9 @@
             @Override
             public void send(MetaData.Request request, MetaData.Response response, ByteBuffer content, boolean lastContent, Callback callback)
             {
-<<<<<<< HEAD
-                if(BufferUtil.hasContent(content))
+                if (BufferUtil.hasContent(content))
                     BufferUtil.append(_content, content);
-                if (_channelError==null)
-=======
-                if (BufferUtil.hasContent(content))
-                {
-                    BufferUtil.append(_content, content);
-                }
-
                 if (_channelError == null)
->>>>>>> b867a1e0
                     callback.succeeded();
                 else
                     callback.failed(_channelError);
