//
//  ========================================================================
//  Copyright (c) 1995-2019 Mort Bay Consulting Pty. Ltd.
//  ------------------------------------------------------------------------
//  All rights reserved. This program and the accompanying materials
//  are made available under the terms of the Eclipse Public License v1.0
//  and Apache License v2.0 which accompanies this distribution.
//
//      The Eclipse Public License is available at
//      http://www.eclipse.org/legal/epl-v10.html
//
//      The Apache License v2.0 is available at
//      http://www.opensource.org/licenses/apache2.0.php
//
//  You may elect to redistribute this code under either of these licenses.
//  ========================================================================
//

package org.eclipse.jetty.server;

import java.io.IOException;
import java.io.InputStream;
import java.io.OutputStream;
import java.net.Socket;
import java.nio.charset.StandardCharsets;
import java.nio.file.Path;
import java.util.ArrayList;
import java.util.Arrays;
import java.util.List;
import java.util.concurrent.Callable;
import java.util.concurrent.Executor;
import java.util.concurrent.ExecutorService;
import java.util.concurrent.Executors;
import java.util.concurrent.Future;
import java.util.concurrent.TimeUnit;
import java.util.stream.Stream;
import javax.net.ssl.HttpsURLConnection;
import javax.net.ssl.SSLContext;
import javax.servlet.DispatcherType;
import javax.servlet.ServletException;
import javax.servlet.http.HttpServletRequest;
import javax.servlet.http.HttpServletResponse;

import org.eclipse.jetty.http.HttpStatus;
import org.eclipse.jetty.io.ByteBufferPool;
import org.eclipse.jetty.io.LeakTrackingByteBufferPool;
import org.eclipse.jetty.io.MappedByteBufferPool;
import org.eclipse.jetty.server.handler.AbstractHandler;
import org.eclipse.jetty.toolchain.test.MavenTestingUtils;
import org.eclipse.jetty.util.IO;
import org.eclipse.jetty.util.ssl.SslContextFactory;
import org.eclipse.jetty.util.thread.QueuedThreadPool;
import org.eclipse.jetty.util.thread.Scheduler;
import org.junit.jupiter.api.AfterEach;
import org.junit.jupiter.params.ParameterizedTest;
import org.junit.jupiter.params.provider.Arguments;
import org.junit.jupiter.params.provider.MethodSource;

import static org.hamcrest.MatcherAssert.assertThat;
import static org.hamcrest.Matchers.containsString;
import static org.hamcrest.Matchers.is;
import static org.junit.jupiter.api.Assertions.assertEquals;

public class ThreadStarvationTest
{
    static final int BUFFER_SIZE = 1024 * 1024;
    static final int BUFFERS = 64;
    static final int THREADS = 5;
    static final int CLIENTS = THREADS + 2;

    interface ConnectorProvider
    {
        ServerConnector newConnector(Server server, int acceptors, int selectors);
    }

    interface ClientSocketProvider
    {
        Socket newSocket(String host, int port) throws IOException;
    }

    public static Stream<Arguments> scenarios()
    {
        List<Scenario> params = new ArrayList<>();

        // HTTP
        ConnectorProvider http = (server, acceptors, selectors) -> new ServerConnector(server, acceptors, selectors);
        ClientSocketProvider httpClient = (host, port) -> new Socket(host, port);
        params.add(new Scenario("http", http, httpClient));

        // HTTPS/SSL/TLS
        ConnectorProvider https = (server, acceptors, selectors) ->
        {
            Path keystorePath = MavenTestingUtils.getTestResourcePath("keystore");
            SslContextFactory sslContextFactory = new SslContextFactory.Server();
            sslContextFactory.setKeyStorePath(keystorePath.toString());
            sslContextFactory.setKeyStorePassword("storepwd");
            sslContextFactory.setKeyManagerPassword("keypwd");
            sslContextFactory.setTrustStorePath(keystorePath.toString());
            sslContextFactory.setTrustStorePassword("storepwd");
            ByteBufferPool pool = new LeakTrackingByteBufferPool(new MappedByteBufferPool.Tagged());

            HttpConnectionFactory httpConnectionFactory = new HttpConnectionFactory();
            ServerConnector connector = new ServerConnector(server, (Executor)null, (Scheduler)null,
                pool, acceptors, selectors,
                AbstractConnectionFactory.getFactories(sslContextFactory, httpConnectionFactory));
            SecureRequestCustomizer secureRequestCustomer = new SecureRequestCustomizer();
            secureRequestCustomer.setSslSessionAttribute("SSL_SESSION");
            httpConnectionFactory.getHttpConfiguration().addCustomizer(secureRequestCustomer);
            return connector;
        };
        ClientSocketProvider httpsClient = new ClientSocketProvider()
        {
            private SSLContext sslContext;

            {
                try
                {
                    HttpsURLConnection.setDefaultHostnameVerifier((hostname, session) -> true);
                    sslContext = SSLContext.getInstance("TLS");
                    sslContext.init(null, SslContextFactory.TRUST_ALL_CERTS, new java.security.SecureRandom());
                    HttpsURLConnection.setDefaultSSLSocketFactory(sslContext.getSocketFactory());
                }
                catch (Exception e)
                {
                    e.printStackTrace();
                    throw new RuntimeException(e);
                }
            }

            @Override
            public Socket newSocket(String host, int port) throws IOException
            {
                return sslContext.getSocketFactory().createSocket(host, port);
            }
        };
        params.add(new Scenario("https/ssl/tls", https, httpsClient));

        return params.stream().map(Arguments::of);
    }

    private QueuedThreadPool _threadPool;
    private Server _server;
    private ServerConnector _connector;

    private Server prepareServer(Scenario scenario, Handler handler)
    {
        _threadPool = new QueuedThreadPool();
        _threadPool.setMinThreads(THREADS);
        _threadPool.setMaxThreads(THREADS);
        _threadPool.setDetailedDump(true);
        _server = new Server(_threadPool);
        int acceptors = 1;
        int selectors = 1;
        _connector = scenario.connectorProvider.newConnector(_server, acceptors, selectors);
        _server.addConnector(_connector);
        _server.setHandler(handler);
        return _server;
    }

    @AfterEach
    public void dispose() throws Exception
    {
        _server.stop();
    }

    @ParameterizedTest
    @MethodSource("scenarios")
    public void testReadInput(Scenario scenario) throws Exception
    {
        prepareServer(scenario, new ReadHandler()).start();

        try (Socket client = scenario.clientSocketProvider.newSocket("localhost", _connector.getLocalPort()))
        {
            client.setSoTimeout(10000);
            OutputStream os = client.getOutputStream();
            InputStream is = client.getInputStream();

<<<<<<< HEAD
            String request = "" +
                "GET / HTTP/1.0\r\n" +
                "Host: localhost\r\n" +
                "Content-Length: 10\r\n" +
                "\r\n" +
                "0123456789\r\n";
=======
            String request =
                "GET / HTTP/1.0\r\n" +
                    "Host: localhost\r\n" +
                    "Content-Length: 10\r\n" +
                    "\r\n" +
                    "0123456789\r\n";
>>>>>>> 7b941098
            os.write(request.getBytes(StandardCharsets.UTF_8));
            os.flush();

            String response = IO.toString(is);
            assertEquals(-1, is.read());
            assertThat(response, containsString("200 OK"));
            assertThat(response, containsString("Read Input 10"));
        }
    }

    @ParameterizedTest
    @MethodSource("scenarios")
    public void testReadStarvation(Scenario scenario) throws Exception
    {
        prepareServer(scenario, new ReadHandler());
        _server.start();

        ExecutorService clientExecutors = Executors.newFixedThreadPool(CLIENTS);

        List<Callable<String>> clientTasks = new ArrayList<>();

        for (int i = 0; i < CLIENTS; i++)
        {
            clientTasks.add(() ->
            {
                try (Socket client = scenario.clientSocketProvider.newSocket("localhost", _connector.getLocalPort());
                     OutputStream out = client.getOutputStream();
                     InputStream in = client.getInputStream())
                {
                    client.setSoTimeout(10000);

<<<<<<< HEAD
                    String request = "" +
                        "PUT / HTTP/1.0\r\n" +
                        "host: localhost\r\n" +
                        "content-length: 10\r\n" +
                        "\r\n" +
                        "1";
=======
                    String request =
                        "PUT / HTTP/1.0\r\n" +
                            "host: localhost\r\n" +
                            "content-length: 10\r\n" +
                            "\r\n" +
                            "1";
>>>>>>> 7b941098

                    // Write partial request
                    out.write(request.getBytes(StandardCharsets.UTF_8));
                    out.flush();

                    // Finish Request
                    Thread.sleep(1500);
                    out.write(("234567890\r\n").getBytes(StandardCharsets.UTF_8));
                    out.flush();

                    // Read Response
                    String response = IO.toString(in);
                    assertEquals(-1, in.read());
                    return response;
                }
            });
        }

        try
        {
            List<Future<String>> responses = clientExecutors.invokeAll(clientTasks, 60, TimeUnit.SECONDS);

            for (Future<String> responseFut : responses)
            {
                String response = responseFut.get();
                assertThat(response, containsString("200 OK"));
                assertThat(response, containsString("Read Input 10"));
            }
        }
        finally
        {
            clientExecutors.shutdownNow();
        }
    }

    protected static class ReadHandler extends AbstractHandler
    {
        @Override
        public void handle(String target, Request baseRequest, HttpServletRequest request, HttpServletResponse response) throws IOException, ServletException
        {
            baseRequest.setHandled(true);

            if (request.getDispatcherType() == DispatcherType.REQUEST)
            {
                response.setStatus(200);

                int l = request.getContentLength();
                int r = 0;
                while (r < l)
                {
                    if (request.getInputStream().read() >= 0)
                        r++;
                }

                response.getOutputStream().write(("Read Input " + r + "\r\n").getBytes());
            }
            else
            {
                response.sendError(HttpStatus.INTERNAL_SERVER_ERROR_500);
            }
        }
    }

    @ParameterizedTest
    @MethodSource("scenarios")
    public void testWriteStarvation(Scenario scenario) throws Exception
    {
        prepareServer(scenario, new WriteHandler());
        _server.start();

        ExecutorService clientExecutors = Executors.newFixedThreadPool(CLIENTS);

        List<Callable<Long>> clientTasks = new ArrayList<>();

        for (int i = 0; i < CLIENTS; i++)
        {
            clientTasks.add(() ->
            {
                try (Socket client = scenario.clientSocketProvider.newSocket("localhost", _connector.getLocalPort());
                     OutputStream out = client.getOutputStream();
                     InputStream in = client.getInputStream())
                {
                    client.setSoTimeout(30000);

<<<<<<< HEAD
                    String request = "" +
                        "GET / HTTP/1.0\r\n" +
                        "host: localhost\r\n" +
                        "\r\n";
=======
                    String request =
                        "GET / HTTP/1.0\r\n" +
                            "host: localhost\r\n" +
                            "\r\n";
>>>>>>> 7b941098

                    // Write GET request
                    out.write(request.getBytes(StandardCharsets.UTF_8));
                    out.flush();

                    TimeUnit.MILLISECONDS.sleep(1500);

                    // Read Response
                    long bodyCount = 0;
                    long len;

                    byte buf[] = new byte[1024];

                    try
                    {
                        while ((len = in.read(buf, 0, buf.length)) != -1)
                        {
                            for (int x = 0; x < len; x++)
                            {
                                if (buf[x] == '!')
                                    bodyCount++;
                            }
                        }
                    }
                    catch (Throwable th)
                    {
                        _server.dumpStdErr();
                        throw th;
                    }
                    return bodyCount;
                }
            });
        }

        try
        {
            List<Future<Long>> responses = clientExecutors.invokeAll(clientTasks, 60, TimeUnit.SECONDS);

            long expected = BUFFERS * BUFFER_SIZE;
            for (Future<Long> responseFut : responses)
            {
                Long bodyCount = responseFut.get();
                assertThat(bodyCount.longValue(), is(expected));
            }
        }
        finally
        {
            clientExecutors.shutdownNow();
        }
    }

    protected static class WriteHandler extends AbstractHandler
    {
        byte[] content = new byte[BUFFER_SIZE];

        {
            // Using a character that will not show up in a HTTP response header
            Arrays.fill(content, (byte)'!');
        }

        @Override
        public void handle(String target, Request baseRequest, HttpServletRequest request, HttpServletResponse response) throws IOException, ServletException
        {
            baseRequest.setHandled(true);
            response.setStatus(200);

            response.setContentLength(BUFFERS * BUFFER_SIZE);
            OutputStream out = response.getOutputStream();
            for (int i = 0; i < BUFFERS; i++)
            {
                out.write(content);
                out.flush();
            }
        }
    }

    public static class Scenario
    {
        public final String testType;
        public final ConnectorProvider connectorProvider;
        public final ClientSocketProvider clientSocketProvider;

        public Scenario(String testType, ConnectorProvider connectorProvider, ClientSocketProvider clientSocketProvider)
        {
            this.testType = testType;
            this.connectorProvider = connectorProvider;
            this.clientSocketProvider = clientSocketProvider;
        }

        @Override
        public String toString()
        {
            return this.testType;
        }
    }
}<|MERGE_RESOLUTION|>--- conflicted
+++ resolved
@@ -175,21 +175,12 @@
             OutputStream os = client.getOutputStream();
             InputStream is = client.getInputStream();
 
-<<<<<<< HEAD
-            String request = "" +
-                "GET / HTTP/1.0\r\n" +
-                "Host: localhost\r\n" +
-                "Content-Length: 10\r\n" +
-                "\r\n" +
-                "0123456789\r\n";
-=======
             String request =
                 "GET / HTTP/1.0\r\n" +
                     "Host: localhost\r\n" +
                     "Content-Length: 10\r\n" +
                     "\r\n" +
                     "0123456789\r\n";
->>>>>>> 7b941098
             os.write(request.getBytes(StandardCharsets.UTF_8));
             os.flush();
 
@@ -221,21 +212,12 @@
                 {
                     client.setSoTimeout(10000);
 
-<<<<<<< HEAD
-                    String request = "" +
-                        "PUT / HTTP/1.0\r\n" +
-                        "host: localhost\r\n" +
-                        "content-length: 10\r\n" +
-                        "\r\n" +
-                        "1";
-=======
                     String request =
                         "PUT / HTTP/1.0\r\n" +
                             "host: localhost\r\n" +
                             "content-length: 10\r\n" +
                             "\r\n" +
                             "1";
->>>>>>> 7b941098
 
                     // Write partial request
                     out.write(request.getBytes(StandardCharsets.UTF_8));
@@ -320,17 +302,10 @@
                 {
                     client.setSoTimeout(30000);
 
-<<<<<<< HEAD
-                    String request = "" +
-                        "GET / HTTP/1.0\r\n" +
-                        "host: localhost\r\n" +
-                        "\r\n";
-=======
                     String request =
                         "GET / HTTP/1.0\r\n" +
                             "host: localhost\r\n" +
                             "\r\n";
->>>>>>> 7b941098
 
                     // Write GET request
                     out.write(request.getBytes(StandardCharsets.UTF_8));
