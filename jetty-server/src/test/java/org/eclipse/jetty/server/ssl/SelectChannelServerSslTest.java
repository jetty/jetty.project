--- conflicted
+++ resolved
@@ -236,13 +236,9 @@
     @Test
     @Disabled("Override and ignore this test as SSLSocket.shutdownOutput() is not supported, " +
         "but shutdownOutput() is needed by the test.")
-<<<<<<< HEAD
-    public void testInterruptedRequest() {}
-=======
     public void testInterruptedRequest()
     {
     }
->>>>>>> 7b941098
 
     @Override
     @Disabled
