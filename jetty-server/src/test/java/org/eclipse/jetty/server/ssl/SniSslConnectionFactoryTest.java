--- conflicted
+++ resolved
@@ -237,17 +237,10 @@
             sslSocket.startHandshake();
 
             // The first request binds the socket to an alias.
-<<<<<<< HEAD
-            String request = "" +
-                "GET /ctx/path HTTP/1.1\r\n" +
-                "Host: m.san.com\r\n" +
-                "\r\n";
-=======
             String request =
                 "GET /ctx/path HTTP/1.1\r\n" +
                     "Host: m.san.com\r\n" +
                     "\r\n";
->>>>>>> 7b941098
             OutputStream output = sslSocket.getOutputStream();
             output.write(request.getBytes(StandardCharsets.UTF_8));
             output.flush();
@@ -257,17 +250,10 @@
             assertTrue(response.startsWith("HTTP/1.1 200 "));
 
             // Same socket, send a request for a different domain but same alias.
-<<<<<<< HEAD
-            request = "" +
-                "GET /ctx/path HTTP/1.1\r\n" +
-                "Host: www.san.com\r\n" +
-                "\r\n";
-=======
             request =
                 "GET /ctx/path HTTP/1.1\r\n" +
                     "Host: www.san.com\r\n" +
                     "\r\n";
->>>>>>> 7b941098
             output.write(request.getBytes(StandardCharsets.UTF_8));
             output.flush();
 
@@ -275,17 +261,10 @@
             assertTrue(response.startsWith("HTTP/1.1 200 "));
 
             // Same socket, send a request for a different domain but different alias.
-<<<<<<< HEAD
-            request = "" +
-                "GET /ctx/path HTTP/1.1\r\n" +
-                "Host: www.example.com\r\n" +
-                "\r\n";
-=======
             request =
                 "GET /ctx/path HTTP/1.1\r\n" +
                     "Host: www.example.com\r\n" +
                     "\r\n";
->>>>>>> 7b941098
             output.write(request.getBytes(StandardCharsets.UTF_8));
             output.flush();
 
@@ -315,17 +294,10 @@
             sslSocket.setSSLParameters(params);
             sslSocket.startHandshake();
 
-<<<<<<< HEAD
-            String request = "" +
-                "GET /ctx/path HTTP/1.1\r\n" +
-                "Host: www.domain.com\r\n" +
-                "\r\n";
-=======
             String request =
                 "GET /ctx/path HTTP/1.1\r\n" +
                     "Host: www.domain.com\r\n" +
                     "\r\n";
->>>>>>> 7b941098
             OutputStream output = sslSocket.getOutputStream();
             output.write(request.getBytes(StandardCharsets.UTF_8));
             output.flush();
@@ -335,17 +307,10 @@
             assertTrue(response.startsWith("HTTP/1.1 200 "));
 
             // Now, on the same socket, send a request for a different valid domain.
-<<<<<<< HEAD
-            request = "" +
-                "GET /ctx/path HTTP/1.1\r\n" +
-                "Host: assets.domain.com\r\n" +
-                "\r\n";
-=======
             request =
                 "GET /ctx/path HTTP/1.1\r\n" +
                     "Host: assets.domain.com\r\n" +
                     "\r\n";
->>>>>>> 7b941098
             output.write(request.getBytes(StandardCharsets.UTF_8));
             output.flush();
 
@@ -353,17 +318,10 @@
             assertTrue(response.startsWith("HTTP/1.1 200 "));
 
             // Now make a request for an invalid domain for this connection.
-<<<<<<< HEAD
-            request = "" +
-                "GET /ctx/path HTTP/1.1\r\n" +
-                "Host: www.example.com\r\n" +
-                "\r\n";
-=======
             request =
                 "GET /ctx/path HTTP/1.1\r\n" +
                     "Host: www.example.com\r\n" +
                     "\r\n";
->>>>>>> 7b941098
             output.write(request.getBytes(StandardCharsets.UTF_8));
             output.flush();
 
