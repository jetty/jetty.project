--- conflicted
+++ resolved
@@ -108,17 +108,10 @@
             String serverDN1 = client1.getSession().getPeerPrincipal().getName();
             assertThat(serverDN1, Matchers.startsWith("CN=localhost1"));
 
-<<<<<<< HEAD
-            String request = "" +
-                "GET / HTTP/1.1\r\n" +
-                "Host: localhost\r\n" +
-                "\r\n";
-=======
             String request =
                 "GET / HTTP/1.1\r\n" +
                     "Host: localhost\r\n" +
                     "\r\n";
->>>>>>> 7b941098
 
             OutputStream output1 = client1.getOutputStream();
             output1.write(request.getBytes(StandardCharsets.UTF_8));
@@ -222,19 +215,11 @@
                     // use session resumption and fallback to the normal TLS handshake.
                     client.getSession().invalidate();
 
-<<<<<<< HEAD
-                    String request1 = "" +
-                        "POST / HTTP/1.1\r\n" +
-                        "Host: localhost\r\n" +
-                        "Content-Length: " + content.length + "\r\n" +
-                        "\r\n";
-=======
                     String request1 =
                         "POST / HTTP/1.1\r\n" +
                             "Host: localhost\r\n" +
                             "Content-Length: " + content.length + "\r\n" +
                             "\r\n";
->>>>>>> 7b941098
                     OutputStream outputStream = client.getOutputStream();
                     outputStream.write(request1.getBytes(StandardCharsets.UTF_8));
                     outputStream.write(content);
@@ -245,19 +230,11 @@
                     assertNotNull(response1);
                     assertThat(response1.getStatus(), Matchers.equalTo(HttpStatus.OK_200));
 
-<<<<<<< HEAD
-                    String request2 = "" +
-                        "GET / HTTP/1.1\r\n" +
-                        "Host: localhost\r\n" +
-                        "Connection: close\r\n" +
-                        "\r\n";
-=======
                     String request2 =
                         "GET / HTTP/1.1\r\n" +
                             "Host: localhost\r\n" +
                             "Connection: close\r\n" +
                             "\r\n";
->>>>>>> 7b941098
                     outputStream.write(request2.getBytes(StandardCharsets.UTF_8));
                     outputStream.flush();
 
