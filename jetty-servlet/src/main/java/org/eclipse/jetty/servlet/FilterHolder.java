--- conflicted
+++ resolved
@@ -187,7 +187,6 @@
         return _filter;
     }
 
-<<<<<<< HEAD
     public void doFilter(ServletRequest request, ServletResponse response, FilterChain chain) throws IOException, ServletException
     {
         if (isAsyncSupported() || !request.isAsyncSupported())
@@ -206,13 +205,6 @@
                 baseRequest.setAsyncSupported(true, null);
             }
         }
-=======
-    public void doFilter(ServletRequest request, ServletResponse response,
-                         FilterChain chain)
-        throws IOException, ServletException
-    {
-        _filter.doFilter(request, response, chain);
->>>>>>> e3ed05fc
     }
 
     @Override
