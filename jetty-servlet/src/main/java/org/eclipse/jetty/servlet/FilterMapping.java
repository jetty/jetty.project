//
//  ========================================================================
//  Copyright (c) 1995-2019 Mort Bay Consulting Pty. Ltd.
//  ------------------------------------------------------------------------
//  All rights reserved. This program and the accompanying materials
//  are made available under the terms of the Eclipse Public License v1.0
//  and Apache License v2.0 which accompanies this distribution.
//
//      The Eclipse Public License is available at
//      http://www.eclipse.org/legal/epl-v10.html
//
//      The Apache License v2.0 is available at
//      http://www.opensource.org/licenses/apache2.0.php
//
//  You may elect to redistribute this code under either of these licenses.
//  ========================================================================
//

package org.eclipse.jetty.servlet;

import java.io.IOException;
import java.util.Arrays;
import java.util.EnumSet;
import java.util.stream.Collectors;

import javax.servlet.DispatcherType;

import org.eclipse.jetty.http.pathmap.ServletPathSpec;
import org.eclipse.jetty.util.TypeUtil;
import org.eclipse.jetty.util.annotation.ManagedAttribute;
import org.eclipse.jetty.util.annotation.ManagedObject;
import org.eclipse.jetty.util.component.Dumpable;

@ManagedObject("Filter Mappings")
public class FilterMapping implements Dumpable
{
    /** Dispatch types */
    public static final int DEFAULT=0;
    public static final int REQUEST=1;
    public static final int FORWARD=2;
    public static final int INCLUDE=4;
    public static final int ERROR=8;
    public static final int ASYNC=16;
    public static final int ALL=31;


    /* ------------------------------------------------------------ */
    /** Dispatch type from name
     * @param type the type name
     * @return the dispatcher type
     */
    public static DispatcherType dispatch(String type)
    {
        if ("request".equalsIgnoreCase(type))
            return DispatcherType.REQUEST;
        if ("forward".equalsIgnoreCase(type))
            return DispatcherType.FORWARD;
        if ("include".equalsIgnoreCase(type))
            return DispatcherType.INCLUDE;
        if ("error".equalsIgnoreCase(type))
            return DispatcherType.ERROR;
        if ("async".equalsIgnoreCase(type))
            return DispatcherType.ASYNC;
        throw new IllegalArgumentException(type);
    }

    /* ------------------------------------------------------------ */
    /** Dispatch type from name
     * @param type the dispatcher type
     * @return the type constant ({@link #REQUEST}, {@link #ASYNC}, {@link #FORWARD}, {@link #INCLUDE}, or {@link #ERROR})
     */
    public static int dispatch(DispatcherType type)
    {
        switch(type)
        {
          case REQUEST:
                  return REQUEST;
          case ASYNC:
                  return ASYNC;
          case FORWARD:
                  return FORWARD;
          case INCLUDE:
                  return INCLUDE;
          case ERROR:
                  return ERROR;
        }
        throw new IllegalArgumentException(type.toString());
    }

    /* ------------------------------------------------------------ */
    /** Dispatch type from name
     * @param type the dispatcher type
     * @return the type constant ({@link #REQUEST}, {@link #ASYNC}, {@link #FORWARD}, {@link #INCLUDE}, or {@link #ERROR})
     */
    public static DispatcherType dispatch(int type)
    {
        switch(type)
        {
            case REQUEST:
                return DispatcherType.REQUEST;
            case ASYNC:
                return DispatcherType.ASYNC;
            case FORWARD:
                return DispatcherType.FORWARD;
            case INCLUDE:
                return DispatcherType.INCLUDE;
            case ERROR:
                return DispatcherType.ERROR;
        }
        throw new IllegalArgumentException(Integer.toString(type));
    }

    /* ------------------------------------------------------------ */
    /* ------------------------------------------------------------ */
    private int _dispatches=DEFAULT;
    private String _filterName;
    private FilterHolder _holder;
    private String[] _pathSpecs;
    private String[] _servletNames;

    /* ------------------------------------------------------------ */
    public FilterMapping()
    {}

    /* ------------------------------------------------------------ */
    /** Check if this filter applies to a path.
     * @param path The path to check or null to just check type
     * @param type The type of request: __REQUEST,__FORWARD,__INCLUDE, __ASYNC or __ERROR.
     * @return True if this filter applies
     */
    boolean appliesTo(String path, int type)
    {
        if (appliesTo(type))
        {
            for (int i=0;i<_pathSpecs.length;i++)
                if (_pathSpecs[i]!=null && ServletPathSpec.match(_pathSpecs[i], path, true))
                    return true;
        }

        return false;
    }

    /* ------------------------------------------------------------ */
    /** Check if this filter applies to a particular dispatch type.
     * @param type The type of request:
     *      {@link #REQUEST}, {@link #FORWARD}, {@link #INCLUDE} or {@link #ERROR}.
     * @return <code>true</code> if this filter applies
     */
    boolean appliesTo(int type)
    {
        FilterHolder holder = _holder;
        if (_holder==null)
            return false;
        if (_dispatches==0)
<<<<<<< HEAD
            return type==REQUEST || type==ASYNC && _holder.isAsyncSupported();
=======
                return type==REQUEST || type==ASYNC && holder.isAsyncSupported();
>>>>>>> 3e0e6a73
        return (_dispatches&type)!=0;
    }

    /* ------------------------------------------------------------ */
    public boolean appliesTo(DispatcherType t)
    {
        return appliesTo(dispatch(t));
    }
    
    /* ------------------------------------------------------------ */
    public boolean isDefaultDispatches()
    {
        return _dispatches==0;
    }
    
    /* ------------------------------------------------------------ */
    /**
     * @return Returns the filterName.
     */
    @ManagedAttribute(value="filter name", readonly=true)
    public String getFilterName()
    {
        return _filterName;
    }

    /* ------------------------------------------------------------ */
    /**
     * @return Returns the holder.
     */
    FilterHolder getFilterHolder()
    {
        return _holder;
    }

    /* ------------------------------------------------------------ */
    /**
     * @return Returns the pathSpec.
     */
    @ManagedAttribute(value="url patterns", readonly=true)
    public String[] getPathSpecs()
    {
        return _pathSpecs;
    }

    /* ------------------------------------------------------------ */
    public void setDispatcherTypes(EnumSet<DispatcherType> dispatcherTypes)
    {
        _dispatches=DEFAULT;
        if (dispatcherTypes!=null)
        {
            if (dispatcherTypes.contains(DispatcherType.ERROR))
                _dispatches|=ERROR;
            if (dispatcherTypes.contains(DispatcherType.FORWARD))
                _dispatches|=FORWARD;
            if (dispatcherTypes.contains(DispatcherType.INCLUDE))
                _dispatches|=INCLUDE;
            if (dispatcherTypes.contains(DispatcherType.REQUEST))
                _dispatches|=REQUEST;
            if (dispatcherTypes.contains(DispatcherType.ASYNC))
                _dispatches|=ASYNC;
        }
    }

    /* ------------------------------------------------------------ */
    public EnumSet<DispatcherType> getDispatcherTypes()
    {
        EnumSet<DispatcherType> dispatcherTypes = EnumSet.noneOf(DispatcherType.class);
        if ((_dispatches & ERROR) == ERROR)
            dispatcherTypes.add(DispatcherType.ERROR);
        if ((_dispatches & FORWARD) == FORWARD)
            dispatcherTypes.add(DispatcherType.FORWARD);
        if ((_dispatches & INCLUDE) == INCLUDE)
            dispatcherTypes.add(DispatcherType.INCLUDE);
        if ((_dispatches & REQUEST) == REQUEST)
            dispatcherTypes.add(DispatcherType.REQUEST);
        if ((_dispatches & ASYNC) == ASYNC)
            dispatcherTypes.add(DispatcherType.ASYNC);
        return dispatcherTypes;
    }
    
    /* ------------------------------------------------------------ */
    /**
     * @param dispatches The dispatches to set.
     * @see #DEFAULT
     * @see #REQUEST
     * @see #ERROR
     * @see #FORWARD
     * @see #INCLUDE
     */
    public void setDispatches(int dispatches)
    {
        _dispatches = dispatches;
    }

    /* ------------------------------------------------------------ */
    /**
     * @param filterName The filterName to set.
     */
    public void setFilterName(String filterName)
    {
        _filterName = filterName;
    }

    /* ------------------------------------------------------------ */
    /**
     * @param holder The holder to set.
     */
    void setFilterHolder(FilterHolder holder)
    {
        _holder = holder;
        setFilterName(holder.getName());
    }

    /* ------------------------------------------------------------ */
    /**
     * @param pathSpecs The Path specifications to which this filter should be mapped.
     */
    public void setPathSpecs(String[] pathSpecs)
    {
        _pathSpecs = pathSpecs;
    }

    /* ------------------------------------------------------------ */
    /**
     * @param pathSpec The pathSpec to set.
     */
    public void setPathSpec(String pathSpec)
    {
        _pathSpecs = new String[]{pathSpec};
    }

    /* ------------------------------------------------------------ */
    /**
     * @return Returns the servletName.
     */
    @ManagedAttribute(value="servlet names", readonly=true)
    public String[] getServletNames()
    {
        return _servletNames;
    }

    /* ------------------------------------------------------------ */
    /**
     * @param servletNames Maps the {@link #setFilterName(String) named filter} to multiple servlets
     * @see #setServletName
     */
    public void setServletNames(String[] servletNames)
    {
        _servletNames = servletNames;
    }

    /* ------------------------------------------------------------ */
    /**
     * @param servletName Maps the {@link #setFilterName(String) named filter} to a single servlet
     * @see #setServletNames
     */
    public void setServletName(String servletName)
    {
        _servletNames = new String[]{servletName};
    }

    /* ------------------------------------------------------------ */
    @Override
    public String toString()
    {
        return
            TypeUtil.asList(_pathSpecs)+"/"+
            TypeUtil.asList(_servletNames)+"/"+
            Arrays.stream(DispatcherType.values()).filter(this::appliesTo).collect(Collectors.toSet())+"=>"+
        _filterName;
    }

    /* ------------------------------------------------------------ */
    @Override
    public void dump(Appendable out, String indent) throws IOException
    {
        out.append(String.valueOf(this)).append("\n");
    }

    /* ------------------------------------------------------------ */
    @Override
    public String dump()
    {
        return Dumpable.dump(this);
    }
}<|MERGE_RESOLUTION|>--- conflicted
+++ resolved
@@ -152,11 +152,7 @@
         if (_holder==null)
             return false;
         if (_dispatches==0)
-<<<<<<< HEAD
-            return type==REQUEST || type==ASYNC && _holder.isAsyncSupported();
-=======
-                return type==REQUEST || type==ASYNC && holder.isAsyncSupported();
->>>>>>> 3e0e6a73
+            return type==REQUEST || type==ASYNC && holder.isAsyncSupported();
         return (_dispatches&type)!=0;
     }
 
