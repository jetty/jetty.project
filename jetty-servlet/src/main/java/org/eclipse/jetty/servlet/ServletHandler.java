//
//  ========================================================================
//  Copyright (c) 1995-2019 Mort Bay Consulting Pty. Ltd.
//  ------------------------------------------------------------------------
//  All rights reserved. This program and the accompanying materials
//  are made available under the terms of the Eclipse Public License v1.0
//  and Apache License v2.0 which accompanies this distribution.
//
//      The Eclipse Public License is available at
//      http://www.eclipse.org/legal/epl-v10.html
//
//      The Apache License v2.0 is available at
//      http://www.opensource.org/licenses/apache2.0.php
//
//  You may elect to redistribute this code under either of these licenses.
//  ========================================================================
//

package org.eclipse.jetty.servlet;

import java.io.IOException;
import java.util.ArrayList;
import java.util.Arrays;
import java.util.Collections;
import java.util.EnumSet;
import java.util.HashMap;
import java.util.List;
import java.util.ListIterator;
import java.util.Map;
import java.util.Queue;
import java.util.Set;
import java.util.concurrent.ConcurrentHashMap;
import java.util.concurrent.ConcurrentLinkedQueue;
import java.util.concurrent.ConcurrentMap;
import java.util.stream.Stream;
import javax.servlet.DispatcherType;
import javax.servlet.Filter;
import javax.servlet.FilterChain;
import javax.servlet.RequestDispatcher;
import javax.servlet.Servlet;
import javax.servlet.ServletContext;
import javax.servlet.ServletException;
import javax.servlet.ServletRegistration;
import javax.servlet.ServletRequest;
import javax.servlet.ServletResponse;
import javax.servlet.ServletSecurityElement;
import javax.servlet.http.HttpServlet;
import javax.servlet.http.HttpServletRequest;
import javax.servlet.http.HttpServletResponse;

import org.eclipse.jetty.http.pathmap.MappedResource;
import org.eclipse.jetty.http.pathmap.PathMappings;
import org.eclipse.jetty.http.pathmap.PathSpec;
import org.eclipse.jetty.http.pathmap.ServletPathSpec;
import org.eclipse.jetty.security.IdentityService;
import org.eclipse.jetty.security.SecurityHandler;
import org.eclipse.jetty.server.Request;
import org.eclipse.jetty.server.ServletRequestHttpWrapper;
import org.eclipse.jetty.server.ServletResponseHttpWrapper;
import org.eclipse.jetty.server.UserIdentity;
import org.eclipse.jetty.server.handler.ContextHandler;
import org.eclipse.jetty.server.handler.ScopedHandler;
import org.eclipse.jetty.util.ArrayUtil;
import org.eclipse.jetty.util.LazyList;
import org.eclipse.jetty.util.MultiException;
import org.eclipse.jetty.util.MultiMap;
import org.eclipse.jetty.util.URIUtil;
import org.eclipse.jetty.util.annotation.ManagedAttribute;
import org.eclipse.jetty.util.annotation.ManagedObject;
import org.eclipse.jetty.util.component.DumpableCollection;
import org.eclipse.jetty.util.component.LifeCycle;
import org.eclipse.jetty.util.log.Log;
import org.eclipse.jetty.util.log.Logger;

/**
 * Servlet HttpHandler.
 * <p>
 * This handler maps requests to servlets that implement the
 * javax.servlet.http.HttpServlet API.
 * <P>
 * This handler does not implement the full J2EE features and is intended to
 * be used directly when a full web application is not required.  If a Web application is required,
 * then this handler should be used as part of a <code>org.eclipse.jetty.webapp.WebAppContext</code>.
 * <p>
 * Unless run as part of a {@link ServletContextHandler} or derivative, the {@link #initialize()}
 * method must be called manually after start().
 */
@ManagedObject("Servlet Handler")
public class ServletHandler extends ScopedHandler
{
    private static final Logger LOG = Log.getLogger(ServletHandler.class);

    public static final String __DEFAULT_SERVLET = "default";

    private ServletContextHandler _contextHandler;
    private ServletContext _servletContext;
    private FilterHolder[] _filters = new FilterHolder[0];
    private FilterMapping[] _filterMappings;
    private int _matchBeforeIndex = -1; //index of last programmatic FilterMapping with isMatchAfter=false
    private int _matchAfterIndex = -1;  //index of 1st programmatic FilterMapping with isMatchAfter=true
    private boolean _filterChainsCached = true;
    private int _maxFilterChainsCacheSize = 512;
    private boolean _startWithUnavailable = false;
    private boolean _ensureDefaultServlet = true;
    private IdentityService _identityService;
    private boolean _allowDuplicateMappings = false;

    private ServletHolder[] _servlets = new ServletHolder[0];
    private ServletMapping[] _servletMappings;
    private final Map<String, FilterHolder> _filterNameMap = new HashMap<>();
    private List<FilterMapping> _filterPathMappings;
    private MultiMap<FilterMapping> _filterNameMappings;

    private final Map<String, ServletHolder> _servletNameMap = new HashMap<>();
    // private PathMap<ServletHolder> _servletPathMap;
    private PathMappings<ServletHolder> _servletPathMap;

    private ListenerHolder[] _listeners = new ListenerHolder[0];

    @SuppressWarnings("unchecked")
    protected final ConcurrentMap<String, FilterChain>[] _chainCache = new ConcurrentMap[FilterMapping.ALL];

    @SuppressWarnings("unchecked")
    protected final Queue<String>[] _chainLRU = new Queue[FilterMapping.ALL];

    /**
     * Constructor.
     */
    public ServletHandler()
    {
    }

    @Override
    public void dump(Appendable out, String indent) throws IOException
    {
        dumpObjects(out, indent,
            DumpableCollection.fromArray("listeners " + this, _listeners),
            DumpableCollection.fromArray("filters " + this, _filters),
            DumpableCollection.fromArray("filterMappings " + this, _filterMappings),
            DumpableCollection.fromArray("servlets " + this, _servlets),
            DumpableCollection.fromArray("servletMappings " + this, _servletMappings));
    }

    @Override
    protected synchronized void doStart()
        throws Exception
    {
        ContextHandler.Context context = ContextHandler.getCurrentContext();
        _servletContext = context == null ? new ContextHandler.StaticContext() : context;
        _contextHandler = (ServletContextHandler)(context == null ? null : context.getContextHandler());

        if (_contextHandler != null)
        {
            SecurityHandler securityHandler = _contextHandler.getChildHandlerByClass(SecurityHandler.class);
            if (securityHandler != null)
                _identityService = securityHandler.getIdentityService();
        }

        updateNameMappings();
        updateMappings();

        if (getServletMapping("/") == null && isEnsureDefaultServlet())
        {
            if (LOG.isDebugEnabled())
                LOG.debug("Adding Default404Servlet to {}", this);
            addServletWithMapping(Default404Servlet.class, "/");
            updateMappings();
            getServletMapping("/").setDefault(true);
        }

        if (isFilterChainsCached())
        {
            _chainCache[FilterMapping.REQUEST] = new ConcurrentHashMap<>();
            _chainCache[FilterMapping.FORWARD] = new ConcurrentHashMap<>();
            _chainCache[FilterMapping.INCLUDE] = new ConcurrentHashMap<>();
            _chainCache[FilterMapping.ERROR] = new ConcurrentHashMap<>();
            _chainCache[FilterMapping.ASYNC] = new ConcurrentHashMap<>();

            _chainLRU[FilterMapping.REQUEST] = new ConcurrentLinkedQueue<>();
            _chainLRU[FilterMapping.FORWARD] = new ConcurrentLinkedQueue<>();
            _chainLRU[FilterMapping.INCLUDE] = new ConcurrentLinkedQueue<>();
            _chainLRU[FilterMapping.ERROR] = new ConcurrentLinkedQueue<>();
            _chainLRU[FilterMapping.ASYNC] = new ConcurrentLinkedQueue<>();
        }

        if (_contextHandler == null)
            initialize();

        super.doStart();
    }

    /**
     * @return true if ServletHandler always has a default servlet, using {@link Default404Servlet} if no other
     * default servlet is configured.
     */
    public boolean isEnsureDefaultServlet()
    {
        return _ensureDefaultServlet;
    }

    /**
     * @param ensureDefaultServlet true if ServletHandler always has a default servlet, using {@link Default404Servlet} if no other
     * default servlet is configured.
     */
    public void setEnsureDefaultServlet(boolean ensureDefaultServlet)
    {
        _ensureDefaultServlet = ensureDefaultServlet;
    }

    @Override
    protected void start(LifeCycle l) throws Exception
    {
        //Don't start the whole object tree (ie all the servlet and filter Holders) when
        //this handler starts. They have a slightly special lifecycle, and should only be
        //started AFTER the handlers have all started (and the ContextHandler has called
        //the context listeners).
        if (!(l instanceof Holder))
            super.start(l);
    }

    @Override
    protected synchronized void doStop()
        throws Exception
    {
        super.doStop();

        // Stop filters
        List<FilterHolder> filterHolders = new ArrayList<>();
        List<FilterMapping> filterMappings = ArrayUtil.asMutableList(_filterMappings);
        if (_filters != null)
        {
            for (int i = _filters.length; i-- > 0; )
            {
                try
                {
                    _filters[i].stop();
                }
                catch (Exception e)
                {
                    LOG.warn(Log.EXCEPTION, e);
                }
                if (_filters[i].getSource() != Source.EMBEDDED)
                {
                    //remove all of the mappings that were for non-embedded filters
                    _filterNameMap.remove(_filters[i].getName());
                    //remove any mappings associated with this filter
                    ListIterator<FilterMapping> fmitor = filterMappings.listIterator();
                    while (fmitor.hasNext())
                    {
                        FilterMapping fm = fmitor.next();
                        if (fm.getFilterName().equals(_filters[i].getName()))
                            fmitor.remove();
                    }
                }
                else
                    filterHolders.add(_filters[i]); //only retain embedded
            }
        }

        //Retain only filters and mappings that were added using jetty api (ie Source.EMBEDDED)
        FilterHolder[] fhs = (FilterHolder[])LazyList.toArray(filterHolders, FilterHolder.class);
        _filters = fhs;
        FilterMapping[] fms = (FilterMapping[])LazyList.toArray(filterMappings, FilterMapping.class);
        _filterMappings = fms;

        _matchAfterIndex = (_filterMappings == null || _filterMappings.length == 0 ? -1 : _filterMappings.length - 1);
        _matchBeforeIndex = -1;

        // Stop servlets
        List<ServletHolder> servletHolders = new ArrayList<>();  //will be remaining servlets
        List<ServletMapping> servletMappings = ArrayUtil.asMutableList(_servletMappings); //will be remaining mappings
        if (_servlets != null)
        {
            for (int i = _servlets.length; i-- > 0; )
            {
                try
                {
                    _servlets[i].stop();
                }
                catch (Exception e)
                {
                    LOG.warn(Log.EXCEPTION, e);
                }

                if (_servlets[i].getSource() != Source.EMBEDDED)
                {
                    //remove from servlet name map
                    _servletNameMap.remove(_servlets[i].getName());
                    //remove any mappings associated with this servlet
                    ListIterator<ServletMapping> smitor = servletMappings.listIterator();
                    while (smitor.hasNext())
                    {
                        ServletMapping sm = smitor.next();
                        if (sm.getServletName().equals(_servlets[i].getName()))
                            smitor.remove();
                    }
                }
                else
                    servletHolders.add(_servlets[i]); //only retain embedded 
            }
        }

        //Retain only Servlets and mappings added via jetty apis (ie Source.EMBEDDED)
        ServletHolder[] shs = (ServletHolder[])LazyList.toArray(servletHolders, ServletHolder.class);
        _servlets = shs;
        ServletMapping[] sms = (ServletMapping[])LazyList.toArray(servletMappings, ServletMapping.class);
        _servletMappings = sms;

        //Retain only Listeners added via jetty apis (is Source.EMBEDDED)
        List<ListenerHolder> listenerHolders = new ArrayList<>();
        if (_listeners != null)
        {
            for (int i = _listeners.length; i-- > 0; )
            {
                try
                {
                    _listeners[i].stop();
                }
                catch (Exception e)
                {
                    LOG.warn(Log.EXCEPTION, e);
                }
                if (_listeners[i].getSource() == Source.EMBEDDED)
                    listenerHolders.add(_listeners[i]);
            }
        }
        ListenerHolder[] listeners = (ListenerHolder[])LazyList.toArray(listenerHolders, ListenerHolder.class);
        _listeners = listeners;

        //will be regenerated on next start
        _filterPathMappings = null;
        _filterNameMappings = null;
        _servletPathMap = null;
    }

    protected IdentityService getIdentityService()
    {
        return _identityService;
    }

    @ManagedAttribute(value = "filters", readonly = true)
    public FilterMapping[] getFilterMappings()
    {
        return _filterMappings;
    }

    @ManagedAttribute(value = "filters", readonly = true)
    public FilterHolder[] getFilters()
    {
        return _filters;
    }

    /**
     * ServletHolder matching path.
     *
     * @param target Path within _context or servlet name
     * @return PathMap Entries pathspec to ServletHolder
     * @deprecated Use {@link #getMappedServlet(String)}
     */
    @Deprecated
    public MappedResource<ServletHolder> getHolderEntry(String target)
    {
        if (target.startsWith("/"))
            return getMappedServlet(target);
        return null;
    }

    public ServletContext getServletContext()
    {
        return _servletContext;
    }

    @ManagedAttribute(value = "mappings of servlets", readonly = true)
    public ServletMapping[] getServletMappings()
    {
        return _servletMappings;
    }

    /**
     * Get the ServletMapping matching the path
     *
     * @param pathSpec the path spec
     * @return the servlet mapping for the path spec (or null if not found)
     */
    public ServletMapping getServletMapping(String pathSpec)
    {
        if (pathSpec == null || _servletMappings == null)
            return null;

        ServletMapping mapping = null;
        for (int i = 0; i < _servletMappings.length && mapping == null; i++)
        {
            ServletMapping m = _servletMappings[i];
            if (m.getPathSpecs() != null)
            {
                for (String p : m.getPathSpecs())
                {
                    if (pathSpec.equals(p))
                    {
                        mapping = m;
                        break;
                    }
                }
            }
        }
        return mapping;
    }

    @ManagedAttribute(value = "servlets", readonly = true)
    public ServletHolder[] getServlets()
    {
        return _servlets;
    }

    public List<ServletHolder> getServlets(Class<?> clazz)
    {
        List<ServletHolder> holders = null;
        for (ServletHolder holder : _servlets)
        {
            Class<? extends Servlet> held = holder.getHeldClass();
            if ((held == null && holder.getClassName() != null && holder.getClassName().equals(clazz.getName())) ||
                    (held != null && clazz.isAssignableFrom(holder.getHeldClass())))
            {
                if (holders == null)
                    holders = new ArrayList<>();
                holders.add(holder);
            }
        }
        return holders == null ? Collections.emptyList() : holders;
    }

    public ServletHolder getServlet(String name)
    {
        return _servletNameMap.get(name);
    }

    @Override
    public void doScope(String target, Request baseRequest, HttpServletRequest request, HttpServletResponse response) throws IOException, ServletException
    {
        // Get the base requests
        final String old_servlet_path = baseRequest.getServletPath();
        final String old_path_info = baseRequest.getPathInfo();

        DispatcherType type = baseRequest.getDispatcherType();

        ServletHolder servletHolder = null;
        UserIdentity.Scope oldScope = null;

        MappedResource<ServletHolder> mapping = getMappedServlet(target);
        if (mapping != null)
        {
            servletHolder = mapping.getResource();

            if (mapping.getPathSpec() != null)
            {
                PathSpec pathSpec = mapping.getPathSpec();
                String servletPath = pathSpec.getPathMatch(target);
                String pathInfo = pathSpec.getPathInfo(target);

                if (DispatcherType.INCLUDE.equals(type))
                {
                    baseRequest.setAttribute(RequestDispatcher.INCLUDE_SERVLET_PATH, servletPath);
                    baseRequest.setAttribute(RequestDispatcher.INCLUDE_PATH_INFO, pathInfo);
                }
                else
                {
                    baseRequest.setServletPath(servletPath);
                    baseRequest.setPathInfo(pathInfo);
                }
            }
        }

        if (LOG.isDebugEnabled())
            LOG.debug("servlet {}|{}|{} -> {}", baseRequest.getContextPath(), baseRequest.getServletPath(), baseRequest.getPathInfo(), servletHolder);

        try
        {
            // Do the filter/handling thang
            oldScope = baseRequest.getUserIdentityScope();
            baseRequest.setUserIdentityScope(servletHolder);

            nextScope(target, baseRequest, request, response);
        }
        finally
        {
            if (oldScope != null)
                baseRequest.setUserIdentityScope(oldScope);

            if (!(DispatcherType.INCLUDE.equals(type)))
            {
                baseRequest.setServletPath(old_servlet_path);
                baseRequest.setPathInfo(old_path_info);
            }
        }
    }

    @Override
    public void doHandle(String target, Request baseRequest, HttpServletRequest request, HttpServletResponse response)
        throws IOException, ServletException
    {
        ServletHolder servletHolder = (ServletHolder)baseRequest.getUserIdentityScope();
        FilterChain chain = null;

        // find the servlet
        if (target.startsWith("/"))
        {
            if (servletHolder != null && _filterMappings != null && _filterMappings.length > 0)
                chain = getFilterChain(baseRequest, target, servletHolder);
        }
        else
        {
            if (servletHolder != null)
            {
                if (_filterMappings != null && _filterMappings.length > 0)
                {
                    chain = getFilterChain(baseRequest, null, servletHolder);
                }
            }
        }

        if (LOG.isDebugEnabled())
            LOG.debug("chain={}", chain);

        try
        {
            if (servletHolder == null)
                notFound(baseRequest, request, response);
            else
            {
                // unwrap any tunnelling of base Servlet request/responses
                ServletRequest req = request;
                if (req instanceof ServletRequestHttpWrapper)
                    req = ((ServletRequestHttpWrapper)req).getRequest();
                ServletResponse res = response;
                if (res instanceof ServletResponseHttpWrapper)
                    res = ((ServletResponseHttpWrapper)res).getResponse();

                // Do the filter/handling thang
                servletHolder.prepare(baseRequest, req, res);

                if (chain != null)
                    chain.doFilter(req, res);
                else
                    servletHolder.handle(baseRequest, req, res);
            }
        }
        finally
        {
            if (servletHolder != null)
                baseRequest.setHandled(true);
        }
    }

    /**
     * ServletHolder matching path.
     *
     * @param target Path within _context or servlet name
     * @return MappedResource to the ServletHolder.  Named servlets have a null PathSpec
     */
    public MappedResource<ServletHolder> getMappedServlet(String target)
    {
        if (target.startsWith("/"))
        {
            if (_servletPathMap == null)
                return null;
            return _servletPathMap.getMatch(target);
        }

        if (_servletNameMap == null)
            return null;
        ServletHolder holder = _servletNameMap.get(target);
        if (holder == null)
            return null;
        return new MappedResource<>(null, holder);
    }

    protected FilterChain getFilterChain(Request baseRequest, String pathInContext, ServletHolder servletHolder)
    {
        String key = pathInContext == null ? servletHolder.getName() : pathInContext;
        int dispatch = FilterMapping.dispatch(baseRequest.getDispatcherType());

        if (_filterChainsCached && _chainCache != null)
        {
            FilterChain chain = _chainCache[dispatch].get(key);
            if (chain != null)
                return chain;
        }

        // Build list of filters (list of FilterHolder objects)
        List<FilterHolder> filters = new ArrayList<>();

        // Path filters
        if (pathInContext != null && _filterPathMappings != null)
        {
            for (FilterMapping filterPathMapping : _filterPathMappings)
            {
                if (filterPathMapping.appliesTo(pathInContext, dispatch))
                    filters.add(filterPathMapping.getFilterHolder());
            }
        }

        // Servlet name filters
        if (servletHolder != null && _filterNameMappings != null && !_filterNameMappings.isEmpty())
        {
            Object o = _filterNameMappings.get(servletHolder.getName());

            for (int i = 0; i < LazyList.size(o); i++)
            {
                FilterMapping mapping = LazyList.get(o, i);
                if (mapping.appliesTo(dispatch))
                    filters.add(mapping.getFilterHolder());
            }

            o = _filterNameMappings.get("*");
            for (int i = 0; i < LazyList.size(o); i++)
            {
                FilterMapping mapping = LazyList.get(o, i);
                if (mapping.appliesTo(dispatch))
                    filters.add(mapping.getFilterHolder());
            }
        }

        if (filters.isEmpty())
            return null;

        FilterChain chain = null;
        if (_filterChainsCached)
        {
            if (!filters.isEmpty())
                chain = newCachedChain(filters, servletHolder);

            final Map<String, FilterChain> cache = _chainCache[dispatch];
            final Queue<String> lru = _chainLRU[dispatch];

            // Do we have too many cached chains?
            while (_maxFilterChainsCacheSize > 0 && cache.size() >= _maxFilterChainsCacheSize)
            {
                // The LRU list is not atomic with the cache map, so be prepared to invalidate if
                // a key is not found to delete.
                // Delete by LRU (where U==created)
                String k = lru.poll();
                if (k == null)
                {
                    cache.clear();
                    break;
                }
                cache.remove(k);
            }

            cache.put(key, chain);
            lru.add(key);
        }
        else if (!filters.isEmpty())
            chain = new Chain(baseRequest, filters, servletHolder);

        return chain;
    }

    protected void invalidateChainsCache()
    {
        if (_chainLRU[FilterMapping.REQUEST] != null)
        {
            _chainLRU[FilterMapping.REQUEST].clear();
            _chainLRU[FilterMapping.FORWARD].clear();
            _chainLRU[FilterMapping.INCLUDE].clear();
            _chainLRU[FilterMapping.ERROR].clear();
            _chainLRU[FilterMapping.ASYNC].clear();

            _chainCache[FilterMapping.REQUEST].clear();
            _chainCache[FilterMapping.FORWARD].clear();
            _chainCache[FilterMapping.INCLUDE].clear();
            _chainCache[FilterMapping.ERROR].clear();
            _chainCache[FilterMapping.ASYNC].clear();
        }
    }

    /**
     * @return true if the handler is started and there are no unavailable servlets
     */
    public boolean isAvailable()
    {
        if (!isStarted())
            return false;
        ServletHolder[] holders = getServlets();
        for (ServletHolder holder : holders)
        {
            if (holder != null && !holder.isAvailable())
                return false;
        }
        return true;
    }

    /**
     * @param start True if this handler will start with unavailable servlets
     */
    public void setStartWithUnavailable(boolean start)
    {
        _startWithUnavailable = start;
    }

    /**
     * @return the allowDuplicateMappings
     */
    public boolean isAllowDuplicateMappings()
    {
        return _allowDuplicateMappings;
    }

    /**
     * @param allowDuplicateMappings the allowDuplicateMappings to set
     */
    public void setAllowDuplicateMappings(boolean allowDuplicateMappings)
    {
        _allowDuplicateMappings = allowDuplicateMappings;
    }

    /**
     * @return True if this handler will start with unavailable servlets
     */
    public boolean isStartWithUnavailable()
    {
        return _startWithUnavailable;
    }

    /**
     * Initialize filters and load-on-startup servlets.
     *
     * @throws Exception if unable to initialize
     */
    public void initialize()
        throws Exception
    {
        MultiException mx = new MultiException();

        Stream.concat(Stream.concat(
            Arrays.stream(_filters),
            Arrays.stream(_servlets).sorted()),
            Arrays.stream(_listeners))
            .forEach(h ->
            {
                try
                {
                    if (!h.isStarted())
                    {
                        h.start();
                        h.initialize();
                    }
                }
                catch (Throwable e)
                {
                    LOG.debug(Log.EXCEPTION, e);
                    mx.add(e);
                }
            });

        mx.ifExceptionThrow();
    }

    /**
     * @return whether the filter chains are cached.
     */
    public boolean isFilterChainsCached()
    {
        return _filterChainsCached;
    }

    /**
     * Add a holder for a listener
     *
     * @param listener the listener for the holder
     */
    public void addListener(ListenerHolder listener)
    {
        if (listener != null)
            setListeners(ArrayUtil.addToArray(getListeners(), listener, ListenerHolder.class));
    }

    public ListenerHolder[] getListeners()
    {
        return _listeners;
    }

    public void setListeners(ListenerHolder[] listeners)
    {
        if (listeners != null)
            for (ListenerHolder holder : listeners)
            {
                holder.setServletHandler(this);
            }

        _listeners = listeners;
    }

    public ListenerHolder newListenerHolder(Source source)
    {
        return new ListenerHolder(source);
    }

    /**
     * Create a new CachedChain
     *
     * @param filters the filter chain to be cached as a collection of {@link FilterHolder}
     * @param servletHolder the servletHolder
     * @return a new {@link CachedChain} instance
     */
    public CachedChain newCachedChain(List<FilterHolder> filters, ServletHolder servletHolder)
    {
        return new CachedChain(filters, servletHolder);
    }

    /**
     * Add a new servlet holder
     *
     * @param source the holder source
     * @return the servlet holder
     */
    public ServletHolder newServletHolder(Source source)
    {
        return new ServletHolder(source);
    }

    /**
     * Convenience method to add a servlet.
     *
     * @param className the class name
     * @param pathSpec the path spec
     * @return The servlet holder.
     */
    public ServletHolder addServletWithMapping(String className, String pathSpec)
    {
        ServletHolder holder = newServletHolder(Source.EMBEDDED);
        holder.setClassName(className);
        addServletWithMapping(holder, pathSpec);
        return holder;
    }

    /**
     * Convenience method to add a servlet.
     *
     * @param servlet the servlet class
     * @param pathSpec the path spec
     * @return The servlet holder.
     */
    public ServletHolder addServletWithMapping(Class<? extends Servlet> servlet, String pathSpec)
    {
        ServletHolder holder = newServletHolder(Source.EMBEDDED);
        holder.setHeldClass(servlet);
        addServletWithMapping(holder, pathSpec);

        return holder;
    }

    /**
     * Convenience method to add a servlet.
     *
     * @param servlet servlet holder to add
     * @param pathSpec servlet mappings for the servletHolder
     */
    public void addServletWithMapping(ServletHolder servlet, String pathSpec)
    {
        ServletHolder[] holders = getServlets();
        if (holders != null)
            holders = holders.clone();

        try
        {
            synchronized (this)
            {
                if (servlet != null && !containsServletHolder(servlet))
                    setServlets(ArrayUtil.addToArray(holders, servlet, ServletHolder.class));
            }

            ServletMapping mapping = new ServletMapping();
            mapping.setServletName(servlet.getName());
            mapping.setPathSpec(pathSpec);
            setServletMappings(ArrayUtil.addToArray(getServletMappings(), mapping, ServletMapping.class));
        }
        catch (RuntimeException e)
        {
            setServlets(holders);
            throw e;
        }
    }

    /**
     * Convenience method to add a pre-constructed ServletHolder.
     *
     * @param holder the servlet holder
     */
    public void addServlet(ServletHolder holder)
    {
        if (holder == null)
            return;

        synchronized (this)
        {
            if (!containsServletHolder(holder))
                setServlets(ArrayUtil.addToArray(getServlets(), holder, ServletHolder.class));
        }
    }

    /**
     * Convenience method to add a pre-constructed ServletMapping.
     *
     * @param mapping the servlet mapping
     */
    public void addServletMapping(ServletMapping mapping)
    {
        setServletMappings(ArrayUtil.addToArray(getServletMappings(), mapping, ServletMapping.class));
    }

    public Set<String> setServletSecurity(ServletRegistration.Dynamic registration, ServletSecurityElement servletSecurityElement)
    {
        if (_contextHandler != null)
        {
            return _contextHandler.setServletSecurity(registration, servletSecurityElement);
        }
        return Collections.emptySet();
    }

    public FilterHolder newFilterHolder(Source source)
    {
        return new FilterHolder(source);
    }

    public FilterHolder getFilter(String name)
    {
        return _filterNameMap.get(name);
    }

    /**
     * Convenience method to add a filter.
     *
     * @param filter class of filter to create
     * @param pathSpec filter mappings for filter
     * @param dispatches see {@link FilterMapping#setDispatches(int)}
     * @return The filter holder.
     */
    public FilterHolder addFilterWithMapping(Class<? extends Filter> filter, String pathSpec, EnumSet<DispatcherType> dispatches)
    {
        FilterHolder holder = newFilterHolder(Source.EMBEDDED);
        holder.setHeldClass(filter);
        addFilterWithMapping(holder, pathSpec, dispatches);

        return holder;
    }

    /**
     * Convenience method to add a filter.
     *
     * @param className of filter
     * @param pathSpec filter mappings for filter
     * @param dispatches see {@link FilterMapping#setDispatches(int)}
     * @return The filter holder.
     */
    public FilterHolder addFilterWithMapping(String className, String pathSpec, EnumSet<DispatcherType> dispatches)
    {
        FilterHolder holder = newFilterHolder(Source.EMBEDDED);
        holder.setClassName(className);

        addFilterWithMapping(holder, pathSpec, dispatches);
        return holder;
    }

    /**
     * Convenience method to add a filter.
     *
     * @param holder filter holder to add
     * @param pathSpec filter mappings for filter
     * @param dispatches see {@link FilterMapping#setDispatches(int)}
     */
    public void addFilterWithMapping(FilterHolder holder, String pathSpec, EnumSet<DispatcherType> dispatches)
    {
        FilterHolder[] holders = getFilters();
        if (holders != null)
            holders = holders.clone();

        try
        {
            synchronized (this)
            {
                if (holder != null && !containsFilterHolder(holder))
                    setFilters(ArrayUtil.addToArray(holders, holder, FilterHolder.class));
            }

            FilterMapping mapping = new FilterMapping();
            mapping.setFilterName(holder.getName());
            mapping.setPathSpec(pathSpec);
            mapping.setDispatcherTypes(dispatches);
            addFilterMapping(mapping);
        }
        catch (Throwable e)
        {
            setFilters(holders);
            throw e;
        }
    }

    /**
     * Convenience method to add a filter.
     *
     * @param filter class of filter to create
     * @param pathSpec filter mappings for filter
     * @param dispatches see {@link FilterMapping#setDispatches(int)}
     * @return The filter holder.
     */
    public FilterHolder addFilterWithMapping(Class<? extends Filter> filter, String pathSpec, int dispatches)
    {
        FilterHolder holder = newFilterHolder(Source.EMBEDDED);
        holder.setHeldClass(filter);
        addFilterWithMapping(holder, pathSpec, dispatches);

        return holder;
    }

    /**
     * Convenience method to add a filter.
     *
     * @param className of filter
     * @param pathSpec filter mappings for filter
     * @param dispatches see {@link FilterMapping#setDispatches(int)}
     * @return The filter holder.
     */
    public FilterHolder addFilterWithMapping(String className, String pathSpec, int dispatches)
    {
        FilterHolder holder = newFilterHolder(Source.EMBEDDED);
        holder.setClassName(className);

        addFilterWithMapping(holder, pathSpec, dispatches);
        return holder;
    }

    /**
     * Convenience method to add a filter.
     *
     * @param holder filter holder to add
     * @param pathSpec filter mappings for filter
     * @param dispatches see {@link FilterMapping#setDispatches(int)}
     */
    public void addFilterWithMapping(FilterHolder holder, String pathSpec, int dispatches)
    {
        FilterHolder[] holders = getFilters();
        if (holders != null)
            holders = holders.clone();

        try
        {
            synchronized (this)
            {
                if (holder != null && !containsFilterHolder(holder))
                    setFilters(ArrayUtil.addToArray(holders, holder, FilterHolder.class));
            }

            FilterMapping mapping = new FilterMapping();
            mapping.setFilterName(holder.getName());
            mapping.setPathSpec(pathSpec);
            mapping.setDispatches(dispatches);
            addFilterMapping(mapping);
        }
        catch (Throwable e)
        {
            setFilters(holders);
            throw e;
        }
    }

    /**
     * Convenience method to add a filter with a mapping
     *
     * @param className the filter class name
     * @param pathSpec the path spec
     * @param dispatches the dispatcher types for this filter
     * @return the filter holder created
     * @deprecated use {@link #addFilterWithMapping(Class, String, EnumSet)} instead
     */
    @Deprecated
    public FilterHolder addFilter(String className, String pathSpec, EnumSet<DispatcherType> dispatches)
    {
        return addFilterWithMapping(className, pathSpec, dispatches);
    }

    /**
     * Convenience method to add a filter and mapping
     *
     * @param filter the filter holder
     * @param filterMapping the filter mapping
     */
    public void addFilter(FilterHolder filter, FilterMapping filterMapping)
    {
        if (filter != null)
        {
            synchronized (this)
            {
                if (!containsFilterHolder(filter))
                    setFilters(ArrayUtil.addToArray(getFilters(), filter, FilterHolder.class));
            }
        }
        if (filterMapping != null)
            addFilterMapping(filterMapping);
    }

    /**
     * Convenience method to add a preconstructed FilterHolder
     *
     * @param filter the filter holder
     */
    public void addFilter(FilterHolder filter)
    {
        if (filter == null)
            return;

        synchronized (this)
        {
            if (!containsFilterHolder(filter))
                setFilters(ArrayUtil.addToArray(getFilters(), filter, FilterHolder.class));
        }
    }

    /**
     * Convenience method to add a preconstructed FilterMapping
     *
     * @param mapping the filter mapping
     */
    public void addFilterMapping(FilterMapping mapping)
    {
        if (mapping != null)
        {
            Source source = (mapping.getFilterHolder() == null ? null : mapping.getFilterHolder().getSource());
            FilterMapping[] mappings = getFilterMappings();
            if (mappings == null || mappings.length == 0)
            {
                setFilterMappings(insertFilterMapping(mapping, 0, false));
                if (source != null && source == Source.JAVAX_API)
                    _matchAfterIndex = 0;
            }
            else
            {
                //there are existing entries. If this is a programmatic filtermapping, it is added at the end of the list.
                //If this is a normal filtermapping, it is inserted after all the other filtermappings (matchBefores and normals), 
                //but before the first matchAfter filtermapping.
                if (source != null && Source.JAVAX_API == source)
                {
                    setFilterMappings(insertFilterMapping(mapping, mappings.length - 1, false));
                    if (_matchAfterIndex < 0)
                        _matchAfterIndex = getFilterMappings().length - 1;
                }
                else
                {
                    //insert non-programmatic filter mappings before any matchAfters, if any
                    if (_matchAfterIndex < 0)
                        setFilterMappings(insertFilterMapping(mapping, mappings.length - 1, false));
                    else
                    {
                        FilterMapping[] newMappings = insertFilterMapping(mapping, _matchAfterIndex, true);
                        ++_matchAfterIndex;
                        setFilterMappings(newMappings);
                    }
                }
            }
        }
    }

    /**
     * Convenience method to add a preconstructed FilterMapping
     *
     * @param mapping the filter mapping
     */
    public void prependFilterMapping(FilterMapping mapping)
    {
        if (mapping != null)
        {
            Source source = (mapping.getFilterHolder() == null ? null : mapping.getFilterHolder().getSource());
            FilterMapping[] mappings = getFilterMappings();
            if (mappings == null || mappings.length == 0)
            {
                setFilterMappings(insertFilterMapping(mapping, 0, false));
                if (source != null && Source.JAVAX_API == source)
                    _matchBeforeIndex = 0;
            }
            else
            {
                if (source != null && Source.JAVAX_API == source)
                {
                    //programmatically defined filter mappings are prepended to mapping list in the order
                    //in which they were defined. In other words, insert this mapping at the tail of the 
                    //programmatically prepended filter mappings, BEFORE the first web.xml defined filter mapping.

                    if (_matchBeforeIndex < 0)
                    {
                        //no programmatically defined prepended filter mappings yet, prepend this one
                        _matchBeforeIndex = 0;
                        FilterMapping[] newMappings = insertFilterMapping(mapping, 0, true);
                        setFilterMappings(newMappings);
                    }
                    else
                    {
                        FilterMapping[] newMappings = insertFilterMapping(mapping, _matchBeforeIndex, false);
                        ++_matchBeforeIndex;
                        setFilterMappings(newMappings);
                    }
                }
                else
                {
                    //non programmatically defined, just prepend to list
                    FilterMapping[] newMappings = insertFilterMapping(mapping, 0, true);
                    setFilterMappings(newMappings);
                }

                //adjust matchAfterIndex ptr to take account of the mapping we just prepended
                if (_matchAfterIndex >= 0)
                    ++_matchAfterIndex;
            }
        }
    }

    /**
     * Insert a filtermapping in the list
     *
     * @param mapping the FilterMapping to add
     * @param pos the position in the existing arry at which to add it
     * @param before if true, insert before  pos, if false insert after it
     * @return the new FilterMappings post-insert
     */
    protected FilterMapping[] insertFilterMapping(FilterMapping mapping, int pos, boolean before)
    {
        if (pos < 0)
            throw new IllegalArgumentException("FilterMapping insertion pos < 0");
        FilterMapping[] mappings = getFilterMappings();

        if (mappings == null || mappings.length == 0)
        {
            return new FilterMapping[]{mapping};
        }
        FilterMapping[] newMappings = new FilterMapping[mappings.length + 1];

        if (before)
        {
            //copy existing filter mappings up to but not including the pos
            System.arraycopy(mappings, 0, newMappings, 0, pos);

            //add in the new mapping
            newMappings[pos] = mapping;

            //copy the old pos mapping and any remaining existing mappings
            System.arraycopy(mappings, pos, newMappings, pos + 1, mappings.length - pos);
        }
        else
        {
            //copy existing filter mappings up to and including the pos
            System.arraycopy(mappings, 0, newMappings, 0, pos + 1);
            //add in the new mapping after the pos
            newMappings[pos + 1] = mapping;

            //copy the remaining existing mappings
            if (mappings.length > pos + 1)
                System.arraycopy(mappings, pos + 1, newMappings, pos + 2, mappings.length - (pos + 1));
        }
        return newMappings;
    }

    protected synchronized void updateNameMappings()
    {
        // update filter name map
        _filterNameMap.clear();
        if (_filters != null)
        {
            for (FilterHolder filter : _filters)
            {
                _filterNameMap.put(filter.getName(), filter);
                filter.setServletHandler(this);
            }
        }

        // Map servlet names to holders
        _servletNameMap.clear();
        if (_servlets != null)
        {
            // update the maps
            for (ServletHolder servlet : _servlets)
            {
                _servletNameMap.put(servlet.getName(), servlet);
                servlet.setServletHandler(this);
            }
        }
    }

    protected synchronized void updateMappings()
    {
        // update filter mappings
        if (_filterMappings == null)
        {
            _filterPathMappings = null;
            _filterNameMappings = null;
        }
        else
        {
            _filterPathMappings = new ArrayList<>();
            _filterNameMappings = new MultiMap<>();
            for (FilterMapping filtermapping : _filterMappings)
            {
                FilterHolder filterHolder = _filterNameMap.get(filtermapping.getFilterName());
                if (filterHolder == null)
                    throw new IllegalStateException("No filter named " + filtermapping.getFilterName());
                filtermapping.setFilterHolder(filterHolder);
                if (filtermapping.getPathSpecs() != null)
                    _filterPathMappings.add(filtermapping);

                if (filtermapping.getServletNames() != null)
                {
                    String[] names = filtermapping.getServletNames();
                    for (String name : names)
                    {
                        if (name != null)
                            _filterNameMappings.add(name, filtermapping);
                    }
                }
            }
        }

        // Map servlet paths to holders
        if (_servletMappings == null || _servletNameMap == null)
        {
            _servletPathMap = null;
        }
        else
        {
            PathMappings<ServletHolder> pm = new PathMappings<>();
            Map<String, ServletMapping> servletPathMappings = new HashMap<>();

            //create a map of paths to set of ServletMappings that define that mapping
            HashMap<String, List<ServletMapping>> sms = new HashMap<>();
            for (ServletMapping servletMapping : _servletMappings)
            {
                String[] pathSpecs = servletMapping.getPathSpecs();
                if (pathSpecs != null)
                {
                    for (String pathSpec : pathSpecs)
                    {
                        List<ServletMapping> mappings = sms.get(pathSpec);
                        if (mappings == null)
                        {
                            mappings = new ArrayList<>();
                            sms.put(pathSpec, mappings);
                        }
                        mappings.add(servletMapping);
                    }
                }
            }

            //evaluate path to servlet map based on servlet mappings
            for (String pathSpec : sms.keySet())
            {
                //for each path, look at the mappings where it is referenced
                //if a mapping is for a servlet that is not enabled, skip it
                List<ServletMapping> mappings = sms.get(pathSpec);

                ServletMapping finalMapping = null;
                for (ServletMapping mapping : mappings)
                {
                    //Get servlet associated with the mapping and check it is enabled
                    ServletHolder servletHolder = _servletNameMap.get(mapping.getServletName());
                    if (servletHolder == null)
                        throw new IllegalStateException("No such servlet: " + mapping.getServletName());
                    //if the servlet related to the mapping is not enabled, skip it from consideration
                    if (!servletHolder.isEnabled())
                        continue;

                    //only accept a default mapping if we don't have any other
                    if (finalMapping == null)
                        finalMapping = mapping;
                    else
                    {
                        //already have a candidate - only accept another one 
                        //if the candidate is a default, or we're allowing duplicate mappings
                        if (finalMapping.isDefault())
                            finalMapping = mapping;
                        else if (isAllowDuplicateMappings())
                        {
                            LOG.warn("Multiple servlets map to path {}: {} and {}, choosing {}", pathSpec, finalMapping.getServletName(), mapping.getServletName(), mapping);
                            finalMapping = mapping;
                        }
                        else
                        {
                            //existing candidate isn't a default, if the one we're looking at isn't a default either, then its an error
                            if (!mapping.isDefault())
                            {
                                ServletHolder finalMappedServlet = _servletNameMap.get(finalMapping.getServletName());
                                throw new IllegalStateException("Multiple servlets map to path " +
<<<<<<< HEAD
                                                                    pathSpec + ": " + finalMappedServlet.getName() +
                                                                    "[mapped:" + finalMapping.getSource() + "]," +
                                                                    mapping.getServletName() + "[mapped:" + mapping.getSource() + "]");
=======
                                    pathSpec + ": " + finalMappedServlet.getName() +
                                    "[mapped:" + finalMapping.getSource() + "]," +
                                    mapping.getServletName() + "[mapped:" + mapping.getSource() + "]");
>>>>>>> 7b941098
                            }
                        }
                    }
                }
                if (finalMapping == null)
                    throw new IllegalStateException("No acceptable servlet mappings for " + pathSpec);

                if (LOG.isDebugEnabled())
                    LOG.debug("Path={}[{}] mapped to servlet={}[{}]",
                        pathSpec,
                        finalMapping.getSource(),
                        finalMapping.getServletName(),
                        _servletNameMap.get(finalMapping.getServletName()).getSource());

                servletPathMappings.put(pathSpec, finalMapping);
                pm.put(new ServletPathSpec(pathSpec), _servletNameMap.get(finalMapping.getServletName()));
            }

            _servletPathMap = pm;
        }

        // flush filter chain cache
        if (_chainCache != null)
        {
            for (int i = _chainCache.length; i-- > 0; )
            {
                if (_chainCache[i] != null)
                    _chainCache[i].clear();
            }
        }

        if (LOG.isDebugEnabled())
        {
            LOG.debug("filterNameMap=" + _filterNameMap);
            LOG.debug("pathFilters=" + _filterPathMappings);
            LOG.debug("servletFilterMap=" + _filterNameMappings);
            LOG.debug("servletPathMap=" + _servletPathMap);
            LOG.debug("servletNameMap=" + _servletNameMap);
        }

        try
        {
            if (_contextHandler != null && _contextHandler.isStarted() || _contextHandler == null && isStarted())
                initialize();
        }
        catch (Exception e)
        {
            throw new RuntimeException(e);
        }
    }

    protected void notFound(Request baseRequest, HttpServletRequest request, HttpServletResponse response) throws IOException, ServletException
    {
        if (LOG.isDebugEnabled())
            LOG.debug("Not Found {}", request.getRequestURI());
        if (getHandler() != null)
            nextHandle(URIUtil.addPaths(request.getServletPath(), request.getPathInfo()), baseRequest, request, response);
    }

    protected synchronized boolean containsFilterHolder(FilterHolder holder)
    {
        if (_filters == null)
            return false;
        boolean found = false;
        for (FilterHolder f : _filters)
        {
            if (f == holder)
                found = true;
        }
        return found;
    }

    protected synchronized boolean containsServletHolder(ServletHolder holder)
    {
        if (_servlets == null)
            return false;
        boolean found = false;
        for (ServletHolder s : _servlets)
        {
            @SuppressWarnings("ReferenceEquality")
            boolean foundServletHolder = (s == holder);
            if (foundServletHolder)
                found = true;
        }
        return found;
    }

    /**
     * @param filterChainsCached The filterChainsCached to set.
     */
    public void setFilterChainsCached(boolean filterChainsCached)
    {
        _filterChainsCached = filterChainsCached;
    }

    /**
     * @param filterMappings The filterMappings to set.
     */
    public void setFilterMappings(FilterMapping[] filterMappings)
    {
        _filterMappings = filterMappings;
        if (isStarted())
            updateMappings();
        invalidateChainsCache();
    }

    public synchronized void setFilters(FilterHolder[] holders)
    {
        if (holders != null)
            for (FilterHolder holder : holders)
            {
                holder.setServletHandler(this);
            }

        _filters = holders;
        updateNameMappings();
        invalidateChainsCache();
    }

    /**
     * @param servletMappings The servletMappings to set.
     */
    public void setServletMappings(ServletMapping[] servletMappings)
    {
        _servletMappings = servletMappings;
        if (isStarted())
            updateMappings();
        invalidateChainsCache();
    }

    /**
     * Set Servlets.
     *
     * @param holders Array of servlets to define
     */
    public synchronized void setServlets(ServletHolder[] holders)
    {
        if (holders != null)
            for (ServletHolder holder : holders)
            {
                holder.setServletHandler(this);
            }

        _servlets = holders;
        updateNameMappings();
        invalidateChainsCache();
    }

    protected class CachedChain implements FilterChain
    {
        FilterHolder _filterHolder;
        CachedChain _next;
        ServletHolder _servletHolder;

        /**
         * @param filters list of {@link FilterHolder} objects
         * @param servletHolder the current {@link ServletHolder}
         */
        protected CachedChain(List<FilterHolder> filters, ServletHolder servletHolder)
        {
            if (!filters.isEmpty())
            {
                _filterHolder = filters.get(0);
                filters.remove(0);
                _next = new CachedChain(filters, servletHolder);
            }
            else
                _servletHolder = servletHolder;
        }

        @Override
        public void doFilter(ServletRequest request, ServletResponse response)
            throws IOException, ServletException
        {
            final Request baseRequest = Request.getBaseRequest(request);

            // pass to next filter
            if (_filterHolder != null)
            {
                if (LOG.isDebugEnabled())
                    LOG.debug("call filter {}", _filterHolder);
                Filter filter = _filterHolder.getFilter();

                //if the request already does not support async, then the setting for the filter
                //is irrelevant. However if the request supports async but this filter does not
                //temporarily turn it off for the execution of the filter
                if (baseRequest.isAsyncSupported() && !_filterHolder.isAsyncSupported())
                {
                    try
                    {
                        baseRequest.setAsyncSupported(false, _filterHolder.toString());
                        filter.doFilter(request, response, _next);
                    }
                    finally
                    {
                        baseRequest.setAsyncSupported(true, null);
                    }
                }
                else
                    filter.doFilter(request, response, _next);

                return;
            }

            // Call servlet
            HttpServletRequest srequest = (HttpServletRequest)request;
            if (_servletHolder == null)
                notFound(baseRequest, srequest, (HttpServletResponse)response);
            else
            {
                if (LOG.isDebugEnabled())
                    LOG.debug("call servlet " + _servletHolder);
                _servletHolder.handle(baseRequest, request, response);
            }
        }

        @Override
        public String toString()
        {
            if (_filterHolder != null)
                return _filterHolder + "->" + _next.toString();
            if (_servletHolder != null)
                return _servletHolder.toString();
            return "null";
        }
    }

    private class Chain implements FilterChain
    {
        final Request _baseRequest;
        final List<FilterHolder> _chain;
        final ServletHolder _servletHolder;
        int _filter = 0;

        private Chain(Request baseRequest, List<FilterHolder> filters, ServletHolder servletHolder)
        {
            _baseRequest = baseRequest;
            _chain = filters;
            _servletHolder = servletHolder;
        }

        @Override
        public void doFilter(ServletRequest request, ServletResponse response)
            throws IOException, ServletException
        {
            if (LOG.isDebugEnabled())
                LOG.debug("doFilter " + _filter);

            // pass to next filter
            if (_filter < _chain.size())
            {
                FilterHolder holder = _chain.get(_filter++);
                if (LOG.isDebugEnabled())
                    LOG.debug("call filter " + holder);
                Filter filter = holder.getFilter();

                //if the request already does not support async, then the setting for the filter
                //is irrelevant. However if the request supports async but this filter does not
                //temporarily turn it off for the execution of the filter
                if (!holder.isAsyncSupported() && _baseRequest.isAsyncSupported())
                {
                    try
                    {
                        _baseRequest.setAsyncSupported(false, holder.toString());
                        filter.doFilter(request, response, this);
                    }
                    finally
                    {
                        _baseRequest.setAsyncSupported(true, null);
                    }
                }
                else
                    filter.doFilter(request, response, this);

                return;
            }

            // Call servlet
            HttpServletRequest srequest = (HttpServletRequest)request;
            if (_servletHolder == null)
                notFound(Request.getBaseRequest(request), srequest, (HttpServletResponse)response);
            else
            {
                if (LOG.isDebugEnabled())
                    LOG.debug("call servlet {}", _servletHolder);
                _servletHolder.handle(_baseRequest, request, response);
            }
        }

        @Override
        public String toString()
        {
            StringBuilder b = new StringBuilder();
            for (FilterHolder f : _chain)
            {
                b.append(f.toString());
                b.append("->");
            }
            b.append(_servletHolder);
            return b.toString();
        }
    }

    /**
     * @return The maximum entries in a filter chain cache.
     */
    public int getMaxFilterChainsCacheSize()
    {
        return _maxFilterChainsCacheSize;
    }

    /**
     * Set the maximum filter chain cache size.
     * Filter chains are cached if {@link #isFilterChainsCached()} is true. If the max cache size
     * is greater than zero, then the cache is flushed whenever it grows to be this size.
     *
     * @param maxFilterChainsCacheSize the maximum number of entries in a filter chain cache.
     */
    public void setMaxFilterChainsCacheSize(int maxFilterChainsCacheSize)
    {
        _maxFilterChainsCacheSize = maxFilterChainsCacheSize;
    }

    void destroyServlet(Servlet servlet)
    {
        if (_contextHandler != null)
            _contextHandler.destroyServlet(servlet);
    }

    void destroyFilter(Filter filter)
    {
        if (_contextHandler != null)
            _contextHandler.destroyFilter(filter);
    }

    @SuppressWarnings("serial")
    public static class Default404Servlet extends HttpServlet
    {
        @Override
        protected void doGet(HttpServletRequest req, HttpServletResponse resp)
            throws ServletException, IOException
        {
            resp.sendError(HttpServletResponse.SC_NOT_FOUND);
        }
    }
}<|MERGE_RESOLUTION|>--- conflicted
+++ resolved
@@ -419,7 +419,7 @@
         {
             Class<? extends Servlet> held = holder.getHeldClass();
             if ((held == null && holder.getClassName() != null && holder.getClassName().equals(clazz.getName())) ||
-                    (held != null && clazz.isAssignableFrom(holder.getHeldClass())))
+                (held != null && clazz.isAssignableFrom(holder.getHeldClass())))
             {
                 if (holders == null)
                     holders = new ArrayList<>();
@@ -1386,15 +1386,9 @@
                             {
                                 ServletHolder finalMappedServlet = _servletNameMap.get(finalMapping.getServletName());
                                 throw new IllegalStateException("Multiple servlets map to path " +
-<<<<<<< HEAD
-                                                                    pathSpec + ": " + finalMappedServlet.getName() +
-                                                                    "[mapped:" + finalMapping.getSource() + "]," +
-                                                                    mapping.getServletName() + "[mapped:" + mapping.getSource() + "]");
-=======
                                     pathSpec + ": " + finalMappedServlet.getName() +
                                     "[mapped:" + finalMapping.getSource() + "]," +
                                     mapping.getServletName() + "[mapped:" + mapping.getSource() + "]");
->>>>>>> 7b941098
                             }
                         }
                     }
