//
//  ========================================================================
//  Copyright (c) 1995-2019 Mort Bay Consulting Pty. Ltd.
//  ------------------------------------------------------------------------
//  All rights reserved. This program and the accompanying materials
//  are made available under the terms of the Eclipse Public License v1.0
//  and Apache License v2.0 which accompanies this distribution.
//
//      The Eclipse Public License is available at
//      http://www.eclipse.org/legal/epl-v10.html
//
//      The Apache License v2.0 is available at
//      http://www.opensource.org/licenses/apache2.0.php
//
//  You may elect to redistribute this code under either of these licenses.
//  ========================================================================
//

package org.eclipse.jetty.servlet;

import java.io.File;
import java.io.IOException;
import java.lang.reflect.InvocationTargetException;
import java.lang.reflect.Method;
import java.util.ArrayList;
import java.util.Arrays;
import java.util.Collection;
import java.util.Collections;
import java.util.HashMap;
import java.util.HashSet;
import java.util.List;
import java.util.Map;
import java.util.Set;
import java.util.Stack;
import java.util.concurrent.TimeUnit;
import javax.servlet.GenericServlet;
import javax.servlet.MultipartConfigElement;
import javax.servlet.Servlet;
import javax.servlet.ServletConfig;
import javax.servlet.ServletContext;
import javax.servlet.ServletException;
import javax.servlet.ServletRegistration;
import javax.servlet.ServletRequest;
import javax.servlet.ServletResponse;
import javax.servlet.ServletSecurityElement;
import javax.servlet.SingleThreadModel;
import javax.servlet.UnavailableException;
import javax.servlet.http.HttpServletResponse;

import org.eclipse.jetty.security.IdentityService;
import org.eclipse.jetty.security.RunAsToken;
import org.eclipse.jetty.server.MultiPartCleanerListener;
import org.eclipse.jetty.server.Request;
import org.eclipse.jetty.server.UserIdentity;
import org.eclipse.jetty.server.handler.ContextHandler;
import org.eclipse.jetty.util.Loader;
import org.eclipse.jetty.util.StringUtil;
import org.eclipse.jetty.util.annotation.ManagedAttribute;
import org.eclipse.jetty.util.annotation.ManagedObject;
import org.eclipse.jetty.util.component.Dumpable;
import org.eclipse.jetty.util.component.DumpableCollection;
import org.eclipse.jetty.util.log.Log;
import org.eclipse.jetty.util.log.Logger;

/**
 * Servlet Instance and Context Holder.
 * <p>
 * Holds the name, params and some state of a javax.servlet.Servlet
 * instance. It implements the ServletConfig interface.
 * This class will organise the loading of the servlet when needed or
 * requested.
 */
@ManagedObject("Servlet Holder")
public class ServletHolder extends Holder<Servlet> implements UserIdentity.Scope, Comparable<ServletHolder>
{
    private static final Logger LOG = Log.getLogger(ServletHolder.class);
    private int _initOrder = -1;
    private boolean _initOnStartup = false;
    private Map<String, String> _roleMap;
    private String _forcedPath;
    private String _runAsRole;
    private RunAsToken _runAsToken;
    private IdentityService _identityService;
    private ServletRegistration.Dynamic _registration;
    private JspContainer _jspContainer;

    private volatile Servlet _servlet;
    private Config _config;
    private boolean _enabled = true;

    public static final String APACHE_SENTINEL_CLASS = "org.apache.tomcat.InstanceManager";
    public static final String JSP_GENERATED_PACKAGE_NAME = "org.eclipse.jetty.servlet.jspPackagePrefix";

    public enum JspContainer
    {
        APACHE, OTHER
    }

    /**
     * Constructor .
     */
    public ServletHolder()
    {
        this(Source.EMBEDDED);
    }

    /**
     * Constructor .
     *
     * @param creator the holder source
     */
    public ServletHolder(Source creator)
    {
        super(creator);
    }

    /**
     * Constructor for existing servlet.
     *
     * @param servlet the servlet
     */
    public ServletHolder(Servlet servlet)
    {
        this(Source.EMBEDDED);
        setServlet(servlet);
    }

    /**
     * Constructor for servlet class.
     *
     * @param name the name of the servlet
     * @param servlet the servlet class
     */
    public ServletHolder(String name, Class<? extends Servlet> servlet)
    {
        this(Source.EMBEDDED);
        setName(name);
        setHeldClass(servlet);
    }

    /**
     * Constructor for servlet class.
     *
     * @param name the servlet name
     * @param servlet the servlet
     */
    public ServletHolder(String name, Servlet servlet)
    {
        this(Source.EMBEDDED);
        setName(name);
        setServlet(servlet);
    }

    /**
     * Constructor for servlet class.
     *
     * @param servlet the servlet class
     */
    public ServletHolder(Class<? extends Servlet> servlet)
    {
        this(Source.EMBEDDED);
        setHeldClass(servlet);
    }

    /**
     * @return The unavailable exception or null if not unavailable
     */
    public UnavailableException getUnavailableException()
    {
        Servlet servlet = _servlet;
        if (servlet instanceof UnavailableServlet)
            return ((UnavailableServlet)servlet).getUnavailableException();
        return null;
    }

    public synchronized void setServlet(Servlet servlet)
    {
        if (servlet == null || servlet instanceof SingleThreadModel)
            throw new IllegalArgumentException(SingleThreadModel.class.getName() + " has been deprecated since Servlet API 2.4");

        setInstance(servlet);
    }

    @ManagedAttribute(value = "initialization order", readonly = true)
    public int getInitOrder()
    {
        return _initOrder;
    }

    /**
     * Set the initialize order.
     * <p>
     * Holders with order&lt;0, are initialized on use. Those with
     * order&gt;=0 are initialized in increasing order when the handler
     * is started.
     *
     * @param order the servlet init order
     */
    public void setInitOrder(int order)
    {
        _initOnStartup = order >= 0;
        _initOrder = order;
    }

    /**
     * Comparator by init order.
     */
    @Override
    public int compareTo(ServletHolder sh)
    {
        if (sh == this)
            return 0;

        if (sh._initOrder < _initOrder)
            return 1;

        if (sh._initOrder > _initOrder)
            return -1;

        // consider getClassName(), need to position properly when one is configured but not the other
        int c;
        if (getClassName() == null && sh.getClassName() == null)
            c = 0;
        else if (getClassName() == null)
            c = -1;
        else if (sh.getClassName() == null)
            c = 1;
        else
            c = getClassName().compareTo(sh.getClassName());

        // if _initOrder and getClassName() are the same, consider the getName()
        if (c == 0)
            c = getName().compareTo(sh.getName());

        return c;
    }

    @Override
    public boolean equals(Object o)
    {
        return o instanceof ServletHolder && compareTo((ServletHolder)o) == 0;
    }

    @Override
    public int hashCode()
    {
        return getName() == null ? System.identityHashCode(this) : getName().hashCode();
    }

    /**
     * Link a user role.
     * Translate the role name used by a servlet, to the link name
     * used by the container.
     *
     * @param name The role name as used by the servlet
     * @param link The role name as used by the container.
     */
    public synchronized void setUserRoleLink(String name, String link)
    {
        if (_roleMap == null)
            _roleMap = new HashMap<String, String>();
        _roleMap.put(name, link);
    }

    /**
     * get a user role link.
     *
     * @param name The name of the role
     * @return The name as translated by the link. If no link exists,
     * the name is returned.
     */
    public String getUserRoleLink(String name)
    {
        if (_roleMap == null)
            return name;
        String link = _roleMap.get(name);
        return (link == null) ? name : link;
    }

    /**
     * @return Returns the forcedPath.
     */
    @ManagedAttribute(value = "forced servlet path", readonly = true)
    public String getForcedPath()
    {
        return _forcedPath;
    }

    /**
     * @param forcedPath The forcedPath to set.
     */
    public void setForcedPath(String forcedPath)
    {
        _forcedPath = forcedPath;
    }

    public boolean isEnabled()
    {
        return _enabled;
    }

    public void setEnabled(boolean enabled)
    {
        _enabled = enabled;
    }

    @Override
    public void doStart()
        throws Exception
    {
        if (!_enabled)
            return;

        // Handle JSP file forced paths
        if (_forcedPath != null)
        {
            // Look for a precompiled JSP Servlet
            String precompiled = getClassNameForJsp(_forcedPath);
            if (!StringUtil.isBlank(precompiled))
            {
                if (LOG.isDebugEnabled())
                    LOG.debug("Checking for precompiled servlet {} for jsp {}", precompiled, _forcedPath);
                ServletHolder jsp = getServletHandler().getServlet(precompiled);
                if (jsp != null && jsp.getClassName() != null)
                {
                    if (LOG.isDebugEnabled())
                        LOG.debug("JSP file {} for {} mapped to Servlet {}", _forcedPath, getName(), jsp.getClassName());
                    // set the className for this servlet to the precompiled one
                    setClassName(jsp.getClassName());
                }
                else
                {
                    // Look for normal JSP servlet
                    jsp = getServletHandler().getServlet("jsp");
                    if (jsp != null)
                    {
                        if (LOG.isDebugEnabled())
                            LOG.debug("JSP file {} for {} mapped to JspServlet class {}", _forcedPath, getName(), jsp.getClassName());
                        setClassName(jsp.getClassName());
                        //copy jsp init params that don't exist for this servlet
                        for (Map.Entry<String, String> entry : jsp.getInitParameters().entrySet())
                        {
                            if (!getInitParameters().containsKey(entry.getKey()))
                                setInitParameter(entry.getKey(), entry.getValue());
                        }
                        //jsp specific: set up the jsp-file on the JspServlet. If load-on-startup is >=0 and the jsp container supports
                        //precompilation, the jsp will be compiled when this holder is initialized. If not load on startup, or the
                        //container does not support startup precompilation, it will be compiled at runtime when handling a request for this jsp.
                        //See also adaptForcedPathToJspContainer
                        setInitParameter("jspFile", _forcedPath);
                    }
                }
            }
            else
                LOG.warn("Bad jsp-file {} conversion to classname in holder {}", _forcedPath, getName());
        }

        //check servlet has a class (ie is not a preliminary registration). If preliminary, fail startup.
        try
        {
            super.doStart();
        }
        catch (UnavailableException ex)
        {
            makeUnavailable(ex);
            if (getServletHandler().isStartWithUnavailable())
            {
                LOG.ignore(ex);
                return;
            }
            else
                throw ex;
        }

        //servlet is not an instance of javax.servlet.Servlet
        try
        {
            checkServletType();
        }
        catch (UnavailableException ex)
        {
            makeUnavailable(ex);
            if (getServletHandler().isStartWithUnavailable())
            {
                LOG.ignore(ex);
                return;
            }
            else
                throw ex;
        }

        //check if we need to forcibly set load-on-startup
        checkInitOnStartup();

        if (_runAsRole == null)
        {
            _identityService = null;
            _runAsToken = null;
        }
        else
        {
            _identityService = getServletHandler().getIdentityService();
            if (_identityService != null)
                _runAsToken = _identityService.newRunAsToken(_runAsRole);
        }

        _config = new Config();

        synchronized (this)
        {
<<<<<<< HEAD
            // TODO: remove support for deprecated SingleThreadModel??
            if (_class != null && javax.servlet.SingleThreadModel.class.isAssignableFrom(_class))
=======
            if (getHeldClass() != null && javax.servlet.SingleThreadModel.class.isAssignableFrom(getHeldClass()))
>>>>>>> 39c230f2
                _servlet = new SingleThreadedWrapper();
        }
    }

    @Override
    public void initialize()
        throws Exception
    {
        synchronized (this)
        {
            if (_servlet == null && (_initOnStartup || isInstance()))
            {
                super.initialize();
                initServlet();
            }
        }
    }

    @Override
    public void doStop()
        throws Exception
    {
        synchronized (this)
        {
            Servlet servlet = _servlet;
            if (servlet != null)
            {
                _servlet = null;
                try
                {
                    destroyInstance(servlet);
                }
                catch (Exception e)
                {
                    LOG.warn(e);
                }
            }
            _config = null;
        }
    }

    @Override
    public void destroyInstance(Object o)
        throws Exception
    {
        if (o == null)
            return;
        Servlet servlet = ((Servlet)o);
        getServletHandler().destroyServlet(servlet);
        servlet.destroy();
    }

    /**
     * Get the servlet.
     *
     * @return The servlet
     * @throws ServletException if unable to init the servlet on first use
     */
    public Servlet getServlet()
        throws ServletException
    {
        Servlet servlet = _servlet;
        if (servlet == null)
        {
            synchronized (this)
            {
                servlet = _servlet;
                if (servlet == null && isRunning())
                {
                    if (getHeldClass() != null)
                        initServlet();
                    servlet = _servlet;
                }
            }
        }
        return servlet;
    }

    /**
     * Get the servlet instance (no initialization done).
     *
     * @return The servlet or null
     */
    public Servlet getServletInstance()
    {
        return _servlet;
    }

    /**
     * Check to ensure class of servlet is acceptable.
     *
     * @throws UnavailableException if Servlet class is not of type {@link javax.servlet.Servlet}
     */
    public void checkServletType()
        throws UnavailableException
    {
        if (getHeldClass() == null || !javax.servlet.Servlet.class.isAssignableFrom(getHeldClass()))
        {
            throw new UnavailableException("Servlet " + getHeldClass() + " is not a javax.servlet.Servlet");
        }
    }

    /**
     * @return true if the holder is started and is not unavailable
     */
    public boolean isAvailable()
    {
        return (isStarted() && !(_servlet instanceof UnavailableServlet));
    }

    /**
     * Check if there is a javax.servlet.annotation.ServletSecurity
     * annotation on the servlet class. If there is, then we force
     * it to be loaded on startup, because all of the security
     * constraints must be calculated as the container starts.
     */
    private void checkInitOnStartup()
    {
        if (getHeldClass() == null)
            return;

        if ((getHeldClass().getAnnotation(javax.servlet.annotation.ServletSecurity.class) != null) && !_initOnStartup)
            setInitOrder(Integer.MAX_VALUE);
    }

    private Servlet makeUnavailable(UnavailableException e)
    {
        synchronized (this)
        {
            _servlet = new UnavailableServlet(e, _servlet);
            return _servlet;
        }
    }

    private void makeUnavailable(final Throwable e)
    {
        if (e instanceof UnavailableException)
            makeUnavailable((UnavailableException)e);
        else
        {
            ServletContext ctx = getServletHandler().getServletContext();
            if (ctx == null)
                LOG.info("unavailable", e);
            else
                ctx.log("unavailable", e);
            UnavailableException unavailable = new UnavailableException(String.valueOf(e), -1)
            {
                {
                    initCause(e);
                }
            };
            makeUnavailable(unavailable);
        }
    }

    private synchronized void initServlet()
        throws ServletException
    {
        try
        {
            if (_servlet == null)
                _servlet = getInstance();
            if (_servlet == null)
                _servlet = newInstance();
            if (_config == null)
                _config = new Config();

            // Handle run as
            if (_identityService != null && _runAsToken != null)
                _servlet = new RunAsServlet(_servlet, _identityService, _runAsToken);

            if (!isAsyncSupported())
                _servlet = new NotAsyncServlet(_servlet);

            // Handle configuring servlets that implement org.apache.jasper.servlet.JspServlet
            if (isJspServlet())
            {
                initJspServlet();
                detectJspContainer();
            }
            else if (_forcedPath != null)
                detectJspContainer();

            initMultiPart();

            if (LOG.isDebugEnabled())
                LOG.debug("Servlet.init {} for {}", _servlet, getName());
            _servlet.init(_config);
        }
        catch (UnavailableException e)
        {
            makeUnavailable(e);
            if (getServletHandler().isStartWithUnavailable())
                LOG.warn(e);
            else
                throw e;
        }
        catch (ServletException e)
        {
            makeUnavailable(e.getCause() == null ? e : e.getCause());
            throw e;
        }
        catch (Exception e)
        {
            makeUnavailable(e);
            throw new ServletException(this.toString(), e);
        }
    }

    /**
     * @throws Exception if unable to init the JSP Servlet
     */
    protected void initJspServlet() throws Exception
    {
        ContextHandler ch = ContextHandler.getContextHandler(getServletHandler().getServletContext());

        /* Set the webapp's classpath for Jasper */
        ch.setAttribute("org.apache.catalina.jspgetHeldClass()path", ch.getClassPath());

        /* Set up other classpath attribute */
        if ("?".equals(getInitParameter("classpath")))
        {
            String classpath = ch.getClassPath();
            if (LOG.isDebugEnabled())
                LOG.debug("classpath=" + classpath);
            if (classpath != null)
                setInitParameter("classpath", classpath);
        }

        /* ensure scratch dir */
        File scratch = null;
        if (getInitParameter("scratchdir") == null)
        {
            File tmp = (File)getServletHandler().getServletContext().getAttribute(ServletContext.TEMPDIR);
            scratch = new File(tmp, "jsp");
            setInitParameter("scratchdir", scratch.getAbsolutePath());
        }

        scratch = new File(getInitParameter("scratchdir"));
        if (!scratch.exists())
            scratch.mkdir();
    }

    /**
     * Register a ServletRequestListener that will ensure tmp multipart
     * files are deleted when the request goes out of scope.
     *
     * @throws Exception if unable to init the multipart
     */
    protected void initMultiPart() throws Exception
    {
        //if this servlet can handle multipart requests, ensure tmp files will be
        //cleaned up correctly
        if (((Registration)getRegistration()).getMultipartConfig() != null)
        {
            if (LOG.isDebugEnabled())
                LOG.debug("multipart cleanup listener added for {}", this);

            //Register a listener to delete tmp files that are created as a result of this
            //servlet calling Request.getPart() or Request.getParts()
            ContextHandler ch = ContextHandler.getContextHandler(getServletHandler().getServletContext());
            if (!Arrays.asList(ch.getEventListeners()).contains(MultiPartCleanerListener.INSTANCE))
                ch.addEventListener(MultiPartCleanerListener.INSTANCE);
        }
    }

    @Override
    public ContextHandler getContextHandler()
    {
        return ContextHandler.getContextHandler(_config.getServletContext());
    }

    /**
     * @see org.eclipse.jetty.server.UserIdentity.Scope#getContextPath()
     */
    @Override
    public String getContextPath()
    {
        return _config.getServletContext().getContextPath();
    }

    /**
     * @see org.eclipse.jetty.server.UserIdentity.Scope#getRoleRefMap()
     */
    @Override
    public Map<String, String> getRoleRefMap()
    {
        return _roleMap;
    }

    @ManagedAttribute(value = "role to run servlet as", readonly = true)
    public String getRunAsRole()
    {
        return _runAsRole;
    }

    public void setRunAsRole(String role)
    {
        _runAsRole = role;
    }

    /**
     * Prepare to service a request.
     *
     * @param baseRequest the base request
     * @param request the request
     * @param response the response
     * @throws ServletException if unable to prepare the servlet
     * @throws UnavailableException if not available
     */
    protected void prepare(Request baseRequest, ServletRequest request, ServletResponse response)
        throws ServletException, UnavailableException
    {
        getServlet();
        MultipartConfigElement mpce = ((Registration)getRegistration()).getMultipartConfig();
        if (mpce != null)
            baseRequest.setAttribute(Request.__MULTIPART_CONFIG_ELEMENT, mpce);
    }

    /**
     * Service a request with this servlet.
     *
     * @param baseRequest the base request
     * @param request the request
     * @param response the response
     * @throws ServletException if unable to process the servlet
     * @throws UnavailableException if servlet is unavailable
     * @throws IOException if unable to process the request or response
     */
    public void handle(Request baseRequest,
                       ServletRequest request,
                       ServletResponse response)
        throws ServletException,
        UnavailableException,
        IOException
    {
        try
        {
            Servlet servlet = getServlet();
            if (servlet == null)
                throw new UnavailableException("Servlet Not Initialized");
            servlet.service(request, response);
        }
        catch (UnavailableException e)
        {
            makeUnavailable(e).service(request, response);
        }
    }

    protected boolean isJspServlet()
    {
        Servlet servlet = getServletInstance();
        Class<?> c = servlet == null ? getHeldClass() : servlet.getClass();

        while (c != null)
        {
            if (isJspServlet(c.getName()))
                return true;
            c = c.getSuperclass();
        }
        return false;
    }

    protected boolean isJspServlet(String classname)
    {
        if (classname == null)
            return false;
        return ("org.apache.jasper.servlet.JspServlet".equals(classname));
    }

    private void detectJspContainer()
    {
        if (_jspContainer == null)
        {
            try
            {
                //check for apache
                Loader.loadClass(APACHE_SENTINEL_CLASS);
                if (LOG.isDebugEnabled())
                    LOG.debug("Apache jasper detected");
                _jspContainer = JspContainer.APACHE;
            }
            catch (ClassNotFoundException x)
            {
                if (LOG.isDebugEnabled())
                    LOG.debug("Other jasper detected");
                _jspContainer = JspContainer.OTHER;
            }
        }
    }

    /**
     * @param jsp the jsp-file
     * @return the simple classname of the jsp
     */
    public String getNameOfJspClass(String jsp)
    {
        if (StringUtil.isBlank(jsp))
            return ""; //empty

        jsp = jsp.trim();
        if ("/".equals(jsp))
            return ""; //only slash

        int i = jsp.lastIndexOf('/');
        if (i == jsp.length() - 1)
            return ""; //ends with slash

        jsp = jsp.substring(i + 1);
        try
        {
            Class<?> jspUtil = Loader.loadClass("org.apache.jasper.compiler.JspUtil");
            Method makeJavaIdentifier = jspUtil.getMethod("makeJavaIdentifier", String.class);
            return (String)makeJavaIdentifier.invoke(null, jsp);
        }
        catch (Exception e)
        {
            String tmp = StringUtil.replace(jsp, '.', '_');
            if (LOG.isDebugEnabled())
            {
                LOG.warn("JspUtil.makeJavaIdentifier failed for jsp " + jsp + " using " + tmp + " instead");
                LOG.warn(e);
            }
            return tmp;
        }
    }

    public String getPackageOfJspClass(String jsp)
    {
        if (jsp == null)
            return "";

        int i = jsp.lastIndexOf('/');
        if (i <= 0)
            return "";
        try
        {
            Class<?> jspUtil = Loader.loadClass("org.apache.jasper.compiler.JspUtil");
            Method makeJavaPackage = jspUtil.getMethod("makeJavaPackage", String.class);
            String p = (String)makeJavaPackage.invoke(null, jsp.substring(0, i));
            return p;
        }
        catch (Exception e)
        {
            String tmp = jsp;

            //remove any leading slash
            int s = 0;
            if ('/' == (tmp.charAt(0)))
                s = 1;

            //remove the element after last slash, which should be name of jsp
            tmp = tmp.substring(s, i).trim();

            tmp = StringUtil.replace(tmp, '/', '.');
            tmp = (".".equals(tmp) ? "" : tmp);
            if (LOG.isDebugEnabled())
            {
                LOG.warn("JspUtil.makeJavaPackage failed for " + jsp + " using " + tmp + " instead");
                LOG.warn(e);
            }
            return tmp;
        }
    }

    /**
     * @return the package for all jsps
     */
    public String getJspPackagePrefix()
    {
        String jspPackageName = null;

        if (getServletHandler() != null && getServletHandler().getServletContext() != null)
            jspPackageName = (String)getServletHandler().getServletContext().getInitParameter(JSP_GENERATED_PACKAGE_NAME);

        if (jspPackageName == null)
            jspPackageName = "org.apache.jsp";

        return jspPackageName;
    }

    /**
     * @param jsp the jsp-file from web.xml
     * @return the fully qualified classname
     */
    public String getClassNameForJsp(String jsp)
    {
        if (jsp == null)
            return null;

        String name = getNameOfJspClass(jsp);
        if (StringUtil.isBlank(name))
            return null;

        StringBuffer fullName = new StringBuffer();
        appendPath(fullName, getJspPackagePrefix());
        appendPath(fullName, getPackageOfJspClass(jsp));
        appendPath(fullName, name);
        return fullName.toString();
    }

    /**
     * Concatenate an element on to fully qualified classname.
     *
     * @param path the path under construction
     * @param element the element of the name to add
     */
    protected void appendPath(StringBuffer path, String element)
    {
        if (StringUtil.isBlank(element))
            return;
        if (path.length() > 0)
            path.append(".");
        path.append(element);
    }

    protected class Config extends HolderConfig implements ServletConfig
    {

        @Override
        public String getServletName()
        {
            return getName();
        }
    }

    public class Registration extends HolderRegistration implements ServletRegistration.Dynamic
    {
        protected MultipartConfigElement _multipartConfig;

        @Override
        public Set<String> addMapping(String... urlPatterns)
        {
            illegalStateIfContextStarted();
            Set<String> clash = null;
            for (String pattern : urlPatterns)
            {
                ServletMapping mapping = getServletHandler().getServletMapping(pattern);
                if (mapping != null)
                {
                    //if the servlet mapping was from a default descriptor, then allow it to be overridden
                    if (!mapping.isDefault())
                    {
                        if (clash == null)
                            clash = new HashSet<String>();
                        clash.add(pattern);
                    }
                }
            }

            //if there were any clashes amongst the urls, return them
            if (clash != null)
                return clash;

            //otherwise apply all of them
            ServletMapping mapping = new ServletMapping(Source.JAVAX_API);
            mapping.setServletName(ServletHolder.this.getName());
            mapping.setPathSpecs(urlPatterns);
            getServletHandler().addServletMapping(mapping);

            return Collections.emptySet();
        }

        @Override
        public Collection<String> getMappings()
        {
            ServletMapping[] mappings = getServletHandler().getServletMappings();
            List<String> patterns = new ArrayList<String>();
            if (mappings != null)
            {
                for (ServletMapping mapping : mappings)
                {
                    if (!mapping.getServletName().equals(getName()))
                        continue;
                    String[] specs = mapping.getPathSpecs();
                    if (specs != null && specs.length > 0)
                        patterns.addAll(Arrays.asList(specs));
                }
            }
            return patterns;
        }

        @Override
        public String getRunAsRole()
        {
            return _runAsRole;
        }

        @Override
        public void setLoadOnStartup(int loadOnStartup)
        {
            illegalStateIfContextStarted();
            ServletHolder.this.setInitOrder(loadOnStartup);
        }

        public int getInitOrder()
        {
            return ServletHolder.this.getInitOrder();
        }

        @Override
        public void setMultipartConfig(MultipartConfigElement element)
        {
            _multipartConfig = element;
        }

        public MultipartConfigElement getMultipartConfig()
        {
            return _multipartConfig;
        }

        @Override
        public void setRunAsRole(String role)
        {
            _runAsRole = role;
        }

        @Override
        public Set<String> setServletSecurity(ServletSecurityElement securityElement)
        {
            return getServletHandler().setServletSecurity(this, securityElement);
        }
    }

    public ServletRegistration.Dynamic getRegistration()
    {
        if (_registration == null)
            _registration = new Registration();
        return _registration;
    }

    private class SingleThreadedWrapper implements Servlet
    {
        Stack<Servlet> _stack = new Stack<Servlet>();

        @Override
        public void destroy()
        {
            synchronized (this)
            {
                while (_stack.size() > 0)
                {
                    try
                    {
                        (_stack.pop()).destroy();
                    }
                    catch (Exception e)
                    {
                        LOG.warn(e);
                    }
                }
            }
        }

        @Override
        public ServletConfig getServletConfig()
        {
            return _config;
        }

        @Override
        public String getServletInfo()
        {
            return null;
        }

        @Override
        public void init(ServletConfig config) throws ServletException
        {
            synchronized (this)
            {
                if (_stack.size() == 0)
                {
                    try
                    {
                        Servlet s = newInstance();
                        s.init(config);
                        _stack.push(s);
                    }
                    catch (ServletException e)
                    {
                        throw e;
                    }
                    catch (Exception e)
                    {
                        throw new ServletException(e);
                    }
                }
            }
        }

        @Override
        public void service(ServletRequest req, ServletResponse res) throws ServletException, IOException
        {
            Servlet s;
            synchronized (this)
            {
                if (_stack.size() > 0)
                    s = (Servlet)_stack.pop();
                else
                {
                    try
                    {
                        s = newInstance();
                        s.init(_config);
                    }
                    catch (ServletException e)
                    {
                        throw e;
                    }
                    catch (Exception e)
                    {
                        throw new ServletException(e);
                    }
                }
            }

            try
            {
                s.service(req, res);
            }
            finally
            {
                synchronized (this)
                {
                    _stack.push(s);
                }
            }
        }
    }

    /**
     * @return the newly created Servlet instance
     * @throws ServletException if unable to create a new instance
     * @throws IllegalAccessException if not allowed to create a new instance
     * @throws InstantiationException if creating new instance resulted in error
     * @throws NoSuchMethodException if creating new instance resulted in error
     * @throws InvocationTargetException If creating new instance throws an exception
     */
    protected Servlet newInstance() throws ServletException, IllegalAccessException, InstantiationException,
        NoSuchMethodException, InvocationTargetException
    {
        try
        {
            ServletContext ctx = getServletHandler().getServletContext();
            if (ctx instanceof ServletContextHandler.Context)
                return ctx.createServlet(getHeldClass());
            return getHeldClass().getDeclaredConstructor().newInstance();

        }
        catch (ServletException ex)
        {
            Throwable cause = ex.getRootCause();
            if (cause instanceof InstantiationException)
                throw (InstantiationException)cause;
            if (cause instanceof IllegalAccessException)
                throw (IllegalAccessException)cause;
            if (cause instanceof NoSuchMethodException)
                throw (NoSuchMethodException)cause;
            if (cause instanceof InvocationTargetException)
                throw (InvocationTargetException)cause;
            throw ex;
        }
    }

    @Override
    public void dump(Appendable out, String indent) throws IOException
    {
        if (getInitParameters().isEmpty())
            Dumpable.dumpObjects(out, indent, this,
                _servlet == null ? getHeldClass() : _servlet);
        else
            Dumpable.dumpObjects(out, indent, this,
                _servlet == null ? getHeldClass() : _servlet,
                new DumpableCollection("initParams", getInitParameters().entrySet()));
    }

    @Override
    public String toString()
    {
        return String.format("%s@%x==%s,jsp=%s,order=%d,inst=%b,async=%b", getName(), hashCode(), getClassName(), _forcedPath, _initOrder, _servlet != null, isAsyncSupported());
    }

    private class UnavailableServlet extends GenericServlet
    {
        final UnavailableException _unavailableException;
        final Servlet _servlet;
        final long _available;

        public UnavailableServlet(UnavailableException unavailableException, Servlet servlet)
        {
            _unavailableException = unavailableException;

            if (unavailableException.isPermanent())
            {
                _servlet = null;
                _available = -1;
                if (servlet != null)
                {
                    try
                    {
                        destroyInstance(servlet);
                    }
                    catch (Throwable th)
                    {
                        if (th != unavailableException)
                            unavailableException.addSuppressed(th);
                    }
                }
            }
            else
            {
                _servlet = servlet;
                _available = System.nanoTime() + TimeUnit.SECONDS.toNanos(unavailableException.getUnavailableSeconds());
            }
        }

        @Override
        public void service(ServletRequest req, ServletResponse res) throws ServletException, IOException
        {
            if (_available == -1)
                ((HttpServletResponse)res).sendError(HttpServletResponse.SC_NOT_FOUND);
            else if (System.nanoTime() < _available)
                ((HttpServletResponse)res).sendError(HttpServletResponse.SC_SERVICE_UNAVAILABLE);
            else
            {
                synchronized (ServletHolder.this)
                {
                    ServletHolder.this._servlet = this._servlet;
                    _servlet.service(req,res);
                }
            }
        }

        @Override
        public void destroy()
        {
            if (_servlet != null)
            {
                try
                {
                    destroyInstance(_servlet);
                }
                catch (Throwable th)
                {
                    LOG.warn(th);
                }
            }
        }

        public UnavailableException getUnavailableException()
        {
            return _unavailableException;
        }
    }

    private static class WrapperServlet implements Servlet
    {
        final Servlet _servlet;

        public WrapperServlet(Servlet servlet)
        {
            _servlet = servlet;
        }

        @Override
        public void init(ServletConfig config) throws ServletException
        {
            _servlet.init(config);
        }

        @Override
        public ServletConfig getServletConfig()
        {
            return _servlet.getServletConfig();
        }

        @Override
        public void service(ServletRequest req, ServletResponse res) throws ServletException, IOException
        {
            _servlet.service(req, res);
        }

        @Override
        public String getServletInfo()
        {
            return _servlet.getServletInfo();
        }

        @Override
        public void destroy()
        {
            _servlet.destroy();
        }

        @Override
        public String toString()
        {
            return String.format("%s:%s", this.getClass().getSimpleName(), _servlet.toString());
        }
    }

    private static class RunAsServlet extends WrapperServlet
    {
        final IdentityService _identityService;
        final RunAsToken _runAsToken;

        public RunAsServlet(Servlet servlet, IdentityService identityService, RunAsToken runAsToken)
        {
            super(servlet);
            _identityService = identityService;
            _runAsToken = runAsToken;
        }

        @Override
        public void init(ServletConfig config) throws ServletException
        {
            Object oldRunAs = _identityService.setRunAs(_identityService.getSystemUserIdentity(), _runAsToken);
            try
            {
                _servlet.init(config);
            }
            finally
            {
                _identityService.unsetRunAs(oldRunAs);
            }
        }

        @Override
        public void service(ServletRequest req, ServletResponse res) throws ServletException, IOException
        {
            Object oldRunAs = _identityService.setRunAs(_identityService.getSystemUserIdentity(), _runAsToken);
            try
            {
                _servlet.service(req, res);
            }
            finally
            {
                _identityService.unsetRunAs(oldRunAs);
            }
        }

        @Override
        public void destroy()
        {
            Object oldRunAs = _identityService.setRunAs(_identityService.getSystemUserIdentity(), _runAsToken);
            try
            {
                _servlet.destroy();
            }
            finally
            {
                _identityService.unsetRunAs(oldRunAs);
            }
        }
    }

    private static class NotAsyncServlet extends WrapperServlet
    {
        public NotAsyncServlet(Servlet servlet)
        {
            super(servlet);
        }

        @Override
        public void service(ServletRequest req, ServletResponse res) throws ServletException, IOException
        {
            if (req.isAsyncSupported())
            {
                try
                {
                    ((Request)req).setAsyncSupported(false, this.toString());
                    _servlet.service(req, res);
                }
                finally
                {
                    ((Request)req).setAsyncSupported(true, null);
                }
            }
            else
            {
                _servlet.service(req, res);
            }
        }
    }
}<|MERGE_RESOLUTION|>--- conflicted
+++ resolved
@@ -408,12 +408,7 @@
 
         synchronized (this)
         {
-<<<<<<< HEAD
-            // TODO: remove support for deprecated SingleThreadModel??
-            if (_class != null && javax.servlet.SingleThreadModel.class.isAssignableFrom(_class))
-=======
             if (getHeldClass() != null && javax.servlet.SingleThreadModel.class.isAssignableFrom(getHeldClass()))
->>>>>>> 39c230f2
                 _servlet = new SingleThreadedWrapper();
         }
     }
@@ -1243,7 +1238,7 @@
                 synchronized (ServletHolder.this)
                 {
                     ServletHolder.this._servlet = this._servlet;
-                    _servlet.service(req,res);
+                    _servlet.service(req, res);
                 }
             }
         }
