//
//  ========================================================================
//  Copyright (c) 1995-2019 Mort Bay Consulting Pty. Ltd.
//  ------------------------------------------------------------------------
//  All rights reserved. This program and the accompanying materials
//  are made available under the terms of the Eclipse Public License v1.0
//  and Apache License v2.0 which accompanies this distribution.
//
//      The Eclipse Public License is available at
//      http://www.eclipse.org/legal/epl-v10.html
//
//      The Apache License v2.0 is available at
//      http://www.opensource.org/licenses/apache2.0.php
//
//  You may elect to redistribute this code under either of these licenses.
//  ========================================================================
//

package org.eclipse.jetty.servlet;

import java.io.IOException;
import java.io.OutputStream;
import java.net.Socket;
import java.nio.charset.StandardCharsets;
import java.util.concurrent.CountDownLatch;
import java.util.concurrent.TimeUnit;
import java.util.concurrent.atomic.AtomicReference;
import javax.servlet.AsyncContext;
import javax.servlet.AsyncEvent;
import javax.servlet.AsyncListener;
import javax.servlet.ServletException;
import javax.servlet.http.HttpServlet;
import javax.servlet.http.HttpServletRequest;
import javax.servlet.http.HttpServletResponse;

import org.eclipse.jetty.http.HttpTester;
import org.eclipse.jetty.server.Server;
import org.eclipse.jetty.server.ServerConnector;
import org.junit.jupiter.api.AfterEach;
import org.junit.jupiter.api.Test;

import static org.junit.jupiter.api.Assertions.assertEquals;

public class AsyncContextListenersTest
{
    private Server _server;
    private ServerConnector _connector;

    public void prepare(String path, HttpServlet servlet) throws Exception
    {
        _server = new Server();
        _connector = new ServerConnector(_server);
        _server.addConnector(_connector);

        ServletContextHandler context = new ServletContextHandler(_server, "/", false, false);
        context.addServlet(new ServletHolder(servlet), path);

        _server.start();
    }

    @AfterEach
    public void dispose() throws Exception
    {
        _server.stop();
    }

    @SuppressWarnings("Duplicates")
    @Test
    public void testListenerClearedOnSecondRequest() throws Exception
    {
        final AtomicReference<CountDownLatch> completes = new AtomicReference<>(new CountDownLatch(1));
        String path = "/path";
        prepare(path, new HttpServlet()
        {
            @Override
            protected void service(HttpServletRequest request, HttpServletResponse response) throws ServletException, IOException
            {
                AsyncContext asyncContext = request.startAsync(request, response);
                asyncContext.addListener(new AsyncListener()
                {
                    @Override
                    public void onStartAsync(AsyncEvent event) throws IOException
                    {
                    }

                    @Override
                    public void onComplete(AsyncEvent event) throws IOException
                    {
                        completes.get().countDown();
                    }

                    @Override
                    public void onTimeout(AsyncEvent event) throws IOException
                    {
                    }

                    @Override
                    public void onError(AsyncEvent event) throws IOException
                    {
                    }
                });
                asyncContext.complete();
            }
        });

        try (Socket socket = new Socket("localhost", _connector.getLocalPort()))
        {
            OutputStream output = socket.getOutputStream();

<<<<<<< HEAD
            String request = "" +
                "GET " + path + " HTTP/1.1\r\n" +
                "Host: localhost\r\n" +
                "\r\n";
=======
            String request =
                "GET " + path + " HTTP/1.1\r\n" +
                    "Host: localhost\r\n" +
                    "\r\n";
>>>>>>> 7b941098
            output.write(request.getBytes(StandardCharsets.UTF_8));
            output.flush();

            HttpTester.Input input = HttpTester.from(socket.getInputStream());
            HttpTester.Response response = HttpTester.parseResponse(input);
            assertEquals(200, response.getStatus());
            completes.get().await(10, TimeUnit.SECONDS);

            // Send a second request
            completes.set(new CountDownLatch(1));
            output.write(request.getBytes(StandardCharsets.UTF_8));
            output.flush();

            response = HttpTester.parseResponse(input);
            assertEquals(200, response.getStatus());
            completes.get().await(10, TimeUnit.SECONDS);
        }
    }

    @SuppressWarnings("Duplicates")
    @Test
    public void testListenerAddedFromListener() throws Exception
    {
        final AtomicReference<CountDownLatch> completes = new AtomicReference<>(new CountDownLatch(1));
        String path = "/path";
        prepare(path, new HttpServlet()
        {
            @Override
            protected void service(HttpServletRequest request, HttpServletResponse response) throws ServletException, IOException
            {
                AsyncContext asyncContext = request.startAsync(request, response);
                asyncContext.addListener(new AsyncListener()
                {
                    @Override
                    public void onStartAsync(AsyncEvent event) throws IOException
                    {
                        // This method should not be invoked because we add the
                        // listener *after* having called startAsync(), but we
                        // add a listener to be sure it's not called (it will
                        // screw up the completes count and test will fail).
                        event.getAsyncContext().addListener(this);
                    }

                    @Override
                    public void onComplete(AsyncEvent event) throws IOException
                    {
                        completes.get().countDown();
                    }

                    @Override
                    public void onTimeout(AsyncEvent event) throws IOException
                    {
                    }

                    @Override
                    public void onError(AsyncEvent event) throws IOException
                    {
                    }
                });
                asyncContext.complete();
            }
        });

        try (Socket socket = new Socket("localhost", _connector.getLocalPort()))
        {
            OutputStream output = socket.getOutputStream();

<<<<<<< HEAD
            String request = "" +
                "GET " + path + " HTTP/1.1\r\n" +
                "Host: localhost\r\n" +
                "\r\n";
=======
            String request =
                "GET " + path + " HTTP/1.1\r\n" +
                    "Host: localhost\r\n" +
                    "\r\n";
>>>>>>> 7b941098
            output.write(request.getBytes(StandardCharsets.UTF_8));
            output.flush();

            HttpTester.Input input = HttpTester.from(socket.getInputStream());
            HttpTester.Response response = HttpTester.parseResponse(input);
            assertEquals(200, response.getStatus());
            completes.get().await(10, TimeUnit.SECONDS);

            // Send a second request
            completes.set(new CountDownLatch(1));
            output.write(request.getBytes(StandardCharsets.UTF_8));
            output.flush();

            response = HttpTester.parseResponse(input);
            assertEquals(200, response.getStatus());
            completes.get().await(10, TimeUnit.SECONDS);
        }
    }

    @Test
    public void testAsyncDispatchAsyncCompletePreservesListener() throws Exception
    {
        final AtomicReference<CountDownLatch> completes = new AtomicReference<>(new CountDownLatch(1));
        final String path = "/path";
        prepare(path + "/*", new HttpServlet()
        {
            @Override
            protected void service(HttpServletRequest request, HttpServletResponse response) throws ServletException, IOException
            {
                String requestURI = request.getRequestURI();
                if (requestURI.endsWith("/one"))
                {
                    AsyncContext asyncContext = request.startAsync(request, response);
                    asyncContext.addListener(new AsyncListener()
                    {
                        @Override
                        public void onStartAsync(AsyncEvent event) throws IOException
                        {
                            event.getAsyncContext().addListener(this);
                        }

                        @Override
                        public void onComplete(AsyncEvent event) throws IOException
                        {
                            completes.get().countDown();
                        }

                        @Override
                        public void onTimeout(AsyncEvent event) throws IOException
                        {
                        }

                        @Override
                        public void onError(AsyncEvent event) throws IOException
                        {
                        }
                    });
                    // This dispatch() will call startAsync() again which will
                    // clear the previous listeners (as per the specification)
                    // but add a new listener from onStartAsync().
                    asyncContext.dispatch(path + "/two");
                }
                else if (requestURI.endsWith("/two"))
                {
                    AsyncContext asyncContext = request.startAsync(request, response);
                    asyncContext.complete();
                }
            }
        });

        try (Socket socket = new Socket("localhost", _connector.getLocalPort()))
        {
            OutputStream output = socket.getOutputStream();

<<<<<<< HEAD
            String request = "" +
                "GET " + path + "/one HTTP/1.1\r\n" +
                "Host: localhost\r\n" +
                "\r\n";
=======
            String request =
                "GET " + path + "/one HTTP/1.1\r\n" +
                    "Host: localhost\r\n" +
                    "\r\n";
>>>>>>> 7b941098
            output.write(request.getBytes(StandardCharsets.UTF_8));
            output.flush();

            HttpTester.Input input = HttpTester.from(socket.getInputStream());
            HttpTester.Response response = HttpTester.parseResponse(input);
            assertEquals(200, response.getStatus());
            completes.get().await(10, TimeUnit.SECONDS);

            // Send a second request
            completes.set(new CountDownLatch(1));
            output.write(request.getBytes(StandardCharsets.UTF_8));
            output.flush();

            response = HttpTester.parseResponse(input);
            assertEquals(200, response.getStatus());
            completes.get().await(10, TimeUnit.SECONDS);
        }
    }
}<|MERGE_RESOLUTION|>--- conflicted
+++ resolved
@@ -107,17 +107,10 @@
         {
             OutputStream output = socket.getOutputStream();
 
-<<<<<<< HEAD
-            String request = "" +
-                "GET " + path + " HTTP/1.1\r\n" +
-                "Host: localhost\r\n" +
-                "\r\n";
-=======
             String request =
                 "GET " + path + " HTTP/1.1\r\n" +
                     "Host: localhost\r\n" +
                     "\r\n";
->>>>>>> 7b941098
             output.write(request.getBytes(StandardCharsets.UTF_8));
             output.flush();
 
@@ -185,17 +178,10 @@
         {
             OutputStream output = socket.getOutputStream();
 
-<<<<<<< HEAD
-            String request = "" +
-                "GET " + path + " HTTP/1.1\r\n" +
-                "Host: localhost\r\n" +
-                "\r\n";
-=======
             String request =
                 "GET " + path + " HTTP/1.1\r\n" +
                     "Host: localhost\r\n" +
                     "\r\n";
->>>>>>> 7b941098
             output.write(request.getBytes(StandardCharsets.UTF_8));
             output.flush();
 
@@ -270,17 +256,10 @@
         {
             OutputStream output = socket.getOutputStream();
 
-<<<<<<< HEAD
-            String request = "" +
-                "GET " + path + "/one HTTP/1.1\r\n" +
-                "Host: localhost\r\n" +
-                "\r\n";
-=======
             String request =
                 "GET " + path + "/one HTTP/1.1\r\n" +
                     "Host: localhost\r\n" +
                     "\r\n";
->>>>>>> 7b941098
             output.write(request.getBytes(StandardCharsets.UTF_8));
             output.flush();
 
