//
// ========================================================================
// Copyright (c) 1995-2021 Mort Bay Consulting Pty Ltd and others.
//
// This program and the accompanying materials are made available under the
// terms of the Eclipse Public License v. 2.0 which is available at
// https://www.eclipse.org/legal/epl-2.0, or the Apache License, Version 2.0
// which is available at https://www.apache.org/licenses/LICENSE-2.0.
//
// SPDX-License-Identifier: EPL-2.0 OR Apache-2.0
// ========================================================================
//

package org.eclipse.jetty.servlet;

import java.io.File;
import java.io.IOException;
import java.io.OutputStream;
import java.net.URL;
import java.net.URLClassLoader;
import java.nio.ByteBuffer;
import java.nio.file.Files;
import java.nio.file.InvalidPathException;
import java.nio.file.Path;
import java.util.ArrayList;
import java.util.EnumSet;
import java.util.List;
import java.util.function.Consumer;
import java.util.regex.Matcher;
import java.util.regex.Pattern;
import java.util.stream.Stream;
import javax.servlet.DispatcherType;
import javax.servlet.Filter;
import javax.servlet.FilterChain;
import javax.servlet.FilterConfig;
import javax.servlet.ServletException;
import javax.servlet.ServletRequest;
import javax.servlet.ServletResponse;
import javax.servlet.http.HttpServlet;
import javax.servlet.http.HttpServletRequest;
import javax.servlet.http.HttpServletResponse;

import org.eclipse.jetty.http.DateGenerator;
import org.eclipse.jetty.http.HttpContent;
import org.eclipse.jetty.http.HttpField;
import org.eclipse.jetty.http.HttpHeader;
import org.eclipse.jetty.http.HttpStatus;
import org.eclipse.jetty.http.HttpTester;
import org.eclipse.jetty.http.UriCompliance;
import org.eclipse.jetty.logging.StacklessLogging;
import org.eclipse.jetty.server.HttpConfiguration;
import org.eclipse.jetty.server.LocalConnector;
import org.eclipse.jetty.server.ResourceContentFactory;
import org.eclipse.jetty.server.ResourceService;
import org.eclipse.jetty.server.SameFileAliasChecker;
import org.eclipse.jetty.server.Server;
import org.eclipse.jetty.server.handler.AllowSymLinkAliasChecker;
import org.eclipse.jetty.toolchain.test.FS;
import org.eclipse.jetty.toolchain.test.MavenTestingUtils;
import org.eclipse.jetty.toolchain.test.jupiter.WorkDir;
import org.eclipse.jetty.toolchain.test.jupiter.WorkDirExtension;
import org.eclipse.jetty.util.TypeUtil;
import org.eclipse.jetty.util.resource.PathResource;
import org.eclipse.jetty.util.resource.Resource;
import org.junit.jupiter.api.AfterEach;
import org.junit.jupiter.api.BeforeEach;
import org.junit.jupiter.api.Test;
import org.junit.jupiter.api.condition.OS;
import org.junit.jupiter.api.extension.ExtendWith;
import org.junit.jupiter.params.ParameterizedTest;
import org.junit.jupiter.params.provider.Arguments;
import org.junit.jupiter.params.provider.MethodSource;
import org.junit.jupiter.params.provider.ValueSource;

import static java.nio.charset.StandardCharsets.UTF_8;
import static org.eclipse.jetty.http.tools.matchers.HttpFieldsMatchers.containsHeader;
import static org.eclipse.jetty.http.tools.matchers.HttpFieldsMatchers.containsHeaderValue;
import static org.hamcrest.MatcherAssert.assertThat;
import static org.hamcrest.Matchers.anyOf;
import static org.hamcrest.Matchers.containsString;
import static org.hamcrest.Matchers.endsWith;
import static org.hamcrest.Matchers.is;
import static org.hamcrest.Matchers.not;
import static org.hamcrest.Matchers.notNullValue;
import static org.hamcrest.Matchers.nullValue;
import static org.hamcrest.Matchers.startsWith;
import static org.junit.jupiter.api.Assertions.assertNotNull;
import static org.junit.jupiter.api.Assumptions.assumeTrue;

@ExtendWith(WorkDirExtension.class)
public class DefaultServletTest
{
    public WorkDir workDir;

    public Path docRoot;

    // The name of the odd-jar used for testing "jar:file://" based resource access.
    private static final String ODD_JAR = "jar-resource-odd.jar";

    private Server server;
    private LocalConnector connector;
    private ServletContextHandler context;

    @BeforeEach
    public void init() throws Exception
    {
        docRoot = workDir.getEmptyPathDir().resolve("docroot");
        FS.ensureDirExists(docRoot);

        server = new Server();

        connector = new LocalConnector(server);
        connector.getConnectionFactory(HttpConfiguration.ConnectionFactory.class).getHttpConfiguration().setSendServerVersion(false);
<<<<<<< HEAD
        connector.getBean(HttpConnectionFactory.class).getHttpConfiguration().setUriCompliance(UriCompliance.STRICT); // allow ambiguous path segments
=======
>>>>>>> 0603b133

        File extraJarResources = MavenTestingUtils.getTestResourceFile(ODD_JAR);
        URL[] urls = new URL[]{extraJarResources.toURI().toURL()};

        ClassLoader parentClassLoader = Thread.currentThread().getContextClassLoader();
        URLClassLoader extraClassLoader = new URLClassLoader(urls, parentClassLoader);

        context = new ServletContextHandler();
        context.setBaseResource(new PathResource(docRoot));
        context.setContextPath("/context");
        context.setWelcomeFiles(new String[]{"index.html", "index.jsp", "index.htm"});
        context.setClassLoader(extraClassLoader);

        server.setHandler(context);
        server.addConnector(connector);

        server.start();
    }

    @AfterEach
    public void destroy() throws Exception
    {
        server.stop();
        server.join();
    }

    @Test
    public void testListingWithSession() throws Exception
    {
        ServletHolder defholder = context.addServlet(DefaultServlet.class, "/*");
        defholder.setInitParameter("dirAllowed", "true");
        defholder.setInitParameter("redirectWelcome", "false");
        defholder.setInitParameter("gzip", "false");

        /* create some content in the docroot */
        FS.ensureDirExists(docRoot.resolve("one"));
        FS.ensureDirExists(docRoot.resolve("two"));
        FS.ensureDirExists(docRoot.resolve("three"));

        String rawResponse = connector.getResponse("GET /context/;JSESSIONID=1234567890 HTTP/1.0\n\n");
        HttpTester.Response response = HttpTester.parseResponse(rawResponse);

        String body = response.getContent();

        assertThat(body, containsString("/one/;JSESSIONID=1234567890"));
        assertThat(body, containsString("/two/;JSESSIONID=1234567890"));
        assertThat(body, containsString("/three/;JSESSIONID=1234567890"));

        assertThat(body, not(containsString("<script>")));
    }

    @Test
    public void testListingXSS() throws Exception
    {
        ServletHolder defholder = context.addServlet(DefaultServlet.class, "/*");
        defholder.setInitParameter("dirAllowed", "true");
        defholder.setInitParameter("redirectWelcome", "false");
        defholder.setInitParameter("gzip", "false");

        /* create some content in the docroot */
        Path one = docRoot.resolve("one");
        FS.ensureDirExists(one);
        FS.ensureDirExists(docRoot.resolve("two"));
        FS.ensureDirExists(docRoot.resolve("three"));

        Path alert = one.resolve("onmouseclick='alert(oops)'");
        FS.touch(alert);

        /*
         * Intentionally bad request URI. Sending a non-encoded URI with typically
         * encoded characters '<', '>', and '"'.
         */
        String req1 = "GET /context/;<script>window.alert(\"hi\");</script> HTTP/1.0\r\n" +
            "\r\n";
        String rawResponse = connector.getResponse(req1);
        HttpTester.Response response = HttpTester.parseResponse(rawResponse);

        String body = response.getContent();
        assertThat(body, not(containsString("<script>")));

        req1 = "GET /context/one/;\"onmouseover='alert(document.location)' HTTP/1.0\r\n" +
            "\r\n";

        rawResponse = connector.getResponse(req1);
        response = HttpTester.parseResponse(rawResponse);

        body = response.getContent();

        assertThat(body, not(containsString(";\"onmouseover")));
    }

    @Test
    public void testListingWithQuestionMarks() throws Exception
    {
        ServletHolder defholder = context.addServlet(DefaultServlet.class, "/*");
        defholder.setInitParameter("dirAllowed", "true");
        defholder.setInitParameter("redirectWelcome", "false");
        defholder.setInitParameter("gzip", "false");

        /* create some content in the docroot */
        FS.ensureDirExists(docRoot.resolve("one"));
        FS.ensureDirExists(docRoot.resolve("two"));
        FS.ensureDirExists(docRoot.resolve("three"));

        // Creating dir 'f??r' (Might not work in Windows)
        assumeMkDirSupported(docRoot, "f??r");

        String rawResponse = connector.getResponse("GET /context/ HTTP/1.0\r\n\r\n");
        HttpTester.Response response = HttpTester.parseResponse(rawResponse);

        String body = response.getContent();
        assertThat(body, containsString("f??r"));
    }

    /**
     * A regression on windows allowed the directory listing show
     * the fully qualified paths within the directory listing.
     * This test ensures that this behavior will not arise again.
     */
    @Test
    public void testListingFilenamesOnly() throws Exception
    {
        ServletHolder defholder = context.addServlet(DefaultServlet.class, "/*");
        defholder.setInitParameter("dirAllowed", "true");
        defholder.setInitParameter("redirectWelcome", "false");
        defholder.setInitParameter("gzip", "false");

        /* create some content in the docroot */
        FS.ensureDirExists(docRoot);
        Path one = docRoot.resolve("one");
        FS.ensureDirExists(one);
        Path deep = one.resolve("deep");
        FS.ensureDirExists(deep);
        FS.touch(deep.resolve("foo"));
        FS.ensureDirExists(docRoot.resolve("two"));
        FS.ensureDirExists(docRoot.resolve("three"));

        String resBasePath = docRoot.toAbsolutePath().toString();
        defholder.setInitParameter("resourceBase", resBasePath);

        StringBuffer req1 = new StringBuffer();
        req1.append("GET /context/one/deep/ HTTP/1.0\n");
        req1.append("\n");

        String rawResponse = connector.getResponse(req1.toString());
        HttpTester.Response response = HttpTester.parseResponse(rawResponse);

        assertThat(response.getStatus(), is(HttpStatus.OK_200));
        String body = response.getContent();
        assertThat(body, containsString("/foo"));
        assertThat(body, not(containsString(resBasePath)));
    }

    /**
     * A regression on windows allowed the directory listing show
     * the fully qualified paths within the directory listing.
     * This test ensures that this behavior will not arise again.
     */
    @Test
    public void testListingFilenamesOnlyUrlResource() throws Exception
    {
        URL extraResource = context.getClassLoader().getResource("rez/one");
        assertNotNull(extraResource, "Must have extra jar resource in classloader");

        String extraResourceBaseString = extraResource.toURI().toASCIIString();
        extraResourceBaseString = extraResourceBaseString.substring(0, extraResourceBaseString.length() - "/one".length());

        ServletHolder defholder = context.addServlet(DefaultServlet.class, "/extra/*");
        defholder.setInitParameter("resourceBase", extraResourceBaseString);
        defholder.setInitParameter("pathInfoOnly", "true");
        defholder.setInitParameter("dirAllowed", "true");
        defholder.setInitParameter("redirectWelcome", "false");
        defholder.setInitParameter("gzip", "false");

        StringBuffer req1;
        String rawResponse;
        HttpTester.Response response;
        String body;

        // Test that GET works first.
        req1 = new StringBuffer();
        req1.append("GET /context/extra/one HTTP/1.0\n");
        req1.append("\n");

        rawResponse = connector.getResponse(req1.toString());
        response = HttpTester.parseResponse(rawResponse);

        assertThat(response.getStatus(), is(HttpStatus.OK_200));
        body = response.getContent();
        assertThat(body, containsString("is this the one?"));

        // Typical directory listing of location in jar:file:// URL
        req1 = new StringBuffer();
        req1.append("GET /context/extra/deep/ HTTP/1.0\r\n");
        req1.append("\r\n");

        rawResponse = connector.getResponse(req1.toString());
        response = HttpTester.parseResponse(rawResponse);

        assertThat(response.getStatus(), is(HttpStatus.OK_200));
        body = response.getContent();
        assertThat(body, containsString("/xxx"));
        assertThat(body, containsString("/yyy"));
        assertThat(body, containsString("/zzz"));

        assertThat(body, not(containsString(extraResourceBaseString)));
        assertThat(body, not(containsString(ODD_JAR)));

        // Get deep resource
        req1 = new StringBuffer();
        req1.append("GET /context/extra/deep/yyy HTTP/1.0\r\n");
        req1.append("\r\n");

        rawResponse = connector.getResponse(req1.toString());
        response = HttpTester.parseResponse(rawResponse);

        assertThat(response.getStatus(), is(HttpStatus.OK_200));
        body = response.getContent();
        assertThat(body, containsString("a file named yyy"));

        // Convoluted directory listing of location in jar:file:// URL
        // This exists to test proper encoding output
        req1 = new StringBuffer();
        req1.append("GET /context/extra/oddities/ HTTP/1.0\r\n");
        req1.append("\r\n");

        rawResponse = connector.getResponse(req1.toString());
        response = HttpTester.parseResponse(rawResponse);

        assertThat(response.getStatus(), is(HttpStatus.OK_200));
        body = response.getContent();
        assertThat(body, containsString(">#hashcode&nbsp;<")); // text on page
        assertThat(body, containsString("/oddities/%23hashcode")); // generated link

        assertThat(body, containsString(">other%2fkind%2Fof%2fslash&nbsp;<")); // text on page
        assertThat(body, containsString("/oddities/other%252fkind%252Fof%252fslash")); // generated link

        assertThat(body, containsString(">a file with a space&nbsp;<")); // text on page
        assertThat(body, containsString("/oddities/a%20file%20with%20a%20space")); // generated link

        assertThat(body, not(containsString(extraResourceBaseString)));
        assertThat(body, not(containsString(ODD_JAR)));
    }

    @Test
    public void testListingProperUrlEncoding() throws Exception
    {
        ServletHolder defholder = context.addServlet(DefaultServlet.class, "/*");
        defholder.setInitParameter("dirAllowed", "true");
        defholder.setInitParameter("redirectWelcome", "false");
        defholder.setInitParameter("gzip", "false");

        /* create some content in the docroot */

        Path wackyDir = docRoot.resolve("dir;"); // this should not be double-encoded.
        FS.ensureDirExists(wackyDir);

        FS.ensureDirExists(wackyDir.resolve("four"));
        FS.ensureDirExists(wackyDir.resolve("five"));
        FS.ensureDirExists(wackyDir.resolve("six"));

        /* At this point we have the following
         * testListingProperUrlEncoding/
         * `-- docroot
         *     `-- dir;
         *         |-- five
         *         |-- four
         *         `-- six
         */

        // First send request in improper, unencoded way.
        String rawResponse = connector.getResponse("GET /context/dir;/ HTTP/1.0\r\n\r\n");
        HttpTester.Response response = HttpTester.parseResponse(rawResponse);

        assertThat(response.toString(), response.getStatus(), is(HttpStatus.NOT_FOUND_404));

        // Now send request in proper, encoded format.
        rawResponse = connector.getResponse("GET /context/dir%3B/ HTTP/1.0\r\n\r\n");
        response = HttpTester.parseResponse(rawResponse);

        assertThat(response.toString(), response.getStatus(), is(HttpStatus.OK_200));

        String body = response.getContent();
        // Should not see double-encoded ";"
        // First encoding: ";" -> "%3b"
        // Second encoding: "%3B" -> "%253B" (BAD!)
        assertThat(body, not(containsString("%253B")));

        assertThat(body, containsString("/dir%3B/"));
        assertThat(body, containsString("/dir%3B/four/"));
        assertThat(body, containsString("/dir%3B/five/"));
        assertThat(body, containsString("/dir%3B/six/"));
    }

    @SuppressWarnings("Duplicates")
    public static Stream<Arguments> contextBreakoutScenarios()
    {
        Scenarios scenarios = new Scenarios();

        scenarios.addScenario(
            "GET normal",
            "GET /context/ HTTP/1.0\r\n\r\n",
            HttpStatus.OK_200,
            (response) -> assertThat(response.getContent(), containsString("<h1>Hello Index</h1>"))
        );

        scenarios.addScenario(
            "GET /context/index.html",
            "GET /context/index.html HTTP/1.0\r\n\r\n",
            HttpStatus.OK_200,
            (response) -> assertThat(response.getContent(), containsString("Hello Index"))
        );

        List<String> notEncodedPrefixes = new ArrayList<>();
        if (!OS.WINDOWS.isCurrentOs())
        {
            notEncodedPrefixes.add("/context/dir?");
        }
        notEncodedPrefixes.add("/context/dir;");

        for (String prefix : notEncodedPrefixes)
        {
            scenarios.addScenario(
                "GET " + prefix,
                "GET " + prefix + " HTTP/1.0\r\n\r\n",
                HttpStatus.NOT_FOUND_404
            );

            scenarios.addScenario(
                "GET " + prefix + "/",
                "GET " + prefix + "/ HTTP/1.0\r\n\r\n",
                HttpStatus.NOT_FOUND_404
            );

            scenarios.addScenario(
                "GET " + prefix + "/../../sekret/pass",
                "GET " + prefix + "/../../sekret/pass HTTP/1.0\r\n\r\n",
                HttpStatus.NOT_FOUND_404,
                (response) -> assertThat(response.getContent(), not(containsString("Sssh")))
            );

            scenarios.addScenario(
                "GET " + prefix + "/..;/..;/sekret/pass",
                "GET " + prefix + "/..;/..;/sekret/pass HTTP/1.0\r\n\r\n",
                prefix.endsWith("?") ? HttpStatus.NOT_FOUND_404 : HttpStatus.BAD_REQUEST_400,
                (response) -> assertThat(response.getContent(), not(containsString("Sssh")))
            );

            scenarios.addScenario(
                "GET " + prefix + "/%2E%2E/%2E%2E/sekret/pass",
                "GET " + prefix + "/ HTTP/1.0\r\n\r\n",
                HttpStatus.NOT_FOUND_404,
                (response) -> assertThat(response.getContent(), not(containsString("Sssh")))
            );

            // A Raw Question mark in the prefix can be interpreted as a query section
            if (prefix.contains("?"))
            {
                scenarios.addScenario(
                    "GET " + prefix + "/../index.html",
                    "GET " + prefix + "/../index.html HTTP/1.0\r\n\r\n",
                    HttpStatus.NOT_FOUND_404
                );

                scenarios.addScenario(
                    "GET " + prefix + "/%2E%2E/index.html",
                    "GET " + prefix + "/%2E%2E/index.html HTTP/1.0\r\n\r\n",
                    HttpStatus.NOT_FOUND_404
                );
            }
            else
            {
                scenarios.addScenario(
                    "GET " + prefix + "/../index.html",
                    "GET " + prefix + "/../index.html HTTP/1.0\r\n\r\n",
                    HttpStatus.OK_200,
                    (response) -> assertThat(response.getContent(), containsString("Hello Index"))
                );

                scenarios.addScenario(
                    "GET " + prefix + "/%2E%2E/index.html",
                    "GET " + prefix + "/%2E%2E/index.html HTTP/1.0\r\n\r\n",
                    HttpStatus.OK_200,
                    (response) -> assertThat(response.getContent(), containsString("Hello Index"))
                );
            }

            scenarios.addScenario(
                "GET " + prefix + "/../../",
                "GET " + prefix + "/../../ HTTP/1.0\r\n\r\n",
                HttpStatus.NOT_FOUND_404,
                (response) ->
                {
                    String body = response.getContent();
                    assertThat(body, not(containsString("Directory: ")));
                }
            );
        }

        List<String> encodedPrefixes = new ArrayList<>();

        if (!OS.WINDOWS.isCurrentOs())
        {
            encodedPrefixes.add("/context/dir%3F");
        }
        encodedPrefixes.add("/context/dir%3B");

        for (String prefix : encodedPrefixes)
        {
            scenarios.addScenario(
                "GET " + prefix,
                "GET " + prefix + " HTTP/1.0\r\n\r\n",
                HttpStatus.MOVED_TEMPORARILY_302,
                (response) -> assertThat("Location header", response.get(HttpHeader.LOCATION), endsWith(prefix + "/"))
            );

            scenarios.addScenario(
                "GET " + prefix + "/",
                "GET " + prefix + "/ HTTP/1.0\r\n\r\n",
                HttpStatus.OK_200
            );

            scenarios.addScenario(
                "GET " + prefix + "/.%2E/.%2E/sekret/pass",
                "GET " + prefix + "/ HTTP/1.0\r\n\r\n",
                HttpStatus.OK_200,
                (response) -> assertThat(response.getContent(), not(containsString("Sssh")))
            );

            scenarios.addScenario(
                "GET " + prefix + "/../index.html",
                "GET " + prefix + "/../index.html HTTP/1.0\r\n\r\n",
                HttpStatus.OK_200,
                (response) -> assertThat(response.getContent(), containsString("Hello Index"))
            );

            scenarios.addScenario(
                "GET " + prefix + "/../../",
                "GET " + prefix + "/../../ HTTP/1.0\r\n\r\n",
                HttpStatus.NOT_FOUND_404,
                (response) ->
                {
                    String body = response.getContent();
                    assertThat(body, containsString("/../../"));
                    assertThat(body, not(containsString("Directory: ")));
                }
            );

            scenarios.addScenario(
                "GET " + prefix + "/../../sekret/pass",
                "GET " + prefix + "/../../sekret/pass HTTP/1.0\r\n\r\n",
                HttpStatus.NOT_FOUND_404,
                (response) -> assertThat(response.getContent(), not(containsString("Sssh")))
            );

            scenarios.addScenario(
                "GET " + prefix + "/../index.html",
                "GET " + prefix + "/../index.html HTTP/1.0\r\n\r\n",
                HttpStatus.OK_200,
                (response) -> assertThat(response.getContent(), containsString("Hello Index"))
            );
        }

        return scenarios.stream();
    }

    @ParameterizedTest
    @MethodSource("contextBreakoutScenarios")
    public void testListingContextBreakout(Scenario scenario) throws Exception
    {
        ServletHolder defholder = context.addServlet(DefaultServlet.class, "/");
        defholder.setInitParameter("dirAllowed", "true");
        defholder.setInitParameter("redirectWelcome", "false");
        defholder.setInitParameter("gzip", "false");
        defholder.setInitParameter("aliases", "true");

        /* create some content in the docroot */

        Path index = docRoot.resolve("index.html");
        createFile(index, "<h1>Hello Index</h1>");

        if (!OS.WINDOWS.isCurrentOs())
        {
            // FileSystem should support question dirs
            assumeMkDirSupported(docRoot, "dir?");
        }

        // FileSystem should support semicolon dirs
        assumeMkDirSupported(docRoot, "dir;");

        /* create some content outside of the docroot */
        Path sekret = workDir.getPath().resolve("sekret");
        FS.ensureDirExists(sekret);
        Path pass = sekret.resolve("pass");
        createFile(pass, "Sssh, you shouldn't be seeing this");

        /* At this point we have the following
         * testListingContextBreakout/
         * |-- docroot
         * |   |-- index.html
         * |   |-- dir?   (Might be missing on Windows)
         * |   |-- dir;
         * `-- sekret
         *     `-- pass
         */

        String rawResponse = connector.getResponse(scenario.rawRequest);
        HttpTester.Response response = HttpTester.parseResponse(rawResponse);
        assertThat(response.toString(), response.getStatus(), is(scenario.expectedStatus));
        if (scenario.extraAsserts != null)
            scenario.extraAsserts.accept(response);
    }

    private static void addBasicWelcomeScenarios(Scenarios scenarios)
    {
        scenarios.addScenario(
            "GET /context/one/ (index.htm match)",
            "GET /context/one/ HTTP/1.0\r\n\r\n",
            HttpStatus.OK_200,
            (response) -> assertThat(response.getContent(), containsString("<h1>Hello Inde</h1>"))
        );

        scenarios.addScenario(
            "GET /context/two/ (index.html match)",
            "GET /context/two/ HTTP/1.0\r\n\r\n",
            HttpStatus.OK_200,
            (response) -> assertThat(response.getContent(), containsString("<h1>Hello Index</h1>"))
        );

        scenarios.addScenario(
            "GET /context/three/ (index.html wins over index.htm)",
            "GET /context/three/ HTTP/1.0\r\n\r\n",
            HttpStatus.OK_200,
            (response) -> assertThat(response.getContent(), containsString("<h1>Three Index</h1>"))
        );
    }

    public static Stream<Arguments> welcomeScenarios()
    {
        Scenarios scenarios = new Scenarios();

        scenarios.addScenario(
            "GET /context/ - (no match)",
            "GET /context/ HTTP/1.0\r\n\r\n",
            HttpStatus.FORBIDDEN_403
        );

        addBasicWelcomeScenarios(scenarios);

        return scenarios.stream();
    }

    @ParameterizedTest
    @MethodSource("welcomeScenarios")
    public void testWelcome(Scenario scenario) throws Exception
    {
        Path one = docRoot.resolve("one");
        Path two = docRoot.resolve("two");
        Path three = docRoot.resolve("three");
        FS.ensureDirExists(one);
        FS.ensureDirExists(two);
        FS.ensureDirExists(three);

        createFile(one.resolve("index.htm"), "<h1>Hello Inde</h1>");
        createFile(two.resolve("index.html"), "<h1>Hello Index</h1>");

        createFile(three.resolve("index.html"), "<h1>Three Index</h1>");
        createFile(three.resolve("index.htm"), "<h1>Three Inde</h1>");

        ServletHolder defholder = context.addServlet(DefaultServlet.class, "/");
        defholder.setInitParameter("dirAllowed", "false");
        defholder.setInitParameter("redirectWelcome", "false");
        defholder.setInitParameter("welcomeServlets", "false");
        defholder.setInitParameter("gzip", "false");

        defholder.setInitParameter("maxCacheSize", "1024000");
        defholder.setInitParameter("maxCachedFileSize", "512000");
        defholder.setInitParameter("maxCachedFiles", "100");

        ServletHolder jspholder = context.addServlet(NoJspServlet.class, "*.jsp");
        context.addServlet(jspholder, "/index.jsp");

        String rawResponse = connector.getResponse(scenario.rawRequest);
        HttpTester.Response response = HttpTester.parseResponse(rawResponse);
        assertThat(response.toString(), response.getStatus(), is(scenario.expectedStatus));
        if (scenario.extraAsserts != null)
            scenario.extraAsserts.accept(response);
    }

    @Test
    public void testWelcomeMultipleBasesBase() throws Exception
    {
        Path dir = docRoot.resolve("dir");
        FS.ensureDirExists(dir);
        Path inde = dir.resolve("index.htm");
        Path index = dir.resolve("index.html");

        Path altRoot = workDir.getPath().resolve("altroot");
        Path altDir = altRoot.resolve("dir");
        FS.ensureDirExists(altDir);
        Path altInde = altDir.resolve("index.htm");
        Path altIndex = altDir.resolve("index.html");

        ServletHolder altholder = context.addServlet(DefaultServlet.class, "/alt/*");
        altholder.setInitParameter("resourceBase", altRoot.toUri().toASCIIString());
        altholder.setInitParameter("pathInfoOnly", "true");
        altholder.setInitParameter("dirAllowed", "false");
        altholder.setInitParameter("redirectWelcome", "false");
        altholder.setInitParameter("welcomeServlets", "false");
        altholder.setInitParameter("gzip", "false");

        ServletHolder otherholder = context.addServlet(DefaultServlet.class, "/other/*");
        otherholder.setInitParameter("resourceBase", altRoot.toUri().toASCIIString());
        otherholder.setInitParameter("pathInfoOnly", "true");
        otherholder.setInitParameter("dirAllowed", "true");
        otherholder.setInitParameter("redirectWelcome", "false");
        otherholder.setInitParameter("welcomeServlets", "false");
        otherholder.setInitParameter("gzip", "false");

        ServletHolder defholder = context.addServlet(DefaultServlet.class, "/");
        defholder.setInitParameter("dirAllowed", "false");
        defholder.setInitParameter("redirectWelcome", "false");
        defholder.setInitParameter("welcomeServlets", "false");
        defholder.setInitParameter("gzip", "false");

        @SuppressWarnings("unused")
        ServletHolder jspholder = context.addServlet(NoJspServlet.class, "*.jsp");

        String rawResponse;
        HttpTester.Response response;

        // Test other redirect
        rawResponse = connector.getResponse("GET /context/other HTTP/1.0\r\n\r\n");
        response = HttpTester.parseResponse(rawResponse);
        assertThat(response.toString(), response.getStatus(), is(HttpStatus.MOVED_TEMPORARILY_302));
        assertThat(response, containsHeaderValue("Location", "http://0.0.0.0/context/other/"));

        // Test alt default
        rawResponse = connector.getResponse("GET /context/alt/dir/ HTTP/1.0\r\n\r\n");
        response = HttpTester.parseResponse(rawResponse);
        assertThat(response.toString(), response.getStatus(), is(HttpStatus.FORBIDDEN_403));

        createFile(altIndex, "<h1>Alt Index</h1>");
        rawResponse = connector.getResponse("GET /context/alt/dir/index.html HTTP/1.0\r\n\r\n");
        response = HttpTester.parseResponse(rawResponse);
        assertThat(response.toString(), response.getStatus(), is(HttpStatus.OK_200));
        assertThat(response.getContent(), containsString("<h1>Alt Index</h1>"));

        rawResponse = connector.getResponse("GET /context/alt/dir/ HTTP/1.0\r\n\r\n");
        response = HttpTester.parseResponse(rawResponse);
        assertThat(response.toString(), response.getStatus(), is(HttpStatus.OK_200));
        assertThat(response.getContent(), containsString("<h1>Alt Index</h1>"));

        createFile(altInde, "<h1>Alt Inde</h1>");
        rawResponse = connector.getResponse("GET /context/alt/dir/ HTTP/1.0\r\n\r\n");
        response = HttpTester.parseResponse(rawResponse);
        assertThat(response.toString(), response.getStatus(), is(HttpStatus.OK_200));
        assertThat(response.getContent(), containsString("<h1>Alt Index</h1>"));

        if (deleteFile(altIndex))
        {
            rawResponse = connector.getResponse("GET /context/alt/dir/ HTTP/1.0\r\n\r\n");
            response = HttpTester.parseResponse(rawResponse);
            assertThat(response.toString(), response.getStatus(), is(HttpStatus.OK_200));
            assertThat(response.getContent(), containsString("<h1>Alt Inde</h1>"));

            if (deleteFile(altInde))
            {
                rawResponse = connector.getResponse("GET /context/alt/dir/ HTTP/1.0\r\n\r\n");
                response = HttpTester.parseResponse(rawResponse);
                assertThat(response.toString(), response.getStatus(), is(HttpStatus.FORBIDDEN_403));
            }
        }

        // Test normal default
        rawResponse = connector.getResponse("GET /context/dir/ HTTP/1.0\r\n\r\n");
        response = HttpTester.parseResponse(rawResponse);
        assertThat(response.toString(), response.getStatus(), is(HttpStatus.FORBIDDEN_403));

        createFile(index, "<h1>Hello Index</h1>");
        rawResponse = connector.getResponse("GET /context/dir/ HTTP/1.0\r\n\r\n");
        response = HttpTester.parseResponse(rawResponse);
        assertThat(response.toString(), response.getStatus(), is(HttpStatus.OK_200));
        assertThat(response.getContent(), containsString("<h1>Hello Index</h1>"));

        createFile(inde, "<h1>Hello Inde</h1>");
        rawResponse = connector.getResponse("GET /context/dir/ HTTP/1.0\r\n\r\n");
        response = HttpTester.parseResponse(rawResponse);
        assertThat(response.toString(), response.getStatus(), is(HttpStatus.OK_200));
        assertThat(response.getContent(), containsString("<h1>Hello Index</h1>"));

        if (deleteFile(index))
        {
            rawResponse = connector.getResponse("GET /context/dir/ HTTP/1.0\r\n\r\n");
            response = HttpTester.parseResponse(rawResponse);
            assertThat(response.toString(), response.getStatus(), is(HttpStatus.OK_200));
            assertThat(response.getContent(), containsString("<h1>Hello Inde</h1>"));

            if (deleteFile(inde))
            {
                rawResponse = connector.getResponse("GET /context/dir/ HTTP/1.0\r\n\r\n");
                response = HttpTester.parseResponse(rawResponse);
                assertThat(response.toString(), response.getStatus(), is(HttpStatus.FORBIDDEN_403));
            }
        }
    }

    @Test
    public void testIncludedWelcomeDifferentBase() throws Exception
    {
        Path altRoot = workDir.getPath().resolve("altroot");
        FS.ensureDirExists(altRoot);
        Path altIndex = altRoot.resolve("index.html");

        ServletHolder defholder = context.addServlet(DefaultServlet.class, "/alt/*");
        defholder.setInitParameter("resourceBase", altRoot.toUri().toASCIIString());
        defholder.setInitParameter("dirAllowed", "false");
        defholder.setInitParameter("redirectWelcome", "false");
        defholder.setInitParameter("welcomeServlets", "true");
        defholder.setInitParameter("pathInfoOnly", "true");

        ServletHolder gwholder = new ServletHolder("gateway", new HttpServlet()
        {
            @Override
            protected void doGet(HttpServletRequest req, HttpServletResponse resp)
                    throws ServletException, IOException
            {
                req.getRequestDispatcher("/alt/").include(req, resp);
            }
        });
        context.addServlet(gwholder, "/gateway");

        String rawResponse;
        HttpTester.Response response;

        // Test included alt default
        rawResponse = connector.getResponse("GET /context/gateway HTTP/1.0\r\n\r\n");
        response = HttpTester.parseResponse(rawResponse);
        // 9.3 "The Include Method" - when include() is used, FileNotFoundException (and HTTP 500)
        // should be used
        assertThat(response.toString(), response.getStatus(), is(HttpStatus.INTERNAL_SERVER_ERROR_500));

        createFile(altIndex, "<h1>Alt Index</h1>");
        rawResponse = connector.getResponse("GET /context/gateway HTTP/1.0\r\n\r\n");
        response = HttpTester.parseResponse(rawResponse);
        assertThat(response.toString(), response.getStatus(), is(HttpStatus.OK_200));
        assertThat(response.getContent(), containsString("<h1>Alt Index</h1>"));
    }

    @Test
    public void testWelcomeRedirect() throws Exception
    {
        Path dir = docRoot.resolve("dir");
        FS.ensureDirExists(dir);
        Path inde = dir.resolve("index.htm");
        Path index = dir.resolve("index.html");

        ServletHolder defholder = context.addServlet(DefaultServlet.class, "/");
        defholder.setInitParameter("dirAllowed", "false");
        defholder.setInitParameter("redirectWelcome", "true");
        defholder.setInitParameter("welcomeServlets", "false");
        defholder.setInitParameter("gzip", "false");

        defholder.setInitParameter("maxCacheSize", "1024000");
        defholder.setInitParameter("maxCachedFileSize", "512000");
        defholder.setInitParameter("maxCachedFiles", "100");

        @SuppressWarnings("unused")
        ServletHolder jspholder = context.addServlet(NoJspServlet.class, "*.jsp");

        String rawResponse;
        HttpTester.Response response;

        rawResponse = connector.getResponse("GET /context/dir/ HTTP/1.0\r\n\r\n");
        response = HttpTester.parseResponse(rawResponse);
        assertThat(response.toString(), response.getStatus(), is(HttpStatus.FORBIDDEN_403));

        createFile(index, "<h1>Hello Index</h1>");
        rawResponse = connector.getResponse("GET /context/dir/ HTTP/1.0\r\n\r\n");
        response = HttpTester.parseResponse(rawResponse);
        assertThat(response.toString(), response.getStatus(), is(HttpStatus.MOVED_TEMPORARILY_302));
        assertThat(response, containsHeaderValue("Location", "http://0.0.0.0/context/dir/index.html"));

        createFile(inde, "<h1>Hello Inde</h1>");
        rawResponse = connector.getResponse("GET /context/dir/ HTTP/1.0\r\n\r\n");
        response = HttpTester.parseResponse(rawResponse);
        assertThat(response.toString(), response.getStatus(), is(HttpStatus.MOVED_TEMPORARILY_302));
        assertThat(response, containsHeaderValue("Location", "http://0.0.0.0/context/dir/index.html"));

        if (deleteFile(index))
        {
            rawResponse = connector.getResponse("GET /context/dir/ HTTP/1.0\r\n\r\n");
            response = HttpTester.parseResponse(rawResponse);
            assertThat(response.toString(), response.getStatus(), is(HttpStatus.MOVED_TEMPORARILY_302));
            assertThat(response, containsHeaderValue("Location", "http://0.0.0.0/context/dir/index.htm"));

            if (deleteFile(inde))
            {
                rawResponse = connector.getResponse("GET /context/dir/ HTTP/1.0\r\n\r\n");
                response = HttpTester.parseResponse(rawResponse);
                assertThat(response.toString(), response.getStatus(), is(HttpStatus.FORBIDDEN_403));
            }
        }
    }

    /**
     * Ensure that oddball directory names are served with proper escaping
     */
    @Test
    public void testWelcomeRedirectDirWithQuestion() throws Exception
    {
        FS.ensureDirExists(docRoot);
        context.setBaseResource(new PathResource(docRoot));

        Path dir = assumeMkDirSupported(docRoot, "dir?");

        Path index = dir.resolve("index.html");
        createFile(index, "<h1>Hello Index</h1>");

        ServletHolder defholder = context.addServlet(DefaultServlet.class, "/");
        defholder.setInitParameter("dirAllowed", "false");
        defholder.setInitParameter("redirectWelcome", "true");
        defholder.setInitParameter("welcomeServlets", "false");
        defholder.setInitParameter("gzip", "false");

        String rawResponse;
        HttpTester.Response response;

        rawResponse = connector.getResponse("GET /context/dir%3F HTTP/1.0\r\n\r\n");
        response = HttpTester.parseResponse(rawResponse);
        assertThat(response.toString(), response.getStatus(), is(HttpStatus.MOVED_TEMPORARILY_302));
        assertThat(response, containsHeaderValue("Location", "http://0.0.0.0/context/dir%3F/"));

        rawResponse = connector.getResponse("GET /context/dir%3F/ HTTP/1.0\r\n\r\n");
        response = HttpTester.parseResponse(rawResponse);
        assertThat(response.toString(), response.getStatus(), is(HttpStatus.MOVED_TEMPORARILY_302));
        assertThat(response, containsHeaderValue("Location", "http://0.0.0.0/context/dir%3F/index.html"));
    }

    /**
     * Ensure that oddball directory names are served with proper escaping
     */
    @Test
    public void testWelcomeRedirectDirWithSemicolon() throws Exception
    {
        FS.ensureDirExists(docRoot);
        context.setBaseResource(new PathResource(docRoot));

        Path dir = assumeMkDirSupported(docRoot, "dir;");

        Path index = dir.resolve("index.html");
        createFile(index, "<h1>Hello Index</h1>");

        ServletHolder defholder = context.addServlet(DefaultServlet.class, "/");
        defholder.setInitParameter("dirAllowed", "false");
        defholder.setInitParameter("redirectWelcome", "true");
        defholder.setInitParameter("welcomeServlets", "false");
        defholder.setInitParameter("gzip", "false");

        String rawResponse;
        HttpTester.Response response;

        rawResponse = connector.getResponse("GET /context/dir%3B HTTP/1.0\r\n\r\n");
        response = HttpTester.parseResponse(rawResponse);
        assertThat(response.toString(), response.getStatus(), is(HttpStatus.MOVED_TEMPORARILY_302));
        assertThat(response, containsHeaderValue("Location", "http://0.0.0.0/context/dir%3B/"));

        rawResponse = connector.getResponse("GET /context/dir%3B/ HTTP/1.0\r\n\r\n");
        response = HttpTester.parseResponse(rawResponse);
        assertThat(response.toString(), response.getStatus(), is(HttpStatus.MOVED_TEMPORARILY_302));
        assertThat(response, containsHeaderValue("Location", "http://0.0.0.0/context/dir%3B/index.html"));
    }

    @Test
    public void testWelcomeServlet() throws Exception
    {
        Path inde = docRoot.resolve("index.htm");
        Path index = docRoot.resolve("index.html");

        ServletHolder defholder = context.addServlet(DefaultServlet.class, "/");
        defholder.setInitParameter("dirAllowed", "false");
        defholder.setInitParameter("redirectWelcome", "false");
        defholder.setInitParameter("welcomeServlets", "true");
        defholder.setInitParameter("gzip", "false");

        @SuppressWarnings("unused")
        ServletHolder jspholder = context.addServlet(NoJspServlet.class, "*.jsp");

        String rawResponse;
        HttpTester.Response response;

        rawResponse = connector.getResponse("GET /context/ HTTP/1.0\r\n\r\n");
        response = HttpTester.parseResponse(rawResponse);
        assertThat(response.toString(), response.getStatus(), is(HttpStatus.INTERNAL_SERVER_ERROR_500));
        assertThat(response.getContent(), containsString("JSP support not configured"));

        createFile(index, "<h1>Hello Index</h1>");
        rawResponse = connector.getResponse("GET /context/ HTTP/1.0\r\n\r\n");
        response = HttpTester.parseResponse(rawResponse);
        assertThat(response.toString(), response.getStatus(), is(HttpStatus.OK_200));
        assertThat(response.getContent(), containsString("<h1>Hello Index</h1>"));

        createFile(inde, "<h1>Hello Inde</h1>");
        rawResponse = connector.getResponse("GET /context/ HTTP/1.0\r\n\r\n");
        response = HttpTester.parseResponse(rawResponse);
        assertThat(response.toString(), response.getStatus(), is(HttpStatus.OK_200));
        assertThat(response.getContent(), containsString("<h1>Hello Index</h1>"));

        if (deleteFile(index))
        {
            rawResponse = connector.getResponse("GET /context/ HTTP/1.0\r\n\r\n");
            response = HttpTester.parseResponse(rawResponse);
            assertThat(response.toString(), response.getStatus(), is(HttpStatus.OK_200));
            assertThat(response.getContent(), containsString("<h1>Hello Inde</h1>"));

            if (deleteFile(inde))
            {
                rawResponse = connector.getResponse("GET /context/ HTTP/1.0\r\n\r\n");
                response = HttpTester.parseResponse(rawResponse);
                assertThat(response.toString(), response.getStatus(), is(HttpStatus.INTERNAL_SERVER_ERROR_500));
                assertThat(response.getContent(), containsString("JSP support not configured"));
            }
        }
    }

    @Test
    public void testSymLinks() throws Exception
    {
        FS.ensureDirExists(docRoot);
        Path dir = docRoot.resolve("dir");
        Path dirLink = docRoot.resolve("dirlink");
        Path dirRLink = docRoot.resolve("dirrlink");
        FS.ensureDirExists(dir);
        Path foobar = dir.resolve("foobar.txt");
        Path link = dir.resolve("link.txt");
        Path rLink = dir.resolve("rlink.txt");
        createFile(foobar, "Foo Bar");
        ServletHolder defholder = context.addServlet(DefaultServlet.class, "/");

        defholder.setInitParameter("gzip", "false");

        String rawResponse;
        HttpTester.Response response;

        rawResponse = connector.getResponse("GET /context/dir/foobar.txt HTTP/1.0\r\n\r\n");
        response = HttpTester.parseResponse(rawResponse);
        assertThat(response.toString(), response.getStatus(), is(HttpStatus.OK_200));
        assertThat(response.getContent(), containsString("Foo Bar"));

        if (!OS.WINDOWS.isCurrentOs())
        {
            context.clearAliasChecks();

            Files.createSymbolicLink(dirLink, dir);
            Files.createSymbolicLink(dirRLink, new File("dir").toPath());
            Files.createSymbolicLink(link, foobar);
            Files.createSymbolicLink(rLink, new File("foobar.txt").toPath());
            rawResponse = connector.getResponse("GET /context/dir/link.txt HTTP/1.0\r\n\r\n");
            response = HttpTester.parseResponse(rawResponse);
            assertThat(response.toString(), response.getStatus(), is(HttpStatus.NOT_FOUND_404));

            rawResponse = connector.getResponse("GET /context/dir/rlink.txt HTTP/1.0\r\n\r\n");
            response = HttpTester.parseResponse(rawResponse);
            assertThat(response.toString(), response.getStatus(), is(HttpStatus.NOT_FOUND_404));

            rawResponse = connector.getResponse("GET /context/dirlink/foobar.txt HTTP/1.0\r\n\r\n");
            response = HttpTester.parseResponse(rawResponse);
            assertThat(response.toString(), response.getStatus(), is(HttpStatus.NOT_FOUND_404));

            rawResponse = connector.getResponse("GET /context/dirrlink/foobar.txt HTTP/1.0\r\n\r\n");
            response = HttpTester.parseResponse(rawResponse);
            assertThat(response.toString(), response.getStatus(), is(HttpStatus.NOT_FOUND_404));

            rawResponse = connector.getResponse("GET /context/dirlink/link.txt HTTP/1.0\r\n\r\n");
            response = HttpTester.parseResponse(rawResponse);
            assertThat(response.toString(), response.getStatus(), is(HttpStatus.NOT_FOUND_404));

            rawResponse = connector.getResponse("GET /context/dirrlink/rlink.txt HTTP/1.0\r\n\r\n");
            response = HttpTester.parseResponse(rawResponse);
            assertThat(response.toString(), response.getStatus(), is(HttpStatus.NOT_FOUND_404));

            context.addAliasCheck(new AllowSymLinkAliasChecker());

            rawResponse = connector.getResponse("GET /context/dir/link.txt HTTP/1.0\r\n\r\n");
            response = HttpTester.parseResponse(rawResponse);
            assertThat(response.toString(), response.getStatus(), is(HttpStatus.OK_200));
            assertThat(response.getContent(), containsString("Foo Bar"));

            rawResponse = connector.getResponse("GET /context/dir/rlink.txt HTTP/1.0\r\n\r\n");
            response = HttpTester.parseResponse(rawResponse);
            assertThat(response.toString(), response.getStatus(), is(HttpStatus.OK_200));
            assertThat(response.getContent(), containsString("Foo Bar"));

            rawResponse = connector.getResponse("GET /context/dirlink/foobar.txt HTTP/1.0\r\n\r\n");
            response = HttpTester.parseResponse(rawResponse);
            assertThat(response.toString(), response.getStatus(), is(HttpStatus.OK_200));
            assertThat(response.getContent(), containsString("Foo Bar"));

            rawResponse = connector.getResponse("GET /context/dirrlink/foobar.txt HTTP/1.0\r\n\r\n");
            response = HttpTester.parseResponse(rawResponse);
            assertThat(response.toString(), response.getStatus(), is(HttpStatus.OK_200));
            assertThat(response.getContent(), containsString("Foo Bar"));

            rawResponse = connector.getResponse("GET /context/dirlink/link.txt HTTP/1.0\r\n\r\n");
            response = HttpTester.parseResponse(rawResponse);
            assertThat(response.toString(), response.getStatus(), is(HttpStatus.OK_200));
            assertThat(response.getContent(), containsString("Foo Bar"));

            rawResponse = connector.getResponse("GET /context/dirrlink/link.txt HTTP/1.0\r\n\r\n");
            response = HttpTester.parseResponse(rawResponse);
            assertThat(response.toString(), response.getStatus(), is(HttpStatus.OK_200));
            assertThat(response.getContent(), containsString("Foo Bar"));
        }
    }

    public static Stream<Arguments> welcomeServletScenarios()
    {
        Scenarios scenarios = new Scenarios();

        scenarios.addScenario(
            "GET /context/ - (/index.jsp servlet match)",
            "GET /context/ HTTP/1.0\r\n\r\n",
            HttpStatus.INTERNAL_SERVER_ERROR_500,
            (response) -> assertThat(response.getContent(), containsString("JSP support not configured"))
        );

        addBasicWelcomeScenarios(scenarios);

        return scenarios.stream();
    }

    @ParameterizedTest
    @MethodSource("welcomeServletScenarios")
    public void testWelcomeExactServlet(Scenario scenario) throws Exception
    {
        FS.ensureDirExists(docRoot);

        Path one = docRoot.resolve("one");
        Path two = docRoot.resolve("two");
        Path three = docRoot.resolve("three");
        FS.ensureDirExists(one);
        FS.ensureDirExists(two);
        FS.ensureDirExists(three);

        createFile(one.resolve("index.htm"), "<h1>Hello Inde</h1>");
        createFile(two.resolve("index.html"), "<h1>Hello Index</h1>");

        createFile(three.resolve("index.html"), "<h1>Three Index</h1>");
        createFile(three.resolve("index.htm"), "<h1>Three Inde</h1>");

        ServletHolder defholder = context.addServlet(DefaultServlet.class, "/");
        defholder.setInitParameter("dirAllowed", "false");
        defholder.setInitParameter("redirectWelcome", "false");
        defholder.setInitParameter("welcomeServlets", "exact");
        defholder.setInitParameter("gzip", "false");

        ServletHolder jspholder = context.addServlet(NoJspServlet.class, "*.jsp");
        context.addServlet(jspholder, "/index.jsp");

        String rawResponse = connector.getResponse(scenario.rawRequest);
        HttpTester.Response response = HttpTester.parseResponse(rawResponse);
        assertThat(response.toString(), response.getStatus(), is(scenario.expectedStatus));
        if (scenario.extraAsserts != null)
            scenario.extraAsserts.accept(response);
    }

    @Test
    public void testDirectFromResourceHttpContent() throws Exception
    {
        FS.ensureDirExists(docRoot);
        context.setBaseResource(Resource.newResource(docRoot));

        Path index = docRoot.resolve("index.html");
        createFile(index, "<h1>Hello World</h1>");

        ServletHolder defholder = context.addServlet(DefaultServlet.class, "/");
        defholder.setInitParameter("dirAllowed", "true");
        defholder.setInitParameter("redirectWelcome", "false");
        defholder.setInitParameter("useFileMappedBuffer", "true");
        defholder.setInitParameter("welcomeServlets", "exact");
        defholder.setInitParameter("gzip", "false");
        defholder.setInitParameter("resourceCache", "resourceCache");

        String rawResponse;
        HttpTester.Response response;

        rawResponse = connector.getResponse("GET /context/index.html HTTP/1.0\r\n\r\n");
        response = HttpTester.parseResponse(rawResponse);
        assertThat(response.toString(), response.getStatus(), is(HttpStatus.OK_200));
        assertThat(response.getContent(), containsString("<h1>Hello World</h1>"));

        ResourceContentFactory factory = (ResourceContentFactory)context.getServletContext().getAttribute("resourceCache");

        HttpContent content = factory.getContent("/index.html", 200);
        ByteBuffer buffer = content.getDirectBuffer();
        assertThat("Buffer is direct", buffer.isDirect(), is(true));
        content = factory.getContent("/index.html", 5);
        buffer = content.getDirectBuffer();
        assertThat("Direct buffer", buffer, is(nullValue()));
    }

    @SuppressWarnings("Duplicates")
    public static Stream<Arguments> rangeScenarios()
    {
        Scenarios scenarios = new Scenarios();

        scenarios.addScenario(
            "No range requested",
            "GET /context/data.txt HTTP/1.1\r\n" +
                "Host: localhost\r\n" +
                "Connection: close\r\n\r\n",
            HttpStatus.OK_200,
            (response) -> assertThat(response, containsHeaderValue(HttpHeader.ACCEPT_RANGES, "bytes"))
        );

        scenarios.addScenario(
            "Simple range request (no-close)",
            "GET /context/data.txt HTTP/1.1\r\n" +
                "Host: localhost\r\n" +
                "Range: bytes=0-9\r\n" +
                "\r\n",
            HttpStatus.PARTIAL_CONTENT_206,
            (response) ->
            {
                assertThat(response, containsHeaderValue("Content-Type", "text/plain"));
                assertThat(response, containsHeaderValue("Content-Length", "10"));
                assertThat(response, containsHeaderValue("Content-Range", "bytes 0-9/80"));
            }
        );

        scenarios.addScenario(
            "Simple range request w/close",
            "GET /context/data.txt HTTP/1.1\r\n" +
                "Host: localhost\r\n" +
                "Range: bytes=0-9\r\n" +
                "Connection: close\r\n" +
                "\r\n",
            HttpStatus.PARTIAL_CONTENT_206,
            (response) ->
            {
                assertThat(response, containsHeaderValue("Content-Type", "text/plain"));
                assertThat(response, containsHeaderValue("Content-Range", "bytes 0-9/80"));
            });

        scenarios.addScenario(
            "Multiple ranges (x3)",
            "GET /context/data.txt HTTP/1.1\r\n" +
                "Host: localhost\r\n" +
                "Range: bytes=0-9,20-29,40-49\r\n" +
                "\r\n",
            HttpStatus.PARTIAL_CONTENT_206,
            (response) ->
            {
                String body = response.getContent();

                assertThat(response, containsHeaderValue("Content-Type", "multipart/byteranges"));
                assertThat(response, containsHeaderValue("Content-Length", "" + body.length()));

                HttpField contentType = response.getField(HttpHeader.CONTENT_TYPE);
                String boundary = getContentTypeBoundary(contentType);

                assertThat("Boundary expected: " + contentType.getValue(), boundary, notNullValue());

                assertThat(body, containsString("Content-Range: bytes 0-9/80"));
                assertThat(body, containsString("Content-Range: bytes 20-29/80"));

                assertThat(response.getContent(), startsWith("--" + boundary));
                assertThat(response.getContent(), endsWith(boundary + "--\r\n"));
            }
        );

        scenarios.addScenario("Multiple ranges (x4)",
            "GET /context/data.txt HTTP/1.1\r\n" +
                "Host: localhost\r\n" +
                "Range: bytes=0-9,20-29,40-49,70-79\r\n" +
                "\r\n",
            HttpStatus.PARTIAL_CONTENT_206,
            (response) ->
            {
                String body = response.getContent();

                assertThat(response, containsHeaderValue("Content-Type", "multipart/byteranges"));
                assertThat(response, containsHeaderValue("Content-Length", "" + body.length()));

                HttpField contentType = response.getField(HttpHeader.CONTENT_TYPE);
                String boundary = getContentTypeBoundary(contentType);

                assertThat("Boundary expected: " + contentType.getValue(), boundary, notNullValue());

                assertThat(body, containsString("Content-Range: bytes 0-9/80"));
                assertThat(body, containsString("Content-Range: bytes 20-29/80"));
                assertThat(body, containsString("Content-Range: bytes 70-79/80"));

                assertThat(response.getContent(), startsWith("--" + boundary));
                assertThat(response.getContent(), endsWith(boundary + "--\r\n"));
            }
        );

        scenarios.addScenario(
            "Multiple ranges (x4) with empty range request",
            "GET /context/data.txt HTTP/1.1\r\n" +
                "Host: localhost\r\n" +
                "Range: bytes=0-9,20-29,40-49,60-60,70-79\r\n" +
                "\r\n",
            HttpStatus.PARTIAL_CONTENT_206,
            (response) ->
            {
                String body = response.getContent();

                assertThat(response, containsHeaderValue("Content-Type", "multipart/byteranges"));
                assertThat(response, containsHeaderValue("Content-Length", "" + body.length()));

                HttpField contentType = response.getField(HttpHeader.CONTENT_TYPE);
                String boundary = getContentTypeBoundary(contentType);

                assertThat("Boundary expected: " + contentType.getValue(), boundary, notNullValue());

                assertThat(body, containsString("Content-Range: bytes 0-9/80"));
                assertThat(body, containsString("Content-Range: bytes 20-29/80"));
                assertThat(body, containsString("Content-Range: bytes 60-60/80")); // empty range request
                assertThat(body, containsString("Content-Range: bytes 70-79/80"));

                assertThat(response.getContent(), startsWith("--" + boundary));
                assertThat(response.getContent(), endsWith(boundary + "--\r\n"));
            }
        );

        //test a range request with a file with no suffix, therefore no mimetype

        scenarios.addScenario(
            "No mimetype resource - no range requested",
            "GET /context/nofilesuffix HTTP/1.1\r\n" +
                "Host: localhost\r\n" +
                "\r\n",
            HttpStatus.OK_200,
            (response) -> assertThat(response, containsHeaderValue(HttpHeader.ACCEPT_RANGES, "bytes"))
        );

        scenarios.addScenario(
            "No mimetype resource - simple range request",
            "GET /context/nofilesuffix HTTP/1.1\r\n" +
                "Host: localhost\r\n" +
                "Range: bytes=0-9\r\n" +
                "\r\n",
            HttpStatus.PARTIAL_CONTENT_206,
            (response) ->
            {
                assertThat(response, containsHeaderValue(HttpHeader.CONTENT_LENGTH, "10"));
                assertThat(response, containsHeaderValue(HttpHeader.CONTENT_RANGE, "bytes 0-9/80"));
                assertThat(response, not(containsHeader(HttpHeader.CONTENT_TYPE)));
            }
        );

        scenarios.addScenario(
            "No mimetype resource - multiple ranges (x3)",
            "GET /context/nofilesuffix HTTP/1.1\r\n" +
                "Host: localhost\r\n" +
                "Range: bytes=0-9,20-29,40-49\r\n" +
                "\r\n",
            HttpStatus.PARTIAL_CONTENT_206,
            (response) ->
            {
                String body = response.getContent();

                assertThat(response, containsHeaderValue("Content-Type", "multipart/byteranges"));
                assertThat(response, containsHeaderValue("Content-Length", "" + body.length()));

                HttpField contentType = response.getField(HttpHeader.CONTENT_TYPE);
                String boundary = getContentTypeBoundary(contentType);

                assertThat("Boundary expected: " + contentType.getValue(), boundary, notNullValue());

                assertThat(body, containsString("Content-Range: bytes 0-9/80"));
                assertThat(body, containsString("Content-Range: bytes 20-29/80"));

                assertThat(response.getContent(), startsWith("--" + boundary));
                assertThat(response.getContent(), endsWith(boundary + "--\r\n"));
            }
        );

        scenarios.addScenario(
            "No mimetype resource - multiple ranges (x5) with empty range request",
            "GET /context/nofilesuffix HTTP/1.1\r\n" +
                "Host: localhost\r\n" +
                "Range: bytes=0-9,20-29,40-49,60-60,70-79\r\n" +
                "\r\n",
            HttpStatus.PARTIAL_CONTENT_206,
            (response) ->
            {
                String body = response.getContent();

                assertThat(response, containsHeaderValue("Content-Type", "multipart/byteranges"));
                assertThat(response, containsHeaderValue("Content-Length", "" + body.length()));

                HttpField contentType = response.getField(HttpHeader.CONTENT_TYPE);
                String boundary = getContentTypeBoundary(contentType);

                assertThat("Boundary expected: " + contentType.getValue(), boundary, notNullValue());

                assertThat(body, containsString("Content-Range: bytes 0-9/80"));
                assertThat(body, containsString("Content-Range: bytes 20-29/80"));
                assertThat(body, containsString("Content-Range: bytes 40-49/80"));
                assertThat(body, containsString("Content-Range: bytes 60-60/80")); // empty range
                assertThat(body, containsString("Content-Range: bytes 70-79/80"));

                assertThat(response.getContent(), startsWith("--" + boundary));
                assertThat(response.getContent(), endsWith(boundary + "--\r\n"));
            }
        );

        return scenarios.stream();
    }

    @ParameterizedTest
    @MethodSource("rangeScenarios")
    public void testRangeRequests(Scenario scenario) throws Exception
    {
        FS.ensureDirExists(docRoot);
        Path data = docRoot.resolve("data.txt");
        createFile(data, "01234567890123456789012345678901234567890123456789012345678901234567890123456789");

        // test a range request with a file with no suffix, therefore no mimetype
        Path nofilesuffix = docRoot.resolve("nofilesuffix");
        createFile(nofilesuffix, "01234567890123456789012345678901234567890123456789012345678901234567890123456789");

        ServletHolder defholder = context.addServlet(DefaultServlet.class, "/");
        defholder.setInitParameter("dirAllowed", "false");
        defholder.setInitParameter("redirectWelcome", "false");
        defholder.setInitParameter("welcomeServlets", "false");
        defholder.setInitParameter("gzip", "false");
        defholder.setInitParameter("acceptRanges", "true");

        String rawResponse = connector.getResponse(scenario.rawRequest);
        HttpTester.Response response = HttpTester.parseResponse(rawResponse);
        assertThat(response.toString(), response.getStatus(), is(scenario.expectedStatus));
        if (scenario.extraAsserts != null)
            scenario.extraAsserts.accept(response);
    }

    @Test
    public void testFiltered() throws Exception
    {
        FS.ensureDirExists(docRoot);
        Path file0 = docRoot.resolve("data0.txt");
        createFile(file0, "Hello Text 0");
        Path image = docRoot.resolve("image.jpg");
        createFile(image, "not an image");

        ServletHolder defholder = context.addServlet(DefaultServlet.class, "/");
        defholder.setInitParameter("dirAllowed", "false");
        defholder.setInitParameter("redirectWelcome", "false");
        defholder.setInitParameter("welcomeServlets", "false");
        defholder.setInitParameter("gzip", "false");

        String rawResponse;
        HttpTester.Response response;
        String body;

        rawResponse = connector.getResponse("GET /context/data0.txt HTTP/1.0\r\n\r\n");
        response = HttpTester.parseResponse(rawResponse);
        assertThat(response.toString(), response.getStatus(), is(HttpStatus.OK_200));
        assertThat(response, containsHeaderValue(HttpHeader.CONTENT_LENGTH, "12"));
        assertThat(response, containsHeaderValue(HttpHeader.CONTENT_TYPE, "text/plain"));
        assertThat(response, not(containsHeaderValue(HttpHeader.CONTENT_TYPE, "charset=")));
        body = response.getContent();
        assertThat(body, not(containsString("Extra Info")));

        server.stop();
        context.addFilter(OutputFilter.class, "/*", EnumSet.of(DispatcherType.REQUEST));
        server.start();

        rawResponse = connector.getResponse("GET /context/data0.txt HTTP/1.0\r\n\r\n");
        response = HttpTester.parseResponse(rawResponse);
        assertThat(response.toString(), response.getStatus(), is(HttpStatus.OK_200));
        body = response.getContent();
        assertThat(response, containsHeaderValue(HttpHeader.CONTENT_LENGTH, "" + body.length()));
        assertThat(response, containsHeaderValue(HttpHeader.CONTENT_TYPE, "text/plain"));
        assertThat(response, containsHeaderValue(HttpHeader.CONTENT_TYPE, "charset="));
        assertThat(body, containsString("Extra Info"));

        rawResponse = connector.getResponse("GET /context/image.jpg HTTP/1.0\r\n\r\n");
        response = HttpTester.parseResponse(rawResponse);
        assertThat(response.toString(), response.getStatus(), is(HttpStatus.OK_200));
        body = response.getContent();
        assertThat(response, containsHeaderValue(HttpHeader.CONTENT_LENGTH, "" + body.length()));
        assertThat(response, containsHeaderValue(HttpHeader.CONTENT_TYPE, "image/jpeg"));
        assertThat(response, containsHeaderValue(HttpHeader.CONTENT_TYPE, "charset=utf-8"));
        assertThat(body, containsString("Extra Info"));

        server.stop();
        context.getServletHandler().setFilterMappings(new FilterMapping[]{});
        context.getServletHandler().setFilters(new FilterHolder[]{});
        context.addFilter(WriterFilter.class, "/*", EnumSet.of(DispatcherType.REQUEST));
        server.start();

        rawResponse = connector.getResponse("GET /context/data0.txt HTTP/1.0\r\n\r\n");
        response = HttpTester.parseResponse(rawResponse);
        assertThat(response.toString(), response.getStatus(), is(HttpStatus.OK_200));
        body = response.getContent();
        assertThat(response, containsHeaderValue(HttpHeader.CONTENT_TYPE, "text/plain"));
        assertThat(response, not(containsHeaderValue(HttpHeader.CONTENT_TYPE, "charset=")));
        assertThat(body, containsString("Extra Info"));
    }

    @Test
    public void testGzip() throws Exception
    {
        FS.ensureDirExists(docRoot);
        Path file0 = docRoot.resolve("data0.txt");
        createFile(file0, "Hello Text 0");
        Path file0gz = docRoot.resolve("data0.txt.gz");
        createFile(file0gz, "fake gzip");

        ServletHolder defholder = context.addServlet(DefaultServlet.class, "/");
        defholder.setInitParameter("dirAllowed", "false");
        defholder.setInitParameter("redirectWelcome", "false");
        defholder.setInitParameter("welcomeServlets", "false");
        defholder.setInitParameter("gzip", "true");
        defholder.setInitParameter("etags", "true");

        String rawResponse;
        HttpTester.Response response;
        String body;

        rawResponse = connector.getResponse("GET /context/data0.txt HTTP/1.0\r\nHost:localhost:8080\r\n\r\n");
        response = HttpTester.parseResponse(rawResponse);
        assertThat(response.toString(), response.getStatus(), is(HttpStatus.OK_200));
        assertThat(response, containsHeaderValue(HttpHeader.CONTENT_LENGTH, "12"));
        assertThat(response, containsHeaderValue(HttpHeader.CONTENT_TYPE, "text/plain"));
        assertThat(response, containsHeaderValue(HttpHeader.VARY, "Accept-Encoding"));
        assertThat(response, containsHeader(HttpHeader.ETAG));
        assertThat(response, not(containsHeaderValue(HttpHeader.CONTENT_ENCODING, "gzip")));
        body = response.getContent();
        assertThat(body, containsString("Hello Text 0"));
        String etag = response.get(HttpHeader.ETAG);
        String etagGzip = etag.replaceFirst("([^\"]*)\"(.*)\"", "$1\"$2--gzip\"");

        rawResponse = connector.getResponse("GET /context/data0.txt HTTP/1.0\r\nHost:localhost:8080\r\nAccept-Encoding:gzip\r\n\r\n");
        response = HttpTester.parseResponse(rawResponse);
        assertThat(response.toString(), response.getStatus(), is(HttpStatus.OK_200));
        assertThat(response, containsHeaderValue(HttpHeader.CONTENT_LENGTH, "9"));
        assertThat(response, containsHeaderValue(HttpHeader.CONTENT_TYPE, "text/plain"));
        assertThat(response, containsHeaderValue(HttpHeader.VARY, "Accept-Encoding"));
        assertThat(response, containsHeaderValue(HttpHeader.CONTENT_ENCODING, "gzip"));
        assertThat(response, containsHeaderValue(HttpHeader.ETAG, etagGzip));
        body = response.getContent();
        assertThat(body, containsString("fake gzip"));

        rawResponse = connector.getResponse("GET /context/data0.txt.gz HTTP/1.0\r\nHost:localhost:8080\r\nAccept-Encoding:gzip\r\n\r\n");
        response = HttpTester.parseResponse(rawResponse);
        assertThat(response.toString(), response.getStatus(), is(HttpStatus.OK_200));
        assertThat(response, containsHeaderValue(HttpHeader.CONTENT_LENGTH, "9"));
        assertThat(response, containsHeaderValue(HttpHeader.CONTENT_TYPE, "application/gzip"));
        assertThat(response, not(containsHeader(HttpHeader.VARY)));
        assertThat(response, not(containsHeader(HttpHeader.CONTENT_ENCODING)));
        assertThat("Should not contain gzip variant", response, not(containsHeaderValue(HttpHeader.ETAG, etagGzip)));
        assertThat("Should have a different ETag", response, containsHeader(HttpHeader.ETAG));
        body = response.getContent();
        assertThat(body, containsString("fake gzip"));

        rawResponse = connector.getResponse("GET /context/data0.txt.gz HTTP/1.0\r\nHost:localhost:8080\r\nAccept-Encoding:gzip\r\nIf-None-Match: W/\"wobble\"\r\n\r\n");
        response = HttpTester.parseResponse(rawResponse);
        assertThat(response.toString(), response.getStatus(), is(HttpStatus.OK_200));
        assertThat(response, containsHeaderValue(HttpHeader.CONTENT_LENGTH, "9"));
        assertThat(response, containsHeaderValue(HttpHeader.CONTENT_TYPE, "application/gzip"));
        assertThat(response, not(containsHeader(HttpHeader.VARY)));
        assertThat(response, not(containsHeader(HttpHeader.CONTENT_ENCODING)));
        assertThat("Should not contain gzip variant", response, not(containsHeaderValue(HttpHeader.ETAG, etagGzip)));
        assertThat("Should have a different ETag", response, containsHeader(HttpHeader.ETAG));
        body = response.getContent();
        assertThat(body, containsString("fake gzip"));

        String badEtagGzip = etag.replaceFirst("([^\"]*)\"(.*)\"", "$1\"$2X--gzip\"");
        rawResponse = connector.getResponse("GET /context/data0.txt HTTP/1.0\r\nHost:localhost:8080\r\nAccept-Encoding:gzip\r\nIf-None-Match: " + badEtagGzip + "\r\n\r\n");
        response = HttpTester.parseResponse(rawResponse);
        assertThat(response.toString(), response.getStatus(), is(not(HttpStatus.NOT_MODIFIED_304)));

        rawResponse = connector.getResponse("GET /context/data0.txt HTTP/1.0\r\nHost:localhost:8080\r\nAccept-Encoding:gzip\r\nIf-None-Match: " + etagGzip + "\r\n\r\n");
        response = HttpTester.parseResponse(rawResponse);
        assertThat(response.toString(), response.getStatus(), is(HttpStatus.NOT_MODIFIED_304));
        assertThat(response, containsHeaderValue(HttpHeader.ETAG, etagGzip));

        rawResponse = connector.getResponse("GET /context/data0.txt HTTP/1.0\r\nHost:localhost:8080\r\nAccept-Encoding:gzip\r\nIf-None-Match: " + etag + "\r\n\r\n");
        response = HttpTester.parseResponse(rawResponse);
        assertThat(response.toString(), response.getStatus(), is(HttpStatus.NOT_MODIFIED_304));
        assertThat(response, containsHeaderValue(HttpHeader.ETAG, etag));

        rawResponse = connector.getResponse("GET /context/data0.txt HTTP/1.0\r\nHost:localhost:8080\r\nAccept-Encoding:gzip\r\nIf-None-Match: W/\"foobar\"," + etagGzip + "\r\n\r\n");
        response = HttpTester.parseResponse(rawResponse);
        assertThat(response.toString(), response.getStatus(), is(HttpStatus.NOT_MODIFIED_304));
        assertThat(response, containsHeaderValue(HttpHeader.ETAG, etagGzip));

        rawResponse = connector.getResponse("GET /context/data0.txt HTTP/1.0\r\nHost:localhost:8080\r\nAccept-Encoding:gzip\r\nIf-None-Match: W/\"foobar\"," + etag + "\r\n\r\n");
        response = HttpTester.parseResponse(rawResponse);
        assertThat(response.toString(), response.getStatus(), is(HttpStatus.NOT_MODIFIED_304));
        assertThat(response, containsHeaderValue(HttpHeader.ETAG, etag));
    }

    @Test
    public void testCachedGzip() throws Exception
    {
        FS.ensureDirExists(docRoot);
        Path file0 = docRoot.resolve("data0.txt");
        createFile(file0, "Hello Text 0");
        Path file0gz = docRoot.resolve("data0.txt.gz");
        createFile(file0gz, "fake gzip");

        ServletHolder defholder = context.addServlet(DefaultServlet.class, "/");
        defholder.setInitParameter("dirAllowed", "false");
        defholder.setInitParameter("redirectWelcome", "false");
        defholder.setInitParameter("welcomeServlets", "false");
        defholder.setInitParameter("gzip", "true");
        defholder.setInitParameter("etags", "true");

        defholder.setInitParameter("maxCachedFiles", "1024");
        defholder.setInitParameter("maxCachedFileSize", "200000000");
        defholder.setInitParameter("maxCacheSize", "256000000");

        String rawResponse;
        HttpTester.Response response;
        String body;

        rawResponse = connector.getResponse("GET /context/data0.txt HTTP/1.0\r\nHost:localhost:8080\r\n\r\n");
        response = HttpTester.parseResponse(rawResponse);
        assertThat(response.toString(), response.getStatus(), is(HttpStatus.OK_200));
        assertThat(response, containsHeaderValue(HttpHeader.CONTENT_LENGTH, "12"));
        assertThat(response, containsHeaderValue(HttpHeader.CONTENT_TYPE, "text/plain"));
        assertThat(response, containsHeaderValue(HttpHeader.VARY, "Accept-Encoding"));
        assertThat(response, not(containsHeader(HttpHeader.CONTENT_ENCODING)));
        assertThat(response, containsHeader(HttpHeader.ETAG));
        body = response.getContent();
        assertThat(body, containsString("Hello Text 0"));

        String etag = response.get(HttpHeader.ETAG);
        String etagGzip = etag.replaceFirst("([^\"]*)\"(.*)\"", "$1\"$2--gzip\"");

        rawResponse = connector.getResponse("GET /context/data0.txt HTTP/1.0\r\nHost:localhost:8080\r\nAccept-Encoding:gzip\r\n\r\n");
        response = HttpTester.parseResponse(rawResponse);
        assertThat(response.toString(), response.getStatus(), is(HttpStatus.OK_200));
        assertThat(response, containsHeaderValue(HttpHeader.CONTENT_LENGTH, "9"));
        assertThat(response, containsHeaderValue(HttpHeader.CONTENT_TYPE, "text/plain"));
        assertThat(response, containsHeaderValue(HttpHeader.VARY, "Accept-Encoding"));
        assertThat(response, containsHeaderValue(HttpHeader.CONTENT_ENCODING, "gzip"));
        assertThat(response, containsHeaderValue(HttpHeader.ETAG, etagGzip));
        body = response.getContent();
        assertThat(body, containsString("fake gzip"));

        rawResponse = connector.getResponse("GET /context/data0.txt.gz HTTP/1.0\r\nHost:localhost:8080\r\nAccept-Encoding:gzip\r\n\r\n");
        response = HttpTester.parseResponse(rawResponse);
        assertThat(response.toString(), response.getStatus(), is(HttpStatus.OK_200));
        assertThat(response, containsHeaderValue(HttpHeader.CONTENT_LENGTH, "9"));
        assertThat(response, containsHeaderValue(HttpHeader.CONTENT_TYPE, "application/gzip"));
        assertThat(response, not(containsHeader(HttpHeader.VARY)));
        assertThat(response, not(containsHeader(HttpHeader.CONTENT_ENCODING)));
        assertThat("Should not contain gzip variant", response, not(containsHeaderValue(HttpHeader.ETAG, etagGzip)));
        assertThat("Should have a different ETag", response, containsHeader(HttpHeader.ETAG));
        body = response.getContent();
        assertThat(body, containsString("fake gzip"));

        rawResponse = connector.getResponse("GET /context/data0.txt HTTP/1.0\r\nHost:localhost:8080\r\nAccept-Encoding:gzip\r\nIf-None-Match: " + etagGzip + "\r\n\r\n");
        response = HttpTester.parseResponse(rawResponse);
        assertThat(response.toString(), response.getStatus(), is(HttpStatus.NOT_MODIFIED_304));
        assertThat(response, containsHeaderValue(HttpHeader.ETAG, etagGzip));

        rawResponse = connector.getResponse("GET /context/data0.txt HTTP/1.0\r\nHost:localhost:8080\r\nAccept-Encoding:gzip\r\nIf-None-Match: " + etag + "\r\n\r\n");
        response = HttpTester.parseResponse(rawResponse);
        assertThat(response.toString(), response.getStatus(), is(HttpStatus.NOT_MODIFIED_304));
        assertThat(response, containsHeaderValue(HttpHeader.ETAG, etag));

        rawResponse = connector.getResponse("GET /context/data0.txt HTTP/1.0\r\nHost:localhost:8080\r\nAccept-Encoding:gzip\r\nIf-None-Match: W/\"foobar\"," + etagGzip + "\r\n\r\n");
        response = HttpTester.parseResponse(rawResponse);
        assertThat(response.toString(), response.getStatus(), is(HttpStatus.NOT_MODIFIED_304));
        assertThat(response, containsHeaderValue(HttpHeader.ETAG, etagGzip));

        rawResponse = connector.getResponse("GET /context/data0.txt HTTP/1.0\r\nHost:localhost:8080\r\nAccept-Encoding:gzip\r\nIf-None-Match: W/\"foobar\"," + etag + "\r\n\r\n");
        response = HttpTester.parseResponse(rawResponse);
        assertThat(response.toString(), response.getStatus(), is(HttpStatus.NOT_MODIFIED_304));
        assertThat(response, containsHeaderValue(HttpHeader.ETAG, etag));
    }

    @Test
    public void testBrotli() throws Exception
    {
        createFile(docRoot.resolve("data0.txt"), "Hello Text 0");
        createFile(docRoot.resolve("data0.txt.br"), "fake brotli");

        ServletHolder defholder = context.addServlet(DefaultServlet.class, "/");
        defholder.setInitParameter("dirAllowed", "false");
        defholder.setInitParameter("redirectWelcome", "false");
        defholder.setInitParameter("welcomeServlets", "false");
        defholder.setInitParameter("precompressed", "true");
        defholder.setInitParameter("etags", "true");

        String rawResponse;
        HttpTester.Response response;
        String body;

        rawResponse = connector.getResponse("GET /context/data0.txt HTTP/1.0\r\nHost:localhost:8080\r\n\r\n");
        response = HttpTester.parseResponse(rawResponse);
        assertThat(response.toString(), response.getStatus(), is(HttpStatus.OK_200));
        assertThat(response, containsHeaderValue(HttpHeader.CONTENT_LENGTH, "12"));
        assertThat(response, containsHeaderValue(HttpHeader.CONTENT_TYPE, "text/plain"));
        assertThat(response, containsHeaderValue(HttpHeader.VARY, "Accept-Encoding"));
        assertThat(response, not(containsHeader(HttpHeader.CONTENT_ENCODING)));
        assertThat(response, containsHeader(HttpHeader.ETAG));
        body = response.getContent();
        assertThat(body, containsString("Hello Text 0"));

        String etag = response.get(HttpHeader.ETAG);
        String etagBr = etag.replaceFirst("([^\"]*)\"(.*)\"", "$1\"$2--br\"");

        rawResponse = connector.getResponse("GET /context/data0.txt HTTP/1.0\r\nHost:localhost:8080\r\nAccept-Encoding:gzip;q=0.9,br\r\n\r\n");
        response = HttpTester.parseResponse(rawResponse);
        assertThat(response.toString(), response.getStatus(), is(HttpStatus.OK_200));
        assertThat(response, containsHeaderValue(HttpHeader.CONTENT_LENGTH, "11"));
        assertThat(response, containsHeaderValue(HttpHeader.CONTENT_TYPE, "text/plain"));
        assertThat(response, containsHeaderValue(HttpHeader.VARY, "Accept-Encoding"));
        assertThat(response, containsHeaderValue(HttpHeader.CONTENT_ENCODING, "br"));
        assertThat(response, containsHeaderValue(HttpHeader.ETAG, etagBr));
        body = response.getContent();
        assertThat(body, containsString("fake br"));

        rawResponse = connector.getResponse("GET /context/data0.txt.br HTTP/1.0\r\nHost:localhost:8080\r\nAccept-Encoding:br,gzip\r\n\r\n");
        response = HttpTester.parseResponse(rawResponse);
        assertThat(response.toString(), response.getStatus(), is(HttpStatus.OK_200));
        assertThat(response, containsHeaderValue(HttpHeader.CONTENT_LENGTH, "11"));
        assertThat(response, containsHeaderValue(HttpHeader.CONTENT_TYPE, "application/brotli"));
        assertThat(response, not(containsHeader(HttpHeader.VARY)));
        assertThat(response, not(containsHeader(HttpHeader.CONTENT_ENCODING)));
        assertThat("Should not contain br variant", response, not(containsHeaderValue(HttpHeader.ETAG, etagBr)));
        assertThat("Should have a different ETag", response, containsHeader(HttpHeader.ETAG));
        body = response.getContent();
        assertThat(body, containsString("fake br"));

        rawResponse = connector.getResponse("GET /context/data0.txt.br HTTP/1.0\r\nHost:localhost:8080\r\nAccept-Encoding:gzip\r\nIf-None-Match: W/\"wobble\"\r\n\r\n");
        response = HttpTester.parseResponse(rawResponse);
        assertThat(response.toString(), response.getStatus(), is(HttpStatus.OK_200));
        assertThat(response, containsHeaderValue(HttpHeader.CONTENT_LENGTH, "11"));
        assertThat(response, containsHeaderValue(HttpHeader.CONTENT_TYPE, "application/brotli"));
        assertThat(response, not(containsHeader(HttpHeader.VARY)));
        assertThat(response, not(containsHeader(HttpHeader.CONTENT_ENCODING)));
        assertThat("Should not contain br variant", response, not(containsHeaderValue(HttpHeader.ETAG, etagBr)));
        assertThat("Should have a different ETag", response, containsHeader(HttpHeader.ETAG));
        body = response.getContent();
        assertThat(body, containsString("fake br"));

        rawResponse = connector.getResponse("GET /context/data0.txt HTTP/1.0\r\nHost:localhost:8080\r\nAccept-Encoding:br\r\nIf-None-Match: " + etagBr + "\r\n\r\n");
        response = HttpTester.parseResponse(rawResponse);
        assertThat(response.toString(), response.getStatus(), is(HttpStatus.NOT_MODIFIED_304));
        assertThat(response, containsHeaderValue(HttpHeader.ETAG, etagBr));

        rawResponse = connector.getResponse("GET /context/data0.txt HTTP/1.0\r\nHost:localhost:8080\r\nAccept-Encoding:br\r\nIf-None-Match: " + etag + "\r\n\r\n");
        response = HttpTester.parseResponse(rawResponse);
        assertThat(response.toString(), response.getStatus(), is(HttpStatus.NOT_MODIFIED_304));
        assertThat(response, containsHeaderValue(HttpHeader.ETAG, etag));

        rawResponse = connector.getResponse("GET /context/data0.txt HTTP/1.0\r\nHost:localhost:8080\r\nAccept-Encoding:br\r\nIf-None-Match: W/\"foobar\"," + etagBr + "\r\n\r\n");
        response = HttpTester.parseResponse(rawResponse);
        assertThat(response.toString(), response.getStatus(), is(HttpStatus.NOT_MODIFIED_304));
        assertThat(response, containsHeaderValue(HttpHeader.ETAG, etagBr));

        rawResponse = connector.getResponse("GET /context/data0.txt HTTP/1.0\r\nHost:localhost:8080\r\nAccept-Encoding:br\r\nIf-None-Match: W/\"foobar\"," + etag + "\r\n\r\n");
        response = HttpTester.parseResponse(rawResponse);
        assertThat(response.toString(), response.getStatus(), is(HttpStatus.NOT_MODIFIED_304));
        assertThat(response, containsHeaderValue(HttpHeader.ETAG, etag));
    }

    @Test
    public void testCachedBrotli() throws Exception
    {
        createFile(docRoot.resolve("data0.txt"), "Hello Text 0");
        createFile(docRoot.resolve("data0.txt.br"), "fake brotli");

        ServletHolder defholder = context.addServlet(DefaultServlet.class, "/");
        defholder.setInitParameter("dirAllowed", "false");
        defholder.setInitParameter("redirectWelcome", "false");
        defholder.setInitParameter("welcomeServlets", "false");
        defholder.setInitParameter("precompressed", "true");
        defholder.setInitParameter("etags", "true");

        defholder.setInitParameter("maxCachedFiles", "1024");
        defholder.setInitParameter("maxCachedFileSize", "200000000");
        defholder.setInitParameter("maxCacheSize", "256000000");

        String rawResponse;
        HttpTester.Response response;
        String body;

        rawResponse = connector.getResponse("GET /context/data0.txt HTTP/1.0\r\nHost:localhost:8080\r\n\r\n");
        response = HttpTester.parseResponse(rawResponse);
        assertThat(response.toString(), response.getStatus(), is(HttpStatus.OK_200));
        assertThat(response, containsHeaderValue(HttpHeader.CONTENT_LENGTH, "12"));
        assertThat(response, containsHeaderValue(HttpHeader.CONTENT_TYPE, "text/plain"));
        assertThat(response, containsHeaderValue(HttpHeader.VARY, "Accept-Encoding"));
        assertThat(response, not(containsHeader(HttpHeader.CONTENT_ENCODING)));
        assertThat(response, containsHeader(HttpHeader.ETAG));
        body = response.getContent();
        assertThat(body, containsString("Hello Text 0"));

        String etag = response.get(HttpHeader.ETAG);
        String etagBr = etag.replaceFirst("([^\"]*)\"(.*)\"", "$1\"$2--br\"");

        rawResponse = connector.getResponse("GET /context/data0.txt HTTP/1.0\r\nHost:localhost:8080\r\nAccept-Encoding:br\r\n\r\n");
        response = HttpTester.parseResponse(rawResponse);
        assertThat(response.toString(), response.getStatus(), is(HttpStatus.OK_200));
        assertThat(response, containsHeaderValue(HttpHeader.CONTENT_LENGTH, "11"));
        assertThat(response, containsHeaderValue(HttpHeader.CONTENT_TYPE, "text/plain"));
        assertThat(response, containsHeaderValue(HttpHeader.VARY, "Accept-Encoding"));
        assertThat(response, containsHeaderValue(HttpHeader.CONTENT_ENCODING, "br"));
        assertThat(response, containsHeaderValue(HttpHeader.ETAG, etagBr));
        body = response.getContent();
        assertThat(body, containsString("fake brotli"));

        rawResponse = connector.getResponse("GET /context/data0.txt.br HTTP/1.0\r\nHost:localhost:8080\r\nAccept-Encoding:br\r\n\r\n");
        response = HttpTester.parseResponse(rawResponse);
        assertThat(response.toString(), response.getStatus(), is(HttpStatus.OK_200));
        assertThat(response, containsHeaderValue(HttpHeader.CONTENT_LENGTH, "11"));
        assertThat(response, containsHeaderValue(HttpHeader.CONTENT_TYPE, "application/brotli"));
        assertThat(response, not(containsHeader(HttpHeader.VARY)));
        assertThat(response, not(containsHeader(HttpHeader.CONTENT_ENCODING)));
        assertThat("Should not contain br variant", response, not(containsHeaderValue(HttpHeader.ETAG, etagBr)));
        assertThat("Should have a different ETag", response, containsHeader(HttpHeader.ETAG));
        body = response.getContent();
        assertThat(body, containsString("fake brotli"));

        rawResponse = connector.getResponse("GET /context/data0.txt HTTP/1.0\r\nHost:localhost:8080\r\nAccept-Encoding:br\r\nIf-None-Match: " + etagBr + "\r\n\r\n");
        response = HttpTester.parseResponse(rawResponse);
        assertThat(response.toString(), response.getStatus(), is(HttpStatus.NOT_MODIFIED_304));
        assertThat(response, containsHeaderValue(HttpHeader.ETAG, etagBr));

        rawResponse = connector.getResponse("GET /context/data0.txt HTTP/1.0\r\nHost:localhost:8080\r\nAccept-Encoding:br\r\nIf-None-Match: " + etag + "\r\n\r\n");
        response = HttpTester.parseResponse(rawResponse);
        assertThat(response.toString(), response.getStatus(), is(HttpStatus.NOT_MODIFIED_304));
        assertThat(response, containsHeaderValue(HttpHeader.ETAG, etag));

        rawResponse = connector.getResponse("GET /context/data0.txt HTTP/1.0\r\nHost:localhost:8080\r\nAccept-Encoding:br\r\nIf-None-Match: W/\"foobar\"," + etagBr + "\r\n\r\n");
        response = HttpTester.parseResponse(rawResponse);
        assertThat(response.toString(), response.getStatus(), is(HttpStatus.NOT_MODIFIED_304));
        assertThat(response, containsHeaderValue(HttpHeader.ETAG, etagBr));

        rawResponse = connector.getResponse("GET /context/data0.txt HTTP/1.0\r\nHost:localhost:8080\r\nAccept-Encoding:br\r\nIf-None-Match: W/\"foobar\"," + etag + "\r\n\r\n");
        response = HttpTester.parseResponse(rawResponse);
        assertThat(response.toString(), response.getStatus(), is(HttpStatus.NOT_MODIFIED_304));
        assertThat(response, containsHeaderValue(HttpHeader.ETAG, etag));
    }

    @Test
    public void testDefaultBrotliOverGzip() throws Exception
    {
        createFile(docRoot.resolve("data0.txt"), "Hello Text 0");
        createFile(docRoot.resolve("data0.txt.br"), "fake brotli");
        createFile(docRoot.resolve("data0.txt.gz"), "fake gzip");

        ServletHolder defholder = context.addServlet(DefaultServlet.class, "/");
        defholder.setInitParameter("precompressed", "true");
        defholder.setInitParameter("resourceBase", docRoot.toString());

        String rawResponse;
        HttpTester.Response response;
        String body;

        rawResponse = connector.getResponse("GET /context/data0.txt HTTP/1.0\r\nHost:localhost:8080\r\nAccept-Encoding:gzip, compress, br\r\n\r\n");
        response = HttpTester.parseResponse(rawResponse);
        assertThat(response.toString(), response.getStatus(), is(HttpStatus.OK_200));
        assertThat(response, containsHeaderValue(HttpHeader.CONTENT_LENGTH, "11"));
        assertThat(response, containsHeaderValue(HttpHeader.CONTENT_TYPE, "text/plain"));
        assertThat(response, containsHeaderValue(HttpHeader.VARY, "Accept-Encoding"));
        assertThat(response, containsHeaderValue(HttpHeader.CONTENT_ENCODING, "br"));
        body = response.getContent();
        assertThat(body, containsString("fake brotli"));

        rawResponse = connector.getResponse("GET /context/data0.txt HTTP/1.0\r\nHost:localhost:8080\r\nAccept-Encoding:gzip, compress, br;q=0.9\r\n\r\n");
        response = HttpTester.parseResponse(rawResponse);
        assertThat(response.toString(), response.getStatus(), is(HttpStatus.OK_200));
        assertThat(response, containsHeaderValue(HttpHeader.CONTENT_LENGTH, "9"));
        assertThat(response, containsHeaderValue(HttpHeader.CONTENT_TYPE, "text/plain"));
        assertThat(response, containsHeaderValue(HttpHeader.VARY, "Accept-Encoding"));
        assertThat(response, containsHeaderValue(HttpHeader.CONTENT_ENCODING, "gzip"));
        body = response.getContent();
        assertThat(body, containsString("fake gzip"));
    }

    @Test
    public void testCustomCompressionFormats() throws Exception
    {
        createFile(docRoot.resolve("data0.txt"), "Hello Text 0");
        createFile(docRoot.resolve("data0.txt.br"), "fake brotli");
        createFile(docRoot.resolve("data0.txt.gz"), "fake gzip");
        createFile(docRoot.resolve("data0.txt.bz2"), "fake bzip2");

        ServletHolder defholder = context.addServlet(DefaultServlet.class, "/");
        defholder.setInitParameter("precompressed", "bzip2=.bz2,gzip=.gz,br=.br");
        defholder.setInitParameter("resourceBase", docRoot.toString());

        String rawResponse;
        HttpTester.Response response;
        String body;

        rawResponse = connector.getResponse("GET /context/data0.txt HTTP/1.0\r\nHost:localhost:8080\r\nAccept-Encoding:bzip2, br, gzip\r\n\r\n");
        response = HttpTester.parseResponse(rawResponse);
        assertThat(response.toString(), response.getStatus(), is(HttpStatus.OK_200));
        assertThat(response, containsHeaderValue(HttpHeader.CONTENT_LENGTH, "10"));
        assertThat(response, containsHeaderValue(HttpHeader.CONTENT_TYPE, "text/plain"));
        assertThat(response, containsHeaderValue(HttpHeader.VARY, "Accept-Encoding"));
        assertThat(response, containsHeaderValue(HttpHeader.CONTENT_ENCODING, "bzip2"));
        body = response.getContent();
        assertThat(body, containsString("fake bzip2"));

        // TODO: show accept-encoding search order issue (shouldn't this request return data0.txt.br?)

        rawResponse = connector.getResponse("GET /context/data0.txt HTTP/1.0\r\nHost:localhost:8080\r\nAccept-Encoding:br, gzip\r\n\r\n");
        response = HttpTester.parseResponse(rawResponse);
        assertThat(response.toString(), response.getStatus(), is(HttpStatus.OK_200));
        assertThat(response, containsHeaderValue(HttpHeader.CONTENT_LENGTH, "9"));
        assertThat(response, containsHeaderValue(HttpHeader.CONTENT_TYPE, "text/plain"));
        assertThat(response, containsHeaderValue(HttpHeader.VARY, "Accept-Encoding"));
        assertThat(response, containsHeaderValue(HttpHeader.CONTENT_ENCODING, "gzip"));
        body = response.getContent();
        assertThat(body, containsString("fake gzip"));
    }

    @Test
    public void testControlCharacter() throws Exception
    {
        FS.ensureDirExists(docRoot);
        ServletHolder defholder = context.addServlet(DefaultServlet.class, "/");
        defholder.setInitParameter("resourceBase", docRoot.toFile().getAbsolutePath());

        try (StacklessLogging ignore = new StacklessLogging(ResourceService.class))
        {
            String rawResponse = connector.getResponse("GET /context/%0a HTTP/1.1\r\nHost: local\r\nConnection: close\r\n\r\n");
            HttpTester.Response response = HttpTester.parseResponse(rawResponse);
            assertThat("Response.status", response.getStatus(), anyOf(is(HttpServletResponse.SC_NOT_FOUND), is(HttpServletResponse.SC_INTERNAL_SERVER_ERROR)));
            assertThat("Response.content", response.getContent(), is(not(containsString(docRoot.toString()))));
        }
    }

    @ParameterizedTest
    @ValueSource(strings = {
        "Hello World",
        "Now is the time for all good men to come to the aid of the party"
    })
    public void testIfModified(String content) throws Exception
    {
        Path file = docRoot.resolve("file.txt");

        ServletHolder defholder = context.addServlet(DefaultServlet.class, "/");

        defholder.setInitParameter("maxCacheSize", "4096");
        defholder.setInitParameter("maxCachedFileSize", "25");
        defholder.setInitParameter("maxCachedFiles", "100");

        String rawResponse;
        HttpTester.Response response;

        rawResponse = connector.getResponse("GET /context/file.txt HTTP/1.0\r\n\r\n");
        response = HttpTester.parseResponse(rawResponse);
        assertThat(response.toString(), response.getStatus(), is(HttpStatus.NOT_FOUND_404));

        createFile(file, content);

        rawResponse = connector.getResponse("GET /context/file.txt HTTP/1.1\r\nHost:test\r\nConnection:close\r\n\r\n");
        response = HttpTester.parseResponse(rawResponse);
        assertThat(response.toString(), response.getStatus(), is(HttpStatus.OK_200));
        assertThat(response, containsHeader(HttpHeader.LAST_MODIFIED));

        String lastModified = response.get(HttpHeader.LAST_MODIFIED);

        rawResponse = connector.getResponse("GET /context/file.txt HTTP/1.1\r\nHost:test\r\nConnection:close\r\nIf-Modified-Since: " + lastModified + "\r\n\r\n");
        response = HttpTester.parseResponse(rawResponse);
        assertThat(response.toString(), response.getStatus(), is(HttpStatus.NOT_MODIFIED_304));

        rawResponse = connector.getResponse("GET /context/file.txt HTTP/1.1\r\nHost:test\r\nConnection:close\r\nIf-Modified-Since: " + DateGenerator.formatDate(System.currentTimeMillis() - 10000) + "\r\n\r\n");
        response = HttpTester.parseResponse(rawResponse);
        assertThat(response.toString(), response.getStatus(), is(HttpStatus.OK_200));

        rawResponse = connector.getResponse("GET /context/file.txt HTTP/1.1\r\nHost:test\r\nConnection:close\r\nIf-Modified-Since: " + DateGenerator.formatDate(System.currentTimeMillis() + 10000) + "\r\n\r\n");
        response = HttpTester.parseResponse(rawResponse);
        assertThat(response.toString(), response.getStatus(), is(HttpStatus.NOT_MODIFIED_304));

        rawResponse = connector.getResponse("GET /context/file.txt HTTP/1.1\r\nHost:test\r\nConnection:close\r\nIf-Unmodified-Since: " + DateGenerator.formatDate(System.currentTimeMillis() + 10000) + "\r\n\r\n");
        response = HttpTester.parseResponse(rawResponse);
        assertThat(response.toString(), response.getStatus(), is(HttpStatus.OK_200));

        rawResponse = connector.getResponse("GET /context/file.txt HTTP/1.1\r\nHost:test\r\nConnection:close\r\nIf-Unmodified-Since: " + DateGenerator.formatDate(System.currentTimeMillis() - 10000) + "\r\n\r\n");
        response = HttpTester.parseResponse(rawResponse);
        assertThat(response.toString(), response.getStatus(), is(HttpStatus.PRECONDITION_FAILED_412));
    }

    @ParameterizedTest
    @ValueSource(strings = {
        "Hello World",
        "Now is the time for all good men to come to the aid of the party"
    })
    public void testIfETag(String content) throws Exception
    {
        createFile(docRoot.resolve("file.txt"), content);

        ServletHolder defholder = context.addServlet(DefaultServlet.class, "/");

        defholder.setInitParameter("maxCacheSize", "4096");
        defholder.setInitParameter("maxCachedFileSize", "25");
        defholder.setInitParameter("maxCachedFiles", "100");
        defholder.setInitParameter("etags", "true");

        String rawResponse;
        HttpTester.Response response;

        rawResponse = connector.getResponse("GET /context/file.txt HTTP/1.1\r\nHost:test\r\nConnection:close\r\n\r\n");
        response = HttpTester.parseResponse(rawResponse);
        assertThat(response.toString(), response.getStatus(), is(HttpStatus.OK_200));
        assertThat(response, containsHeader(HttpHeader.ETAG));

        String etag = response.get(HttpHeader.ETAG);

        rawResponse = connector.getResponse("GET /context/file.txt HTTP/1.1\r\nHost:test\r\nConnection:close\r\nIf-None-Match: " + etag + "\r\n\r\n");
        response = HttpTester.parseResponse(rawResponse);
        assertThat(response.toString(), response.getStatus(), is(HttpStatus.NOT_MODIFIED_304));

        rawResponse = connector.getResponse("GET /context/file.txt HTTP/1.1\r\nHost:test\r\nConnection:close\r\nIf-None-Match: wibble," + etag + ",wobble\r\n\r\n");
        response = HttpTester.parseResponse(rawResponse);
        assertThat(response.toString(), response.getStatus(), is(HttpStatus.NOT_MODIFIED_304));

        rawResponse = connector.getResponse("GET /context/file.txt HTTP/1.1\r\nHost:test\r\nConnection:close\r\nIf-None-Match: wibble\r\n\r\n");
        response = HttpTester.parseResponse(rawResponse);
        assertThat(response.toString(), response.getStatus(), is(HttpStatus.OK_200));

        rawResponse = connector.getResponse("GET /context/file.txt HTTP/1.1\r\nHost:test\r\nConnection:close\r\nIf-None-Match: wibble, wobble\r\n\r\n");
        response = HttpTester.parseResponse(rawResponse);
        assertThat(response.toString(), response.getStatus(), is(HttpStatus.OK_200));

        rawResponse = connector.getResponse("GET /context/file.txt HTTP/1.1\r\nHost:test\r\nConnection:close\r\nIf-Match: " + etag + "\r\n\r\n");
        response = HttpTester.parseResponse(rawResponse);
        assertThat(response.toString(), response.getStatus(), is(HttpStatus.OK_200));

        rawResponse = connector.getResponse("GET /context/file.txt HTTP/1.1\r\nHost:test\r\nConnection:close\r\nIf-Match: wibble," + etag + ",wobble\r\n\r\n");
        response = HttpTester.parseResponse(rawResponse);
        assertThat(response.toString(), response.getStatus(), is(HttpStatus.OK_200));

        rawResponse = connector.getResponse("GET /context/file.txt HTTP/1.1\r\nHost:test\r\nConnection:close\r\nIf-Match: wibble\r\n\r\n");
        response = HttpTester.parseResponse(rawResponse);
        assertThat(response.toString(), response.getStatus(), is(HttpStatus.PRECONDITION_FAILED_412));

        rawResponse = connector.getResponse("GET /context/file.txt HTTP/1.1\r\nHost:test\r\nConnection:close\r\nIf-Match: wibble, wobble\r\n\r\n");
        response = HttpTester.parseResponse(rawResponse);
        assertThat(response.toString(), response.getStatus(), is(HttpStatus.PRECONDITION_FAILED_412));
    }

    @Test
    public void testGetUtf8NfcFile() throws Exception
    {
        FS.ensureEmpty(docRoot);

        context.addServlet(DefaultServlet.class, "/");
        context.addAliasCheck(new SameFileAliasChecker());

        // Create file with UTF-8 NFC format
        String filename = "swedish-" + new String(TypeUtil.fromHexString("C3A5"), UTF_8) + ".txt";
        createFile(docRoot.resolve(filename), "hi a-with-circle");

        // Using filesystem, attempt to access via NFD format
        Path nfdPath = docRoot.resolve("swedish-a" + new String(TypeUtil.fromHexString("CC8A"), UTF_8) + ".txt");
        boolean filesystemSupportsNFDAccess = Files.exists(nfdPath);

        // Make requests
        String rawResponse;
        HttpTester.Response response;

        // Request as UTF-8 NFC
        rawResponse = connector.getResponse("GET /context/swedish-%C3%A5.txt HTTP/1.1\r\nHost:test\r\nConnection:close\r\n\r\n");
        response = HttpTester.parseResponse(rawResponse);
        assertThat(response.getStatus(), is(HttpStatus.OK_200));
        assertThat(response.getContent(), is("hi a-with-circle"));

        // Request as UTF-8 NFD
        rawResponse = connector.getResponse("GET /context/swedish-a%CC%8A.txt HTTP/1.1\r\nHost:test\r\nConnection:close\r\n\r\n");
        response = HttpTester.parseResponse(rawResponse);
        if (filesystemSupportsNFDAccess)
        {
            assertThat(response.getStatus(), is(HttpStatus.OK_200));
            assertThat(response.getContent(), is("hi a-with-circle"));
        }
        else
        {
            assertThat(response.getStatus(), is(HttpStatus.NOT_FOUND_404));
        }
    }

    @Test
    public void testGetUtf8NfdFile() throws Exception
    {
        FS.ensureEmpty(docRoot);

        context.addServlet(DefaultServlet.class, "/");
        context.addAliasCheck(new SameFileAliasChecker());

        // Create file with UTF-8 NFD format
        String filename = "swedish-a" + new String(TypeUtil.fromHexString("CC8A"), UTF_8) + ".txt";
        createFile(docRoot.resolve(filename), "hi a-with-circle");

        // Using filesystem, attempt to access via NFC format
        Path nfcPath = docRoot.resolve("swedish-" + new String(TypeUtil.fromHexString("C3A5"), UTF_8) + ".txt");
        boolean filesystemSupportsNFCAccess = Files.exists(nfcPath);

        String rawResponse;
        HttpTester.Response response;

        // Request as UTF-8 NFD
        rawResponse = connector.getResponse("GET /context/swedish-a%CC%8A.txt HTTP/1.1\r\nHost:test\r\nConnection:close\r\n\r\n");
        response = HttpTester.parseResponse(rawResponse);
        assertThat(response.getStatus(), is(HttpStatus.OK_200));
        assertThat(response.getContent(), is("hi a-with-circle"));

        // Request as UTF-8 NFC
        rawResponse = connector.getResponse("GET /context/swedish-%C3%A5.txt HTTP/1.1\r\nHost:test\r\nConnection:close\r\n\r\n");
        response = HttpTester.parseResponse(rawResponse);
        if (filesystemSupportsNFCAccess)
        {
            assertThat(response.getStatus(), is(HttpStatus.OK_200));
            assertThat(response.getContent(), is("hi a-with-circle"));
        }
        else
        {
            assertThat(response.getStatus(), is(HttpStatus.NOT_FOUND_404));
        }
    }

    public static class OutputFilter implements Filter
    {
        @Override
        public void init(FilterConfig filterConfig)
        {
        }

        @Override
        public void doFilter(ServletRequest request, ServletResponse response, FilterChain chain) throws IOException, ServletException
        {
            response.getOutputStream().println("Extra Info");
            response.setCharacterEncoding("utf-8");
            chain.doFilter(request, response);
        }

        @Override
        public void destroy()
        {
        }
    }

    public static class WriterFilter implements Filter
    {
        @Override
        public void init(FilterConfig filterConfig)
        {
        }

        @Override
        public void doFilter(ServletRequest request, ServletResponse response, FilterChain chain) throws IOException, ServletException
        {
            response.getWriter().println("Extra Info");
            chain.doFilter(request, response);
        }

        @Override
        public void destroy()
        {
        }
    }

    private void createFile(Path path, String str) throws IOException
    {
        try (OutputStream out = Files.newOutputStream(path))
        {
            out.write(str.getBytes(UTF_8));
            out.flush();
        }
    }

    private boolean deleteFile(Path file) throws IOException
    {
        if (!Files.exists(file))
            return true;

        // Some OS's (Windows) do not seem to like to delete content that was recently created.
        // Attempt a delete and if it fails, attempt a rename/move.
        try
        {
            Files.delete(file);
        }
        catch (IOException ignore)
        {
            Path deletedDir = MavenTestingUtils.getTargetTestingPath(".deleted");
            FS.ensureDirExists(deletedDir);
            Path dest = Files.createTempFile(deletedDir, file.getFileName().toString(), "deleted");
            try
            {
                Files.move(file, dest);
            }
            catch (UnsupportedOperationException | IOException e)
            {
                System.err.println("WARNING: unable to move file out of the way: " + file);
            }
        }

        return !Files.exists(file);
    }

    private static String getContentTypeBoundary(HttpField contentType)
    {
        Pattern pat = Pattern.compile("boundary=([a-zA-Z0-9]*)");
        for (String value : contentType.getValues())
        {
            Matcher mat = pat.matcher(value);
            if (mat.find())
                return mat.group(1);
        }

        return null;
    }

    /**
     * Attempt to create the directory, skip testcase if not supported on OS.
     */
    private static Path assumeMkDirSupported(Path path, String subpath)
    {
        Path ret = null;

        try
        {
            ret = path.resolve(subpath);

            if (Files.exists(ret))
                return ret;

            Files.createDirectories(ret);
        }
        catch (InvalidPathException | IOException ignore)
        {
            // ignore
        }

        assumeTrue(ret != null, "Directory creation not supported on OS: " + path + File.separator + subpath);
        assumeTrue(Files.exists(ret), "Directory creation not supported on OS: " + ret);
        return ret;
    }

    public static class Scenarios extends ArrayList<Arguments>
    {
        public void addScenario(String description, String rawRequest, int expectedStatus)
        {
            add(Arguments.of(new Scenario(description, rawRequest, expectedStatus)));
        }

        public void addScenario(String description, String rawRequest, int expectedStatus, Consumer<HttpTester.Response> extraAsserts)
        {
            add(Arguments.of(new Scenario(description, rawRequest, expectedStatus, extraAsserts)));
        }
    }

    public static class Scenario
    {
        private final String description;
        public final String rawRequest;
        public final int expectedStatus;
        public Consumer<HttpTester.Response> extraAsserts;

        public Scenario(String description, String rawRequest, int expectedStatus)
        {
            this.description = description;
            this.rawRequest = rawRequest;
            this.expectedStatus = expectedStatus;
        }

        public Scenario(String description, String rawRequest, int expectedStatus, Consumer<HttpTester.Response> extraAsserts)
        {
            this(description, rawRequest, expectedStatus);
            this.extraAsserts = extraAsserts;
        }

        @Override
        public String toString()
        {
            return description;
        }
    }
}<|MERGE_RESOLUTION|>--- conflicted
+++ resolved
@@ -46,7 +46,6 @@
 import org.eclipse.jetty.http.HttpHeader;
 import org.eclipse.jetty.http.HttpStatus;
 import org.eclipse.jetty.http.HttpTester;
-import org.eclipse.jetty.http.UriCompliance;
 import org.eclipse.jetty.logging.StacklessLogging;
 import org.eclipse.jetty.server.HttpConfiguration;
 import org.eclipse.jetty.server.LocalConnector;
@@ -111,10 +110,6 @@
 
         connector = new LocalConnector(server);
         connector.getConnectionFactory(HttpConfiguration.ConnectionFactory.class).getHttpConfiguration().setSendServerVersion(false);
-<<<<<<< HEAD
-        connector.getBean(HttpConnectionFactory.class).getHttpConfiguration().setUriCompliance(UriCompliance.STRICT); // allow ambiguous path segments
-=======
->>>>>>> 0603b133
 
         File extraJarResources = MavenTestingUtils.getTestResourceFile(ODD_JAR);
         URL[] urls = new URL[]{extraJarResources.toURI().toURL()};
@@ -255,11 +250,8 @@
         String resBasePath = docRoot.toAbsolutePath().toString();
         defholder.setInitParameter("resourceBase", resBasePath);
 
-        StringBuffer req1 = new StringBuffer();
-        req1.append("GET /context/one/deep/ HTTP/1.0\n");
-        req1.append("\n");
-
-        String rawResponse = connector.getResponse(req1.toString());
+        String req1 = "GET /context/one/deep/ HTTP/1.0\n\n";
+        String rawResponse = connector.getResponse(req1);
         HttpTester.Response response = HttpTester.parseResponse(rawResponse);
 
         assertThat(response.getStatus(), is(HttpStatus.OK_200));
@@ -465,8 +457,8 @@
 
             scenarios.addScenario(
                 "GET " + prefix + "/%2E%2E/%2E%2E/sekret/pass",
-                "GET " + prefix + "/ HTTP/1.0\r\n\r\n",
-                HttpStatus.NOT_FOUND_404,
+                "GET " + prefix + "/%2E%2E/%2E%2E/sekret/pass HTTP/1.0\r\n\r\n",
+                prefix.endsWith("?") ? HttpStatus.NOT_FOUND_404 : HttpStatus.BAD_REQUEST_400,
                 (response) -> assertThat(response.getContent(), not(containsString("Sssh")))
             );
 
@@ -476,12 +468,6 @@
                 scenarios.addScenario(
                     "GET " + prefix + "/../index.html",
                     "GET " + prefix + "/../index.html HTTP/1.0\r\n\r\n",
-                    HttpStatus.NOT_FOUND_404
-                );
-
-                scenarios.addScenario(
-                    "GET " + prefix + "/%2E%2E/index.html",
-                    "GET " + prefix + "/%2E%2E/index.html HTTP/1.0\r\n\r\n",
                     HttpStatus.NOT_FOUND_404
                 );
             }
@@ -493,14 +479,13 @@
                     HttpStatus.OK_200,
                     (response) -> assertThat(response.getContent(), containsString("Hello Index"))
                 );
-
-                scenarios.addScenario(
-                    "GET " + prefix + "/%2E%2E/index.html",
-                    "GET " + prefix + "/%2E%2E/index.html HTTP/1.0\r\n\r\n",
-                    HttpStatus.OK_200,
-                    (response) -> assertThat(response.getContent(), containsString("Hello Index"))
-                );
             }
+
+            scenarios.addScenario(
+                "GET " + prefix + "/%2E%2E/index.html",
+                "GET " + prefix + "/%2E%2E/index.html HTTP/1.0\r\n\r\n",
+                prefix.endsWith("?") ? HttpStatus.NOT_FOUND_404 : HttpStatus.BAD_REQUEST_400
+            );
 
             scenarios.addScenario(
                 "GET " + prefix + "/../../",
