--- conflicted
+++ resolved
@@ -121,19 +121,11 @@
 
         prepare();
 
-<<<<<<< HEAD
-        String request = "" +
+        String request =
             "GET /one?" + query1 + " HTTP/1.1\r\n" +
-            "Host: localhost\r\n" +
-            "Connection: close\r\n" +
-            "\r\n";
-=======
-        String request =
-            "GET /one?" + query1 + " HTTP/1.1\r\n" +
                 "Host: localhost\r\n" +
                 "Connection: close\r\n" +
                 "\r\n";
->>>>>>> 7b941098
         String response = connector.getResponse(request);
         assertTrue(latch.await(5, TimeUnit.SECONDS));
         assertTrue(response.startsWith("HTTP/1.1 200"), response);
@@ -179,19 +171,11 @@
 
         prepare();
 
-<<<<<<< HEAD
-        String request = "" +
+        String request =
             "GET /one?" + query1 + " HTTP/1.1\r\n" +
-            "Host: localhost\r\n" +
-            "Connection: close\r\n" +
-            "\r\n";
-=======
-        String request =
-            "GET /one?" + query1 + " HTTP/1.1\r\n" +
                 "Host: localhost\r\n" +
                 "Connection: close\r\n" +
                 "\r\n";
->>>>>>> 7b941098
         String response = connector.getResponse(request);
         assertTrue(latch.await(5, TimeUnit.SECONDS));
         assertTrue(response.startsWith("HTTP/1.1 200"), response);
@@ -236,19 +220,11 @@
 
         prepare();
 
-<<<<<<< HEAD
-        String request = "" +
+        String request =
             "GET /one?" + query1 + " HTTP/1.1\r\n" +
-            "Host: localhost\r\n" +
-            "Connection: close\r\n" +
-            "\r\n";
-=======
-        String request =
-            "GET /one?" + query1 + " HTTP/1.1\r\n" +
                 "Host: localhost\r\n" +
                 "Connection: close\r\n" +
                 "\r\n";
->>>>>>> 7b941098
         String response = connector.getResponse(request);
         assertTrue(latch.await(5, TimeUnit.SECONDS));
         assertTrue(response.startsWith("HTTP/1.1 200"), response);
@@ -297,16 +273,6 @@
 
         prepare();
 
-<<<<<<< HEAD
-        String request = "" +
-            "POST /one?" + query1 + " HTTP/1.1\r\n" +
-            "Host: localhost\r\n" +
-            "Content-Type: application/x-www-form-urlencoded\r\n" +
-            "Content-Length: " + form.length() + "\r\n" +
-            "Connection: close\r\n" +
-            "\r\n" +
-            form;
-=======
         String request =
             "POST /one?" + query1 + " HTTP/1.1\r\n" +
                 "Host: localhost\r\n" +
@@ -315,7 +281,6 @@
                 "Connection: close\r\n" +
                 "\r\n" +
                 form;
->>>>>>> 7b941098
         String response = connector.getResponse(request);
         assertTrue(latch.await(5, TimeUnit.SECONDS));
         assertThat(response, startsWith("HTTP/1.1 200"));
@@ -365,16 +330,6 @@
 
         prepare();
 
-<<<<<<< HEAD
-        String request = "" +
-            "POST /one?" + query1 + " HTTP/1.1\r\n" +
-            "Host: localhost\r\n" +
-            "Content-Type: application/x-www-form-urlencoded\r\n" +
-            "Content-Length: " + form.length() + "\r\n" +
-            "Connection: close\r\n" +
-            "\r\n" +
-            form;
-=======
         String request =
             "POST /one?" + query1 + " HTTP/1.1\r\n" +
                 "Host: localhost\r\n" +
@@ -383,7 +338,6 @@
                 "Connection: close\r\n" +
                 "\r\n" +
                 form;
->>>>>>> 7b941098
         String response = connector.getResponse(request);
         assertTrue(latch.await(5, TimeUnit.SECONDS));
         assertThat(response, startsWith("HTTP/1.1 200"));
@@ -432,16 +386,6 @@
 
         prepare();
 
-<<<<<<< HEAD
-        String request = "" +
-            "POST /one?" + query1 + " HTTP/1.1\r\n" +
-            "Host: localhost\r\n" +
-            "Content-Type: application/x-www-form-urlencoded\r\n" +
-            "Content-Length: " + form.length() + "\r\n" +
-            "Connection: close\r\n" +
-            "\r\n" +
-            form;
-=======
         String request =
             "POST /one?" + query1 + " HTTP/1.1\r\n" +
                 "Host: localhost\r\n" +
@@ -450,7 +394,6 @@
                 "Connection: close\r\n" +
                 "\r\n" +
                 form;
->>>>>>> 7b941098
         String response = connector.getResponse(request);
         assertTrue(latch.await(5, TimeUnit.SECONDS));
         assertThat(response, startsWith("HTTP/1.1 200"));
@@ -502,16 +445,6 @@
 
         prepare();
 
-<<<<<<< HEAD
-        String request = "" +
-            "POST /one?" + query1 + " HTTP/1.1\r\n" +
-            "Host: localhost\r\n" +
-            "Content-Type: application/x-www-form-urlencoded\r\n" +
-            "Content-Length: " + form.length() + "\r\n" +
-            "Connection: close\r\n" +
-            "\r\n" +
-            form;
-=======
         String request =
             "POST /one?" + query1 + " HTTP/1.1\r\n" +
                 "Host: localhost\r\n" +
@@ -520,7 +453,6 @@
                 "Connection: close\r\n" +
                 "\r\n" +
                 form;
->>>>>>> 7b941098
         String response = connector.getResponse(request);
         assertTrue(latch.await(5, TimeUnit.SECONDS));
         assertThat(response, startsWith("HTTP/1.1 200"));
@@ -562,16 +494,6 @@
 
         prepare();
 
-<<<<<<< HEAD
-        String request = "" +
-            "POST /one?" + query1 + " HTTP/1.1\r\n" +
-            "Host: localhost\r\n" +
-            "Content-Type: application/x-www-form-urlencoded\r\n" +
-            "Content-Length: " + form.length() + "\r\n" +
-            "Connection: close\r\n" +
-            "\r\n" +
-            form;
-=======
         String request =
             "POST /one?" + query1 + " HTTP/1.1\r\n" +
                 "Host: localhost\r\n" +
@@ -580,7 +502,6 @@
                 "Connection: close\r\n" +
                 "\r\n" +
                 form;
->>>>>>> 7b941098
         String response = connector.getResponse(request);
         assertTrue(latch.await(5, TimeUnit.SECONDS));
         assertThat(response, startsWith("HTTP/1.1 200"));
@@ -625,16 +546,6 @@
 
         prepare();
 
-<<<<<<< HEAD
-        String request = "" +
-            "POST /one?" + query1 + " HTTP/1.1\r\n" +
-            "Host: localhost\r\n" +
-            "Content-Type: application/x-www-form-urlencoded\r\n" +
-            "Content-Length: " + form.length() + "\r\n" +
-            "Connection: close\r\n" +
-            "\r\n" +
-            form;
-=======
         String request =
             "POST /one?" + query1 + " HTTP/1.1\r\n" +
                 "Host: localhost\r\n" +
@@ -643,7 +554,6 @@
                 "Connection: close\r\n" +
                 "\r\n" +
                 form;
->>>>>>> 7b941098
         String response = connector.getResponse(request);
         assertTrue(latch.await(5, TimeUnit.SECONDS));
         assertThat(response, startsWith("HTTP/1.1 200"));
