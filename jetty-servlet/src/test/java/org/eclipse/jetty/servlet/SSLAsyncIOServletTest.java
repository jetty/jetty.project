//
//  ========================================================================
//  Copyright (c) 1995-2019 Mort Bay Consulting Pty. Ltd.
//  ------------------------------------------------------------------------
//  All rights reserved. This program and the accompanying materials
//  are made available under the terms of the Eclipse Public License v1.0
//  and Apache License v2.0 which accompanies this distribution.
//
//      The Eclipse Public License is available at
//      http://www.eclipse.org/legal/epl-v10.html
//
//      The Apache License v2.0 is available at
//      http://www.opensource.org/licenses/apache2.0.php
//
//  You may elect to redistribute this code under either of these licenses.
//  ========================================================================
//

package org.eclipse.jetty.servlet;

import java.io.IOException;
import java.io.InputStream;
import java.io.OutputStream;
import java.net.Socket;
import java.nio.file.Path;
import java.util.ArrayList;
import java.util.Random;
import java.util.stream.Stream;
import javax.servlet.AsyncContext;
import javax.servlet.ServletException;
import javax.servlet.ServletOutputStream;
import javax.servlet.WriteListener;
import javax.servlet.http.HttpServlet;
import javax.servlet.http.HttpServletRequest;
import javax.servlet.http.HttpServletResponse;

import org.eclipse.jetty.http.HttpTester;
import org.eclipse.jetty.server.Server;
import org.eclipse.jetty.server.ServerConnector;
import org.eclipse.jetty.toolchain.test.MavenTestingUtils;
import org.eclipse.jetty.util.ssl.SslContextFactory;
import org.junit.jupiter.api.AfterEach;
import org.junit.jupiter.params.ParameterizedTest;
import org.junit.jupiter.params.provider.Arguments;
import org.junit.jupiter.params.provider.MethodSource;

import static org.junit.jupiter.api.Assertions.assertArrayEquals;
import static org.junit.jupiter.api.Assertions.assertEquals;

public class SSLAsyncIOServletTest
{
    public static Stream<Arguments> scenarios()
    {
        ArrayList<Scenario> scenarios = new ArrayList<>();
        scenarios.add(new NormalScenario());
        scenarios.add(new SslScenario());
        return scenarios.stream().map(Arguments::of);
    }

    private Scenario activeScenario;

    private void prepare(Scenario scenario, HttpServlet servlet) throws Exception
    {
        activeScenario = scenario;
        scenario.start(servlet);
    }

    @AfterEach
    public void dispose() throws Exception
    {
        activeScenario.stop();
    }

    @ParameterizedTest
    @MethodSource("scenarios")
    public void testAsyncIOWritesWithAggregation(Scenario scenario) throws Exception
    {
        Random random = new Random();
        String chars = "0123456789abcdefghijklmnopqrstuvwxyzABCDEFGHIJKLMNOPQRSTUVWXYZ";
        final byte[] content = new byte[50000];
        for (int i = 0; i < content.length; ++i)
        {
            content[i] = (byte)chars.charAt(random.nextInt(chars.length()));
        }

        prepare(scenario, new HttpServlet()
        {
            @Override
            protected void service(HttpServletRequest request, HttpServletResponse response) throws ServletException, IOException
            {
                final AsyncContext asyncContext = request.startAsync();
                asyncContext.setTimeout(0);
                final int bufferSize = 4096;
                response.setBufferSize(bufferSize);
                response.getOutputStream().setWriteListener(new WriteListener()
                {
                    private int writes;
                    private int written;

                    @Override
                    public void onWritePossible() throws IOException
                    {
                        ServletOutputStream output = asyncContext.getResponse().getOutputStream();
                        do
                        {
                            int toWrite = content.length - written;
                            if (toWrite == 0)
                            {
                                asyncContext.complete();
                                return;
                            }

                            toWrite = Math.min(toWrite, bufferSize);

                            // Perform a write that is smaller than the buffer size to
                            // trigger the condition where the bytes are aggregated.
                            if (writes == 1)
                                toWrite -= 16;

                            output.write(content, written, toWrite);
                            ++writes;
                            written += toWrite;
                        }
                        while (output.isReady());
                    }

                    @Override
                    public void onError(Throwable t)
                    {
                        asyncContext.complete();
                    }
                });
            }
        });

        try (Socket client = scenario.newClient())
        {
<<<<<<< HEAD
            String request = "" +
                "GET " + scenario.getServletPath() + " HTTP/1.1\r\n" +
                "Host: localhost\r\n" +
                "Connection: close\r\n" +
                "\r\n";
=======
            String request =
                "GET " + scenario.getServletPath() + " HTTP/1.1\r\n" +
                    "Host: localhost\r\n" +
                    "Connection: close\r\n" +
                    "\r\n";
>>>>>>> 7b941098
            OutputStream output = client.getOutputStream();
            output.write(request.getBytes("UTF-8"));
            output.flush();

            InputStream inputStream = client.getInputStream();
            HttpTester.Response response = HttpTester.parseResponse(inputStream);
            assertEquals(200, response.getStatus());
            assertArrayEquals(content, response.getContent().getBytes("UTF-8"));
        }
    }

    public interface Scenario
    {
        String getServletPath();

        void start(HttpServlet servlet) throws Exception;

        Socket newClient() throws IOException;

        void stop() throws Exception;
    }

    public static class NormalScenario implements Scenario
    {
        private Server server;
        private ServerConnector connector;
        private String contextPath;
        private String servletPath;

        @Override
        public String getServletPath()
        {
            return contextPath + servletPath;
        }

        public void start(HttpServlet servlet) throws Exception
        {
            server = new Server();

            connector = new ServerConnector(server);
            server.addConnector(connector);

            contextPath = "/context";
            ServletContextHandler context = new ServletContextHandler(server, contextPath, true, false);
            servletPath = "/servlet";
            context.addServlet(new ServletHolder(servlet), servletPath);

            server.start();
        }

        @Override
        public Socket newClient() throws IOException
        {
            return new Socket("localhost", connector.getLocalPort());
        }

        @Override
        public void stop() throws Exception
        {
            server.stop();
        }
    }

    public static class SslScenario implements Scenario
    {
        private Server server;
        private ServerConnector connector;
        private SslContextFactory sslContextFactory;
        private String contextPath;
        private String servletPath;

        @Override
        public String getServletPath()
        {
            return contextPath + servletPath;
        }

        public void start(HttpServlet servlet) throws Exception
        {
            Path keystorePath = MavenTestingUtils.getTestResourcePath("keystore.jks");
            Path truststorePath = MavenTestingUtils.getTestResourcePath("truststore.jks");

            sslContextFactory = new SslContextFactory.Server();
            sslContextFactory.setKeyStorePath(keystorePath.toString());
            sslContextFactory.setKeyStorePassword("storepwd");
            sslContextFactory.setTrustStorePath(truststorePath.toString());
            sslContextFactory.setTrustStorePassword("storepwd");

            server = new Server();

            connector = new ServerConnector(server, sslContextFactory);
            server.addConnector(connector);

            contextPath = "/context";
            ServletContextHandler context = new ServletContextHandler(server, contextPath, true, false);
            servletPath = "/servlet";
            context.addServlet(new ServletHolder(servlet), servletPath);

            server.start();
        }

        @Override
        public Socket newClient() throws IOException
        {
            return sslContextFactory.getSslContext().getSocketFactory().createSocket("localhost", connector.getLocalPort());
        }

        @Override
        public void stop() throws Exception
        {
            server.stop();
        }
    }
}<|MERGE_RESOLUTION|>--- conflicted
+++ resolved
@@ -135,19 +135,11 @@
 
         try (Socket client = scenario.newClient())
         {
-<<<<<<< HEAD
-            String request = "" +
-                "GET " + scenario.getServletPath() + " HTTP/1.1\r\n" +
-                "Host: localhost\r\n" +
-                "Connection: close\r\n" +
-                "\r\n";
-=======
             String request =
                 "GET " + scenario.getServletPath() + " HTTP/1.1\r\n" +
                     "Host: localhost\r\n" +
                     "Connection: close\r\n" +
                     "\r\n";
->>>>>>> 7b941098
             OutputStream output = client.getOutputStream();
             output.write(request.getBytes("UTF-8"));
             output.flush();
