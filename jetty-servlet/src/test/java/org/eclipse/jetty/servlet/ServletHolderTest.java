//
// ========================================================================
// Copyright (c) 1995-2020 Mort Bay Consulting Pty Ltd and others.
//
// This program and the accompanying materials are made available under
// the terms of the Eclipse Public License 2.0 which is available at
// https://www.eclipse.org/legal/epl-2.0
//
// This Source Code may also be made available under the following
// Secondary Licenses when the conditions for such availability set
// forth in the Eclipse Public License, v. 2.0 are satisfied:
// the Apache License v2.0 which is available at
// https://www.apache.org/licenses/LICENSE-2.0
//
// SPDX-License-Identifier: EPL-2.0 OR Apache-2.0
// ========================================================================
//

package org.eclipse.jetty.servlet;

import java.util.Collections;
import java.util.Set;

import javax.servlet.Servlet;
import javax.servlet.ServletRegistration;
import javax.servlet.UnavailableException;
import javax.servlet.http.HttpServlet;

<<<<<<< HEAD
import org.eclipse.jetty.logging.StacklessLogging;
=======
import org.eclipse.jetty.server.Server;
>>>>>>> 5148bee8
import org.eclipse.jetty.server.handler.ContextHandler;
import org.eclipse.jetty.util.MultiException;
import org.junit.jupiter.api.Test;

import static org.hamcrest.MatcherAssert.assertThat;
import static org.hamcrest.Matchers.containsString;
import static org.junit.jupiter.api.Assertions.assertEquals;
import static org.junit.jupiter.api.Assertions.assertFalse;
import static org.junit.jupiter.api.Assertions.assertNotNull;
import static org.junit.jupiter.api.Assertions.assertNull;
import static org.junit.jupiter.api.Assertions.assertThrows;
import static org.junit.jupiter.api.Assertions.assertTrue;
import static org.junit.jupiter.api.Assertions.fail;

public class ServletHolderTest
{
    public static class FakeServlet extends HttpServlet
    {
    }

    @Test
    public void testInitParams() throws Exception
    {
        ServletHolder holder = new ServletHolder(Source.JAVAX_API);
        ServletRegistration reg = holder.getRegistration();

        assertThrows(IllegalArgumentException.class, () -> reg.setInitParameter(null, "foo"));

        assertThrows(IllegalArgumentException.class, () -> reg.setInitParameter("foo", null));

        reg.setInitParameter("foo", "bar");
        assertFalse(reg.setInitParameter("foo", "foo"));

        Set<String> clash = reg.setInitParameters(Collections.singletonMap("foo", "bax"));
        assertTrue(clash != null && clash.size() == 1, "should be one clash");

        assertThrows(IllegalArgumentException.class, () -> reg.setInitParameters(Collections.singletonMap((String)null, "bax")));
        assertThrows(IllegalArgumentException.class, () -> reg.setInitParameters(Collections.singletonMap("foo", (String)null)));

        Set<String> clash2 = reg.setInitParameters(Collections.singletonMap("FOO", "bax"));
        assertTrue(clash2.isEmpty(), "should be no clash");
        assertEquals(2, reg.getInitParameters().size(), "setInitParameters should not replace existing non-clashing init parameters");
    }

    @Test
    public void testTransitiveCompareTo() throws Exception
    {
        // example of jsp-file referenced in web.xml
        final ServletHolder one = new ServletHolder();
        one.setInitOrder(-1);
        one.setName("Login");
        one.setClassName(null);

        // example of pre-compiled jsp
        final ServletHolder two = new ServletHolder();
        two.setInitOrder(-1);
        two.setName("org.my.package.jsp.WEB_002dINF.pages.precompiled_002dpage_jsp");
        two.setClassName("org.my.package.jsp.WEB_002dINF.pages.precompiled_002dpage_jsp");

        // example of servlet referenced in web.xml
        final ServletHolder three = new ServletHolder();
        three.setInitOrder(-1);
        three.setName("Download");
        three.setClassName("org.my.package.web.DownloadServlet");

        // verify compareTo transitivity
        assertTrue(one.compareTo(two) < 0);
        assertTrue(two.compareTo(three) < 0);
        assertTrue(one.compareTo(three) < 0);
    }

    @Test // TODO: Parameterize
    public void testJspFileNameToClassName() throws Exception
    {
        ServletHolder h = new ServletHolder();
        h.setName("test");

        assertNull(h.getClassNameForJsp(null));
        assertNull(h.getClassNameForJsp(""));
        assertNull(h.getClassNameForJsp("/blah/"));
        assertNull(h.getClassNameForJsp("//blah///"));
        assertNull(h.getClassNameForJsp("/a/b/c/blah/"));
        assertEquals("org.apache.jsp.a.b.c.blah", h.getClassNameForJsp("/a/b/c/blah"));
        assertEquals("org.apache.jsp.blah_jsp", h.getClassNameForJsp("/blah.jsp"));
        assertEquals("org.apache.jsp.blah_jsp", h.getClassNameForJsp("//blah.jsp"));
        assertEquals("org.apache.jsp.blah_jsp", h.getClassNameForJsp("blah.jsp"));
        assertEquals("org.apache.jsp.a.b.c.blah_jsp", h.getClassNameForJsp("/a/b/c/blah.jsp"));
        assertEquals("org.apache.jsp.a.b.c.blah_jsp", h.getClassNameForJsp("a/b/c/blah.jsp"));
    }
    
    @Test
    public void testCreateInstance() throws Exception
    {
        try (StacklessLogging ignore = new StacklessLogging(ServletHandler.class, ContextHandler.class, ServletContextHandler.class))
        {
            //test without a ServletContextHandler or current ContextHandler
            ServletHolder holder = new ServletHolder();
            holder.setName("foo");
            holder.setHeldClass(FakeServlet.class);
            Servlet servlet = holder.createInstance();
            assertNotNull(servlet);
            
            //test with a ServletContextHandler
            Server server = new Server();
            ServletContextHandler context = new ServletContextHandler();
            server.setHandler(context);
            ServletHandler handler = context.getServletHandler();
            handler.addServlet(holder);
            holder.setServletHandler(handler);
            context.start();
            assertNotNull(holder.getServlet());
        }
    }

    @Test
    public void testNoClassName() throws Exception
    {
        try (StacklessLogging ignore = new StacklessLogging(ServletHandler.class, ContextHandler.class, ServletContextHandler.class))
        {
            ServletContextHandler context = new ServletContextHandler();
            ServletHandler handler = context.getServletHandler();
            ServletHolder holder = new ServletHolder();
            holder.setName("foo");
            holder.setForcedPath("/blah/");
            handler.addServlet(holder);
            handler.start();
            fail("No class in ServletHolder");
        }
        catch (UnavailableException e)
        {
            assertThat(e.getMessage(), containsString("foo"));
        }
        catch (MultiException e)
        {
            assertThat(e.getCause().getMessage(), containsString("foo"));
        }
    }
    
    @Test
    public void testWithClass() throws Exception
    {
        //Test adding servlet by class
        try (StacklessLogging stackless = new StacklessLogging(BaseHolder.class, ServletHandler.class, ContextHandler.class, ServletContextHandler.class))
        {
            ServletContextHandler context = new ServletContextHandler();
            ServletHandler handler = context.getServletHandler();
            ServletHolder holder = new ServletHolder();
            holder.setName("foo");
            holder.setHeldClass(FakeServlet.class);
            handler.addServlet(holder);
            handler.start();
            assertTrue(holder.isAvailable());
            assertTrue(holder.isStarted());
        }
    }
    
    @Test
    public void testWithClassName() throws Exception
    {
        //Test adding servlet by classname
        try (StacklessLogging stackless = new StacklessLogging(BaseHolder.class, ServletHandler.class, ContextHandler.class, ServletContextHandler.class))
        {
            ServletContextHandler context = new ServletContextHandler();
            ServletHandler handler = context.getServletHandler();
            ServletHolder holder = new ServletHolder();
            holder.setName("foo");
            holder.setClassName("org.eclipse.jetty.servlet.ServletHolderTest$FakeServlet");
            handler.addServlet(holder);
            handler.start();
            assertTrue(holder.isAvailable());
            assertTrue(holder.isStarted());
        } 
    }

    @Test
    public void testUnloadableClassName() throws Exception
    {
        try (StacklessLogging stackless = new StacklessLogging(BaseHolder.class, ServletHandler.class, ContextHandler.class, ServletContextHandler.class))
        {
            ServletContextHandler context = new ServletContextHandler();
            ServletHandler handler = context.getServletHandler();
            ServletHolder holder = new ServletHolder();
            holder.setName("foo");
            holder.setClassName("a.b.c.class");
            handler.addServlet(holder);
            handler.start();
            fail("Unloadable class");
        }
        catch (UnavailableException e)
        {
            assertThat(e.getMessage(), containsString("foo"));
        }
        catch (MultiException e)
        {
            assertThat(e.getCause().getMessage(), containsString("foo"));
        }
    }
}<|MERGE_RESOLUTION|>--- conflicted
+++ resolved
@@ -20,17 +20,13 @@
 
 import java.util.Collections;
 import java.util.Set;
-
 import javax.servlet.Servlet;
 import javax.servlet.ServletRegistration;
 import javax.servlet.UnavailableException;
 import javax.servlet.http.HttpServlet;
 
-<<<<<<< HEAD
 import org.eclipse.jetty.logging.StacklessLogging;
-=======
 import org.eclipse.jetty.server.Server;
->>>>>>> 5148bee8
 import org.eclipse.jetty.server.handler.ContextHandler;
 import org.eclipse.jetty.util.MultiException;
 import org.junit.jupiter.api.Test;
@@ -120,7 +116,7 @@
         assertEquals("org.apache.jsp.a.b.c.blah_jsp", h.getClassNameForJsp("/a/b/c/blah.jsp"));
         assertEquals("org.apache.jsp.a.b.c.blah_jsp", h.getClassNameForJsp("a/b/c/blah.jsp"));
     }
-    
+
     @Test
     public void testCreateInstance() throws Exception
     {
@@ -132,7 +128,7 @@
             holder.setHeldClass(FakeServlet.class);
             Servlet servlet = holder.createInstance();
             assertNotNull(servlet);
-            
+
             //test with a ServletContextHandler
             Server server = new Server();
             ServletContextHandler context = new ServletContextHandler();
@@ -168,7 +164,7 @@
             assertThat(e.getCause().getMessage(), containsString("foo"));
         }
     }
-    
+
     @Test
     public void testWithClass() throws Exception
     {
@@ -186,7 +182,7 @@
             assertTrue(holder.isStarted());
         }
     }
-    
+
     @Test
     public void testWithClassName() throws Exception
     {
@@ -202,7 +198,7 @@
             handler.start();
             assertTrue(holder.isAvailable());
             assertTrue(holder.isStarted());
-        } 
+        }
     }
 
     @Test
