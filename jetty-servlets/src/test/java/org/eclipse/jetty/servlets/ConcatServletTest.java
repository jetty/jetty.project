--- conflicted
+++ resolved
@@ -90,19 +90,11 @@
         String resource1 = "/resource/one.js";
         String resource2 = "/resource/two.js";
         String uri = contextPath + concatPath + "?" + resource1 + "&" + resource2;
-<<<<<<< HEAD
-        String request = "" +
-            "GET " + uri + " HTTP/1.1\r\n" +
-            "Host: localhost\r\n" +
-            "Connection: close\r\n" +
-            "\r\n";
-=======
         String request =
             "GET " + uri + " HTTP/1.1\r\n" +
                 "Host: localhost\r\n" +
                 "Connection: close\r\n" +
                 "\r\n";
->>>>>>> 7b941098
         String response = connector.getResponse(request);
         try (BufferedReader reader = new BufferedReader(new StringReader(response)))
         {
@@ -145,73 +137,41 @@
         // Having a path segment and then ".." triggers a special case
         // that the ConcatServlet must detect and avoid.
         String uri = contextPath + concatPath + "?/trick/../WEB-INF/one.js";
-<<<<<<< HEAD
-        String request = "" +
-            "GET " + uri + " HTTP/1.1\r\n" +
-            "Host: localhost\r\n" +
-            "Connection: close\r\n" +
-            "\r\n";
-=======
         String request =
             "GET " + uri + " HTTP/1.1\r\n" +
                 "Host: localhost\r\n" +
                 "Connection: close\r\n" +
                 "\r\n";
->>>>>>> 7b941098
         String response = connector.getResponse(request);
         assertTrue(response.startsWith("HTTP/1.1 404 "));
 
         // Make sure ConcatServlet behaves well if it's case insensitive.
         uri = contextPath + concatPath + "?/trick/../web-inf/one.js";
-<<<<<<< HEAD
-        request = "" +
-            "GET " + uri + " HTTP/1.1\r\n" +
-            "Host: localhost\r\n" +
-            "Connection: close\r\n" +
-            "\r\n";
-=======
         request =
             "GET " + uri + " HTTP/1.1\r\n" +
                 "Host: localhost\r\n" +
                 "Connection: close\r\n" +
                 "\r\n";
->>>>>>> 7b941098
         response = connector.getResponse(request);
         assertTrue(response.startsWith("HTTP/1.1 404 "));
 
         // Make sure ConcatServlet behaves well if encoded.
         uri = contextPath + concatPath + "?/trick/..%2FWEB-INF%2Fone.js";
-<<<<<<< HEAD
-        request = "" +
-            "GET " + uri + " HTTP/1.1\r\n" +
-            "Host: localhost\r\n" +
-            "Connection: close\r\n" +
-            "\r\n";
-=======
         request =
             "GET " + uri + " HTTP/1.1\r\n" +
                 "Host: localhost\r\n" +
                 "Connection: close\r\n" +
                 "\r\n";
->>>>>>> 7b941098
         response = connector.getResponse(request);
         assertTrue(response.startsWith("HTTP/1.1 404 "));
 
         // Make sure ConcatServlet cannot see file system files.
         uri = contextPath + concatPath + "?/trick/../../" + directoryFile.getName();
-<<<<<<< HEAD
-        request = "" +
-            "GET " + uri + " HTTP/1.1\r\n" +
-            "Host: localhost\r\n" +
-            "Connection: close\r\n" +
-            "\r\n";
-=======
         request =
             "GET " + uri + " HTTP/1.1\r\n" +
                 "Host: localhost\r\n" +
                 "Connection: close\r\n" +
                 "\r\n";
->>>>>>> 7b941098
         response = connector.getResponse(request);
         assertTrue(response.startsWith("HTTP/1.1 404 "));
     }
