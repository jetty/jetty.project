//
//  ========================================================================
//  Copyright (c) 1995-2019 Mort Bay Consulting Pty. Ltd.
//  ------------------------------------------------------------------------
//  All rights reserved. This program and the accompanying materials
//  are made available under the terms of the Eclipse Public License v1.0
//  and Apache License v2.0 which accompanies this distribution.
//
//      The Eclipse Public License is available at
//      http://www.eclipse.org/legal/epl-v10.html
//
//      The Apache License v2.0 is available at
//      http://www.opensource.org/licenses/apache2.0.php
//
//  You may elect to redistribute this code under either of these licenses.
//  ========================================================================
//

package org.eclipse.jetty.servlets;

import java.io.IOException;
import java.util.EnumSet;
import java.util.Set;
import java.util.concurrent.CountDownLatch;
import java.util.concurrent.TimeUnit;
import javax.servlet.DispatcherType;
import javax.servlet.ServletException;
import javax.servlet.http.HttpServlet;
import javax.servlet.http.HttpServletRequest;
import javax.servlet.http.HttpServletResponse;

import org.eclipse.jetty.http.HttpStatus;
import org.eclipse.jetty.http.HttpTester;
import org.eclipse.jetty.servlet.FilterHolder;
import org.eclipse.jetty.servlet.ServletHolder;
import org.eclipse.jetty.servlet.ServletTester;
import org.eclipse.jetty.util.StringUtil;
import org.junit.jupiter.api.AfterEach;
import org.junit.jupiter.api.BeforeEach;
import org.junit.jupiter.api.Test;

import static org.hamcrest.MatcherAssert.assertThat;
import static org.hamcrest.Matchers.in;
import static org.hamcrest.Matchers.is;
import static org.hamcrest.Matchers.not;
import static org.junit.jupiter.api.Assertions.assertFalse;
import static org.junit.jupiter.api.Assertions.assertTrue;

public class CrossOriginFilterTest
{
    private ServletTester tester;

    @BeforeEach
    public void init() throws Exception
    {
        tester = new ServletTester();
        tester.start();
    }

    @AfterEach
    public void destroy() throws Exception
    {
        if (tester != null)
            tester.stop();
    }

    @Test
    public void testRequestWithNoOriginArrivesToApplication() throws Exception
    {
        tester.getContext().addFilter(CrossOriginFilter.class, "/*", EnumSet.of(DispatcherType.REQUEST));

        final CountDownLatch latch = new CountDownLatch(1);
        tester.getContext().addServlet(new ServletHolder(new ResourceServlet(latch)), "/*");

<<<<<<< HEAD
        String request = "" +
            "GET / HTTP/1.1\r\n" +
            "Host: localhost\r\n" +
            "Connection: close\r\n" +
            "\r\n";
=======
        String request =
            "GET / HTTP/1.1\r\n" +
                "Host: localhost\r\n" +
                "Connection: close\r\n" +
                "\r\n";
>>>>>>> 7b941098
        String rawResponse = tester.getResponses(request);
        HttpTester.Response response = HttpTester.parseResponse(rawResponse);

        assertThat(response.toString(), response.getStatus(), is(HttpStatus.OK_200));
        assertTrue(latch.await(1, TimeUnit.SECONDS));
    }

    @Test
    public void testSimpleRequestWithNonMatchingOrigin() throws Exception
    {
        FilterHolder filterHolder = new FilterHolder(new CrossOriginFilter());
        String origin = "http://localhost";
        filterHolder.setInitParameter(CrossOriginFilter.ALLOWED_ORIGINS_PARAM, origin);
        tester.getContext().addFilter(filterHolder, "/*", EnumSet.of(DispatcherType.REQUEST));

        CountDownLatch latch = new CountDownLatch(1);
        tester.getContext().addServlet(new ServletHolder(new ResourceServlet(latch)), "/*");

        String otherOrigin = StringUtil.replace(origin, "localhost", "127.0.0.1");
<<<<<<< HEAD
        String request = "" +
            "GET / HTTP/1.1\r\n" +
            "Host: localhost\r\n" +
            "Connection: close\r\n" +
            "Origin: " + otherOrigin + "\r\n" +
            "\r\n";
=======
        String request =
            "GET / HTTP/1.1\r\n" +
                "Host: localhost\r\n" +
                "Connection: close\r\n" +
                "Origin: " + otherOrigin + "\r\n" +
                "\r\n";
>>>>>>> 7b941098
        String rawResponse = tester.getResponses(request);
        HttpTester.Response response = HttpTester.parseResponse(rawResponse);

        assertThat(response.toString(), response.getStatus(), is(HttpStatus.OK_200));
        Set<String> fieldNames = response.getFieldNamesCollection();
        assertThat(response.toString(), CrossOriginFilter.ACCESS_CONTROL_ALLOW_ORIGIN_HEADER, not(is(in(fieldNames))));
        assertThat(response.toString(), CrossOriginFilter.ACCESS_CONTROL_ALLOW_CREDENTIALS_HEADER, not(is(in(fieldNames))));
        assertTrue(latch.await(1, TimeUnit.SECONDS));
    }

    @Test
    public void testSimpleRequestWithWildcardOrigin() throws Exception
    {
        FilterHolder filterHolder = new FilterHolder(new CrossOriginFilter());
        tester.getContext().addFilter(filterHolder, "/*", EnumSet.of(DispatcherType.REQUEST));

        CountDownLatch latch = new CountDownLatch(1);
        tester.getContext().addServlet(new ServletHolder(new ResourceServlet(latch)), "/*");
        String origin = "http://foo.example.com";

<<<<<<< HEAD
        String request = "" +
            "GET / HTTP/1.1\r\n" +
            "Host: localhost\r\n" +
            "Connection: close\r\n" +
            "Origin: " + origin + "\r\n" +
            "\r\n";
=======
        String request =
            "GET / HTTP/1.1\r\n" +
                "Host: localhost\r\n" +
                "Connection: close\r\n" +
                "Origin: " + origin + "\r\n" +
                "\r\n";
>>>>>>> 7b941098
        String rawResponse = tester.getResponses(request);
        HttpTester.Response response = HttpTester.parseResponse(rawResponse);

        assertThat(response.toString(), response.getStatus(), is(HttpStatus.OK_200));
        Set<String> fieldNames = response.getFieldNamesCollection();
        assertThat(response.toString(), CrossOriginFilter.ACCESS_CONTROL_ALLOW_ORIGIN_HEADER, is(in(fieldNames)));
        assertThat(response.toString(), CrossOriginFilter.ACCESS_CONTROL_ALLOW_CREDENTIALS_HEADER, is(in(fieldNames)));
        assertThat(response.toString(), "Vary", is(in(fieldNames)));
        assertTrue(latch.await(1, TimeUnit.SECONDS));
    }

    @Test
    public void testSimpleRequestWithMatchingWildcardOrigin() throws Exception
    {
        FilterHolder filterHolder = new FilterHolder(new CrossOriginFilter());
        String origin = "http://subdomain.example.com";
        filterHolder.setInitParameter(CrossOriginFilter.ALLOWED_ORIGINS_PARAM, "http://*.example.com");
        tester.getContext().addFilter(filterHolder, "/*", EnumSet.of(DispatcherType.REQUEST));

        CountDownLatch latch = new CountDownLatch(1);
        tester.getContext().addServlet(new ServletHolder(new ResourceServlet(latch)), "/*");

<<<<<<< HEAD
        String request = "" +
            "GET / HTTP/1.1\r\n" +
            "Host: localhost\r\n" +
            "Connection: close\r\n" +
            "Origin: " + origin + "\r\n" +
            "\r\n";
=======
        String request =
            "GET / HTTP/1.1\r\n" +
                "Host: localhost\r\n" +
                "Connection: close\r\n" +
                "Origin: " + origin + "\r\n" +
                "\r\n";
>>>>>>> 7b941098
        String rawResponse = tester.getResponses(request);
        HttpTester.Response response = HttpTester.parseResponse(rawResponse);

        assertThat(response.toString(), response.getStatus(), is(HttpStatus.OK_200));
        Set<String> fieldNames = response.getFieldNamesCollection();

        assertThat(response.toString(), CrossOriginFilter.ACCESS_CONTROL_ALLOW_ORIGIN_HEADER, is(in(fieldNames)));
        assertThat(response.toString(), CrossOriginFilter.ACCESS_CONTROL_ALLOW_CREDENTIALS_HEADER, is(in(fieldNames)));
        assertThat(response.toString(), "Vary", is(in(fieldNames)));
        assertTrue(latch.await(1, TimeUnit.SECONDS));
    }

    @Test
    public void testSimpleRequestWithMatchingWildcardOriginAndMultipleSubdomains() throws Exception
    {
        FilterHolder filterHolder = new FilterHolder(new CrossOriginFilter());
        String origin = "http://subdomain.subdomain.example.com";
        filterHolder.setInitParameter(CrossOriginFilter.ALLOWED_ORIGINS_PARAM, "http://*.example.com");
        tester.getContext().addFilter(filterHolder, "/*", EnumSet.of(DispatcherType.REQUEST));

        CountDownLatch latch = new CountDownLatch(1);
        tester.getContext().addServlet(new ServletHolder(new ResourceServlet(latch)), "/*");

<<<<<<< HEAD
        String request = "" +
            "GET / HTTP/1.1\r\n" +
            "Host: localhost\r\n" +
            "Connection: close\r\n" +
            "Origin: " + origin + "\r\n" +
            "\r\n";
=======
        String request =
            "GET / HTTP/1.1\r\n" +
                "Host: localhost\r\n" +
                "Connection: close\r\n" +
                "Origin: " + origin + "\r\n" +
                "\r\n";
>>>>>>> 7b941098
        String rawResponse = tester.getResponses(request);
        HttpTester.Response response = HttpTester.parseResponse(rawResponse);

        assertThat(response.toString(), response.getStatus(), is(HttpStatus.OK_200));
        Set<String> fieldNames = response.getFieldNamesCollection();
        assertThat(response.toString(), CrossOriginFilter.ACCESS_CONTROL_ALLOW_ORIGIN_HEADER, is(in(fieldNames)));
        assertThat(response.toString(), CrossOriginFilter.ACCESS_CONTROL_ALLOW_CREDENTIALS_HEADER, is(in(fieldNames)));
        assertThat(response.toString(), "Vary", is(in(fieldNames)));
        assertTrue(latch.await(1, TimeUnit.SECONDS));
    }

    @Test
    public void testSimpleRequestWithMatchingOriginAndWithoutTimingOrigin() throws Exception
    {
        FilterHolder filterHolder = new FilterHolder(new CrossOriginFilter());
        String origin = "http://localhost";
        filterHolder.setInitParameter(CrossOriginFilter.ALLOWED_ORIGINS_PARAM, origin);
        tester.getContext().addFilter(filterHolder, "/*", EnumSet.of(DispatcherType.REQUEST));

        CountDownLatch latch = new CountDownLatch(1);
        tester.getContext().addServlet(new ServletHolder(new ResourceServlet(latch)), "/*");

<<<<<<< HEAD
        String request = "" +
            "GET / HTTP/1.1\r\n" +
            "Host: localhost\r\n" +
            "Connection: close\r\n" +
            "Origin: " + origin + "\r\n" +
            "\r\n";
=======
        String request =
            "GET / HTTP/1.1\r\n" +
                "Host: localhost\r\n" +
                "Connection: close\r\n" +
                "Origin: " + origin + "\r\n" +
                "\r\n";
>>>>>>> 7b941098
        String rawResponse = tester.getResponses(request);
        HttpTester.Response response = HttpTester.parseResponse(rawResponse);

        assertThat(response.toString(), response.getStatus(), is(HttpStatus.OK_200));
        Set<String> fieldNames = response.getFieldNamesCollection();
        assertThat(response.toString(), CrossOriginFilter.ACCESS_CONTROL_ALLOW_ORIGIN_HEADER, is(in(fieldNames)));
        assertThat(response.toString(), CrossOriginFilter.ACCESS_CONTROL_ALLOW_CREDENTIALS_HEADER, is(in(fieldNames)));
        assertThat(response.toString(), CrossOriginFilter.TIMING_ALLOW_ORIGIN_HEADER, not(is(in(fieldNames))));
        assertThat(response.toString(), "Vary", is(in(fieldNames)));
        assertTrue(latch.await(1, TimeUnit.SECONDS));
    }

    @Test
    public void testSimpleRequestWithMatchingOriginAndNonMatchingTimingOrigin() throws Exception
    {
        FilterHolder filterHolder = new FilterHolder(new CrossOriginFilter());
        String origin = "http://localhost";
        String timingOrigin = "http://127.0.0.1";
        filterHolder.setInitParameter(CrossOriginFilter.ALLOWED_ORIGINS_PARAM, origin);
        filterHolder.setInitParameter(CrossOriginFilter.ALLOWED_TIMING_ORIGINS_PARAM, timingOrigin);
        tester.getContext().addFilter(filterHolder, "/*", EnumSet.of(DispatcherType.REQUEST));

        CountDownLatch latch = new CountDownLatch(1);
        tester.getContext().addServlet(new ServletHolder(new ResourceServlet(latch)), "/*");

        String request =
            "GET / HTTP/1.1\r\n" +
                "Host: localhost\r\n" +
                "Connection: close\r\n" +
                "Origin: " + origin + "\r\n" +
                "\r\n";
        String response = tester.getResponses(request);
        assertTrue(response.contains("HTTP/1.1 200"));
        assertTrue(response.contains(CrossOriginFilter.ACCESS_CONTROL_ALLOW_ORIGIN_HEADER));
        assertTrue(response.contains(CrossOriginFilter.ACCESS_CONTROL_ALLOW_CREDENTIALS_HEADER));
        assertFalse(response.contains(CrossOriginFilter.TIMING_ALLOW_ORIGIN_HEADER));
        assertTrue(response.contains("Vary"));
        assertTrue(latch.await(1, TimeUnit.SECONDS));
    }

    @Test
    public void testSimpleRequestWithMatchingOriginAndMatchingTimingOrigin() throws Exception
    {
        FilterHolder filterHolder = new FilterHolder(new CrossOriginFilter());
        String origin = "http://localhost";
        filterHolder.setInitParameter(CrossOriginFilter.ALLOWED_ORIGINS_PARAM, origin);
        filterHolder.setInitParameter(CrossOriginFilter.ALLOWED_TIMING_ORIGINS_PARAM, origin);
        tester.getContext().addFilter(filterHolder, "/*", EnumSet.of(DispatcherType.REQUEST));

        CountDownLatch latch = new CountDownLatch(1);
        tester.getContext().addServlet(new ServletHolder(new ResourceServlet(latch)), "/*");

        String request =
            "GET / HTTP/1.1\r\n" +
                "Host: localhost\r\n" +
                "Connection: close\r\n" +
                "Origin: " + origin + "\r\n" +
                "\r\n";
        String response = tester.getResponses(request);
        assertTrue(response.contains("HTTP/1.1 200"));
        assertTrue(response.contains(CrossOriginFilter.ACCESS_CONTROL_ALLOW_ORIGIN_HEADER));
        assertTrue(response.contains(CrossOriginFilter.ACCESS_CONTROL_ALLOW_CREDENTIALS_HEADER));
        assertTrue(response.contains(CrossOriginFilter.TIMING_ALLOW_ORIGIN_HEADER));
        assertTrue(response.contains("Vary"));
        assertTrue(latch.await(1, TimeUnit.SECONDS));
    }

    @Test
    public void testSimpleRequestWithMatchingMultipleOrigins() throws Exception
    {
        FilterHolder filterHolder = new FilterHolder(new CrossOriginFilter());
        String origin = "http://localhost";
        String otherOrigin = StringUtil.replace(origin, "localhost", "127.0.0.1");
        filterHolder.setInitParameter(CrossOriginFilter.ALLOWED_ORIGINS_PARAM, origin + "," + otherOrigin);
        tester.getContext().addFilter(filterHolder, "/*", EnumSet.of(DispatcherType.REQUEST));

        CountDownLatch latch = new CountDownLatch(1);
        tester.getContext().addServlet(new ServletHolder(new ResourceServlet(latch)), "/*");

<<<<<<< HEAD
        String request = "" +
            "GET / HTTP/1.1\r\n" +
            "Host: localhost\r\n" +
            "Connection: close\r\n" +
            // Use 2 spaces as separator to test that the implementation does not fail
            "Origin: " + otherOrigin + " " + " " + origin + "\r\n" +
            "\r\n";
=======
        String request =
            "GET / HTTP/1.1\r\n" +
                "Host: localhost\r\n" +
                "Connection: close\r\n" +
                // Use 2 spaces as separator to test that the implementation does not fail
                "Origin: " + otherOrigin + " " + " " + origin + "\r\n" +
                "\r\n";
>>>>>>> 7b941098
        String rawResponse = tester.getResponses(request);
        HttpTester.Response response = HttpTester.parseResponse(rawResponse);

        assertThat(response.toString(), response.getStatus(), is(HttpStatus.OK_200));
        Set<String> fieldNames = response.getFieldNamesCollection();
        assertThat(response.toString(), CrossOriginFilter.ACCESS_CONTROL_ALLOW_ORIGIN_HEADER, is(in(fieldNames)));
        assertThat(response.toString(), CrossOriginFilter.ACCESS_CONTROL_ALLOW_CREDENTIALS_HEADER, is(in(fieldNames)));
        assertThat(response.toString(), "Vary", is(in(fieldNames)));
        assertTrue(latch.await(1, TimeUnit.SECONDS));
    }

    @Test
    public void testSimpleRequestWithoutCredentials() throws Exception
    {
        FilterHolder filterHolder = new FilterHolder(new CrossOriginFilter());
        filterHolder.setInitParameter(CrossOriginFilter.ALLOW_CREDENTIALS_PARAM, "false");
        tester.getContext().addFilter(filterHolder, "/*", EnumSet.of(DispatcherType.REQUEST));

        CountDownLatch latch = new CountDownLatch(1);
        tester.getContext().addServlet(new ServletHolder(new ResourceServlet(latch)), "/*");

<<<<<<< HEAD
        String request = "" +
            "GET / HTTP/1.1\r\n" +
            "Host: localhost\r\n" +
            "Connection: close\r\n" +
            "Origin: http://localhost\r\n" +
            "\r\n";
=======
        String request =
            "GET / HTTP/1.1\r\n" +
                "Host: localhost\r\n" +
                "Connection: close\r\n" +
                "Origin: http://localhost\r\n" +
                "\r\n";
>>>>>>> 7b941098
        String rawResponse = tester.getResponses(request);
        HttpTester.Response response = HttpTester.parseResponse(rawResponse);

        assertThat(response.toString(), response.getStatus(), is(HttpStatus.OK_200));
        Set<String> fieldNames = response.getFieldNamesCollection();
        assertThat(response.toString(), CrossOriginFilter.ACCESS_CONTROL_ALLOW_ORIGIN_HEADER, is(in(fieldNames)));
        assertThat(response.toString(), CrossOriginFilter.ACCESS_CONTROL_ALLOW_CREDENTIALS_HEADER, not(is(in(fieldNames))));
        assertTrue(latch.await(1, TimeUnit.SECONDS));
    }

    @Test
    public void testNonSimpleRequestWithoutPreflight() throws Exception
    {
        // We cannot know if an actual request has performed the preflight before:
        // we'll trust browsers to do it right, so responses to actual requests
        // will contain the CORS response headers.

        FilterHolder filterHolder = new FilterHolder(new CrossOriginFilter());
        tester.getContext().addFilter(filterHolder, "/*", EnumSet.of(DispatcherType.REQUEST));

        CountDownLatch latch = new CountDownLatch(1);
        tester.getContext().addServlet(new ServletHolder(new ResourceServlet(latch)), "/*");

<<<<<<< HEAD
        String request = "" +
            "PUT / HTTP/1.1\r\n" +
            "Host: localhost\r\n" +
            "Connection: close\r\n" +
            "Origin: http://localhost\r\n" +
            "\r\n";
=======
        String request =
            "PUT / HTTP/1.1\r\n" +
                "Host: localhost\r\n" +
                "Connection: close\r\n" +
                "Origin: http://localhost\r\n" +
                "\r\n";
>>>>>>> 7b941098
        String rawResponse = tester.getResponses(request);
        HttpTester.Response response = HttpTester.parseResponse(rawResponse);

        assertThat(response.toString(), response.getStatus(), is(HttpStatus.OK_200));
        Set<String> fieldNames = response.getFieldNamesCollection();
        assertThat(response.toString(), CrossOriginFilter.ACCESS_CONTROL_ALLOW_ORIGIN_HEADER, is(in(fieldNames)));
        assertThat(response.toString(), CrossOriginFilter.ACCESS_CONTROL_ALLOW_CREDENTIALS_HEADER, is(in(fieldNames)));
        assertTrue(latch.await(1, TimeUnit.SECONDS));
    }

    @Test
    public void testOptionsRequestButNotPreflight() throws Exception
    {
        // We cannot know if an actual request has performed the preflight before:
        // we'll trust browsers to do it right, so responses to actual requests
        // will contain the CORS response headers.

        FilterHolder filterHolder = new FilterHolder(new CrossOriginFilter());
        tester.getContext().addFilter(filterHolder, "/*", EnumSet.of(DispatcherType.REQUEST));

        CountDownLatch latch = new CountDownLatch(1);
        tester.getContext().addServlet(new ServletHolder(new ResourceServlet(latch)), "/*");

<<<<<<< HEAD
        String request = "" +
            "OPTIONS / HTTP/1.1\r\n" +
            "Host: localhost\r\n" +
            "Connection: close\r\n" +
            "Origin: http://localhost\r\n" +
            "\r\n";
=======
        String request =
            "OPTIONS / HTTP/1.1\r\n" +
                "Host: localhost\r\n" +
                "Connection: close\r\n" +
                "Origin: http://localhost\r\n" +
                "\r\n";
>>>>>>> 7b941098
        String rawResponse = tester.getResponses(request);
        HttpTester.Response response = HttpTester.parseResponse(rawResponse);

        assertThat(response.toString(), response.getStatus(), is(HttpStatus.OK_200));
        Set<String> fieldNames = response.getFieldNamesCollection();
        assertThat(response.toString(), CrossOriginFilter.ACCESS_CONTROL_ALLOW_ORIGIN_HEADER, is(in(fieldNames)));
        assertThat(response.toString(), CrossOriginFilter.ACCESS_CONTROL_ALLOW_CREDENTIALS_HEADER, is(in(fieldNames)));
        assertTrue(latch.await(1, TimeUnit.SECONDS));
    }

    @Test
    public void testPreflightWithWildcardCustomHeaders() throws Exception
    {
        FilterHolder filterHolder = new FilterHolder(new CrossOriginFilter());
        filterHolder.setInitParameter(CrossOriginFilter.ALLOWED_HEADERS_PARAM, "*");
        tester.getContext().addFilter(filterHolder, "/*", EnumSet.of(DispatcherType.REQUEST));

        CountDownLatch latch = new CountDownLatch(1);
        tester.getContext().addServlet(new ServletHolder(new ResourceServlet(latch)), "/*");

<<<<<<< HEAD
        String request = "" +
            "OPTIONS / HTTP/1.1\r\n" +
            "Host: localhost\r\n" +
            "Connection: close\r\n" +
            CrossOriginFilter.ACCESS_CONTROL_REQUEST_HEADERS_HEADER + ": X-Foo-Bar\r\n" +
            CrossOriginFilter.ACCESS_CONTROL_REQUEST_METHOD_HEADER + ": GET\r\n" +
            "Origin: http://localhost\r\n" +
            "\r\n";
=======
        String request =
            "OPTIONS / HTTP/1.1\r\n" +
                "Host: localhost\r\n" +
                "Connection: close\r\n" +
                CrossOriginFilter.ACCESS_CONTROL_REQUEST_HEADERS_HEADER + ": X-Foo-Bar\r\n" +
                CrossOriginFilter.ACCESS_CONTROL_REQUEST_METHOD_HEADER + ": GET\r\n" +
                "Origin: http://localhost\r\n" +
                "\r\n";
>>>>>>> 7b941098
        String rawResponse = tester.getResponses(request);
        HttpTester.Response response = HttpTester.parseResponse(rawResponse);

        assertThat(response.toString(), response.getStatus(), is(HttpStatus.OK_200));
        Set<String> fieldNames = response.getFieldNamesCollection();
        assertThat(response.toString(), CrossOriginFilter.ACCESS_CONTROL_ALLOW_ORIGIN_HEADER, is(in(fieldNames)));
        assertThat(response.toString(), CrossOriginFilter.ACCESS_CONTROL_ALLOW_HEADERS_HEADER, is(in(fieldNames)));
        assertThat(response.toString(), CrossOriginFilter.ACCESS_CONTROL_ALLOW_CREDENTIALS_HEADER, is(in(fieldNames)));
        assertTrue(latch.await(1, TimeUnit.SECONDS));
    }

    @Test
    public void testPUTRequestWithPreflight() throws Exception
    {
        FilterHolder filterHolder = new FilterHolder(new CrossOriginFilter());
        filterHolder.setInitParameter(CrossOriginFilter.ALLOWED_METHODS_PARAM, "PUT");
        tester.getContext().addFilter(filterHolder, "/*", EnumSet.of(DispatcherType.REQUEST));

        CountDownLatch latch = new CountDownLatch(1);
        tester.getContext().addServlet(new ServletHolder(new ResourceServlet(latch)), "/*");

        // Preflight request
<<<<<<< HEAD
        String request = "" +
            "OPTIONS / HTTP/1.1\r\n" +
            "Host: localhost\r\n" +
            "Connection: close\r\n" +
            CrossOriginFilter.ACCESS_CONTROL_REQUEST_METHOD_HEADER + ": PUT\r\n" +
            "Origin: http://localhost\r\n" +
            "\r\n";
=======
        String request =
            "OPTIONS / HTTP/1.1\r\n" +
                "Host: localhost\r\n" +
                "Connection: close\r\n" +
                CrossOriginFilter.ACCESS_CONTROL_REQUEST_METHOD_HEADER + ": PUT\r\n" +
                "Origin: http://localhost\r\n" +
                "\r\n";
>>>>>>> 7b941098
        String rawResponse = tester.getResponses(request);
        HttpTester.Response response = HttpTester.parseResponse(rawResponse);

        assertThat(response.toString(), response.getStatus(), is(HttpStatus.OK_200));
        Set<String> fieldNames = response.getFieldNamesCollection();
        assertThat(response.toString(), CrossOriginFilter.ACCESS_CONTROL_ALLOW_ORIGIN_HEADER, is(in(fieldNames)));
        assertThat(response.toString(), CrossOriginFilter.ACCESS_CONTROL_ALLOW_CREDENTIALS_HEADER, is(in(fieldNames)));
        assertThat(response.toString(), CrossOriginFilter.ACCESS_CONTROL_MAX_AGE_HEADER, is(in(fieldNames)));
        assertThat(response.toString(), CrossOriginFilter.ACCESS_CONTROL_ALLOW_METHODS_HEADER, is(in(fieldNames)));
        assertThat(response.toString(), CrossOriginFilter.ACCESS_CONTROL_ALLOW_HEADERS_HEADER, is(in(fieldNames)));
        assertTrue(latch.await(1, TimeUnit.SECONDS));

        // Preflight request was ok, now make the actual request
<<<<<<< HEAD
        request = "" +
            "PUT / HTTP/1.1\r\n" +
            "Host: localhost\r\n" +
            "Connection: close\r\n" +
            "Origin: http://localhost\r\n" +
            "\r\n";
=======
        request =
            "PUT / HTTP/1.1\r\n" +
                "Host: localhost\r\n" +
                "Connection: close\r\n" +
                "Origin: http://localhost\r\n" +
                "\r\n";
>>>>>>> 7b941098
        rawResponse = tester.getResponses(request);
        response = HttpTester.parseResponse(rawResponse);

        assertThat(response.toString(), response.getStatus(), is(HttpStatus.OK_200));
        fieldNames = response.getFieldNamesCollection();
        assertThat(response.toString(), CrossOriginFilter.ACCESS_CONTROL_ALLOW_ORIGIN_HEADER, is(in(fieldNames)));
        assertThat(response.toString(), CrossOriginFilter.ACCESS_CONTROL_ALLOW_CREDENTIALS_HEADER, is(in(fieldNames)));
    }

    @Test
    public void testDELETERequestWithPreflightAndAllowedCustomHeaders() throws Exception
    {
        FilterHolder filterHolder = new FilterHolder(new CrossOriginFilter());
        filterHolder.setInitParameter(CrossOriginFilter.ALLOWED_METHODS_PARAM, "GET,HEAD,POST,PUT,DELETE");
        filterHolder.setInitParameter(CrossOriginFilter.ALLOWED_HEADERS_PARAM, "X-Requested-With,Content-Type,Accept,Origin,X-Custom");
        tester.getContext().addFilter(filterHolder, "/*", EnumSet.of(DispatcherType.REQUEST));

        CountDownLatch latch = new CountDownLatch(1);
        tester.getContext().addServlet(new ServletHolder(new ResourceServlet(latch)), "/*");

        // Preflight request
<<<<<<< HEAD
        String request = "" +
            "OPTIONS / HTTP/1.1\r\n" +
            "Host: localhost\r\n" +
            "Connection: close\r\n" +
            CrossOriginFilter.ACCESS_CONTROL_REQUEST_METHOD_HEADER + ": DELETE\r\n" +
            CrossOriginFilter.ACCESS_CONTROL_REQUEST_HEADERS_HEADER + ": origin,x-custom,x-requested-with\r\n" +
            "Origin: http://localhost\r\n" +
            "\r\n";
=======
        String request =
            "OPTIONS / HTTP/1.1\r\n" +
                "Host: localhost\r\n" +
                "Connection: close\r\n" +
                CrossOriginFilter.ACCESS_CONTROL_REQUEST_METHOD_HEADER + ": DELETE\r\n" +
                CrossOriginFilter.ACCESS_CONTROL_REQUEST_HEADERS_HEADER + ": origin,x-custom,x-requested-with\r\n" +
                "Origin: http://localhost\r\n" +
                "\r\n";
>>>>>>> 7b941098
        String rawResponse = tester.getResponses(request);
        HttpTester.Response response = HttpTester.parseResponse(rawResponse);

        assertThat(response.toString(), response.getStatus(), is(HttpStatus.OK_200));
        Set<String> fieldNames = response.getFieldNamesCollection();

        assertThat(response.toString(), CrossOriginFilter.ACCESS_CONTROL_ALLOW_ORIGIN_HEADER, is(in(fieldNames)));
        assertThat(response.toString(), CrossOriginFilter.ACCESS_CONTROL_ALLOW_CREDENTIALS_HEADER, is(in(fieldNames)));
        assertThat(response.toString(), CrossOriginFilter.ACCESS_CONTROL_MAX_AGE_HEADER, is(in(fieldNames)));
        assertThat(response.toString(), CrossOriginFilter.ACCESS_CONTROL_ALLOW_METHODS_HEADER, is(in(fieldNames)));
        assertThat(response.toString(), CrossOriginFilter.ACCESS_CONTROL_ALLOW_HEADERS_HEADER, is(in(fieldNames)));
        assertTrue(latch.await(1, TimeUnit.SECONDS));

        // Preflight request was ok, now make the actual request
<<<<<<< HEAD
        request = "" +
            "DELETE / HTTP/1.1\r\n" +
            "Host: localhost\r\n" +
            "Connection: close\r\n" +
            "X-Custom: value\r\n" +
            "X-Requested-With: local\r\n" +
            "Origin: http://localhost\r\n" +
            "\r\n";
=======
        request =
            "DELETE / HTTP/1.1\r\n" +
                "Host: localhost\r\n" +
                "Connection: close\r\n" +
                "X-Custom: value\r\n" +
                "X-Requested-With: local\r\n" +
                "Origin: http://localhost\r\n" +
                "\r\n";
>>>>>>> 7b941098
        rawResponse = tester.getResponses(request);
        response = HttpTester.parseResponse(rawResponse);

        assertThat(response.toString(), response.getStatus(), is(HttpStatus.OK_200));
        fieldNames = response.getFieldNamesCollection();
        assertThat(response.toString(), CrossOriginFilter.ACCESS_CONTROL_ALLOW_ORIGIN_HEADER, is(in(fieldNames)));
        assertThat(response.toString(), CrossOriginFilter.ACCESS_CONTROL_ALLOW_CREDENTIALS_HEADER, is(in(fieldNames)));
    }

    @Test
    public void testDELETERequestWithPreflightAndNotAllowedCustomHeaders() throws Exception
    {
        FilterHolder filterHolder = new FilterHolder(new CrossOriginFilter());
        filterHolder.setInitParameter(CrossOriginFilter.ALLOWED_METHODS_PARAM, "GET,HEAD,POST,PUT,DELETE");
        tester.getContext().addFilter(filterHolder, "/*", EnumSet.of(DispatcherType.REQUEST));

        CountDownLatch latch = new CountDownLatch(1);
        tester.getContext().addServlet(new ServletHolder(new ResourceServlet(latch)), "/*");

        // Preflight request
<<<<<<< HEAD
        String request = "" +
            "OPTIONS / HTTP/1.1\r\n" +
            "Host: localhost\r\n" +
            "Connection: close\r\n" +
            CrossOriginFilter.ACCESS_CONTROL_REQUEST_METHOD_HEADER + ": DELETE\r\n" +
            CrossOriginFilter.ACCESS_CONTROL_REQUEST_HEADERS_HEADER + ": origin,x-custom,x-requested-with\r\n" +
            "Origin: http://localhost\r\n" +
            "\r\n";
=======
        String request =
            "OPTIONS / HTTP/1.1\r\n" +
                "Host: localhost\r\n" +
                "Connection: close\r\n" +
                CrossOriginFilter.ACCESS_CONTROL_REQUEST_METHOD_HEADER + ": DELETE\r\n" +
                CrossOriginFilter.ACCESS_CONTROL_REQUEST_HEADERS_HEADER + ": origin,x-custom,x-requested-with\r\n" +
                "Origin: http://localhost\r\n" +
                "\r\n";
>>>>>>> 7b941098
        String rawResponse = tester.getResponses(request);
        HttpTester.Response response = HttpTester.parseResponse(rawResponse);

        assertThat(response.toString(), response.getStatus(), is(HttpStatus.OK_200));
        Set<String> fieldNames = response.getFieldNamesCollection();
        assertThat(response.toString(), CrossOriginFilter.ACCESS_CONTROL_ALLOW_ORIGIN_HEADER, not(is(in(fieldNames))));
        assertThat(response.toString(), CrossOriginFilter.ACCESS_CONTROL_ALLOW_CREDENTIALS_HEADER, not(is(in(fieldNames))));
        assertTrue(latch.await(1, TimeUnit.SECONDS));
        // The preflight request failed because header X-Custom is not allowed, actual request not issued
    }

    @Test
    public void testCrossOriginFilterDisabledForWebSocketUpgrade() throws Exception
    {
        FilterHolder filterHolder = new FilterHolder(new CrossOriginFilter());
        tester.getContext().addFilter(filterHolder, "/*", EnumSet.of(DispatcherType.REQUEST));

        CountDownLatch latch = new CountDownLatch(1);
        tester.getContext().addServlet(new ServletHolder(new ResourceServlet(latch)), "/*");

<<<<<<< HEAD
        String request = "" +
            "GET / HTTP/1.1\r\n" +
            "Host: localhost\r\n" +
            "Connection: Upgrade\r\n" +
            "Upgrade: WebSocket\r\n" +
            "Origin: http://localhost\r\n" +
            "\r\n";
=======
        String request =
            "GET / HTTP/1.1\r\n" +
                "Host: localhost\r\n" +
                "Connection: Upgrade\r\n" +
                "Upgrade: WebSocket\r\n" +
                "Origin: http://localhost\r\n" +
                "\r\n";
>>>>>>> 7b941098
        String rawResponse = tester.getResponses(request);
        HttpTester.Response response = HttpTester.parseResponse(rawResponse);

        assertThat(response.toString(), response.getStatus(), is(HttpStatus.OK_200));
        Set<String> fieldNames = response.getFieldNamesCollection();
        assertThat(response.toString(), CrossOriginFilter.ACCESS_CONTROL_ALLOW_ORIGIN_HEADER, not(is(in(fieldNames))));
        assertThat(response.toString(), CrossOriginFilter.ACCESS_CONTROL_ALLOW_CREDENTIALS_HEADER, not(is(in(fieldNames))));
        assertTrue(latch.await(1, TimeUnit.SECONDS));
    }

    @Test
    public void testSimpleRequestWithExposedHeaders() throws Exception
    {
        FilterHolder filterHolder = new FilterHolder(new CrossOriginFilter());
        filterHolder.setInitParameter("exposedHeaders", "Content-Length");
        tester.getContext().addFilter(filterHolder, "/*", EnumSet.of(DispatcherType.REQUEST));

        CountDownLatch latch = new CountDownLatch(1);
        tester.getContext().addServlet(new ServletHolder(new ResourceServlet(latch)), "/*");

<<<<<<< HEAD
        String request = "" +
            "GET / HTTP/1.1\r\n" +
            "Host: localhost\r\n" +
            "Connection: close\r\n" +
            "Origin: http://localhost\r\n" +
            "\r\n";
=======
        String request =
            "GET / HTTP/1.1\r\n" +
                "Host: localhost\r\n" +
                "Connection: close\r\n" +
                "Origin: http://localhost\r\n" +
                "\r\n";
>>>>>>> 7b941098
        String rawResponse = tester.getResponses(request);
        HttpTester.Response response = HttpTester.parseResponse(rawResponse);

        assertThat(response.toString(), response.getStatus(), is(HttpStatus.OK_200));
        Set<String> fieldNames = response.getFieldNamesCollection();
        assertThat(response.toString(), CrossOriginFilter.ACCESS_CONTROL_EXPOSE_HEADERS_HEADER, is(in(fieldNames)));
        assertTrue(latch.await(1, TimeUnit.SECONDS));
    }

    @Test
    public void testChainPreflightRequest() throws Exception
    {
        FilterHolder filterHolder = new FilterHolder(new CrossOriginFilter());
        filterHolder.setInitParameter(CrossOriginFilter.ALLOWED_METHODS_PARAM, "PUT");
        filterHolder.setInitParameter(CrossOriginFilter.CHAIN_PREFLIGHT_PARAM, "false");
        tester.getContext().addFilter(filterHolder, "/*", EnumSet.of(DispatcherType.REQUEST));

        CountDownLatch latch = new CountDownLatch(1);
        tester.getContext().addServlet(new ServletHolder(new ResourceServlet(latch)), "/*");

        // Preflight request
<<<<<<< HEAD
        String request = "" +
            "OPTIONS / HTTP/1.1\r\n" +
            "Host: localhost\r\n" +
            "Connection: close\r\n" +
            CrossOriginFilter.ACCESS_CONTROL_REQUEST_METHOD_HEADER + ": PUT\r\n" +
            "Origin: http://localhost\r\n" +
            "\r\n";
=======
        String request =
            "OPTIONS / HTTP/1.1\r\n" +
                "Host: localhost\r\n" +
                "Connection: close\r\n" +
                CrossOriginFilter.ACCESS_CONTROL_REQUEST_METHOD_HEADER + ": PUT\r\n" +
                "Origin: http://localhost\r\n" +
                "\r\n";
>>>>>>> 7b941098
        String rawResponse = tester.getResponses(request);
        HttpTester.Response response = HttpTester.parseResponse(rawResponse);

        assertThat(response.toString(), response.getStatus(), is(HttpStatus.OK_200));
        Set<String> fieldNames = response.getFieldNamesCollection();
        assertThat(response.toString(), CrossOriginFilter.ACCESS_CONTROL_ALLOW_METHODS_HEADER, is(in(fieldNames)));
        assertFalse(latch.await(1, TimeUnit.SECONDS));
    }

    public static class ResourceServlet extends HttpServlet
    {
        private static final long serialVersionUID = 1L;
        private final CountDownLatch latch;

        public ResourceServlet(CountDownLatch latch)
        {
            this.latch = latch;
        }

        @Override
        protected void service(HttpServletRequest req, HttpServletResponse resp) throws ServletException, IOException
        {
            latch.countDown();
        }
    }
}<|MERGE_RESOLUTION|>--- conflicted
+++ resolved
@@ -72,19 +72,11 @@
         final CountDownLatch latch = new CountDownLatch(1);
         tester.getContext().addServlet(new ServletHolder(new ResourceServlet(latch)), "/*");
 
-<<<<<<< HEAD
-        String request = "" +
-            "GET / HTTP/1.1\r\n" +
-            "Host: localhost\r\n" +
-            "Connection: close\r\n" +
-            "\r\n";
-=======
-        String request =
-            "GET / HTTP/1.1\r\n" +
-                "Host: localhost\r\n" +
-                "Connection: close\r\n" +
-                "\r\n";
->>>>>>> 7b941098
+        String request =
+            "GET / HTTP/1.1\r\n" +
+                "Host: localhost\r\n" +
+                "Connection: close\r\n" +
+                "\r\n";
         String rawResponse = tester.getResponses(request);
         HttpTester.Response response = HttpTester.parseResponse(rawResponse);
 
@@ -104,21 +96,12 @@
         tester.getContext().addServlet(new ServletHolder(new ResourceServlet(latch)), "/*");
 
         String otherOrigin = StringUtil.replace(origin, "localhost", "127.0.0.1");
-<<<<<<< HEAD
-        String request = "" +
-            "GET / HTTP/1.1\r\n" +
-            "Host: localhost\r\n" +
-            "Connection: close\r\n" +
-            "Origin: " + otherOrigin + "\r\n" +
-            "\r\n";
-=======
         String request =
             "GET / HTTP/1.1\r\n" +
                 "Host: localhost\r\n" +
                 "Connection: close\r\n" +
                 "Origin: " + otherOrigin + "\r\n" +
                 "\r\n";
->>>>>>> 7b941098
         String rawResponse = tester.getResponses(request);
         HttpTester.Response response = HttpTester.parseResponse(rawResponse);
 
@@ -139,21 +122,12 @@
         tester.getContext().addServlet(new ServletHolder(new ResourceServlet(latch)), "/*");
         String origin = "http://foo.example.com";
 
-<<<<<<< HEAD
-        String request = "" +
-            "GET / HTTP/1.1\r\n" +
-            "Host: localhost\r\n" +
-            "Connection: close\r\n" +
-            "Origin: " + origin + "\r\n" +
-            "\r\n";
-=======
         String request =
             "GET / HTTP/1.1\r\n" +
                 "Host: localhost\r\n" +
                 "Connection: close\r\n" +
                 "Origin: " + origin + "\r\n" +
                 "\r\n";
->>>>>>> 7b941098
         String rawResponse = tester.getResponses(request);
         HttpTester.Response response = HttpTester.parseResponse(rawResponse);
 
@@ -176,21 +150,12 @@
         CountDownLatch latch = new CountDownLatch(1);
         tester.getContext().addServlet(new ServletHolder(new ResourceServlet(latch)), "/*");
 
-<<<<<<< HEAD
-        String request = "" +
-            "GET / HTTP/1.1\r\n" +
-            "Host: localhost\r\n" +
-            "Connection: close\r\n" +
-            "Origin: " + origin + "\r\n" +
-            "\r\n";
-=======
         String request =
             "GET / HTTP/1.1\r\n" +
                 "Host: localhost\r\n" +
                 "Connection: close\r\n" +
                 "Origin: " + origin + "\r\n" +
                 "\r\n";
->>>>>>> 7b941098
         String rawResponse = tester.getResponses(request);
         HttpTester.Response response = HttpTester.parseResponse(rawResponse);
 
@@ -214,21 +179,12 @@
         CountDownLatch latch = new CountDownLatch(1);
         tester.getContext().addServlet(new ServletHolder(new ResourceServlet(latch)), "/*");
 
-<<<<<<< HEAD
-        String request = "" +
-            "GET / HTTP/1.1\r\n" +
-            "Host: localhost\r\n" +
-            "Connection: close\r\n" +
-            "Origin: " + origin + "\r\n" +
-            "\r\n";
-=======
         String request =
             "GET / HTTP/1.1\r\n" +
                 "Host: localhost\r\n" +
                 "Connection: close\r\n" +
                 "Origin: " + origin + "\r\n" +
                 "\r\n";
->>>>>>> 7b941098
         String rawResponse = tester.getResponses(request);
         HttpTester.Response response = HttpTester.parseResponse(rawResponse);
 
@@ -251,21 +207,12 @@
         CountDownLatch latch = new CountDownLatch(1);
         tester.getContext().addServlet(new ServletHolder(new ResourceServlet(latch)), "/*");
 
-<<<<<<< HEAD
-        String request = "" +
-            "GET / HTTP/1.1\r\n" +
-            "Host: localhost\r\n" +
-            "Connection: close\r\n" +
-            "Origin: " + origin + "\r\n" +
-            "\r\n";
-=======
         String request =
             "GET / HTTP/1.1\r\n" +
                 "Host: localhost\r\n" +
                 "Connection: close\r\n" +
                 "Origin: " + origin + "\r\n" +
                 "\r\n";
->>>>>>> 7b941098
         String rawResponse = tester.getResponses(request);
         HttpTester.Response response = HttpTester.parseResponse(rawResponse);
 
@@ -345,15 +292,6 @@
         CountDownLatch latch = new CountDownLatch(1);
         tester.getContext().addServlet(new ServletHolder(new ResourceServlet(latch)), "/*");
 
-<<<<<<< HEAD
-        String request = "" +
-            "GET / HTTP/1.1\r\n" +
-            "Host: localhost\r\n" +
-            "Connection: close\r\n" +
-            // Use 2 spaces as separator to test that the implementation does not fail
-            "Origin: " + otherOrigin + " " + " " + origin + "\r\n" +
-            "\r\n";
-=======
         String request =
             "GET / HTTP/1.1\r\n" +
                 "Host: localhost\r\n" +
@@ -361,7 +299,6 @@
                 // Use 2 spaces as separator to test that the implementation does not fail
                 "Origin: " + otherOrigin + " " + " " + origin + "\r\n" +
                 "\r\n";
->>>>>>> 7b941098
         String rawResponse = tester.getResponses(request);
         HttpTester.Response response = HttpTester.parseResponse(rawResponse);
 
@@ -383,21 +320,12 @@
         CountDownLatch latch = new CountDownLatch(1);
         tester.getContext().addServlet(new ServletHolder(new ResourceServlet(latch)), "/*");
 
-<<<<<<< HEAD
-        String request = "" +
-            "GET / HTTP/1.1\r\n" +
-            "Host: localhost\r\n" +
-            "Connection: close\r\n" +
-            "Origin: http://localhost\r\n" +
-            "\r\n";
-=======
-        String request =
-            "GET / HTTP/1.1\r\n" +
-                "Host: localhost\r\n" +
-                "Connection: close\r\n" +
-                "Origin: http://localhost\r\n" +
-                "\r\n";
->>>>>>> 7b941098
+        String request =
+            "GET / HTTP/1.1\r\n" +
+                "Host: localhost\r\n" +
+                "Connection: close\r\n" +
+                "Origin: http://localhost\r\n" +
+                "\r\n";
         String rawResponse = tester.getResponses(request);
         HttpTester.Response response = HttpTester.parseResponse(rawResponse);
 
@@ -421,21 +349,12 @@
         CountDownLatch latch = new CountDownLatch(1);
         tester.getContext().addServlet(new ServletHolder(new ResourceServlet(latch)), "/*");
 
-<<<<<<< HEAD
-        String request = "" +
+        String request =
             "PUT / HTTP/1.1\r\n" +
-            "Host: localhost\r\n" +
-            "Connection: close\r\n" +
-            "Origin: http://localhost\r\n" +
-            "\r\n";
-=======
-        String request =
-            "PUT / HTTP/1.1\r\n" +
-                "Host: localhost\r\n" +
-                "Connection: close\r\n" +
-                "Origin: http://localhost\r\n" +
-                "\r\n";
->>>>>>> 7b941098
+                "Host: localhost\r\n" +
+                "Connection: close\r\n" +
+                "Origin: http://localhost\r\n" +
+                "\r\n";
         String rawResponse = tester.getResponses(request);
         HttpTester.Response response = HttpTester.parseResponse(rawResponse);
 
@@ -459,21 +378,12 @@
         CountDownLatch latch = new CountDownLatch(1);
         tester.getContext().addServlet(new ServletHolder(new ResourceServlet(latch)), "/*");
 
-<<<<<<< HEAD
-        String request = "" +
+        String request =
             "OPTIONS / HTTP/1.1\r\n" +
-            "Host: localhost\r\n" +
-            "Connection: close\r\n" +
-            "Origin: http://localhost\r\n" +
-            "\r\n";
-=======
-        String request =
-            "OPTIONS / HTTP/1.1\r\n" +
-                "Host: localhost\r\n" +
-                "Connection: close\r\n" +
-                "Origin: http://localhost\r\n" +
-                "\r\n";
->>>>>>> 7b941098
+                "Host: localhost\r\n" +
+                "Connection: close\r\n" +
+                "Origin: http://localhost\r\n" +
+                "\r\n";
         String rawResponse = tester.getResponses(request);
         HttpTester.Response response = HttpTester.parseResponse(rawResponse);
 
@@ -494,16 +404,6 @@
         CountDownLatch latch = new CountDownLatch(1);
         tester.getContext().addServlet(new ServletHolder(new ResourceServlet(latch)), "/*");
 
-<<<<<<< HEAD
-        String request = "" +
-            "OPTIONS / HTTP/1.1\r\n" +
-            "Host: localhost\r\n" +
-            "Connection: close\r\n" +
-            CrossOriginFilter.ACCESS_CONTROL_REQUEST_HEADERS_HEADER + ": X-Foo-Bar\r\n" +
-            CrossOriginFilter.ACCESS_CONTROL_REQUEST_METHOD_HEADER + ": GET\r\n" +
-            "Origin: http://localhost\r\n" +
-            "\r\n";
-=======
         String request =
             "OPTIONS / HTTP/1.1\r\n" +
                 "Host: localhost\r\n" +
@@ -512,7 +412,6 @@
                 CrossOriginFilter.ACCESS_CONTROL_REQUEST_METHOD_HEADER + ": GET\r\n" +
                 "Origin: http://localhost\r\n" +
                 "\r\n";
->>>>>>> 7b941098
         String rawResponse = tester.getResponses(request);
         HttpTester.Response response = HttpTester.parseResponse(rawResponse);
 
@@ -535,23 +434,13 @@
         tester.getContext().addServlet(new ServletHolder(new ResourceServlet(latch)), "/*");
 
         // Preflight request
-<<<<<<< HEAD
-        String request = "" +
+        String request =
             "OPTIONS / HTTP/1.1\r\n" +
-            "Host: localhost\r\n" +
-            "Connection: close\r\n" +
-            CrossOriginFilter.ACCESS_CONTROL_REQUEST_METHOD_HEADER + ": PUT\r\n" +
-            "Origin: http://localhost\r\n" +
-            "\r\n";
-=======
-        String request =
-            "OPTIONS / HTTP/1.1\r\n" +
                 "Host: localhost\r\n" +
                 "Connection: close\r\n" +
                 CrossOriginFilter.ACCESS_CONTROL_REQUEST_METHOD_HEADER + ": PUT\r\n" +
                 "Origin: http://localhost\r\n" +
                 "\r\n";
->>>>>>> 7b941098
         String rawResponse = tester.getResponses(request);
         HttpTester.Response response = HttpTester.parseResponse(rawResponse);
 
@@ -565,21 +454,12 @@
         assertTrue(latch.await(1, TimeUnit.SECONDS));
 
         // Preflight request was ok, now make the actual request
-<<<<<<< HEAD
-        request = "" +
-            "PUT / HTTP/1.1\r\n" +
-            "Host: localhost\r\n" +
-            "Connection: close\r\n" +
-            "Origin: http://localhost\r\n" +
-            "\r\n";
-=======
         request =
             "PUT / HTTP/1.1\r\n" +
                 "Host: localhost\r\n" +
                 "Connection: close\r\n" +
                 "Origin: http://localhost\r\n" +
                 "\r\n";
->>>>>>> 7b941098
         rawResponse = tester.getResponses(request);
         response = HttpTester.parseResponse(rawResponse);
 
@@ -601,16 +481,6 @@
         tester.getContext().addServlet(new ServletHolder(new ResourceServlet(latch)), "/*");
 
         // Preflight request
-<<<<<<< HEAD
-        String request = "" +
-            "OPTIONS / HTTP/1.1\r\n" +
-            "Host: localhost\r\n" +
-            "Connection: close\r\n" +
-            CrossOriginFilter.ACCESS_CONTROL_REQUEST_METHOD_HEADER + ": DELETE\r\n" +
-            CrossOriginFilter.ACCESS_CONTROL_REQUEST_HEADERS_HEADER + ": origin,x-custom,x-requested-with\r\n" +
-            "Origin: http://localhost\r\n" +
-            "\r\n";
-=======
         String request =
             "OPTIONS / HTTP/1.1\r\n" +
                 "Host: localhost\r\n" +
@@ -619,7 +489,6 @@
                 CrossOriginFilter.ACCESS_CONTROL_REQUEST_HEADERS_HEADER + ": origin,x-custom,x-requested-with\r\n" +
                 "Origin: http://localhost\r\n" +
                 "\r\n";
->>>>>>> 7b941098
         String rawResponse = tester.getResponses(request);
         HttpTester.Response response = HttpTester.parseResponse(rawResponse);
 
@@ -634,16 +503,6 @@
         assertTrue(latch.await(1, TimeUnit.SECONDS));
 
         // Preflight request was ok, now make the actual request
-<<<<<<< HEAD
-        request = "" +
-            "DELETE / HTTP/1.1\r\n" +
-            "Host: localhost\r\n" +
-            "Connection: close\r\n" +
-            "X-Custom: value\r\n" +
-            "X-Requested-With: local\r\n" +
-            "Origin: http://localhost\r\n" +
-            "\r\n";
-=======
         request =
             "DELETE / HTTP/1.1\r\n" +
                 "Host: localhost\r\n" +
@@ -652,7 +511,6 @@
                 "X-Requested-With: local\r\n" +
                 "Origin: http://localhost\r\n" +
                 "\r\n";
->>>>>>> 7b941098
         rawResponse = tester.getResponses(request);
         response = HttpTester.parseResponse(rawResponse);
 
@@ -673,16 +531,6 @@
         tester.getContext().addServlet(new ServletHolder(new ResourceServlet(latch)), "/*");
 
         // Preflight request
-<<<<<<< HEAD
-        String request = "" +
-            "OPTIONS / HTTP/1.1\r\n" +
-            "Host: localhost\r\n" +
-            "Connection: close\r\n" +
-            CrossOriginFilter.ACCESS_CONTROL_REQUEST_METHOD_HEADER + ": DELETE\r\n" +
-            CrossOriginFilter.ACCESS_CONTROL_REQUEST_HEADERS_HEADER + ": origin,x-custom,x-requested-with\r\n" +
-            "Origin: http://localhost\r\n" +
-            "\r\n";
-=======
         String request =
             "OPTIONS / HTTP/1.1\r\n" +
                 "Host: localhost\r\n" +
@@ -691,7 +539,6 @@
                 CrossOriginFilter.ACCESS_CONTROL_REQUEST_HEADERS_HEADER + ": origin,x-custom,x-requested-with\r\n" +
                 "Origin: http://localhost\r\n" +
                 "\r\n";
->>>>>>> 7b941098
         String rawResponse = tester.getResponses(request);
         HttpTester.Response response = HttpTester.parseResponse(rawResponse);
 
@@ -712,15 +559,6 @@
         CountDownLatch latch = new CountDownLatch(1);
         tester.getContext().addServlet(new ServletHolder(new ResourceServlet(latch)), "/*");
 
-<<<<<<< HEAD
-        String request = "" +
-            "GET / HTTP/1.1\r\n" +
-            "Host: localhost\r\n" +
-            "Connection: Upgrade\r\n" +
-            "Upgrade: WebSocket\r\n" +
-            "Origin: http://localhost\r\n" +
-            "\r\n";
-=======
         String request =
             "GET / HTTP/1.1\r\n" +
                 "Host: localhost\r\n" +
@@ -728,7 +566,6 @@
                 "Upgrade: WebSocket\r\n" +
                 "Origin: http://localhost\r\n" +
                 "\r\n";
->>>>>>> 7b941098
         String rawResponse = tester.getResponses(request);
         HttpTester.Response response = HttpTester.parseResponse(rawResponse);
 
@@ -749,21 +586,12 @@
         CountDownLatch latch = new CountDownLatch(1);
         tester.getContext().addServlet(new ServletHolder(new ResourceServlet(latch)), "/*");
 
-<<<<<<< HEAD
-        String request = "" +
-            "GET / HTTP/1.1\r\n" +
-            "Host: localhost\r\n" +
-            "Connection: close\r\n" +
-            "Origin: http://localhost\r\n" +
-            "\r\n";
-=======
-        String request =
-            "GET / HTTP/1.1\r\n" +
-                "Host: localhost\r\n" +
-                "Connection: close\r\n" +
-                "Origin: http://localhost\r\n" +
-                "\r\n";
->>>>>>> 7b941098
+        String request =
+            "GET / HTTP/1.1\r\n" +
+                "Host: localhost\r\n" +
+                "Connection: close\r\n" +
+                "Origin: http://localhost\r\n" +
+                "\r\n";
         String rawResponse = tester.getResponses(request);
         HttpTester.Response response = HttpTester.parseResponse(rawResponse);
 
@@ -785,23 +613,13 @@
         tester.getContext().addServlet(new ServletHolder(new ResourceServlet(latch)), "/*");
 
         // Preflight request
-<<<<<<< HEAD
-        String request = "" +
+        String request =
             "OPTIONS / HTTP/1.1\r\n" +
-            "Host: localhost\r\n" +
-            "Connection: close\r\n" +
-            CrossOriginFilter.ACCESS_CONTROL_REQUEST_METHOD_HEADER + ": PUT\r\n" +
-            "Origin: http://localhost\r\n" +
-            "\r\n";
-=======
-        String request =
-            "OPTIONS / HTTP/1.1\r\n" +
                 "Host: localhost\r\n" +
                 "Connection: close\r\n" +
                 CrossOriginFilter.ACCESS_CONTROL_REQUEST_METHOD_HEADER + ": PUT\r\n" +
                 "Origin: http://localhost\r\n" +
                 "\r\n";
->>>>>>> 7b941098
         String rawResponse = tester.getResponses(request);
         HttpTester.Response response = HttpTester.parseResponse(rawResponse);
 
