//
//  ========================================================================
//  Copyright (c) 1995-2019 Mort Bay Consulting Pty. Ltd.
//  ------------------------------------------------------------------------
//  All rights reserved. This program and the accompanying materials
//  are made available under the terms of the Eclipse Public License v1.0
//  and Apache License v2.0 which accompanies this distribution.
//
//      The Eclipse Public License is available at
//      http://www.eclipse.org/legal/epl-v10.html
//
//      The Apache License v2.0 is available at
//      http://www.opensource.org/licenses/apache2.0.php
//
//  You may elect to redistribute this code under either of these licenses.
//  ========================================================================
//

package org.eclipse.jetty.servlets;

import java.io.File;
import java.io.IOException;
import java.io.InputStream;
import java.io.OutputStream;
import java.net.Socket;
import java.nio.ByteBuffer;
import java.nio.channels.SelectionKey;
import java.nio.channels.SocketChannel;
import java.nio.charset.StandardCharsets;
import java.nio.file.Files;
import java.nio.file.Path;
import java.nio.file.Paths;
import java.nio.file.StandardOpenOption;
import java.util.ArrayList;
import java.util.Arrays;
import java.util.List;
import java.util.concurrent.BrokenBarrierException;
import java.util.concurrent.CountDownLatch;
import java.util.concurrent.CyclicBarrier;
import java.util.concurrent.Exchanger;
import java.util.concurrent.TimeUnit;
import java.util.concurrent.TimeoutException;
import java.util.concurrent.atomic.AtomicInteger;
import javax.servlet.ServletException;
import javax.servlet.http.HttpServletRequest;
import javax.servlet.http.HttpServletResponse;

import org.eclipse.jetty.io.ChannelEndPoint;
import org.eclipse.jetty.io.ManagedSelector;
import org.eclipse.jetty.io.SocketChannelEndPoint;
import org.eclipse.jetty.server.HttpChannel;
import org.eclipse.jetty.server.Request;
import org.eclipse.jetty.server.Server;
import org.eclipse.jetty.server.ServerConnector;
import org.eclipse.jetty.server.handler.AbstractHandler;
import org.eclipse.jetty.servlet.DefaultServlet;
import org.eclipse.jetty.servlet.ServletContextHandler;
import org.eclipse.jetty.toolchain.test.MavenTestingUtils;
import org.eclipse.jetty.util.log.StacklessLogging;
import org.eclipse.jetty.util.thread.QueuedThreadPool;
import org.junit.jupiter.api.AfterEach;
import org.junit.jupiter.api.Test;
import org.junit.jupiter.api.condition.DisabledIfSystemProperty;

import static org.junit.jupiter.api.Assertions.assertEquals;
import static org.junit.jupiter.api.Assertions.assertTrue;

public class ThreadStarvationTest
{
    private Server _server;

    @AfterEach
    public void dispose() throws Exception
    {
        if (_server != null)
            _server.stop();
    }

    @Test
    @DisabledIfSystemProperty(named = "env", matches = "ci") // TODO: SLOW, needs review
    public void testDefaultServletSuccess() throws Exception
    {
        int maxThreads = 10;
        QueuedThreadPool threadPool = new QueuedThreadPool(maxThreads, maxThreads);
        threadPool.setDetailedDump(true);
        _server = new Server(threadPool);

        // Prepare a big file to download.
        File directory = MavenTestingUtils.getTargetTestingDir();
        Files.createDirectories(directory.toPath());
        String resourceName = "resource.bin";
        Path resourcePath = Paths.get(directory.getPath(), resourceName);
        try (OutputStream output = Files.newOutputStream(resourcePath, StandardOpenOption.CREATE, StandardOpenOption.WRITE))
        {
            byte[] chunk = new byte[1024];
            Arrays.fill(chunk, (byte)'X');
            chunk[chunk.length - 2] = '\r';
            chunk[chunk.length - 1] = '\n';
            for (int i = 0; i < 256 * 1024; ++i)
            {
                output.write(chunk);
            }
        }

        final CountDownLatch writePending = new CountDownLatch(1);
        ServerConnector connector = new ServerConnector(_server, 0, 1)
        {
            @Override
            protected ChannelEndPoint newEndPoint(SocketChannel channel, ManagedSelector selectSet, SelectionKey key) throws IOException
            {
                return new SocketChannelEndPoint(channel, selectSet, key, getScheduler())
                {
                    @Override
                    protected void onIncompleteFlush()
                    {
                        super.onIncompleteFlush();
                        writePending.countDown();
                    }
                };
            }
        };
        connector.setIdleTimeout(Long.MAX_VALUE);
        _server.addConnector(connector);

        ServletContextHandler context = new ServletContextHandler(_server, "/");
        context.setResourceBase(directory.toURI().toString());
        context.addServlet(DefaultServlet.class, "/*").setAsyncSupported(false);
        _server.setHandler(context);

        _server.start();

        List<Socket> sockets = new ArrayList<>();
        for (int i = 0; i < maxThreads * 2; ++i)
        {
            Socket socket = new Socket("localhost", connector.getLocalPort());
            sockets.add(socket);
            OutputStream output = socket.getOutputStream();
<<<<<<< HEAD
            String request = "" +
                "GET /" + resourceName + " HTTP/1.1\r\n" +
                "Host: localhost\r\n" +
                "\r\n";
=======
            String request =
                "GET /" + resourceName + " HTTP/1.1\r\n" +
                    "Host: localhost\r\n" +
                    "\r\n";
>>>>>>> 7b941098
            output.write(request.getBytes(StandardCharsets.UTF_8));
            output.flush();
            Thread.sleep(100);
        }

        // Wait for a the servlet to block.
        assertTrue(writePending.await(5, TimeUnit.SECONDS));

        long expected = Files.size(resourcePath);
        byte[] buffer = new byte[48 * 1024];
        List<Exchanger<Long>> totals = new ArrayList<>();
        for (Socket socket : sockets)
        {
            final Exchanger<Long> x = new Exchanger<>();
            totals.add(x);
            final InputStream input = socket.getInputStream();

            new Thread()
            {
                @Override
                public void run()
                {
                    long total = 0;
                    try
                    {
                        // look for CRLFCRLF
                        StringBuilder header = new StringBuilder();
                        int state = 0;
                        while (state < 4 && header.length() < 2048)
                        {
                            int ch = input.read();
                            if (ch < 0)
                                break;
                            header.append((char)ch);
                            switch (state)
                            {
                                case 0:
                                    if (ch == '\r')
                                        state = 1;
                                    break;
                                case 1:
                                    if (ch == '\n')
                                        state = 2;
                                    else
                                        state = 0;
                                    break;
                                case 2:
                                    if (ch == '\r')
                                        state = 3;
                                    else
                                        state = 0;
                                    break;
                                case 3:
                                    if (ch == '\n')
                                        state = 4;
                                    else
                                        state = 0;
                                    break;
                            }
                        }

                        while (total < expected)
                        {
                            int read = input.read(buffer);
                            if (read < 0)
                                break;
                            total += read;
                        }
                    }
                    catch (IOException e)
                    {
                        e.printStackTrace();
                    }
                    finally
                    {
                        try
                        {
                            x.exchange(total);
                        }
                        catch (InterruptedException e)
                        {
                            e.printStackTrace();
                        }
                    }
                }
            }.start();
        }

        for (Exchanger<Long> x : totals)
        {
            Long total = x.exchange(-1L, 10000, TimeUnit.SECONDS);
            assertEquals(expected, total.longValue());
        }

        // We could read everything, good.
        for (Socket socket : sockets)
        {
            socket.close();
        }
    }

    @Test
    public void testFailureStarvation() throws Exception
    {
        try (StacklessLogging stackless = new StacklessLogging(HttpChannel.class))
        {
            int acceptors = 0;
            int selectors = 1;
            int maxThreads = 10;
            final int barried = maxThreads - acceptors - selectors * 2;
            final CyclicBarrier barrier = new CyclicBarrier(barried);

            QueuedThreadPool threadPool = new QueuedThreadPool(maxThreads, maxThreads);
            threadPool.setDetailedDump(true);
            _server = new Server(threadPool);

            ServerConnector connector = new ServerConnector(_server, acceptors, selectors)
            {
                @Override
                protected ChannelEndPoint newEndPoint(SocketChannel channel, ManagedSelector selectSet, SelectionKey key) throws IOException
                {
                    return new SocketChannelEndPoint(channel, selectSet, key, getScheduler())
                    {
                        @Override
                        public boolean flush(ByteBuffer... buffers) throws IOException
                        {
                            super.flush(buffers[0]);
                            throw new IOException("TEST FAILURE");
                        }
                    };
                }
            };
            connector.setIdleTimeout(Long.MAX_VALUE);
            _server.addConnector(connector);

            final AtomicInteger count = new AtomicInteger(0);
            _server.setHandler(new AbstractHandler()
            {
                @Override
                public void handle(String target, Request baseRequest, HttpServletRequest request, HttpServletResponse response) throws IOException, ServletException
                {
                    int c = count.getAndIncrement();
                    try
                    {
                        if (c < barried)
                        {
                            barrier.await(10, TimeUnit.SECONDS);
                        }
                    }
                    catch (InterruptedException | BrokenBarrierException | TimeoutException e)
                    {
                        throw new ServletException(e);
                    }
                    baseRequest.setHandled(true);
                    response.setStatus(200);
                    response.setContentLength(13);
                    response.getWriter().print("Hello World!\n");
                    response.getWriter().flush();
                }
            });

            _server.start();

            List<Socket> sockets = new ArrayList<>();
            for (int i = 0; i < maxThreads * 2; ++i)
            {
                Socket socket = new Socket("localhost", connector.getLocalPort());
                sockets.add(socket);
                OutputStream output = socket.getOutputStream();
<<<<<<< HEAD
                String request = "" +
                    "GET / HTTP/1.1\r\n" +
                    "Host: localhost\r\n" +
                    //                    "Connection: close\r\n" +
                    "\r\n";
=======
                String request =
                    "GET / HTTP/1.1\r\n" +
                        "Host: localhost\r\n" +
                        //                    "Connection: close\r\n" +
                        "\r\n";
>>>>>>> 7b941098
                output.write(request.getBytes(StandardCharsets.UTF_8));
                output.flush();
            }

            byte[] buffer = new byte[48 * 1024];
            List<Exchanger<Integer>> totals = new ArrayList<>();
            for (Socket socket : sockets)
            {
                final Exchanger<Integer> x = new Exchanger<>();
                totals.add(x);
                final InputStream input = socket.getInputStream();

                new Thread()
                {
                    @Override
                    public void run()
                    {
                        int read = 0;
                        try
                        {
                            // look for CRLFCRLF
                            StringBuilder header = new StringBuilder();
                            int state = 0;
                            while (state < 4 && header.length() < 2048)
                            {
                                int ch = input.read();
                                if (ch < 0)
                                    break;
                                header.append((char)ch);
                                switch (state)
                                {
                                    case 0:
                                        if (ch == '\r')
                                            state = 1;
                                        break;
                                    case 1:
                                        if (ch == '\n')
                                            state = 2;
                                        else
                                            state = 0;
                                        break;
                                    case 2:
                                        if (ch == '\r')
                                            state = 3;
                                        else
                                            state = 0;
                                        break;
                                    case 3:
                                        if (ch == '\n')
                                            state = 4;
                                        else
                                            state = 0;
                                        break;
                                }
                            }

                            read = input.read(buffer);
                        }
                        catch (IOException e)
                        {
                            // e.printStackTrace();
                        }
                        finally
                        {
                            try
                            {
                                x.exchange(read);
                            }
                            catch (InterruptedException e)
                            {
                                e.printStackTrace();
                            }
                        }
                    }
                }.start();
            }

            for (Exchanger<Integer> x : totals)
            {
                Integer read = x.exchange(-1, 10, TimeUnit.SECONDS);
                assertEquals(-1, read.intValue());
            }

            // We could read everything, good.
            for (Socket socket : sockets)
            {
                socket.close();
            }

            _server.stop();
        }
    }
}<|MERGE_RESOLUTION|>--- conflicted
+++ resolved
@@ -135,17 +135,10 @@
             Socket socket = new Socket("localhost", connector.getLocalPort());
             sockets.add(socket);
             OutputStream output = socket.getOutputStream();
-<<<<<<< HEAD
-            String request = "" +
-                "GET /" + resourceName + " HTTP/1.1\r\n" +
-                "Host: localhost\r\n" +
-                "\r\n";
-=======
             String request =
                 "GET /" + resourceName + " HTTP/1.1\r\n" +
                     "Host: localhost\r\n" +
                     "\r\n";
->>>>>>> 7b941098
             output.write(request.getBytes(StandardCharsets.UTF_8));
             output.flush();
             Thread.sleep(100);
@@ -315,19 +308,11 @@
                 Socket socket = new Socket("localhost", connector.getLocalPort());
                 sockets.add(socket);
                 OutputStream output = socket.getOutputStream();
-<<<<<<< HEAD
-                String request = "" +
-                    "GET / HTTP/1.1\r\n" +
-                    "Host: localhost\r\n" +
-                    //                    "Connection: close\r\n" +
-                    "\r\n";
-=======
                 String request =
                     "GET / HTTP/1.1\r\n" +
                         "Host: localhost\r\n" +
                         //                    "Connection: close\r\n" +
                         "\r\n";
->>>>>>> 7b941098
                 output.write(request.getBytes(StandardCharsets.UTF_8));
                 output.flush();
             }
