/*
 * Copyright (c) 2012 the original author or authors.
 *
 * Licensed under the Apache License, Version 2.0 (the "License");
 * you may not use this file except in compliance with the License.
 * You may obtain a copy of the License at
 *
 *     http://www.apache.org/licenses/LICENSE-2.0
 *
 * Unless required by applicable law or agreed to in writing, software
 * distributed under the License is distributed on an "AS IS" BASIS,
 * WITHOUT WARRANTIES OR CONDITIONS OF ANY KIND, either express or implied.
 * See the License for the specific language governing permissions and
 * limitations under the License.
 */

package org.eclipse.jetty.spdy;

import java.nio.ByteBuffer;
import java.nio.channels.InterruptedByTimeoutException;
import java.util.Deque;
import java.util.HashSet;
import java.util.LinkedList;
import java.util.List;
import java.util.Set;
import java.util.concurrent.ConcurrentHashMap;
import java.util.concurrent.ConcurrentMap;
import java.util.concurrent.CopyOnWriteArrayList;
import java.util.concurrent.Executor;
import java.util.concurrent.Future;
import java.util.concurrent.ScheduledExecutorService;
import java.util.concurrent.ScheduledFuture;
import java.util.concurrent.TimeUnit;
import java.util.concurrent.atomic.AtomicBoolean;
import java.util.concurrent.atomic.AtomicInteger;

import org.eclipse.jetty.spdy.api.AbstractSynInfo;
import org.eclipse.jetty.spdy.api.DataInfo;
import org.eclipse.jetty.spdy.api.GoAwayInfo;
import org.eclipse.jetty.spdy.api.Handler;
import org.eclipse.jetty.spdy.api.PingInfo;
import org.eclipse.jetty.spdy.api.RstInfo;
import org.eclipse.jetty.spdy.api.SPDYException;
import org.eclipse.jetty.spdy.api.Session;
import org.eclipse.jetty.spdy.api.SessionFrameListener;
import org.eclipse.jetty.spdy.api.SessionStatus;
import org.eclipse.jetty.spdy.api.Settings;
import org.eclipse.jetty.spdy.api.SettingsInfo;
import org.eclipse.jetty.spdy.api.Stream;
import org.eclipse.jetty.spdy.api.StreamFrameListener;
import org.eclipse.jetty.spdy.api.StreamStatus;
import org.eclipse.jetty.spdy.api.SynInfo;
import org.eclipse.jetty.spdy.frames.ControlFrame;
import org.eclipse.jetty.spdy.frames.ControlFrameType;
import org.eclipse.jetty.spdy.frames.DataFrame;
import org.eclipse.jetty.spdy.frames.GoAwayFrame;
import org.eclipse.jetty.spdy.frames.HeadersFrame;
import org.eclipse.jetty.spdy.frames.PingFrame;
import org.eclipse.jetty.spdy.frames.RstStreamFrame;
import org.eclipse.jetty.spdy.frames.SettingsFrame;
import org.eclipse.jetty.spdy.frames.SynReplyFrame;
import org.eclipse.jetty.spdy.frames.SynStreamFrame;
import org.eclipse.jetty.spdy.frames.WindowUpdateFrame;
import org.eclipse.jetty.spdy.generator.Generator;
import org.eclipse.jetty.spdy.parser.Parser;
import org.slf4j.Logger;
import org.slf4j.LoggerFactory;

public class StandardSession implements ISession, Parser.Listener, Handler<StandardSession.FrameBytes>
{
    private static final Logger logger = LoggerFactory.getLogger(Session.class);
    private static final ThreadLocal<Integer> handlerInvocations = new ThreadLocal<Integer>()
    {
        @Override
        protected Integer initialValue()
        {
            return 0;
        }
    };

    private final List<Listener> listeners = new CopyOnWriteArrayList<>();
    private final ConcurrentMap<Integer, IStream> streams = new ConcurrentHashMap<>();
    private final Deque<FrameBytes> queue = new LinkedList<>();
    private final ByteBufferPool bufferPool;
    private final Executor threadPool;
    private final ScheduledExecutorService scheduler;
    private final short version;
    private final Controller<FrameBytes> controller;
    private final IdleListener idleListener;
    private final AtomicInteger streamIds;
    private final AtomicInteger pingIds;
    private final SessionFrameListener listener;
    private final Generator generator;
    private final AtomicBoolean goAwaySent = new AtomicBoolean();
    private final AtomicBoolean goAwayReceived = new AtomicBoolean();
    private final AtomicInteger lastStreamId = new AtomicInteger();
    private boolean flushing;
    private volatile int windowSize = 65536;

    public StandardSession(short version, ByteBufferPool bufferPool, Executor threadPool, ScheduledExecutorService scheduler,
            Controller<FrameBytes> controller, IdleListener idleListener, int initialStreamId, SessionFrameListener listener, Generator generator)
    {
        this.version = version;
        this.bufferPool = bufferPool;
        this.threadPool = threadPool;
        this.scheduler = scheduler;
        this.controller = controller;
        this.idleListener = idleListener;
        this.streamIds = new AtomicInteger(initialStreamId);
        this.pingIds = new AtomicInteger(initialStreamId);
        this.listener = listener;
        this.generator = generator;
    }

    @Override
    public short getVersion()
    {
        return version;
    }

    @Override
    public void addListener(Listener listener)
    {
        listeners.add(listener);
    }

    @Override
    public void removeListener(Listener listener)
    {
        listeners.remove(listener);
    }

    @Override
    public Future<Stream> syn(AbstractSynInfo synInfo, StreamFrameListener listener)
    {
        Promise<Stream> result = new Promise<>();
        syn(synInfo,listener,0,TimeUnit.MILLISECONDS,result);
        return result;
    }

    @Override
    public void syn(AbstractSynInfo synInfo, StreamFrameListener listener, long timeout, TimeUnit unit, Handler<Stream> handler)
    {
        // Synchronization is necessary.
        // SPEC v3, 2.3.1 requires that the stream creation be monotonically crescent
        // so we cannot allow thread1 to create stream1 and thread2 create stream3 and
        // have stream3 hit the network before stream1, not only to comply with the spec
        // but also because the compression context for the headers would be wrong, as the
        // frame with a compression history will come before the first compressed frame.
        synchronized (this)
        {
            //TODO: use instanceof PushSynInfo
            if (synInfo.isUnidirectional())
            {
                if (!streams.containsKey(synInfo.getAssociatedStreamId()))
                {
                    throw new IllegalStateException("Tried to associate new unidirectional stream with streamId: " + synInfo.getAssociatedStreamId()
                            + " But no stream with this id exists. Associated stream already closed?");
                }
            }

            //TODO: check if pushStreamIds should be odd or even
            int streamId = streamIds.getAndAdd(2);
            SynStreamFrame synStream = new SynStreamFrame(version,synInfo.getFlags(),streamId,synInfo.getAssociatedStreamId(),synInfo.getPriority(),
                    synInfo.getHeaders());
            IStream stream = createStream(synStream,listener);
            control(stream,synStream,timeout,unit,handler,stream);
        }
    }

    @Override
    public Future<Void> rst(RstInfo rstInfo)
    {
        Promise<Void> result = new Promise<>();
        rst(rstInfo,0,TimeUnit.MILLISECONDS,result);
        return result;
    }

    @Override
    public void rst(RstInfo rstInfo, long timeout, TimeUnit unit, Handler<Void> handler)
    {
        // SPEC v3, 2.2.2
        if (goAwaySent.get())
        {
            complete(handler,null);
        }
        else
        {
            int streamId = rstInfo.getStreamId();
            IStream stream = streams.get(streamId);
            if (stream != null)
                removeStream(stream);
            RstStreamFrame frame = new RstStreamFrame(version,streamId,rstInfo.getStreamStatus().getCode(version));
            control(null,frame,timeout,unit,handler,null);
        }
    }

    @Override
    public Future<Void> settings(SettingsInfo settingsInfo)
    {
        Promise<Void> result = new Promise<>();
        settings(settingsInfo,0,TimeUnit.MILLISECONDS,result);
        return result;
    }

    @Override
    public void settings(SettingsInfo settingsInfo, long timeout, TimeUnit unit, Handler<Void> handler)
    {
        SettingsFrame frame = new SettingsFrame(version,settingsInfo.getFlags(),settingsInfo.getSettings());
        control(null,frame,timeout,unit,handler,null);
    }

    @Override
    public Future<PingInfo> ping()
    {
        Promise<PingInfo> result = new Promise<>();
        ping(0,TimeUnit.MILLISECONDS,result);
        return result;
    }

    @Override
    public void ping(long timeout, TimeUnit unit, Handler<PingInfo> handler)
    {
        int pingId = pingIds.getAndAdd(2);
        PingInfo pingInfo = new PingInfo(pingId);
        PingFrame frame = new PingFrame(version,pingId);
        control(null,frame,timeout,unit,handler,pingInfo);
    }

    @Override
    public Future<Void> goAway()
    {
        return goAway(SessionStatus.OK);
    }

    private Future<Void> goAway(SessionStatus sessionStatus)
    {
        Promise<Void> result = new Promise<>();
        goAway(sessionStatus,0,TimeUnit.MILLISECONDS,result);
        return result;
    }

    @Override
    public void goAway(long timeout, TimeUnit unit, Handler<Void> handler)
    {
        goAway(SessionStatus.OK,timeout,unit,handler);
    }

    private void goAway(SessionStatus sessionStatus, long timeout, TimeUnit unit, Handler<Void> handler)
    {
        if (goAwaySent.compareAndSet(false,true))
        {
            if (!goAwayReceived.get())
            {
                GoAwayFrame frame = new GoAwayFrame(version,lastStreamId.get(),sessionStatus.getCode());
                control(null,frame,timeout,unit,handler,null);
                return;
            }
        }
        complete(handler,null);
    }

    @Override
    public Set<Stream> getStreams()
    {
        Set<Stream> result = new HashSet<>();
        result.addAll(streams.values());
        return result;
    }

    @Override
    public void onControlFrame(ControlFrame frame)
    {
        notifyIdle(idleListener,false);
        try
        {
            logger.debug("Processing {}",frame);

            if (goAwaySent.get())
            {
                logger.debug("Skipped processing of {}",frame);
                return;
            }

            switch (frame.getType())
            {
                case SYN_STREAM:
                {
                    onSyn((SynStreamFrame)frame);
                    break;
                }
                case SYN_REPLY:
                {
                    onReply((SynReplyFrame)frame);
                    break;
                }
                case RST_STREAM:
                {
                    onRst((RstStreamFrame)frame);
                    break;
                }
                case SETTINGS:
                {
                    onSettings((SettingsFrame)frame);
                    break;
                }
                case NOOP:
                {
                    // Just ignore it
                    break;
                }
                case PING:
                {
                    onPing((PingFrame)frame);
                    break;
                }
                case GO_AWAY:
                {
                    onGoAway((GoAwayFrame)frame);
                    break;
                }
                case HEADERS:
                {
                    onHeaders((HeadersFrame)frame);
                    break;
                }
                case WINDOW_UPDATE:
                {
                    onWindowUpdate((WindowUpdateFrame)frame);
                    break;
                }
                default:
                {
                    throw new IllegalStateException();
                }
            }
        }
        finally
        {
            notifyIdle(idleListener,true);
        }
    }

    @Override
    public void onDataFrame(DataFrame frame, ByteBuffer data)
    {
        notifyIdle(idleListener,false);
        try
        {
            logger.debug("Processing {}, {} data bytes",frame,data.remaining());

            if (goAwaySent.get())
            {
                logger.debug("Skipped processing of {}",frame);
                return;
            }

            int streamId = frame.getStreamId();
            IStream stream = streams.get(streamId);
            if (stream == null)
            {
                RstInfo rstInfo = new RstInfo(streamId,StreamStatus.INVALID_STREAM);
                logger.debug("Unknown stream {}",rstInfo);
                rst(rstInfo);
            }
            else
            {
                processData(stream,frame,data);
            }
        }
        finally
        {
            notifyIdle(idleListener,true);
        }
    }

    private void notifyIdle(IdleListener listener, boolean idle)
    {
        if (listener != null)
            listener.onIdle(idle);
    }

    private void processData(IStream stream, DataFrame frame, ByteBuffer data)
    {
        stream.process(frame,data);
        updateLastStreamId(stream);
        if (stream.isClosed())
            removeStream(stream);
    }

    @Override
    public void onStreamException(StreamException x)
    {
        notifyOnException(listener,x);
        rst(new RstInfo(x.getStreamId(),x.getStreamStatus()));
    }

    @Override
    public void onSessionException(SessionException x)
    {
        Throwable cause = x.getCause();
        notifyOnException(listener,cause == null?x:cause);
        goAway(x.getSessionStatus());
    }

    private void onSyn(SynStreamFrame frame)
    {
        IStream stream = newStream(frame,null);
        logger.debug("Opening {}",stream);
        int streamId = frame.getStreamId();
        IStream existing = streams.putIfAbsent(streamId,stream);
        if (existing != null)
        {
            RstInfo rstInfo = new RstInfo(streamId,StreamStatus.PROTOCOL_ERROR);
            logger.debug("Duplicate stream, {}",rstInfo);
            rst(rstInfo);
        }
        else
        {
            processSyn(listener,stream,frame);
        }
    }

    private void processSyn(SessionFrameListener listener, IStream stream, SynStreamFrame frame)
    {
        stream.process(frame);
        SynInfo synInfo = new SynInfo(frame.getHeaders(),frame.isClose(),frame.getPriority());
        StreamFrameListener streamListener = notifyOnSyn(listener,stream,synInfo);
        stream.setStreamFrameListener(streamListener);
        flush();
        // The onSyn() listener may have sent a frame that closed the stream
        if (stream.isClosed())
            removeStream(stream);
    }

    private IStream createStream(SynStreamFrame synStream, StreamFrameListener listener)
    {
        IStream parentStream = streams.get(synStream.getAssociatedStreamId());
        
        IStream stream = newStream(synStream,parentStream);
        stream.setStreamFrameListener(listener);
        if (streams.putIfAbsent(synStream.getStreamId(),stream) != null)
        {
            // If this happens we have a bug since we did not check that the peer's streamId was valid
            // (if we're on server, then the client sent an odd streamId and we did not check that)
            throw new IllegalStateException("StreamId: " + synStream.getStreamId() + " invalid.");
        }

        if (synStream.isUnidirectional())
        {
            // unidirectional streams are implicitly half closed for the client
            stream.updateCloseState(true);
            parentStream.addAssociatedStream(stream);
        }
        
        logger.debug("Created {}",stream);
        notifyStreamCreated(stream);

        return stream;
    }

    private IStream newStream(SynStreamFrame frame, IStream parentStream)
    {
        return new StandardStream(frame,this,windowSize, parentStream);
    }

    private void notifyStreamCreated(IStream stream)
    {
        for (Listener listener : listeners)
        {
            if (listener instanceof StreamListener)
            {
                try
                {
                    ((StreamListener)listener).onStreamCreated(stream);
                }
                catch (Exception x)
                {
                    logger.info("Exception while notifying listener " + listener,x);
                }
            }
        }
    }

    private void removeStream(IStream stream)
    {
        IStream removed = streams.remove(stream.getId());
        if (removed != null)
        {
            assert removed == stream;
            logger.debug("Removed {}",stream);
            notifyStreamClosed(stream);
        }
    }

    private void notifyStreamClosed(IStream stream)
    {
        for (Listener listener : listeners)
        {
            if (listener instanceof StreamListener)
            {
                try
                {
                    ((StreamListener)listener).onStreamClosed(stream);
                }
                catch (Exception x)
                {
                    logger.info("Exception while notifying listener " + listener,x);
                }
            }
        }
    }

    private void onReply(SynReplyFrame frame)
    {
        int streamId = frame.getStreamId();
        IStream stream = streams.get(streamId);
        if (stream == null)
        {
            RstInfo rstInfo = new RstInfo(streamId,StreamStatus.INVALID_STREAM);
            logger.debug("Unknown stream {}",rstInfo);
            rst(rstInfo);
        }
        else
        {
            processReply(stream,frame);
        }
    }

    private void processReply(IStream stream, SynReplyFrame frame)
    {
        stream.process(frame);
        if (stream.isClosed())
            removeStream(stream);
    }

    private void onRst(RstStreamFrame frame)
    {
        // TODO: implement logic to clean up unidirectional streams associated with this stream
        IStream stream = streams.get(frame.getStreamId());

        if (stream != null)
            stream.process(frame);

        RstInfo rstInfo = new RstInfo(frame.getStreamId(),StreamStatus.from(frame.getVersion(),frame.getStatusCode()));
        notifyOnRst(listener,rstInfo);
        flush();

        if (stream != null)
            removeStream(stream);
    }

    private void onSettings(SettingsFrame frame)
    {
        Settings.Setting windowSizeSetting = frame.getSettings().get(Settings.ID.INITIAL_WINDOW_SIZE);
        if (windowSizeSetting != null)
        {
            int prevWindowSize = windowSize;
            windowSize = windowSizeSetting.value();
            for (IStream stream : streams.values())
                stream.updateWindowSize(windowSize - prevWindowSize);
            logger.debug("Updated window size to {}", windowSize);
        }

        SettingsInfo settingsInfo = new SettingsInfo(frame.getSettings(),frame.isClearPersisted());
        notifyOnSettings(listener,settingsInfo);
        flush();
    }

    private void onPing(PingFrame frame)
    {
        int pingId = frame.getPingId();
        if (pingId % 2 == pingIds.get() % 2)
        {
            PingInfo pingInfo = new PingInfo(frame.getPingId());
            notifyOnPing(listener,pingInfo);
            flush();
        }
        else
        {
            control(null,frame,0,TimeUnit.MILLISECONDS,null,null);
        }
    }

    private void onGoAway(GoAwayFrame frame)
    {
        if (goAwayReceived.compareAndSet(false,true))
        {
            GoAwayInfo goAwayInfo = new GoAwayInfo(frame.getLastStreamId(),SessionStatus.from(frame.getStatusCode()));
            notifyOnGoAway(listener,goAwayInfo);
            flush();
            // SPDY does not require to send back a response to a GO_AWAY.
            // We notified the application of the last good stream id,
            // tried our best to flush remaining data, and close.
            close();
        }
    }

    private void onHeaders(HeadersFrame frame)
    {
        int streamId = frame.getStreamId();
        IStream stream = streams.get(streamId);
        if (stream == null)
        {
            RstInfo rstInfo = new RstInfo(streamId,StreamStatus.INVALID_STREAM);
            logger.debug("Unknown stream, {}",rstInfo);
            rst(rstInfo);
        }
        else
        {
            processHeaders(stream,frame);
        }
    }

    private void processHeaders(IStream stream, HeadersFrame frame)
    {
        stream.process(frame);
        if (stream.isClosed())
            removeStream(stream);
    }

    private void onWindowUpdate(WindowUpdateFrame frame)
    {
        int streamId = frame.getStreamId();
        IStream stream = streams.get(streamId);
        if (stream != null)
            stream.process(frame);
    }

    protected void close()
    {
        // Check for null to support tests
        if (controller != null)
            controller.close(false);
    }

    private void notifyOnException(SessionFrameListener listener, Throwable x)
    {
        try
        {
            if (listener != null)
            {
                logger.debug("Invoking callback with {} on listener {}",x,listener);
                listener.onException(x);
            }
        }
        catch (Exception xx)
        {
            logger.info("Exception while notifying listener " + listener,xx);
        }
    }

    private StreamFrameListener notifyOnSyn(SessionFrameListener listener, Stream stream, AbstractSynInfo synInfo)
    {
        try
        {
            if (listener != null)
            {
                logger.debug("Invoking callback with {} on listener {}",synInfo,listener);
                return listener.onSyn(stream,synInfo);
            }
        }
        catch (Exception x)
        {
            logger.info("Exception while notifying listener " + listener,x);
        }
        return null;
    }

    private void notifyOnRst(SessionFrameListener listener, RstInfo rstInfo)
    {
        try
        {
            if (listener != null)
            {
                logger.debug("Invoking callback with {} on listener {}",rstInfo,listener);
                listener.onRst(this,rstInfo);
            }
        }
        catch (Exception x)
        {
            logger.info("Exception while notifying listener " + listener,x);
        }
    }

    private void notifyOnSettings(SessionFrameListener listener, SettingsInfo settingsInfo)
    {
        try
        {
            if (listener != null)
            {
                logger.debug("Invoking callback with {} on listener {}",settingsInfo,listener);
                listener.onSettings(this,settingsInfo);
            }
        }
        catch (Exception x)
        {
            logger.info("Exception while notifying listener " + listener,x);
        }
    }

    private void notifyOnPing(SessionFrameListener listener, PingInfo pingInfo)
    {
        try
        {
            if (listener != null)
            {
                logger.debug("Invoking callback with {} on listener {}",pingInfo,listener);
                listener.onPing(this,pingInfo);
            }
        }
        catch (Exception x)
        {
            logger.info("Exception while notifying listener " + listener,x);
        }
    }

    private void notifyOnGoAway(SessionFrameListener listener, GoAwayInfo goAwayInfo)
    {
        try
        {
            if (listener != null)
            {
                logger.debug("Invoking callback with {} on listener {}",goAwayInfo,listener);
                listener.onGoAway(this,goAwayInfo);
            }
        }
        catch (Exception x)
        {
            logger.info("Exception while notifying listener " + listener,x);
        }
    }

    @Override
    public <C> void control(IStream stream, ControlFrame frame, long timeout, TimeUnit unit, Handler<C> handler, C context)
    {
        try
        {
            if (stream != null)
                updateLastStreamId(stream);

            // Synchronization is necessary, since we may have concurrent replies
            // and those needs to be generated and enqueued atomically in order
            // to maintain a correct compression context
            synchronized (this)
            {
                ByteBuffer buffer = generator.control(frame);
                logger.debug("Queuing {} on {}",frame,stream);
                ControlFrameBytes<C> frameBytes = new ControlFrameBytes<>(handler,context,frame,buffer);
                if (timeout > 0)
                    frameBytes.task = scheduler.schedule(frameBytes,timeout,unit);
                enqueueLast(frameBytes);
            }

            flush();
        }
        catch (Throwable x)
        {
            notifyHandlerFailed(handler,x);
        }
    }

    private void updateLastStreamId(IStream stream)
    {
        int streamId = stream.getId();
        if (stream.isClosed() && streamId % 2 != streamIds.get() % 2)
        {
            // Non-blocking atomic update
            int oldValue = lastStreamId.get();
            while (streamId > oldValue)
            {
                if (lastStreamId.compareAndSet(oldValue,streamId))
                    break;
                oldValue = lastStreamId.get();
            }
        }
    }

    @Override
    public <C> void data(IStream stream, DataInfo dataInfo, long timeout, TimeUnit unit, Handler<C> handler, C context)
    {
        logger.debug("Queuing {} on {}",dataInfo,stream);
        DataFrameBytes<C> frameBytes = new DataFrameBytes<>(handler,context,stream,dataInfo);
        if (timeout > 0)
            frameBytes.task = scheduler.schedule(frameBytes,timeout,unit);
        enqueueLast(frameBytes);
        flush();
    }

    private void execute(Runnable task)
    {
        threadPool.execute(task);
    }

    @Override
    public void flush()
    {
        FrameBytes frameBytes;
        ByteBuffer buffer;
        synchronized (queue)
        {
            if (flushing)
                return;

            frameBytes = queue.poll();
            if (frameBytes == null)
                return;

            FrameBytes stalled = null;
            while (true)
            {
                buffer = frameBytes.getByteBuffer();
                if (buffer != null)
                    break;

                // We are stalled: enqueue as last so other frames can be flushed
                enqueueLast(frameBytes);
                if (stalled == null)
                    stalled = frameBytes;
                else if (stalled == frameBytes)
                    return;
                logger.debug("Flush stalled for {}, {} frame(s) in queue", frameBytes, queue.size());
                frameBytes = queue.poll();
            }

            flushing = true;
            logger.debug("Flushing {}, {} frame(s) in queue",frameBytes,queue.size());
        }

        logger.debug("Writing {} frame bytes of {}",buffer.remaining(),frameBytes);
        write(buffer,this,frameBytes);
    }

    private void enqueueLast(FrameBytes frameBytes)
    {
        // TODO: handle priority; e.g. use queues to prioritize the buffers ?
        synchronized (queue)
        {
            queue.offerLast(frameBytes);
        }
    }

    private void enqueueFirst(FrameBytes frameBytes)
    {
        synchronized (queue)
        {
            queue.offerFirst(frameBytes);
        }
    }

    @Override
    public void completed(FrameBytes frameBytes)
    {
        synchronized (queue)
        {
            logger.debug("Completed write of {}, {} frame(s) in queue",frameBytes,queue.size());
            flushing = false;
        }
        frameBytes.complete();
    }

    @Override
    public void failed(Throwable x)
    {
        throw new SPDYException(x);
    }

    protected void write(ByteBuffer buffer, Handler<FrameBytes> handler, FrameBytes frameBytes)
    {
        if (controller != null)
            controller.write(buffer,handler,frameBytes);
    }

    private <C> void complete(final Handler<C> handler, final C context)
    {
        if (handler != null)
        {
            // Applications may send and queue up a lot of frames and
            // if we call Handler.completed() only synchronously we risk
            // starvation (for the last frames sent) and stack overflow.
            // Therefore every some invocation, we dispatch to a new thread
            Integer invocations = handlerInvocations.get();
            if (invocations >= 4)
            {
                execute(new Runnable()
                {
                    @Override
                    public void run()
                    {
                        notifyHandlerCompleted(handler,context);
                        flush();
                    }
                });
            }
            else
            {
                handlerInvocations.set(invocations + 1);
                try
                {
                    notifyHandlerCompleted(handler,context);
                    flush();
                }
                finally
                {
                    handlerInvocations.set(invocations);
                }
            }
        }
    }

    private <C> void notifyHandlerCompleted(Handler<C> handler, C context)
    {
        try
        {
            handler.completed(context);
        }
        catch (Exception x)
        {
            logger.info("Exception while notifying handler " + handler,x);
        }
    }

    private void notifyHandlerFailed(@SuppressWarnings("rawtypes") Handler handler, Throwable x)
    {
        try
        {
            if (handler != null)
                handler.failed(x);
        }
        catch (Exception xx)
        {
            logger.info("Exception while notifying handler " + handler,xx);
        }
    }

    public interface FrameBytes
    {
        public abstract ByteBuffer getByteBuffer();

        public abstract void complete();
    }

    private abstract class AbstractFrameBytes<C> implements FrameBytes, Runnable
    {
        private final Handler<C> handler;
        private final C context;
        protected volatile ScheduledFuture<?> task;

        protected AbstractFrameBytes(Handler<C> handler, C context)
        {
            this.handler = handler;
            this.context = context;
        }

        @Override
        public void complete()
        {
            ScheduledFuture<?> task = this.task;
            if (task != null)
                task.cancel(false);
            StandardSession.this.complete(handler,context);
        }

        protected void fail(Throwable x)
        {
            notifyHandlerFailed(handler,x);
        }

        @Override
        public void run()
        {
            close();
            fail(new InterruptedByTimeoutException());
        }
    }

    private class ControlFrameBytes<C> extends AbstractFrameBytes<C>
    {
        private final ControlFrame frame;
        private final ByteBuffer buffer;

        private ControlFrameBytes(Handler<C> handler, C context, ControlFrame frame, ByteBuffer buffer)
        {
            super(handler,context);
            this.frame = frame;
            this.buffer = buffer;
        }

        @Override
        public ByteBuffer getByteBuffer()
        {
            return buffer;
        }

        @Override
        public void complete()
        {
            bufferPool.release(buffer);

            super.complete();

            if (frame.getType() == ControlFrameType.GO_AWAY)
            {
                // After sending a GO_AWAY we need to hard close the connection.
                // Recipients will know the last good stream id and act accordingly.
                close();
            }
        }

        @Override
        public String toString()
        {
            return frame.toString();
        }
    }

    private class DataFrameBytes<C> extends AbstractFrameBytes<C>
    {
        private final IStream stream;
        private final DataInfo dataInfo;
        private int size;
        private volatile ByteBuffer buffer;

        private DataFrameBytes(Handler<C> handler, C context, IStream stream, DataInfo dataInfo)
        {
            super(handler,context);
            this.stream = stream;
            this.dataInfo = dataInfo;
        }

        @Override
        public ByteBuffer getByteBuffer()
        {
            try
            {
                int windowSize = stream.getWindowSize();
                if (windowSize <= 0)
                    return null;

                size = dataInfo.available();
                if (size > windowSize)
                    size = windowSize;

<<<<<<< HEAD
                buffer = generator.data(stream.getId(),length,dataInfo);
=======
                buffer = generator.data(stream.getId(), size, dataInfo);
>>>>>>> 85ade6ae
                return buffer;
            }
            catch (Throwable x)
            {
                fail(x);
                return null;
            }
        }

        @Override
        public void complete()
        {
            bufferPool.release(buffer);
            stream.updateWindowSize(-size);

            if (dataInfo.available() > 0)
            {
                // We have written a frame out of this DataInfo, but there is more to write.
                // We need to keep the correct ordering of frames, to avoid that another
                // DataInfo for the same stream is written before this one is finished.
                enqueueFirst(this);
            }
            else
            {
                super.complete();
                stream.updateCloseState(dataInfo.isClose());
                if (stream.isClosed())
                    removeStream(stream);
            }
        }

        @Override
        public String toString()
        {
            return String.format("DATA bytes @%x available=%d consumed=%d on %s",dataInfo.hashCode(),dataInfo.available(),dataInfo.consumed(),stream);
        }
    }
}<|MERGE_RESOLUTION|>--- conflicted
+++ resolved
@@ -1041,11 +1041,7 @@
                 if (size > windowSize)
                     size = windowSize;
 
-<<<<<<< HEAD
-                buffer = generator.data(stream.getId(),length,dataInfo);
-=======
                 buffer = generator.data(stream.getId(), size, dataInfo);
->>>>>>> 85ade6ae
                 return buffer;
             }
             catch (Throwable x)
