--- conflicted
+++ resolved
@@ -55,25 +55,15 @@
     private final AtomicInteger windowSize;
     private final Set<IStream> associatedStreams = Collections.newSetFromMap(new ConcurrentHashMap<IStream,Boolean>());
     private volatile StreamFrameListener listener;
-<<<<<<< HEAD
-    private volatile boolean isOpened;
-    private volatile boolean isHalfClosed;
-    private volatile boolean isClosed;
-=======
     private volatile OpenState openState = OpenState.SYN_SENT;
     private volatile CloseState closeState = CloseState.OPENED;
->>>>>>> 08573701
 
     public StandardStream(SynStreamFrame frame, ISession session, int windowSize, IStream associatedStream)
     {
         this.frame = frame;
         this.session = session;
         this.windowSize = new AtomicInteger(windowSize);
-<<<<<<< HEAD
-        this.isHalfClosed = frame.isClose();
         this.associatedStream = associatedStream;
-=======
->>>>>>> 08573701
     }
 
     @Override
@@ -134,12 +124,8 @@
     @Override
     public boolean isHalfClosed()
     {
-<<<<<<< HEAD
-        return isHalfClosed;
-=======
         CloseState closeState = this.closeState;
-        return closeState == CloseState.LOCALLY_CLOSED || closeState == CloseState.REMOTELY_CLOSED;
->>>>>>> 08573701
+        return closeState == CloseState.LOCALLY_CLOSED || closeState == CloseState.REMOTELY_CLOSED || closeState == CloseState.CLOSED;
     }
 
     @Override
@@ -171,18 +157,6 @@
     {
         if (close)
         {
-<<<<<<< HEAD
-            if (isHalfClosed())
-            {
-                if(associatedStream!=null){
-                    associatedStream.removeAssociation(this);
-                }
-                isClosed = true;
-            }
-            else
-            {
-                isHalfClosed = true;
-=======
             switch (closeState)
             {
                 case OPENED:
@@ -201,16 +175,23 @@
                 case REMOTELY_CLOSED:
                 {
                     if (local)
+                    {
+                        if (associatedStream != null)
+                        {
+                            associatedStream.removeAssociation(this);
+                        }
                         closeState = CloseState.CLOSED;
+                    }
                     else
+                    {
                         throw new IllegalStateException();
+                    }
                     break;
                 }
                 default:
                 {
                     throw new IllegalStateException();
                 }
->>>>>>> 08573701
             }
         }
     }
@@ -222,39 +203,23 @@
         {
             case SYN_STREAM:
             {
-<<<<<<< HEAD
-                isOpened = true;
-=======
                 openState = OpenState.SYN_RECV;
->>>>>>> 08573701
                 break;
             }
             case SYN_REPLY:
             {
-<<<<<<< HEAD
-                isOpened = true;
-                SynReplyFrame synReply = (SynReplyFrame)frame;
-                updateCloseState(synReply.isClose());
-                ReplyInfo replyInfo = new ReplyInfo(synReply.getHeaders(),synReply.isClose());
-=======
                 openState = OpenState.REPLY_RECV;
                 SynReplyFrame synReply = (SynReplyFrame)frame;
                 updateCloseState(synReply.isClose(), false);
                 ReplyInfo replyInfo = new ReplyInfo(synReply.getHeaders(), synReply.isClose());
->>>>>>> 08573701
                 notifyOnReply(replyInfo);
                 break;
             }
             case HEADERS:
             {
                 HeadersFrame headers = (HeadersFrame)frame;
-<<<<<<< HEAD
-                updateCloseState(headers.isClose());
-                HeadersInfo headersInfo = new HeadersInfo(headers.getHeaders(),headers.isClose(),headers.isResetCompression());
-=======
                 updateCloseState(headers.isClose(), false);
                 HeadersInfo headersInfo = new HeadersInfo(headers.getHeaders(), headers.isClose(), headers.isResetCompression());
->>>>>>> 08573701
                 notifyOnHeaders(headersInfo);
                 break;
             }
@@ -280,11 +245,7 @@
     @Override
     public void process(DataFrame frame, ByteBuffer data)
     {
-<<<<<<< HEAD
-        if (!isOpened)
-=======
         if (!canReceive())
->>>>>>> 08573701
         {
             session.rst(new RstInfo(getId(),StreamStatus.PROTOCOL_ERROR));
             return;
@@ -387,7 +348,7 @@
     @Override
     public void syn(SynInfo synInfo, long timeout, TimeUnit unit, Handler<Stream> handler)
     {
-        if (isClosed || !session.getStreams().containsKey(getId()))
+        if (isClosed() || !session.getStreams().containsKey(getId()))
         {
             handler.failed(new StreamException(getId(),StreamStatus.INVALID_STREAM)); // TODO: use StreamStatus.alreadyClosed() for V3
             return;
@@ -407,16 +368,10 @@
     @Override
     public void reply(ReplyInfo replyInfo, long timeout, TimeUnit unit, Handler<Void> handler)
     {
-<<<<<<< HEAD
-        updateCloseState(replyInfo.isClose());
-        SynReplyFrame frame = new SynReplyFrame(session.getVersion(),replyInfo.getFlags(),getId(),replyInfo.getHeaders());
-        session.control(this,frame,timeout,unit,handler,null);
-=======
         openState = OpenState.REPLY_SENT;
         updateCloseState(replyInfo.isClose(), true);
         SynReplyFrame frame = new SynReplyFrame(session.getVersion(), replyInfo.getFlags(), getId(), replyInfo.getHeaders());
         session.control(this, frame, timeout, unit, handler, null);
->>>>>>> 08573701
     }
 
     @Override
@@ -457,11 +412,6 @@
     @Override
     public void headers(HeadersInfo headersInfo, long timeout, TimeUnit unit, Handler<Void> handler)
     {
-<<<<<<< HEAD
-        updateCloseState(headersInfo.isClose());
-        HeadersFrame frame = new HeadersFrame(session.getVersion(),headersInfo.getFlags(),getId(),headersInfo.getHeaders());
-        session.control(this,frame,timeout,unit,handler,null);
-=======
         if (!canSend())
         {
             session.rst(new RstInfo(getId(), StreamStatus.PROTOCOL_ERROR));
@@ -476,15 +426,11 @@
         updateCloseState(headersInfo.isClose(), true);
         HeadersFrame frame = new HeadersFrame(session.getVersion(), headersInfo.getFlags(), getId(), headersInfo.getHeaders());
         session.control(this, frame, timeout, unit, handler, null);
->>>>>>> 08573701
     }
 
     @Override
     public boolean isClosed()
     {
-<<<<<<< HEAD
-        return isClosed;
-=======
         return closeState == CloseState.CLOSED;
     }
 
@@ -492,15 +438,11 @@
     {
         CloseState closeState = this.closeState;
         return closeState == CloseState.LOCALLY_CLOSED || closeState == CloseState.CLOSED;
->>>>>>> 08573701
-    }
-    
+    }
+
     @Override
     public String toString()
     {
-<<<<<<< HEAD
-        return String.format("stream=%d v%d closed=%s",getId(),session.getVersion(),isClosed()?"true":isHalfClosed()?"half":"false");
-=======
         return String.format("stream=%d v%d %s", getId(), session.getVersion(), closeState);
     }
 
@@ -524,6 +466,5 @@
     private enum CloseState
     {
         OPENED, LOCALLY_CLOSED, REMOTELY_CLOSED, CLOSED
->>>>>>> 08573701
     }
 }