--- conflicted
+++ resolved
@@ -333,11 +333,7 @@
             if (enabled.getVersion().isNewerThan(START_VERSION))
             {
                 throw new UsageException(UsageException.ERR_BAD_GRAPH, "Module [" + enabled.getName() + "] specifies jetty version [" + enabled.getVersion() +
-<<<<<<< HEAD
-                                                                           "] which is newer than this version of jetty [" + START_VERSION + "]");
-=======
                     "] which is newer than this version of jetty [" + START_VERSION + "]");
->>>>>>> 7b941098
             }
         }
 
