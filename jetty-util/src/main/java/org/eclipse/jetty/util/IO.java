//
// ========================================================================
// Copyright (c) 1995-2021 Mort Bay Consulting Pty Ltd and others.
//
// This program and the accompanying materials are made available under the
// terms of the Eclipse Public License v. 2.0 which is available at
// https://www.eclipse.org/legal/epl-2.0, or the Apache License, Version 2.0
// which is available at https://www.apache.org/licenses/LICENSE-2.0.
//
// SPDX-License-Identifier: EPL-2.0 OR Apache-2.0
// ========================================================================
//

package org.eclipse.jetty.util;

import java.io.ByteArrayOutputStream;
import java.io.Closeable;
import java.io.File;
import java.io.FileInputStream;
import java.io.FileOutputStream;
import java.io.IOException;
import java.io.InputStream;
import java.io.InputStreamReader;
import java.io.InterruptedIOException;
import java.io.OutputStream;
import java.io.PrintWriter;
import java.io.Reader;
import java.io.StringWriter;
import java.io.Writer;
import java.nio.ByteBuffer;
import java.nio.channels.GatheringByteChannel;
import java.nio.charset.Charset;
import java.nio.file.Files;
import java.nio.file.Path;

import org.slf4j.Logger;
import org.slf4j.LoggerFactory;

/**
 * IO Utilities.
 * Provides stream handling utilities in
 * singleton Threadpool implementation accessed by static members.
 */
public class IO
{
    private static final Logger LOG = LoggerFactory.getLogger(IO.class);

    public static final String
        CRLF = "\r\n";

    public static final byte[]
        CRLF_BYTES = {(byte)'\r', (byte)'\n'};

    public static final int bufferSize = 64 * 1024;

    static class Job implements Runnable
    {
        InputStream in;
        OutputStream out;
        Reader read;
        Writer write;

        Job(InputStream in, OutputStream out)
        {
            this.in = in;
            this.out = out;
            this.read = null;
            this.write = null;
        }

        Job(Reader read, Writer write)
        {
            this.in = null;
            this.out = null;
            this.read = read;
            this.write = write;
        }

        @Override
        public void run()
        {
            try
            {
                if (in != null)
                    copy(in, out, -1);
                else
                    copy(read, write, -1);
            }
            catch (IOException e)
            {
                LOG.trace("IGNORED", e);
                try
                {
                    if (out != null)
                        out.close();
                    if (write != null)
                        write.close();
                }
                catch (IOException e2)
                {
                    LOG.trace("IGNORED", e2);
                }
            }
        }
    }

    /**
     * Copy Stream in to Stream out until EOF or exception.
     *
     * @param in the input stream to read from (until EOF)
     * @param out the output stream to write to
     * @throws IOException if unable to copy streams
     */
    public static void copy(InputStream in, OutputStream out)
        throws IOException
    {
        copy(in, out, -1);
    }

    /**
     * Copy Reader to Writer out until EOF or exception.
     *
     * @param in the read to read from (until EOF)
     * @param out the writer to write to
     * @throws IOException if unable to copy the streams
     */
    public static void copy(Reader in, Writer out)
        throws IOException
    {
        copy(in, out, -1);
    }

    /**
     * Copy Stream in to Stream for byteCount bytes or until EOF or exception.
     *
     * @param in the stream to read from
     * @param out the stream to write to
     * @param byteCount the number of bytes to copy
     * @throws IOException if unable to copy the streams
     */
    public static void copy(InputStream in,
                            OutputStream out,
                            long byteCount)
        throws IOException
    {
        byte[] buffer = new byte[bufferSize];
        int len = bufferSize;

        if (byteCount >= 0)
        {
            while (byteCount > 0)
            {
                int max = byteCount < bufferSize ? (int)byteCount : bufferSize;
                len = in.read(buffer, 0, max);

                if (len == -1)
                    break;

                byteCount -= len;
                out.write(buffer, 0, len);
            }
        }
        else
        {
            while (true)
            {
                len = in.read(buffer, 0, bufferSize);
                if (len < 0)
                    break;
                out.write(buffer, 0, len);
            }
        }
    }

    /**
     * Copy Reader to Writer for byteCount bytes or until EOF or exception.
     *
     * @param in the Reader to read from
     * @param out the Writer to write to
     * @param byteCount the number of bytes to copy
     * @throws IOException if unable to copy streams
     */
    public static void copy(Reader in,
                            Writer out,
                            long byteCount)
        throws IOException
    {
        char[] buffer = new char[bufferSize];
        int len = bufferSize;

        if (byteCount >= 0)
        {
            while (byteCount > 0)
            {
                if (byteCount < bufferSize)
                    len = in.read(buffer, 0, (int)byteCount);
                else
                    len = in.read(buffer, 0, bufferSize);

                if (len == -1)
                    break;

                byteCount -= len;
                out.write(buffer, 0, len);
            }
        }
        else if (out instanceof PrintWriter)
        {
            PrintWriter pout = (PrintWriter)out;
            while (!pout.checkError())
            {
                len = in.read(buffer, 0, bufferSize);
                if (len == -1)
                    break;
                out.write(buffer, 0, len);
            }
        }
        else
        {
            while (true)
            {
                len = in.read(buffer, 0, bufferSize);
                if (len == -1)
                    break;
                out.write(buffer, 0, len);
            }
        }
    }

    /**
     * Copy files or directories
     *
     * @param from the file to copy
     * @param to the destination to copy to
     * @throws IOException if unable to copy
     */
    public static void copy(File from, File to) throws IOException
    {
        if (from.isDirectory())
            copyDir(from, to);
        else
            copyFile(from, to);
    }

    public static void copyDir(File from, File to) throws IOException
    {
        if (to.exists())
        {
            if (!to.isDirectory())
                throw new IllegalArgumentException(to.toString());
        }
        else
            to.mkdirs();

        File[] files = from.listFiles();
        if (files != null)
        {
            for (int i = 0; i < files.length; i++)
            {
                String name = files[i].getName();
                if (".".equals(name) || "..".equals(name))
                    continue;
                copy(files[i], new File(to, name));
            }
        }
    }

    public static void copyFile(File from, File to) throws IOException
    {
        try (InputStream in = new FileInputStream(from);
             OutputStream out = new FileOutputStream(to))
        {
            copy(in, out);
        }
    }

    public static IOException rethrow(Throwable cause)
    {
        if (cause instanceof IOException)
            return (IOException)cause;
        if (cause instanceof Error)
            throw (Error)cause;
        if (cause instanceof RuntimeException)
            throw (RuntimeException)cause;
        if (cause instanceof InterruptedException)
            return (InterruptedIOException)new InterruptedIOException().initCause(cause);
<<<<<<< HEAD

=======
>>>>>>> 2c11caa3
        return new IOException(cause);
    }

    /**
     * Read Path to string.
     *
     * @param path the path to read from (until EOF)
     * @param charset the charset to read with
     * @return the String parsed from path (default Charset)
     * @throws IOException if unable to read the path (or handle the charset)
     */
    public static String toString(Path path, Charset charset)
        throws IOException
    {
        byte[] buf = Files.readAllBytes(path);
        return new String(buf, charset);
    }

    /**
     * Read input stream to string.
     *
     * @param in the stream to read from (until EOF)
     * @return the String parsed from stream (default Charset)
     * @throws IOException if unable to read the stream (or handle the charset)
     */
    public static String toString(InputStream in)
        throws IOException
    {
        return toString(in, (Charset)null);
    }

    /**
     * Read input stream to string.
     *
     * @param in the stream to read from (until EOF)
     * @param encoding the encoding to use (can be null to use default Charset)
     * @return the String parsed from the stream
     * @throws IOException if unable to read the stream (or handle the charset)
     */
    public static String toString(InputStream in, String encoding)
        throws IOException
    {
        return toString(in, encoding == null ? null : Charset.forName(encoding));
    }

    /**
     * Read input stream to string.
     *
     * @param in the stream to read from (until EOF)
     * @param encoding the Charset to use (can be null to use default Charset)
     * @return the String parsed from the stream
     * @throws IOException if unable to read the stream (or handle the charset)
     */
    public static String toString(InputStream in, Charset encoding)
        throws IOException
    {
        StringWriter writer = new StringWriter();
        InputStreamReader reader = encoding == null ? new InputStreamReader(in) : new InputStreamReader(in, encoding);

        copy(reader, writer);
        return writer.toString();
    }

    /**
     * Read input stream to string.
     *
     * @param in the reader to read from (until EOF)
     * @return the String parsed from the reader
     * @throws IOException if unable to read the stream (or handle the charset)
     */
    public static String toString(Reader in)
        throws IOException
    {
        StringWriter writer = new StringWriter();
        copy(in, writer);
        return writer.toString();
    }

    /**
     * Delete File.
     * This delete will recursively delete directories - BE CAREFUL
     *
     * @param file The file (or directory) to be deleted.
     * @return true if file was deleted, or directory referenced was deleted.
     * false if file doesn't exist, or was null.
     */
    public static boolean delete(File file)
    {
        if (file == null)
            return false;
        if (!file.exists())
            return false;
        if (file.isDirectory())
        {
            File[] files = file.listFiles();
            for (int i = 0; files != null && i < files.length; i++)
            {
                delete(files[i]);
            }
        }
        return file.delete();
    }

    /**
     * Test if directory is empty.
     *
     * @param dir the directory
     * @return true if directory is null, doesn't exist, or has no content.
     * false if not a directory, or has contents
     */
    public static boolean isEmptyDir(File dir)
    {
        if (dir == null)
            return true;
        if (!dir.exists())
            return true;
        if (!dir.isDirectory())
            return false;
        String[] list = dir.list();
        if (list == null)
            return true;
        return list.length <= 0;
    }

    /**
     * Closes an arbitrary closable, and logs exceptions at ignore level
     *
     * @param closeable the closeable to close
     */
    public static void close(Closeable closeable)
    {
        try
        {
            if (closeable != null)
                closeable.close();
        }
        catch (IOException ignore)
        {
            LOG.trace("IGNORED", ignore);
        }
    }

    /**
     * closes an input stream, and logs exceptions
     *
     * @param is the input stream to close
     */
    public static void close(InputStream is)
    {
        close((Closeable)is);
    }

    /**
     * closes an output stream, and logs exceptions
     *
     * @param os the output stream to close
     */
    public static void close(OutputStream os)
    {
        close((Closeable)os);
    }

    /**
     * closes a reader, and logs exceptions
     *
     * @param reader the reader to close
     */
    public static void close(Reader reader)
    {
        close((Closeable)reader);
    }

    /**
     * closes a writer, and logs exceptions
     *
     * @param writer the writer to close
     */
    public static void close(Writer writer)
    {
        close((Closeable)writer);
    }

    public static byte[] readBytes(InputStream in)
        throws IOException
    {
        ByteArrayOutputStream bout = new ByteArrayOutputStream();
        copy(in, bout);
        return bout.toByteArray();
    }

    /**
     * A gathering write utility wrapper.
     * <p>
     * This method wraps a gather write with a loop that handles the limitations of some operating systems that have a
     * limit on the number of buffers written. The method loops on the write until either all the content is written or
     * no progress is made.
     *
     * @param out The GatheringByteChannel to write to
     * @param buffers The buffers to write
     * @param offset The offset into the buffers array
     * @param length The length in buffers to write
     * @return The total bytes written
     * @throws IOException if unable write to the GatheringByteChannel
     */
    public static long write(GatheringByteChannel out, ByteBuffer[] buffers, int offset, int length) throws IOException
    {
        long total = 0;
        write:
        while (length > 0)
        {
            // Write as much as we can
            long wrote = out.write(buffers, offset, length);

            // If we can't write any more, give up
            if (wrote == 0)
                break;

            // count the total
            total += wrote;

            // Look for unwritten content
            for (int i = offset; i < buffers.length; i++)
            {
                if (buffers[i].hasRemaining())
                {
                    // loop with new offset and length;
                    length = length - (i - offset);
                    offset = i;
                    continue write;
                }
            }
            length = 0;
        }

        return total;
    }

    /**
     * @return An outputstream to nowhere
     */
    public static OutputStream getNullStream()
    {
        return __nullStream;
    }

    /**
     * @return An outputstream to nowhere
     */
    public static InputStream getClosedStream()
    {
        return __closedStream;
    }

    private static class NullOS extends OutputStream
    {
        @Override
        public void close()
        {
        }

        @Override
        public void flush()
        {
        }

        @Override
        public void write(byte[] b)
        {
        }

        @Override
        public void write(byte[] b, int i, int l)
        {
        }

        @Override
        public void write(int b)
        {
        }
    }

    private static NullOS __nullStream = new NullOS();

    private static class ClosedIS extends InputStream
    {
        @Override
        public int read() throws IOException
        {
            return -1;
        }
    }

    private static ClosedIS __closedStream = new ClosedIS();

    /**
     * @return An writer to nowhere
     */
    public static Writer getNullWriter()
    {
        return __nullWriter;
    }

    /**
     * @return An writer to nowhere
     */
    public static PrintWriter getNullPrintWriter()
    {
        return __nullPrintWriter;
    }

    private static class NullWrite extends Writer
    {
        @Override
        public void close()
        {
        }

        @Override
        public void flush()
        {
        }

        @Override
        public void write(char[] b)
        {
        }

        @Override
        public void write(char[] b, int o, int l)
        {
        }

        @Override
        public void write(int b)
        {
        }

        @Override
        public void write(String s)
        {
        }

        @Override
        public void write(String s, int o, int l)
        {
        }
    }

    private static NullWrite __nullWriter = new NullWrite();
    private static PrintWriter __nullPrintWriter = new PrintWriter(__nullWriter);
}








<|MERGE_RESOLUTION|>--- conflicted
+++ resolved
@@ -284,10 +284,6 @@
             throw (RuntimeException)cause;
         if (cause instanceof InterruptedException)
             return (InterruptedIOException)new InterruptedIOException().initCause(cause);
-<<<<<<< HEAD
-
-=======
->>>>>>> 2c11caa3
         return new IOException(cause);
     }
 
