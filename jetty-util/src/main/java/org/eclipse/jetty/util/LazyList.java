--- conflicted
+++ resolved
@@ -66,12 +66,8 @@
     private static final String[] __EMPTY_STRING_ARRAY = new String[0];
 
     private LazyList()
-<<<<<<< HEAD
-    {}
-=======
-    {
-    }
->>>>>>> 7b941098
+    {
+    }
 
     /**
      * Add an item to a LazyList
