--- conflicted
+++ resolved
@@ -92,11 +92,7 @@
             URI uri = uris[i];
             String s = uri.toString();
             if ((pattern == null && isNullInclusive) ||
-<<<<<<< HEAD
-                    (pattern != null && pattern.matcher(s).matches()))
-=======
                 (pattern != null && pattern.matcher(s).matches()))
->>>>>>> 7b941098
             {
                 matched(uris[i]);
             }
