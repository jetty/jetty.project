//
//  ========================================================================
//  Copyright (c) 1995-2021 Mort Bay Consulting Pty Ltd and others.
//  ------------------------------------------------------------------------
//  All rights reserved. This program and the accompanying materials
//  are made available under the terms of the Eclipse Public License v1.0
//  and Apache License v2.0 which accompanies this distribution.
//
//      The Eclipse Public License is available at
//      http://www.eclipse.org/legal/epl-v10.html
//
//      The Apache License v2.0 is available at
//      http://www.opensource.org/licenses/apache2.0.php
//
//  You may elect to redistribute this code under either of these licenses.
//  ========================================================================
//

package org.eclipse.jetty.util;

import java.io.Closeable;
import java.io.IOException;
import java.util.ArrayList;
import java.util.Collection;
import java.util.Collections;
import java.util.List;
import java.util.Objects;
import java.util.concurrent.CopyOnWriteArrayList;
import java.util.concurrent.ThreadLocalRandom;
import java.util.concurrent.atomic.AtomicInteger;
import java.util.function.Function;
import java.util.stream.Collectors;

import org.eclipse.jetty.util.annotation.ManagedAttribute;
import org.eclipse.jetty.util.annotation.ManagedObject;
import org.eclipse.jetty.util.component.Dumpable;
import org.eclipse.jetty.util.component.DumpableCollection;
import org.eclipse.jetty.util.log.Log;
import org.eclipse.jetty.util.log.Logger;
import org.eclipse.jetty.util.thread.Locker;

/**
<<<<<<< HEAD
 * <p>A pool of objects, with optional support for
 * multiplexing, max usage count and several optimized strategies plus
=======
 * <p>A pool of objects, with optional support for availability checks,
 * max usage count and several optimized strategies plus
>>>>>>> c3a19a66
 * an optional {@link ThreadLocal} cache of the last release entry.</p>
 * <p>When the method {@link #close()} is called, all {@link Closeable}s
 * object pooled by the pool are also closed.</p>
 *
 * @param <T> the type of the pooled objects
 */
@ManagedObject
public class Pool<T> implements AutoCloseable, Dumpable
{
    private static final Logger LOGGER = Log.getLogger(Pool.class);

    private final List<Entry> entries = new CopyOnWriteArrayList<>();
    private final int maxEntries;
    private final StrategyType strategyType;
    /*
     * The cache is used to avoid hammering on the first index of the entry list.
     * Caches can become poisoned (i.e.: containing entries that are in use) when
     * the release isn't done by the acquiring thread or when the entry pool is
     * undersized compared to the load applied on it.
     * When an entry can't be found in the cache, the global list is iterated
     * with the configured strategy so the cache has no visible effect besides performance.
     */
    private final Locker locker = new Locker();
    private final ThreadLocal<Entry> cache;
    private final AtomicInteger nextIndex;
    private volatile boolean closed;

    @Deprecated
    private volatile int maxUsage = -1;
    @Deprecated
    private volatile int maxMultiplex = -1;

    /**
     * The type of the strategy to use for the pool.
     * The strategy primarily determines where iteration over the pool entries begins.
     */
    public enum StrategyType
    {
        /**
         * A strategy that looks for an entry always starting from the first entry.
         * It will favour the early entries in the pool, but may contend on them more.
         */
        FIRST,

        /**
         * A strategy that looks for an entry by iterating from a random starting
         * index.  No entries are favoured and contention is reduced.
         */
        RANDOM,

        /**
         * A strategy that uses the {@link Thread#getId()} of the current thread
         * to select a starting point for an entry search.  Whilst not as performant as
         * using the {@link ThreadLocal} cache, it may be suitable when the pool is substantially smaller
         * than the number of available threads.
         * No entries are favoured and contention is reduced.
         */
        THREAD_ID,

        /**
         * A strategy that looks for an entry by iterating from a starting point
         * that is incremented on every search. This gives similar results to the
         * random strategy but with more predictable behaviour.
         * No entries are favoured and contention is reduced.
         */
        ROUND_ROBIN
    }

    /**
     * Construct a Pool with a specified lookup strategy and no
     * {@link ThreadLocal} cache.
     *
     * @param strategyType The strategy to used for looking up entries.
     * @param maxEntries the maximum amount of entries that the pool will accept.
     */
    public Pool(StrategyType strategyType, int maxEntries)
    {
        this(strategyType, maxEntries, false);
    }

    /**
     * Construct a Pool with the specified thread-local cache size and
     * an optional {@link ThreadLocal} cache.
     *
     * @param strategyType The strategy to used for looking up entries.
     * @param maxEntries the maximum amount of entries that the pool will accept.
     * @param cache True if a {@link ThreadLocal} cache should be used to try the most recently released entry.
     */
    public Pool(StrategyType strategyType, int maxEntries, boolean cache)
    {
        this.maxEntries = maxEntries;
        this.strategyType = strategyType;
        this.cache = cache ? new ThreadLocal<>() : null;
        this.nextIndex = strategyType == StrategyType.ROUND_ROBIN ? new AtomicInteger() : null;
    }

    /**
     * @return the number of reserved entries
     */
    @ManagedAttribute("The number of reserved entries")
    public int getReservedCount()
    {
        return (int)entries.stream().filter(Entry::isReserved).count();
    }

    /**
     * @return the number of idle entries
     */
    @ManagedAttribute("The number of idle entries")
    public int getIdleCount()
    {
        return (int)entries.stream().filter(Entry::isIdle).count();
    }

    /**
     * @return the number of in-use entries
     */
    @ManagedAttribute("The number of in-use entries")
    public int getInUseCount()
    {
        return (int)entries.stream().filter(Entry::isInUse).count();
    }

    /**
     * @return the number of closed entries
     */
    @ManagedAttribute("The number of closed entries")
    public int getClosedCount()
    {
        return (int)entries.stream().filter(Entry::isClosed).count();
    }

    /**
     * @return the maximum number of entries
     */
    @ManagedAttribute("The maximum number of entries")
<<<<<<< HEAD
=======
    @Deprecated
>>>>>>> c3a19a66
    public int getMaxEntries()
    {
        return maxEntries;
    }

    /**
<<<<<<< HEAD
     * @return the default maximum multiplex count of entries
     */
    @ManagedAttribute("The default maximum multiplex count of entries")
=======
     * @return the default maximum in-use count of entries
     */
    @ManagedAttribute("The default maximum multiplex count of entries")
    @Deprecated
>>>>>>> c3a19a66
    public int getMaxMultiplex()
    {
        return maxMultiplex == -1 ? 1 : maxMultiplex;
    }

<<<<<<< HEAD
    /**
     * <p>Sets the default maximum multiplex count for the Pool's entries.</p>
     * <p>This value is used to initialize {@link Entry#maxMultiplex}
     * when a new {@link Entry} is created.</p>
     *
     * @param maxMultiplex the default maximum multiplex count of entries
     */
=======
    @Deprecated
    protected int getMaxMultiplex(T item)
    {
        return getMaxMultiplex();
    }

    /**
     * <p>Sets the default maximum multiplex count for the Pool's entries.</p>
     *
     * @param maxMultiplex the default maximum multiplex count of entries
     */
    @Deprecated
>>>>>>> c3a19a66
    public final void setMaxMultiplex(int maxMultiplex)
    {
        if (maxMultiplex < 1)
            throw new IllegalArgumentException("Max multiplex must be >= 1");
        try (Locker.Lock l = locker.lock())
        {
            if (closed)
                return;

            if (entries.stream().anyMatch(SingleUseEntry.class::isInstance))
                throw new IllegalStateException("SingleUse Entries in use");

            this.maxMultiplex = maxMultiplex;
        }
    }

    /**
     * <p>Returns the maximum number of times the entries of the pool
     * can be acquired.</p>
     *
     * @return the default maximum usage count of entries
     */
    @ManagedAttribute("The default maximum usage count of entries")
<<<<<<< HEAD
=======
    @Deprecated
>>>>>>> c3a19a66
    public int getMaxUsageCount()
    {
        return maxUsage;
    }

    @Deprecated
    protected int getMaxUsageCount(T item)
    {
        return getMaxUsageCount();
    }

    /**
     * <p>Sets the maximum usage count for the Pool's entries.</p>
     * <p>All existing idle entries that have a usage count larger
     * than this new value are removed from the Pool and closed.</p>
     *
     * @param maxUsageCount the default maximum usage count of entries
     */
    @Deprecated
    public final void setMaxUsageCount(int maxUsageCount)
    {
        if (maxUsageCount == 0)
            throw new IllegalArgumentException("Max usage count must be != 0");

        // Iterate the entries, remove overused ones and collect a list of the closeable removed ones.
        List<Closeable> copy;
        try (Locker.Lock l = locker.lock())
        {
            if (closed)
                return;

            if (entries.stream().anyMatch(SingleUseEntry.class::isInstance))
                throw new IllegalStateException("SingleUse Entries in use");

            this.maxUsage = maxUsageCount;

            copy = entries.stream()
                .filter(entry -> entry.isIdleAndOverUsed() && remove(entry) && entry.pooled instanceof Closeable)
                .map(entry -> (Closeable)entry.pooled)
                .collect(Collectors.toList());
        }

        // Iterate the copy and close the collected entries.
        copy.forEach(IO::close);
    }

    /**
<<<<<<< HEAD
     * <p>Creates a new disabled slot into the pool.</p>
     * <p>The returned entry must ultimately have the {@link Entry#enable(Object, boolean)}
     * method called or be removed via {@link Pool.Entry#remove()} or
     * {@link Pool#remove(Pool.Entry)}.</p>
     *
     * @param allotment the desired allotment, where each entry handles an allotment of maxMultiplex,
     * or a negative number to always trigger the reservation of a new entry.
     * @return a disabled entry that is contained in the pool,
     * or null if the pool is closed or if the pool already contains
     * {@link #getMaxEntries()} entries, or the allotment has already been reserved
     * @deprecated Use {@link #reserve()} instead
=======
     * @deprecated Use {@link #reserve()}
>>>>>>> c3a19a66
     */
    @Deprecated
    public Entry reserve(int allotment)
    {
        return null;
    }

    /**
     * <p>Creates a new disabled slot into the pool.</p>
     * <p>The returned entry must ultimately have the {@link Entry#enable(Object, boolean)}
     * method called or be removed via {@link Pool.Entry#remove()} or
     * {@link Pool#remove(Pool.Entry)}.</p>
     *
     * @return a disabled entry that is contained in the pool,
     * or null if the pool is closed or if the pool already contains
     * {@link #getMaxEntries()} entries
     */
    public Entry reserve()
    {
        try (Locker.Lock l = locker.lock())
        {
            if (closed)
                return null;

            // If we have no space
            if (entries.size() >= maxEntries)
                return null;

            Entry entry = newEntry();
            entries.add(entry);
            return entry;
        }
    }

    protected Entry newEntry()
    {
        if (maxMultiplex >= 0 || maxUsage >= 0)
            return new MultiUseEntry();
        return new SingleUseEntry();
    }

    /**
<<<<<<< HEAD
     * <p>Acquires the entry from the pool at the specified index.</p>
     * <p>This method bypasses the thread-local cache mechanism.</p>
     *
     * @param idx the index of the entry to acquire.
     * @return the specified entry or null if there is none at the specified index or if it is not available.
     * @deprecated No longer supported. Instead use a {@link StrategyType} to configure the pool.
=======
     * @deprecated Use {@link #acquire()}
>>>>>>> c3a19a66
     */
    @Deprecated
    public Entry acquireAt(int idx)
    {
        return null;
    }

    /**
     * <p>Acquires an entry from the pool.</p>
     * <p>Only enabled entries will be returned from this method
     * and their {@link Entry#enable(Object, boolean)}
     * method must not be called.</p>
     *
     * @return an entry from the pool or null if none is available.
     */
    public Entry acquire()
    {
        if (closed)
            return null;

        int size = entries.size();
        if (size == 0)
            return null;

        if (cache != null)
        {
            Pool<T>.Entry entry = cache.get();
            if (entry != null && entry.tryAcquire())
                return entry;
        }

        int index = startIndex(size);

        for (int tries = size; tries-- > 0; )
        {
            try
            {
                Pool<T>.Entry entry = entries.get(index);
                if (entry != null && entry.tryAcquire())
                    return entry;
            }
            catch (IndexOutOfBoundsException e)
            {
                LOGGER.ignore(e);
                size = entries.size();
                // Size can be 0 when the pool is in the middle of
                // acquiring a connection while another thread
                // removes the last one from the pool.
                if (size == 0)
                    break;
            }
            index = (index + 1) % size;
        }
        return null;
    }

    private int startIndex(int size)
    {
        switch (strategyType)
        {
            case FIRST:
                return 0;
            case RANDOM:
                return ThreadLocalRandom.current().nextInt(size);
            case ROUND_ROBIN:
                return nextIndex.getAndUpdate(c -> Math.max(0, c + 1)) % size;
            case THREAD_ID:
                return (int)(Thread.currentThread().getId() % size);
            default:
                throw new IllegalArgumentException("Unknown strategy type: " + strategyType);
        }
    }

    /**
     * <p>Acquires an entry from the pool,
     * reserving and creating a new entry if necessary.</p>
     *
     * @param creator a function to create the pooled value for a reserved entry.
     * @return an entry from the pool or null if none is available.
     */
    public Entry acquire(Function<Pool<T>.Entry, T> creator)
    {
        Entry entry = acquire();
        if (entry != null)
            return entry;

        entry = reserve();
        if (entry == null)
            return null;

        T value;
        try
        {
            value = creator.apply(entry);
        }
        catch (Throwable th)
        {
            remove(entry);
            throw th;
        }

        if (value == null)
        {
            remove(entry);
            return null;
        }

        return entry.enable(value, true) ? entry : null;
    }

    /**
     * <p>Releases an {@link #acquire() acquired} entry to the pool.</p>
     * <p>Entries that are acquired from the pool but never released
     * will result in a memory leak.</p>
     *
     * @param entry the value to return to the pool
     * @return true if the entry was released and could be acquired again,
     * false if the entry should be removed by calling {@link #remove(Pool.Entry)}
     * and the object contained by the entry should be disposed.
     * @throws NullPointerException if value is null
     */
    public boolean release(Entry entry)
    {
        if (closed)
            return false;

        boolean released = entry.tryRelease();
        if (released && cache != null)
            cache.set(entry);
        return released;
    }

    /**
     * <p>Removes an entry from the pool.</p>
     *
     * @param entry the value to remove
     * @return true if the entry was removed, false otherwise
     */
    public boolean remove(Entry entry)
    {
        if (closed)
            return false;

        if (!entry.tryRemove())
        {
            if (LOGGER.isDebugEnabled())
                LOGGER.debug("Attempt to remove an object from the pool that is still in use: {}", entry);
            return false;
        }

        boolean removed = entries.remove(entry);
        if (!removed && LOGGER.isDebugEnabled())
            LOGGER.debug("Attempt to remove an object from the pool that does not exist: {}", entry);

        return removed;
    }

    public boolean isClosed()
    {
        return closed;
    }

    @Override
    public void close()
    {
        List<Entry> copy;
        try (Locker.Lock l = locker.lock())
        {
            closed = true;
            copy = new ArrayList<>(entries);
            entries.clear();
        }

        // iterate the copy and close its entries
        for (Entry entry : copy)
        {
            boolean removed = entry.tryRemove();
            if (removed)
            {
                if (entry.pooled instanceof Closeable)
                    IO.close((Closeable)entry.pooled);
            }
            else
            {
                if (LOGGER.isDebugEnabled())
                    LOGGER.debug("Pooled object still in use: {}", entry);
            }
        }
    }

    public int size()
    {
        return entries.size();
    }

    public Collection<Entry> values()
    {
        return Collections.unmodifiableCollection(entries);
    }

    @Override
    public void dump(Appendable out, String indent) throws IOException
    {
        Dumpable.dumpObjects(out, indent, this,
            new DumpableCollection("entries", entries));
    }

    @Override
    public String toString()
    {
        return String.format("%s@%x[inUse=%d/%d, closed=%s]",
            getClass().getSimpleName(),
            hashCode(),
            getInUseCount(),
            entries.size(),
            closed);
    }

    /**
     * <p>A Pool entry that holds metadata and a pooled object.</p>
     */
<<<<<<< HEAD
    public class Entry
    {
        // hi: positive=open/maxUsage counter; negative=closed; MIN_VALUE pending
        // lo: multiplexing counter
        private final AtomicBiInteger state;
        // The pooled item.  This is not volatile as it is set once and then never changed.
        // Other threads accessing must check the state field above first, so a good before/after
        // relationship exists to make a memory barrier.
        private T pooled;
        private volatile int maxMultiplex;

        Entry()
        {
            this.state = new AtomicBiInteger(Integer.MIN_VALUE, 0);
            this.maxMultiplex = Pool.this.maxMultiplex;
        }

        /**
         * @return the maximum multiplex count for this entry
         */
        public int getMaxMultiplex()
        {
            return maxMultiplex;
        }

        public void setMaxMultiplex(int maxMultiplex)
        {
            if (maxMultiplex < 1)
                throw new IllegalArgumentException("Max multiplex must be >= 1");
            this.maxMultiplex = maxMultiplex;
        }

        // for testing only
        void setUsageCount(int usageCount)
        {
            this.state.getAndSetHi(usageCount);
        }
=======
    public abstract class Entry
    {
        // The pooled item.  This is not volatile as it is set once and then never changed.
        // Other threads accessing must check the state field above first, so a good before/after
        // relationship exists to make a memory barrier.
        protected T pooled;
>>>>>>> c3a19a66

        /**
         * <p>Enables a {@link #reserve() reserved} Entry.</p>
         * <p>An entry returned from the {@link #reserve()} method must be enabled with this method,
         * once and only once, before it is usable by the pool.</p>
         * <p>The entry may be enabled and not acquired, in which case it is immediately available to be
         * acquired, potentially by another thread; or it can be enabled and acquired atomically so that
         * no other thread can acquire it, although the acquire may still fail if the pool has been closed.</p>
         *
         * @param pooled The pooled item for the entry
         * @param acquire If true the entry is atomically enabled and acquired.
         * @return whether the entry was enabled
         * @throws IllegalStateException if the entry was already enabled
         */
        public boolean enable(T pooled, boolean acquire)
        {
            Objects.requireNonNull(pooled);

            if (!isReserved())
            {
                if (isClosed())
                    return false; // Pool has been closed
                throw new IllegalStateException("Entry already enabled: " + this);
            }
            this.pooled = pooled;

            if (tryEnable(acquire))
                return true;

            this.pooled = null;
            if (isClosed())
                return false; // Pool has been closed
            throw new IllegalStateException("Entry already enabled: " + this);
        }

        protected abstract boolean tryEnable(boolean acquire);

        public T getPooled()
        {
            return pooled;
        }

        /**
         * <p>Releases this Entry.</p>
<<<<<<< HEAD
         * <p>This is equivalent to calling {@link Pool#release(Pool.Entry)} passing this entry.</p>
=======
         * <p>This is equivalent to calling {@link Pool#release(Entry)} passing this entry.</p>
>>>>>>> c3a19a66
         *
         * @return whether the entry was released
         */
        public boolean release()
        {
            return Pool.this.release(this);
        }

        /**
         * <p>Removes the entry.</p>
<<<<<<< HEAD
         * <p>This is equivalent to calling {@link Pool#remove(Pool.Entry)} passing this entry.</p>
=======
         * <p>This is equivalent to calling {@link Pool#remove(Entry)} passing this entry.</p>
>>>>>>> c3a19a66
         *
         * @return whether the entry was removed
         */
        public boolean remove()
        {
            return Pool.this.remove(this);
        }

        /**
         * <p>Tries to acquire the entry if possible by incrementing both the usage
<<<<<<< HEAD
         * count and the multiplex count.</p>
=======
         * count and the in-use count.</p>
         *
         * @return true if the usage count is &lt;= maxUsageCount and
         * the in-use count is maxMultiplex and the entry is not closed,
         * false otherwise.
         */
        abstract boolean tryAcquire();

        /**
         * <p>Tries to release the entry if possible by decrementing the in-use
         * count unless the entity is closed.</p>
         *
         * @return true if the entry was released,
         * false if {@link #tryRemove()} should be called.
         */
        abstract boolean tryRelease();

        /**
         * <p>Try to remove the entry by marking it as closed.</p>
         *
         * @return true if the entry can be removed from the containing pool, false otherwise.
         */
        abstract boolean tryRemove();

        public abstract boolean isClosed();

        public abstract boolean isReserved();

        public abstract boolean isIdle();

        public abstract boolean isInUse();

        @Deprecated
        public boolean isOverUsed()
        {
            return false;
        }

        @Deprecated
        boolean isIdleAndOverUsed()
        {
            return false;
        }

        @Deprecated
        public int getUsageCount()
        {
            return isIdle() ? 0 : 1;
        }
    }

    /**
     * <p>A Pool entry that holds metadata and a pooled object, that can only be used one at a time</p>
     */
    private class SingleUseEntry extends Entry
    {
        // MIN_VALUE == pending; -1 == closed; 0 == idle; 1 == inuse ;
        private final AtomicInteger state;

        SingleUseEntry()
        {
            this.state = new AtomicInteger(Integer.MIN_VALUE);
        }

        @Override
        protected boolean tryEnable(boolean acquire)
        {
            return state.compareAndSet(Integer.MIN_VALUE, acquire ? 1 : 0);
        }

        /**
         * <p>Tries to acquire the entry if possible by incrementing both the usage
         * count and the in-use count.</p>
         *
         * @return true if the usage count is &lt;= maxUsageCount and
         * the in-use count is maxMultiplex and the entry is not closed,
         * false otherwise.
         */
        @Override
        boolean tryAcquire()
        {
            while (true)
            {
                int s = state.get();
                if (s != 0)
                    return false;
                if (state.compareAndSet(s, 1))
                    return true;
            }
        }

        /**
         * <p>Tries to release the entry if possible by decrementing the in-use
         * count unless the entity is closed.</p>
         *
         * @return true if the entry was released,
         * false if {@link #tryRemove()} should be called.
         */
        @Override
        boolean tryRelease()
        {
            while (true)
            {
                int s = state.get();
                if (s < 0)
                    return false;
                if (s == 0)
                    throw new IllegalStateException("Cannot release an already released entry");
                if (state.compareAndSet(s, 0))
                    return true;
            }
        }

        /**
         * <p>Try to remove the entry by marking it as closed.</p>
         *
         * @return true if the entry can be removed from the containing pool, false otherwise.
         */
        @Override
        boolean tryRemove()
        {
            state.set(-1);
            return true;
        }

        @Override
        public boolean isClosed()
        {
            return state.get() < 0;
        }

        @Override
        public boolean isReserved()
        {
            return state.get() == Integer.MIN_VALUE;
        }

        @Override
        public boolean isIdle()
        {
            return state.get() == 0;
        }

        public boolean isInUse()
        {
            return state.get() == 1;
        }

        @Override
        public String toString()
        {
            String s;
            switch (state.get())
            {
                case Integer.MIN_VALUE:
                    s = "PENDING";
                    break;
                case -1:
                    s = "CLOSED";
                    break;
                case 0:
                    s = "IDLE";
                    break;
                default:
                    s = "INUSE";
            }

            return String.format("%s@%x{%s, pooled=%s}",
                getClass().getSimpleName(),
                hashCode(),
                s,
                pooled);
        }
    }

    @Deprecated
    class MultiUseEntry extends Entry
    {

        // hi: negative==closed else total-usage counter; negative=closed; MIN_VALUE pending
        // lo: in-use counter
        private final AtomicBiInteger state;

        MultiUseEntry()
        {
            this.state = new AtomicBiInteger(Integer.MIN_VALUE, 0);
        }

        // for testing only
        void setUsageCount(int usageCount)
        {
            this.state.getAndSetHi(usageCount);
        }

        @Override
        protected boolean tryEnable(boolean acquire)
        {
            int usage = acquire ? 1 : 0;
            return state.compareAndSet(Integer.MIN_VALUE, usage, 0, usage);
        }

        /**
         * <p>Tries to acquire the entry if possible by incrementing both the usage
         * count and the in-use count.</p>
>>>>>>> c3a19a66
         *
         * @return true if the usage count is &lt;= maxUsageCount and
         * the in-use count is maxMultiplex and the entry is not closed,
         * false otherwise.
         */
        boolean tryAcquire()
        {
            while (true)
            {
                long encoded = state.get();
                int usageCount = AtomicBiInteger.getHi(encoded);
                boolean closed = usageCount < 0;
                int inUseCount = AtomicBiInteger.getLo(encoded);
                T pooled = getPooled();
                int maxUsageCount = getMaxUsageCount(pooled);
                int maxMultiplexed = getMaxMultiplex(pooled);
                if (closed || inUseCount >= maxMultiplexed || (maxUsageCount > 0 && usageCount >= maxUsageCount))
                    return false;

                // Prevent overflowing the usage counter by capping it at Integer.MAX_VALUE.
                int newUsageCount = usageCount == Integer.MAX_VALUE ? Integer.MAX_VALUE : usageCount + 1;
                if (state.compareAndSet(encoded, newUsageCount, inUseCount + 1))
                    return true;
            }
        }

        /**
<<<<<<< HEAD
         * <p>Tries to release the entry if possible by decrementing the multiplexing
=======
         * <p>Tries to release the entry if possible by decrementing the in-use
>>>>>>> c3a19a66
         * count unless the entity is closed.</p>
         *
         * @return true if the entry was released,
         * false if {@link #tryRemove()} should be called.
         */
        boolean tryRelease()
        {
            int newInUseCount;
            int usageCount;
            while (true)
            {
                long encoded = state.get();
                usageCount = AtomicBiInteger.getHi(encoded);
                boolean closed = usageCount < 0;
                if (closed)
                    return false;

                newInUseCount = AtomicBiInteger.getLo(encoded) - 1;
                if (newInUseCount < 0)
                    throw new IllegalStateException("Cannot release an already released entry");

                if (state.compareAndSet(encoded, usageCount, newInUseCount))
                    break;
            }

            int currentMaxUsageCount = maxUsage;
            boolean overUsed = currentMaxUsageCount > 0 && usageCount >= currentMaxUsageCount;
            return !(overUsed && newInUseCount == 0);
        }

        /**
<<<<<<< HEAD
         * <p>Try to remove the entry by marking it as closed and decrementing the multiplexing counter.</p>
         * <p>The multiplexing counter will never go below zero and if it reaches zero, the entry is considered removed.</p>
=======
         * <p>Try to remove the entry by marking it as closed and decrementing the in-use counter.</p>
         * <p>The in-use counter will never go below zero and if it reaches zero, the entry is considered removed.</p>
>>>>>>> c3a19a66
         *
         * @return true if the entry can be removed from the containing pool, false otherwise.
         */
        boolean tryRemove()
        {
            while (true)
            {
                long encoded = state.get();
                int usageCount = AtomicBiInteger.getHi(encoded);
                int inUseCount = AtomicBiInteger.getLo(encoded);
                int newInUseCount = Math.max(inUseCount - 1, 0);

                boolean removed = state.compareAndSet(usageCount, -1, inUseCount, newInUseCount);
                if (removed)
                    return newInUseCount == 0;
            }
        }

        public boolean isClosed()
        {
            return state.getHi() < 0;
        }

        public boolean isReserved()
        {
            return state.getHi() == Integer.MIN_VALUE;
        }

        public boolean isIdle()
        {
            long encoded = state.get();
            return AtomicBiInteger.getHi(encoded) >= 0 && AtomicBiInteger.getLo(encoded) == 0;
        }

        public boolean isInUse()
        {
            long encoded = state.get();
            return AtomicBiInteger.getHi(encoded) >= 0 && AtomicBiInteger.getLo(encoded) > 0;
        }

        public boolean isOverUsed()
        {
            int currentMaxUsageCount = maxUsage;
            int usageCount = state.getHi();
            return currentMaxUsageCount > 0 && usageCount >= currentMaxUsageCount;
        }

        boolean isIdleAndOverUsed()
        {
            long encoded = state.get();
            int usageCount = AtomicBiInteger.getHi(encoded);
            int inUseCount = AtomicBiInteger.getLo(encoded);
            return maxUsage > 0 && usageCount >= maxUsage && inUseCount == 0;
        }

        public int getUsageCount()
        {
            return Math.max(state.getHi(), 0);
        }

        @Override
        public String toString()
        {
            long encoded = state.get();
            int usageCount = AtomicBiInteger.getHi(encoded);
            int inUseCount = AtomicBiInteger.getLo(encoded);

            String state = usageCount < 0
                ? (usageCount == Integer.MIN_VALUE ? "PENDING" : "CLOSED")
                : (inUseCount == 0 ? "IDLE" : "INUSE");

            return String.format("%s@%x{%s, used=%d, inUse=%d, pooled=%s}",
                getClass().getSimpleName(),
                hashCode(),
                state,
                Math.max(usageCount, 0),
                Math.max(inUseCount, 0),
                pooled);
        }
    }
}<|MERGE_RESOLUTION|>--- conflicted
+++ resolved
@@ -40,13 +40,8 @@
 import org.eclipse.jetty.util.thread.Locker;
 
 /**
-<<<<<<< HEAD
- * <p>A pool of objects, with optional support for
- * multiplexing, max usage count and several optimized strategies plus
-=======
- * <p>A pool of objects, with optional support for availability checks,
+ * <p>A pool of objects, with optional support for multiplexing,
  * max usage count and several optimized strategies plus
->>>>>>> c3a19a66
  * an optional {@link ThreadLocal} cache of the last release entry.</p>
  * <p>When the method {@link #close()} is called, all {@link Closeable}s
  * object pooled by the pool are also closed.</p>
@@ -73,7 +68,6 @@
     private final ThreadLocal<Entry> cache;
     private final AtomicInteger nextIndex;
     private volatile boolean closed;
-
     @Deprecated
     private volatile int maxUsage = -1;
     @Deprecated
@@ -183,53 +177,42 @@
      * @return the maximum number of entries
      */
     @ManagedAttribute("The maximum number of entries")
-<<<<<<< HEAD
-=======
-    @Deprecated
->>>>>>> c3a19a66
     public int getMaxEntries()
     {
         return maxEntries;
     }
 
     /**
-<<<<<<< HEAD
      * @return the default maximum multiplex count of entries
-     */
-    @ManagedAttribute("The default maximum multiplex count of entries")
-=======
-     * @return the default maximum in-use count of entries
+     * @deprecated Multiplex functionalities will be removed
      */
     @ManagedAttribute("The default maximum multiplex count of entries")
     @Deprecated
->>>>>>> c3a19a66
     public int getMaxMultiplex()
     {
         return maxMultiplex == -1 ? 1 : maxMultiplex;
     }
 
-<<<<<<< HEAD
+    /**
+     * <p>Retrieves the max multiplex count for the given pooled object.</p>
+     *
+     * @param pooled the pooled object
+     * @return the max multiplex count for the given pooled object
+     * @deprecated Multiplex functionalities will be removed
+     */
+    @Deprecated
+    protected int getMaxMultiplex(T pooled)
+    {
+        return getMaxMultiplex();
+    }
+
     /**
      * <p>Sets the default maximum multiplex count for the Pool's entries.</p>
-     * <p>This value is used to initialize {@link Entry#maxMultiplex}
-     * when a new {@link Entry} is created.</p>
      *
      * @param maxMultiplex the default maximum multiplex count of entries
-     */
-=======
+     * @deprecated Multiplex functionalities will be removed
+     */
     @Deprecated
-    protected int getMaxMultiplex(T item)
-    {
-        return getMaxMultiplex();
-    }
-
-    /**
-     * <p>Sets the default maximum multiplex count for the Pool's entries.</p>
-     *
-     * @param maxMultiplex the default maximum multiplex count of entries
-     */
-    @Deprecated
->>>>>>> c3a19a66
     public final void setMaxMultiplex(int maxMultiplex)
     {
         if (maxMultiplex < 1)
@@ -239,8 +222,8 @@
             if (closed)
                 return;
 
-            if (entries.stream().anyMatch(SingleUseEntry.class::isInstance))
-                throw new IllegalStateException("SingleUse Entries in use");
+            if (entries.stream().anyMatch(MonoEntry.class::isInstance))
+                throw new IllegalStateException("Pool entries do not support multiplexing");
 
             this.maxMultiplex = maxMultiplex;
         }
@@ -251,19 +234,24 @@
      * can be acquired.</p>
      *
      * @return the default maximum usage count of entries
+     * @deprecated MaxUsage functionalities will be removed
      */
     @ManagedAttribute("The default maximum usage count of entries")
-<<<<<<< HEAD
-=======
     @Deprecated
->>>>>>> c3a19a66
     public int getMaxUsageCount()
     {
         return maxUsage;
     }
 
+    /**
+     * <p>Retrieves the max usage count for the given pooled object.</p>
+     *
+     * @param pooled the pooled object
+     * @return the max usage count for the given pooled object
+     * @deprecated MaxUsage functionalities will be removed
+     */
     @Deprecated
-    protected int getMaxUsageCount(T item)
+    protected int getMaxUsageCount(T pooled)
     {
         return getMaxUsageCount();
     }
@@ -274,6 +262,7 @@
      * than this new value are removed from the Pool and closed.</p>
      *
      * @param maxUsageCount the default maximum usage count of entries
+     * @deprecated MaxUsage functionalities will be removed
      */
     @Deprecated
     public final void setMaxUsageCount(int maxUsageCount)
@@ -288,8 +277,8 @@
             if (closed)
                 return;
 
-            if (entries.stream().anyMatch(SingleUseEntry.class::isInstance))
-                throw new IllegalStateException("SingleUse Entries in use");
+            if (entries.stream().anyMatch(MonoEntry.class::isInstance))
+                throw new IllegalStateException("Pool entries do not support max usage");
 
             this.maxUsage = maxUsageCount;
 
@@ -304,7 +293,6 @@
     }
 
     /**
-<<<<<<< HEAD
      * <p>Creates a new disabled slot into the pool.</p>
      * <p>The returned entry must ultimately have the {@link Entry#enable(Object, boolean)}
      * method called or be removed via {@link Pool.Entry#remove()} or
@@ -316,14 +304,26 @@
      * or null if the pool is closed or if the pool already contains
      * {@link #getMaxEntries()} entries, or the allotment has already been reserved
      * @deprecated Use {@link #reserve()} instead
-=======
-     * @deprecated Use {@link #reserve()}
->>>>>>> c3a19a66
      */
     @Deprecated
     public Entry reserve(int allotment)
     {
-        return null;
+        try (Locker.Lock l = locker.lock())
+        {
+            if (closed)
+                return null;
+
+            int space = maxEntries - entries.size();
+            if (space <= 0)
+                return null;
+
+            if (allotment >= 0 && (getReservedCount() * getMaxMultiplex()) >= allotment)
+                return null;
+
+            Entry entry = newEntry();
+            entries.add(entry);
+            return entry;
+        }
     }
 
     /**
@@ -356,25 +356,34 @@
     protected Entry newEntry()
     {
         if (maxMultiplex >= 0 || maxUsage >= 0)
-            return new MultiUseEntry();
-        return new SingleUseEntry();
-    }
-
-    /**
-<<<<<<< HEAD
+            return new MultiEntry();
+        return new MonoEntry();
+    }
+
+    /**
      * <p>Acquires the entry from the pool at the specified index.</p>
      * <p>This method bypasses the thread-local cache mechanism.</p>
      *
      * @param idx the index of the entry to acquire.
      * @return the specified entry or null if there is none at the specified index or if it is not available.
      * @deprecated No longer supported. Instead use a {@link StrategyType} to configure the pool.
-=======
-     * @deprecated Use {@link #acquire()}
->>>>>>> c3a19a66
      */
     @Deprecated
     public Entry acquireAt(int idx)
     {
+        if (closed)
+            return null;
+
+        try
+        {
+            Entry entry = entries.get(idx);
+            if (entry.tryAcquire())
+                return entry;
+        }
+        catch (IndexOutOfBoundsException e)
+        {
+            // no entry at that index
+        }
         return null;
     }
 
@@ -404,7 +413,7 @@
 
         int index = startIndex(size);
 
-        for (int tries = size; tries-- > 0; )
+        for (int tries = size; tries-- > 0;)
         {
             try
             {
@@ -490,7 +499,6 @@
      * @return true if the entry was released and could be acquired again,
      * false if the entry should be removed by calling {@link #remove(Pool.Entry)}
      * and the object contained by the entry should be disposed.
-     * @throws NullPointerException if value is null
      */
     public boolean release(Entry entry)
     {
@@ -581,76 +589,37 @@
     @Override
     public String toString()
     {
-        return String.format("%s@%x[inUse=%d/%d, closed=%s]",
+        return String.format("%s@%x[inUse=%d,size=%d,capacity=%d,closed=%b]",
             getClass().getSimpleName(),
             hashCode(),
             getInUseCount(),
-            entries.size(),
-            closed);
+            size(),
+            getMaxEntries(),
+            isClosed());
     }
 
     /**
      * <p>A Pool entry that holds metadata and a pooled object.</p>
      */
-<<<<<<< HEAD
-    public class Entry
-    {
-        // hi: positive=open/maxUsage counter; negative=closed; MIN_VALUE pending
-        // lo: multiplexing counter
-        private final AtomicBiInteger state;
-        // The pooled item.  This is not volatile as it is set once and then never changed.
+    public abstract class Entry
+    {
+        // The pooled object.  This is not volatile as it is set once and then never changed.
         // Other threads accessing must check the state field above first, so a good before/after
         // relationship exists to make a memory barrier.
         private T pooled;
-        private volatile int maxMultiplex;
-
-        Entry()
-        {
-            this.state = new AtomicBiInteger(Integer.MIN_VALUE, 0);
-            this.maxMultiplex = Pool.this.maxMultiplex;
-        }
-
-        /**
-         * @return the maximum multiplex count for this entry
-         */
-        public int getMaxMultiplex()
-        {
-            return maxMultiplex;
-        }
-
-        public void setMaxMultiplex(int maxMultiplex)
-        {
-            if (maxMultiplex < 1)
-                throw new IllegalArgumentException("Max multiplex must be >= 1");
-            this.maxMultiplex = maxMultiplex;
-        }
-
-        // for testing only
-        void setUsageCount(int usageCount)
-        {
-            this.state.getAndSetHi(usageCount);
-        }
-=======
-    public abstract class Entry
-    {
-        // The pooled item.  This is not volatile as it is set once and then never changed.
-        // Other threads accessing must check the state field above first, so a good before/after
-        // relationship exists to make a memory barrier.
-        protected T pooled;
->>>>>>> c3a19a66
-
-        /**
-         * <p>Enables a {@link #reserve() reserved} Entry.</p>
+
+        /**
+         * <p>Enables this, previously {@link #reserve() reserved}, Entry.</p>
          * <p>An entry returned from the {@link #reserve()} method must be enabled with this method,
          * once and only once, before it is usable by the pool.</p>
          * <p>The entry may be enabled and not acquired, in which case it is immediately available to be
          * acquired, potentially by another thread; or it can be enabled and acquired atomically so that
          * no other thread can acquire it, although the acquire may still fail if the pool has been closed.</p>
          *
-         * @param pooled The pooled item for the entry
-         * @param acquire If true the entry is atomically enabled and acquired.
-         * @return whether the entry was enabled
-         * @throws IllegalStateException if the entry was already enabled
+         * @param pooled the pooled object for this Entry
+         * @param acquire whether this Entry should be atomically enabled and acquired
+         * @return whether this Entry was enabled
+         * @throws IllegalStateException if this Entry was already enabled
          */
         public boolean enable(T pooled, boolean acquire)
         {
@@ -673,8 +642,9 @@
             throw new IllegalStateException("Entry already enabled: " + this);
         }
 
-        protected abstract boolean tryEnable(boolean acquire);
-
+        /**
+         * @return the pooled object
+         */
         public T getPooled()
         {
             return pooled;
@@ -682,13 +652,9 @@
 
         /**
          * <p>Releases this Entry.</p>
-<<<<<<< HEAD
          * <p>This is equivalent to calling {@link Pool#release(Pool.Entry)} passing this entry.</p>
-=======
-         * <p>This is equivalent to calling {@link Pool#release(Entry)} passing this entry.</p>
->>>>>>> c3a19a66
          *
-         * @return whether the entry was released
+         * @return whether this Entry was released
          */
         public boolean release()
         {
@@ -696,14 +662,10 @@
         }
 
         /**
-         * <p>Removes the entry.</p>
-<<<<<<< HEAD
+         * <p>Removes this Entry from the Pool.</p>
          * <p>This is equivalent to calling {@link Pool#remove(Pool.Entry)} passing this entry.</p>
-=======
-         * <p>This is equivalent to calling {@link Pool#remove(Entry)} passing this entry.</p>
->>>>>>> c3a19a66
          *
-         * @return whether the entry was removed
+         * @return whether this Entry was removed
          */
         public boolean remove()
         {
@@ -711,73 +673,91 @@
         }
 
         /**
-         * <p>Tries to acquire the entry if possible by incrementing both the usage
-<<<<<<< HEAD
-         * count and the multiplex count.</p>
-=======
-         * count and the in-use count.</p>
+         * <p>Tries to enable, and possible also acquire, this Entry.</p>
          *
-         * @return true if the usage count is &lt;= maxUsageCount and
-         * the in-use count is maxMultiplex and the entry is not closed,
-         * false otherwise.
+         * @param acquire whether to also acquire this Entry
+         * @return whether this Entry was enabled
+         */
+        abstract boolean tryEnable(boolean acquire);
+
+        /**
+         * <p>Tries to acquire this Entry.</p>
+         *
+         * @return whether this Entry was acquired
          */
         abstract boolean tryAcquire();
 
         /**
-         * <p>Tries to release the entry if possible by decrementing the in-use
-         * count unless the entity is closed.</p>
+         * <p>Tries to release this Entry.</p>
          *
-         * @return true if the entry was released,
+         * @return true if this Entry was released,
          * false if {@link #tryRemove()} should be called.
          */
         abstract boolean tryRelease();
 
         /**
-         * <p>Try to remove the entry by marking it as closed.</p>
+         * <p>Tries to remove the entry by marking it as closed.</p>
          *
-         * @return true if the entry can be removed from the containing pool, false otherwise.
+         * @return whether the entry can be removed from the containing pool
          */
         abstract boolean tryRemove();
 
+        /**
+         * @return whether this Entry is closed
+         */
         public abstract boolean isClosed();
 
+        /**
+         * @return whether this Entry is reserved
+         */
         public abstract boolean isReserved();
 
+        /**
+         * @return whether this Entry is idle
+         */
         public abstract boolean isIdle();
 
+        /**
+         * @return whether this entry is in use.
+         */
         public abstract boolean isInUse();
 
+        /**
+         * @return whether this entry has been used beyond {@link #getMaxUsageCount()}
+         * @deprecated MaxUsage functionalities will be removed
+         */
         @Deprecated
         public boolean isOverUsed()
         {
             return false;
         }
 
-        @Deprecated
         boolean isIdleAndOverUsed()
         {
             return false;
         }
 
-        @Deprecated
-        public int getUsageCount()
-        {
-            return isIdle() ? 0 : 1;
-        }
-    }
-
-    /**
-     * <p>A Pool entry that holds metadata and a pooled object, that can only be used one at a time</p>
-     */
-    private class SingleUseEntry extends Entry
-    {
-        // MIN_VALUE == pending; -1 == closed; 0 == idle; 1 == inuse ;
-        private final AtomicInteger state;
-
-        SingleUseEntry()
-        {
-            this.state = new AtomicInteger(Integer.MIN_VALUE);
-        }
+        // Only for testing.
+        int getUsageCount()
+        {
+            return 0;
+        }
+
+        // Only for testing.
+        void setUsageCount(int usageCount)
+        {
+        }
+    }
+
+    /**
+     * <p>A Pool entry that holds metadata and a pooled object,
+     * that can only be acquired concurrently at most once, and
+     * can be acquired/released multiple times.</p>
+     */
+    private class MonoEntry extends Entry
+    {
+        // MIN_VALUE => pending; -1 => closed; 0 => idle; 1 => active;
+        private final AtomicInteger state = new AtomicInteger(Integer.MIN_VALUE);
 
         @Override
         protected boolean tryEnable(boolean acquire)
@@ -785,14 +765,6 @@
             return state.compareAndSet(Integer.MIN_VALUE, acquire ? 1 : 0);
         }
 
-        /**
-         * <p>Tries to acquire the entry if possible by incrementing both the usage
-         * count and the in-use count.</p>
-         *
-         * @return true if the usage count is &lt;= maxUsageCount and
-         * the in-use count is maxMultiplex and the entry is not closed,
-         * false otherwise.
-         */
         @Override
         boolean tryAcquire()
         {
@@ -806,13 +778,6 @@
             }
         }
 
-        /**
-         * <p>Tries to release the entry if possible by decrementing the in-use
-         * count unless the entity is closed.</p>
-         *
-         * @return true if the entry was released,
-         * false if {@link #tryRemove()} should be called.
-         */
         @Override
         boolean tryRelease()
         {
@@ -828,11 +793,6 @@
             }
         }
 
-        /**
-         * <p>Try to remove the entry by marking it as closed.</p>
-         *
-         * @return true if the entry can be removed from the containing pool, false otherwise.
-         */
         @Override
         boolean tryRemove()
         {
@@ -858,6 +818,7 @@
             return state.get() == 0;
         }
 
+        @Override
         public boolean isInUse()
         {
             return state.get() == 1;
@@ -879,31 +840,33 @@
                     s = "IDLE";
                     break;
                 default:
-                    s = "INUSE";
+                    s = "ACTIVE";
             }
-
-            return String.format("%s@%x{%s, pooled=%s}",
+            return String.format("%s@%x{%s,pooled=%s}",
                 getClass().getSimpleName(),
                 hashCode(),
                 s,
-                pooled);
-        }
-    }
-
-    @Deprecated
-    class MultiUseEntry extends Entry
-    {
-
-        // hi: negative==closed else total-usage counter; negative=closed; MIN_VALUE pending
-        // lo: in-use counter
+                getPooled());
+        }
+    }
+
+    /**
+     * <p>A Pool entry that holds metadata and a pooled object,
+     * that can be acquired concurrently multiple times, and
+     * can be acquired/released multiple times.</p>
+     */
+    class MultiEntry extends Entry
+    {
+        // hi: MIN_VALUE => pending; -1 => closed; 0+ => usage counter;
+        // lo: 0 => idle; positive => multiplex counter
         private final AtomicBiInteger state;
 
-        MultiUseEntry()
+        MultiEntry()
         {
             this.state = new AtomicBiInteger(Integer.MIN_VALUE, 0);
         }
 
-        // for testing only
+        @Override
         void setUsageCount(int usageCount)
         {
             this.state.getAndSetHi(usageCount);
@@ -918,48 +881,49 @@
 
         /**
          * <p>Tries to acquire the entry if possible by incrementing both the usage
-         * count and the in-use count.</p>
->>>>>>> c3a19a66
+         * count and the multiplex count.</p>
          *
-         * @return true if the usage count is &lt;= maxUsageCount and
-         * the in-use count is maxMultiplex and the entry is not closed,
-         * false otherwise.
-         */
+         * @return true if the usage count is less than {@link #getMaxUsageCount()} and
+         * the multiplex count is less than {@link #getMaxMultiplex(Object)} and
+         * the entry is not closed, false otherwise.
+         */
+        @Override
         boolean tryAcquire()
         {
             while (true)
             {
                 long encoded = state.get();
                 int usageCount = AtomicBiInteger.getHi(encoded);
+                int multiplexCount = AtomicBiInteger.getLo(encoded);
                 boolean closed = usageCount < 0;
-                int inUseCount = AtomicBiInteger.getLo(encoded);
+                if (closed)
+                    return false;
                 T pooled = getPooled();
                 int maxUsageCount = getMaxUsageCount(pooled);
                 int maxMultiplexed = getMaxMultiplex(pooled);
-                if (closed || inUseCount >= maxMultiplexed || (maxUsageCount > 0 && usageCount >= maxUsageCount))
+                if (maxMultiplexed > 0 && multiplexCount >= maxMultiplexed)
+                    return false;
+                if (maxUsageCount > 0 && usageCount >= maxUsageCount)
                     return false;
 
                 // Prevent overflowing the usage counter by capping it at Integer.MAX_VALUE.
                 int newUsageCount = usageCount == Integer.MAX_VALUE ? Integer.MAX_VALUE : usageCount + 1;
-                if (state.compareAndSet(encoded, newUsageCount, inUseCount + 1))
+                if (state.compareAndSet(encoded, newUsageCount, multiplexCount + 1))
                     return true;
             }
         }
 
         /**
-<<<<<<< HEAD
-         * <p>Tries to release the entry if possible by decrementing the multiplexing
-=======
-         * <p>Tries to release the entry if possible by decrementing the in-use
->>>>>>> c3a19a66
+         * <p>Tries to release the entry if possible by decrementing the multiplex
          * count unless the entity is closed.</p>
          *
          * @return true if the entry was released,
          * false if {@link #tryRemove()} should be called.
          */
+        @Override
         boolean tryRelease()
         {
-            int newInUseCount;
+            int newMultiplexCount;
             int usageCount;
             while (true)
             {
@@ -969,83 +933,87 @@
                 if (closed)
                     return false;
 
-                newInUseCount = AtomicBiInteger.getLo(encoded) - 1;
-                if (newInUseCount < 0)
+                newMultiplexCount = AtomicBiInteger.getLo(encoded) - 1;
+                if (newMultiplexCount < 0)
                     throw new IllegalStateException("Cannot release an already released entry");
 
-                if (state.compareAndSet(encoded, usageCount, newInUseCount))
+                if (state.compareAndSet(encoded, usageCount, newMultiplexCount))
                     break;
             }
 
             int currentMaxUsageCount = maxUsage;
             boolean overUsed = currentMaxUsageCount > 0 && usageCount >= currentMaxUsageCount;
-            return !(overUsed && newInUseCount == 0);
-        }
-
-        /**
-<<<<<<< HEAD
-         * <p>Try to remove the entry by marking it as closed and decrementing the multiplexing counter.</p>
-         * <p>The multiplexing counter will never go below zero and if it reaches zero, the entry is considered removed.</p>
-=======
-         * <p>Try to remove the entry by marking it as closed and decrementing the in-use counter.</p>
-         * <p>The in-use counter will never go below zero and if it reaches zero, the entry is considered removed.</p>
->>>>>>> c3a19a66
+            return !(overUsed && newMultiplexCount == 0);
+        }
+
+        /**
+         * <p>Tries to remove the entry by marking it as closed and decrementing the multiplex counter.</p>
+         * <p>The multiplex counter will never go below zero and if it reaches zero, the entry is considered removed.</p>
          *
          * @return true if the entry can be removed from the containing pool, false otherwise.
          */
+        @Override
         boolean tryRemove()
         {
             while (true)
             {
                 long encoded = state.get();
                 int usageCount = AtomicBiInteger.getHi(encoded);
-                int inUseCount = AtomicBiInteger.getLo(encoded);
-                int newInUseCount = Math.max(inUseCount - 1, 0);
-
-                boolean removed = state.compareAndSet(usageCount, -1, inUseCount, newInUseCount);
+                int multiplexCount = AtomicBiInteger.getLo(encoded);
+                int newMultiplexCount = Math.max(multiplexCount - 1, 0);
+
+                boolean removed = state.compareAndSet(usageCount, -1, multiplexCount, newMultiplexCount);
                 if (removed)
-                    return newInUseCount == 0;
+                    return newMultiplexCount == 0;
             }
         }
 
+        @Override
         public boolean isClosed()
         {
             return state.getHi() < 0;
         }
 
+        @Override
         public boolean isReserved()
         {
             return state.getHi() == Integer.MIN_VALUE;
         }
 
+        @Override
         public boolean isIdle()
         {
             long encoded = state.get();
             return AtomicBiInteger.getHi(encoded) >= 0 && AtomicBiInteger.getLo(encoded) == 0;
         }
 
+        @Override
         public boolean isInUse()
         {
             long encoded = state.get();
             return AtomicBiInteger.getHi(encoded) >= 0 && AtomicBiInteger.getLo(encoded) > 0;
         }
 
+        @Override
         public boolean isOverUsed()
         {
-            int currentMaxUsageCount = maxUsage;
+            int maxUsageCount = getMaxUsageCount();
             int usageCount = state.getHi();
-            return currentMaxUsageCount > 0 && usageCount >= currentMaxUsageCount;
-        }
-
+            return maxUsageCount > 0 && usageCount >= maxUsageCount;
+        }
+
+        @Override
         boolean isIdleAndOverUsed()
         {
+            int maxUsageCount = getMaxUsageCount();
             long encoded = state.get();
             int usageCount = AtomicBiInteger.getHi(encoded);
-            int inUseCount = AtomicBiInteger.getLo(encoded);
-            return maxUsage > 0 && usageCount >= maxUsage && inUseCount == 0;
-        }
-
-        public int getUsageCount()
+            int multiplexCount = AtomicBiInteger.getLo(encoded);
+            return maxUsageCount > 0 && usageCount >= maxUsageCount && multiplexCount == 0;
+        }
+
+        @Override
+        int getUsageCount()
         {
             return Math.max(state.getHi(), 0);
         }
@@ -1055,19 +1023,19 @@
         {
             long encoded = state.get();
             int usageCount = AtomicBiInteger.getHi(encoded);
-            int inUseCount = AtomicBiInteger.getLo(encoded);
+            int multiplexCount = AtomicBiInteger.getLo(encoded);
 
             String state = usageCount < 0
                 ? (usageCount == Integer.MIN_VALUE ? "PENDING" : "CLOSED")
-                : (inUseCount == 0 ? "IDLE" : "INUSE");
-
-            return String.format("%s@%x{%s, used=%d, inUse=%d, pooled=%s}",
+                : (multiplexCount == 0 ? "IDLE" : "ACTIVE");
+
+            return String.format("%s@%x{%s,usage=%d,multiplex=%d,pooled=%s}",
                 getClass().getSimpleName(),
                 hashCode(),
                 state,
                 Math.max(usageCount, 0),
-                Math.max(inUseCount, 0),
-                pooled);
+                Math.max(multiplexCount, 0),
+                getPooled());
         }
     }
 }