//
//  ========================================================================
//  Copyright (c) 1995-2020 Mort Bay Consulting Pty Ltd and others.
//  ------------------------------------------------------------------------
//  All rights reserved. This program and the accompanying materials
//  are made available under the terms of the Eclipse Public License v1.0
//  and Apache License v2.0 which accompanies this distribution.
//
//      The Eclipse Public License is available at
//      http://www.eclipse.org/legal/epl-v10.html
//
//      The Apache License v2.0 is available at
//      http://www.opensource.org/licenses/apache2.0.php
//
//  You may elect to redistribute this code under either of these licenses.
//  ========================================================================
//

package org.eclipse.jetty.util;

import java.io.Closeable;
import java.io.IOException;
import java.util.ArrayList;
import java.util.Collection;
import java.util.Collections;
import java.util.List;
import java.util.Objects;
import java.util.concurrent.CopyOnWriteArrayList;
import java.util.concurrent.atomic.AtomicInteger;
import java.util.function.Function;

import org.eclipse.jetty.util.component.Dumpable;
import org.eclipse.jetty.util.log.Log;
import org.eclipse.jetty.util.log.Logger;
import org.eclipse.jetty.util.thread.Locker;

/**
 * A fast pool of objects, with optional support for
 * multiplexing, max usage count and thread-local caching.
 * <p>
 * The thread-local caching mechanism is about remembering up to N previously
 * used entries into a thread-local single-threaded collection.
 * When that collection is not empty, its entries are removed one by one
 * during acquisition until an entry that can be acquired is found.
 * This can greatly speed up acquisition when both the acquisition and the
 * release of the entries is done on the same thread as this avoids iterating
 * the global, thread-safe collection of entries.
 * </p>
 * <p>
 * When the method {@link #close()} is called, all {@link Closeable}s in the pool
 * are also closed.
 * </p>
 * @param <T>
 */
public class Pool<T> implements AutoCloseable, Dumpable
{
    private static final Logger LOGGER = Log.getLogger(Pool.class);

    private final List<Entry> sharedList = new CopyOnWriteArrayList<>();
    /*
     * The cache is used to avoid hammering on the first index of the entry list.
     * Caches can become poisoned (i.e.: containing entries that are in use) when
     * the release isn't done by the acquiring thread or when the entry pool is
     * undersized compared to the load applied on it.
     * When an entry can't be found in the cache, the global list is iterated
     * normally so the cache has no visible effect besides performance.
     */
    private final ThreadLocal<List<Entry>> cache;
    private final Locker locker = new Locker();
    private final int maxEntries;
    private final int cacheSize;
    private final AtomicInteger pending = new AtomicInteger();
    private volatile boolean closed;
    private volatile int maxMultiplex = 1;
    private volatile int maxUsageCount = -1;

    /**
     * Construct a Pool with the specified thread-local cache size.
     *
     * @param maxEntries the maximum amount of entries that the pool will accept.
     * @param cacheSize the thread-local cache size. A value less than 1 means the cache is disabled.
     */
    public Pool(int maxEntries, int cacheSize)
    {
        this.maxEntries = maxEntries;
        this.cacheSize = cacheSize;
        if (cacheSize > 0)
            this.cache = ThreadLocal.withInitial(() -> new ArrayList<Entry>(cacheSize));
        else
            this.cache = null;
    }

    public int getReservedCount()
    {
        return pending.get();
    }

    public int getIdleCount()
    {
        return (int)sharedList.stream().filter(Entry::isIdle).count();
    }

    public int getInUseCount()
    {
        return (int)sharedList.stream().filter(Entry::isInUse).count();
    }

    public int getMaxEntries()
    {
        return maxEntries;
    }

    public int getMaxMultiplex()
    {
        return maxMultiplex;
    }

    public final void setMaxMultiplex(int maxMultiplex)
    {
        if (maxMultiplex < 1)
            throw new IllegalArgumentException("Max multiplex must be >= 1");
        this.maxMultiplex = maxMultiplex;
    }

    public int getMaxUsageCount()
    {
        return maxUsageCount;
    }

    public final void setMaxUsageCount(int maxUsageCount)
    {
        if (maxUsageCount == 0)
            throw new IllegalArgumentException("Max usage count must be != 0");
        this.maxUsageCount = maxUsageCount;
    }

    /**
     * Create a new disabled slot into the pool.
     * The returned entry must ultimately have the {@link Entry#enable(Object, boolean)}
<<<<<<< HEAD
     * method called or be removed via {@link Entry#remove()} or {@link #remove(Entry)}.
=======
     * method called or be removed via {@link Pool.Entry#remove()} or
     * {@link Pool#remove(Pool.Entry)}.
>>>>>>> 9b5b43a2
     *
     * @param maxReservations the max desired number of reserved entries,
     * or a negative number to always trigger the reservation of a new entry.
     * @return a disabled entry that is contained in the pool,
     * or null if the pool is closed or if the pool already contains
     * {@link #getMaxEntries()} entries.
     */
    public Entry reserve(int maxReservations)
    {
        try (Locker.Lock l = locker.lock())
        {
            if (closed)
                return null;

            int space = maxEntries - sharedList.size();
            if (space <= 0)
                return null;

            // The pending count is an AtomicInteger that is only ever incremented here with
            // the lock held.  Thus the pending count can be reduced immediately after the
            // test below, but never incremented.  Thus the maxReservations limit can be
            // enforced.
            if (maxReservations >= 0 && pending.get() >= maxReservations)
                return null;
            pending.incrementAndGet();

            Entry entry = new Entry();
            sharedList.add(entry);
            return entry;
        }
    }

    /**
     * Acquire the entry from the pool at the specified index. This method bypasses the thread-local mechanism.
     *
     * @param idx the index of the entry to acquire.
     * @return the specified entry or null if there is none at the specified index or if it is not available.
     */
    public Entry acquireAt(int idx)
    {
        if (closed)
            return null;

        try
        {
            Entry entry = sharedList.get(idx);
            if (entry.tryAcquire())
                return entry;
        }
        catch (IndexOutOfBoundsException e)
        {
            // no entry at that index
        }
        return null;
    }

    /**
     * Acquire an entry from the pool.
     * Only enabled entries will be returned from this method and their enable method must not be called.
     * @return an entry from the pool or null if none is available.
     */
    public Entry acquire()
    {
        if (closed)
            return null;

        // first check the thread-local cache
        if (cache != null)
        {
            List<Entry> cachedList = cache.get();
            while (!cachedList.isEmpty())
            {
                Entry cachedEntry = cachedList.remove(cachedList.size() - 1);
                if (cachedEntry.tryAcquire())
                    return cachedEntry;
            }
        }

        // then iterate the shared list
        for (Entry entry : sharedList)
        {
            if (entry.tryAcquire())
                return entry;
        }
        return null;
    }

    /**
     * Utility method to acquire an entry from the pool,
     * reserving and creating a new entry if necessary.
     *
     * @param creator a function to create the pooled value for a reserved entry.
     * @return an entry from the pool or null if none is available.
     */
    public Entry acquire(Function<Pool<T>.Entry, T> creator)
    {
        Entry entry = acquire();
        if (entry != null)
            return entry;

<<<<<<< HEAD
        entry = reserve(getMaxEntries());
        if (entry == null)
            return null;

        T value = null;
=======
        entry = reserve(-1);
        if (entry == null)
            return null;

        T value;
>>>>>>> 9b5b43a2
        try
        {
            value = creator.apply(entry);
        }
        catch (Throwable th)
        {
<<<<<<< HEAD
            Pool.this.remove(entry);
=======
            remove(entry);
>>>>>>> 9b5b43a2
            throw th;
        }

        if (value == null)
        {
<<<<<<< HEAD
            Pool.this.remove(entry);
=======
            remove(entry);
>>>>>>> 9b5b43a2
            return null;
        }

        return entry.enable(value, true) ? entry : null;
    }

    /**
     * This method will return an acquired object to the pool. Objects
     * that are acquired from the pool but never released will result
     * in a memory leak.
     *
     * @param entry the value to return to the pool
     * @return true if the entry was released and could be acquired again,
     * false if the entry should be removed by calling {@link #remove(Pool.Entry)}
     * and the object contained by the entry should be disposed.
     * @throws NullPointerException if value is null
     */
    public boolean release(Entry entry)
    {
        if (closed)
            return false;

        // first mark it as unused
        boolean reusable = entry.tryRelease();

        // then cache the released entry
        if (cache != null && reusable)
        {
            List<Entry> cachedList = cache.get();
            if (cachedList.size() < cacheSize)
                cachedList.add(entry);
        }
        return reusable;
    }

    /**
     * Remove a value from the pool.
     *
     * @param entry the value to remove
     * @return true if the entry was removed, false otherwise
     */
    public boolean remove(Entry entry)
    {
        if (closed)
            return false;

        if (!entry.tryRemove())
        {
            if (LOGGER.isDebugEnabled())
                LOGGER.debug("Attempt to remove an object from the pool that is still in use: {}", entry);
            return false;
        }

        boolean removed = sharedList.remove(entry);
        if (!removed)
        {
            if (LOGGER.isDebugEnabled())
                LOGGER.debug("Attempt to remove an object from the pool that does not exist: {}", entry);
        }

        return removed;
    }

    public boolean isClosed()
    {
        return closed;
    }

    @Override
    public void close()
    {
        List<Entry> copy;
        try (Locker.Lock l = locker.lock())
        {
            closed = true;
            copy = new ArrayList<>(sharedList);
            sharedList.clear();
        }

        // iterate the copy and close its entries
        for (Entry entry : copy)
        {
            if (entry.tryRemove() && entry.pooled instanceof Closeable)
                IO.close((Closeable)entry.pooled);
        }
    }

    public int size()
    {
        return sharedList.size();
    }

    public Collection<Entry> values()
    {
        return Collections.unmodifiableCollection(sharedList);
    }

    @Override
    public void dump(Appendable out, String indent) throws IOException
    {
        Dumpable.dumpObjects(out, indent, this);
    }

    @Override
    public String toString()
    {
        return getClass().getSimpleName() + " size=" + sharedList.size() + " closed=" + closed + " entries=" + sharedList;
    }

    public class Entry
    {
        // hi: positive=open/maxUsage counter; negative=closed; MIN_VALUE pending
        // lo: multiplexing counter
        private final AtomicBiInteger state;

        // The pooled item.  This is not volatile as it is set once and then never changed.
        // Other threads accessing must check the state field above first, so a good before/after
        // relationship exists to make a memory barrier.
        private T pooled;

        Entry()
        {
            this.state = new AtomicBiInteger(Integer.MIN_VALUE, 0);
        }

        /** Enable a reserved entry {@link Entry}.
         * An entry returned from the {@link #reserve(int)} method must be enabled with this method,
         * once and only once, before it is usable by the pool.
         * The entry may be enabled and not acquired, in which case it is immediately available to be
         * acquired, potentially by another thread; or it can be enabled and acquired atomically so that
<<<<<<< HEAD
         * no other thread can acquired it, although the acquire may still fail if the pool has been closed.
=======
         * no other thread can acquire it, although the acquire may still fail if the pool has been closed.
>>>>>>> 9b5b43a2
         * @param pooled The pooled item for the entry
         * @param acquire If true the entry is atomically enabled and acquired.
         * @return true If the entry was enabled.
         * @throws IllegalStateException if the entry was already enabled
         */
        public boolean enable(T pooled, boolean acquire)
        {
            Objects.requireNonNull(pooled);

            if (state.getHi() != Integer.MIN_VALUE)
            {
                if (state.getHi() == -1)
                    return false; // Pool has been closed
                throw new IllegalStateException("Entry already enabled: " + this);
            }
            this.pooled = pooled;
            int usage = acquire ? 1 : 0;
            if (!state.compareAndSet(Integer.MIN_VALUE, usage, 0, usage))
            {
                this.pooled = null;
                if (state.getHi() == -1)
                    return false; // Pool has been closed
                throw new IllegalStateException("Entry already enabled: " + this);
            }
            pending.decrementAndGet();
            return true;
        }

        public T getPooled()
        {
            return pooled;
        }

        /**
         * Release the entry.
         * This is equivalent to calling {@link Pool#release(Pool.Entry)} passing this entry.
         * @return true if released.
         */
        public boolean release()
        {
            return Pool.this.release(this);
        }

        /**
         * Remove the entry.
         * This is equivalent to calling {@link Pool#remove(Pool.Entry)} passing this entry.
         * @return true if remove.
         */
        public boolean remove()
        {
            return Pool.this.remove(this);
        }

        /**
         * Try to acquire the entry if possible by incrementing both the usage
         * count and the multiplex count.
         * @return true if the usage count is &lt;= maxUsageCount and
         * the multiplex count is maxMultiplex and the entry is not closed,
         * false otherwise.
         */
        boolean tryAcquire()
        {
            while (true)
            {
                long encoded = state.get();
                int usageCount = AtomicBiInteger.getHi(encoded);
                boolean closed = usageCount < 0;
                int multiplexingCount = AtomicBiInteger.getLo(encoded);
                int currentMaxUsageCount = maxUsageCount;
                if (closed || multiplexingCount >= maxMultiplex || (currentMaxUsageCount > 0 && usageCount >= currentMaxUsageCount))
                    return false;

                if (state.compareAndSet(encoded, usageCount + 1, multiplexingCount + 1))
                    return true;
            }
        }

        /**
         * Try to release the entry if possible by decrementing the multiplexing
         * count unless the entity is closed.
         * @return true if the entry was released,
         * false if {@link #tryRemove()} should be called.
         */
        boolean tryRelease()
        {
            int newMultiplexingCount;
            int usageCount;
            while (true)
            {
                long encoded = state.get();
                usageCount = AtomicBiInteger.getHi(encoded);
                boolean closed = usageCount < 0;
                if (closed)
                    return false;

                newMultiplexingCount = AtomicBiInteger.getLo(encoded) - 1;
                if (newMultiplexingCount < 0)
                    throw new IllegalStateException("Cannot release an already released entry");

                if (state.compareAndSet(encoded, usageCount, newMultiplexingCount))
                    break;
            }

            int currentMaxUsageCount = maxUsageCount;
            boolean overUsed = currentMaxUsageCount > 0 && usageCount >= currentMaxUsageCount;
            return !(overUsed && newMultiplexingCount == 0);
        }

        /**
         * Try to mark the entry as removed.
         * @return true if the entry has to be removed from the containing pool, false otherwise.
         */
        boolean tryRemove()
        {
            while (true)
            {
                long encoded = state.get();
                int usageCount = AtomicBiInteger.getHi(encoded);
                int multiplexCount = AtomicBiInteger.getLo(encoded);
                int newMultiplexCount = Math.max(multiplexCount - 1, 0);

                boolean removed = state.compareAndSet(usageCount, -1, multiplexCount, newMultiplexCount);
                if (removed)
                {
                    if (usageCount == Integer.MIN_VALUE)
                        pending.decrementAndGet();
                    return newMultiplexCount == 0;
                }
            }
        }

        public boolean isClosed()
        {
            return state.getHi() < 0;
        }

        public boolean isIdle()
        {
            long encoded = state.get();
            return AtomicBiInteger.getHi(encoded) >= 0 && AtomicBiInteger.getLo(encoded) == 0;
        }

        public boolean isInUse()
        {
            long encoded = state.get();
            return AtomicBiInteger.getHi(encoded) >= 0 && AtomicBiInteger.getLo(encoded) > 0;
        }

        public int getUsageCount()
        {
            return Math.max(state.getHi(), 0);
        }

        @Override
        public String toString()
        {
            long encoded = state.get();
<<<<<<< HEAD
            return String.format("%s@%x{hi=%d,lo=%d.p=%s}",
=======
            return String.format("%s@%x{usage=%d,multiplex=%d,pooled=%s}",
>>>>>>> 9b5b43a2
                getClass().getSimpleName(),
                hashCode(),
                AtomicBiInteger.getHi(encoded),
                AtomicBiInteger.getLo(encoded),
                pooled);
        }
    }
}<|MERGE_RESOLUTION|>--- conflicted
+++ resolved
@@ -137,12 +137,8 @@
     /**
      * Create a new disabled slot into the pool.
      * The returned entry must ultimately have the {@link Entry#enable(Object, boolean)}
-<<<<<<< HEAD
-     * method called or be removed via {@link Entry#remove()} or {@link #remove(Entry)}.
-=======
      * method called or be removed via {@link Pool.Entry#remove()} or
      * {@link Pool#remove(Pool.Entry)}.
->>>>>>> 9b5b43a2
      *
      * @param maxReservations the max desired number of reserved entries,
      * or a negative number to always trigger the reservation of a new entry.
@@ -243,40 +239,24 @@
         if (entry != null)
             return entry;
 
-<<<<<<< HEAD
-        entry = reserve(getMaxEntries());
-        if (entry == null)
-            return null;
-
-        T value = null;
-=======
         entry = reserve(-1);
         if (entry == null)
             return null;
 
         T value;
->>>>>>> 9b5b43a2
         try
         {
             value = creator.apply(entry);
         }
         catch (Throwable th)
         {
-<<<<<<< HEAD
-            Pool.this.remove(entry);
-=======
             remove(entry);
->>>>>>> 9b5b43a2
             throw th;
         }
 
         if (value == null)
         {
-<<<<<<< HEAD
-            Pool.this.remove(entry);
-=======
             remove(entry);
->>>>>>> 9b5b43a2
             return null;
         }
 
@@ -407,11 +387,7 @@
          * once and only once, before it is usable by the pool.
          * The entry may be enabled and not acquired, in which case it is immediately available to be
          * acquired, potentially by another thread; or it can be enabled and acquired atomically so that
-<<<<<<< HEAD
-         * no other thread can acquired it, although the acquire may still fail if the pool has been closed.
-=======
          * no other thread can acquire it, although the acquire may still fail if the pool has been closed.
->>>>>>> 9b5b43a2
          * @param pooled The pooled item for the entry
          * @param acquire If true the entry is atomically enabled and acquired.
          * @return true If the entry was enabled.
@@ -569,11 +545,7 @@
         public String toString()
         {
             long encoded = state.get();
-<<<<<<< HEAD
-            return String.format("%s@%x{hi=%d,lo=%d.p=%s}",
-=======
             return String.format("%s@%x{usage=%d,multiplex=%d,pooled=%s}",
->>>>>>> 9b5b43a2
                 getClass().getSimpleName(),
                 hashCode(),
                 AtomicBiInteger.getHi(encoded),
