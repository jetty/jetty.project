//
// ========================================================================
// Copyright (c) 1995-2021 Mort Bay Consulting Pty Ltd and others.
//
// This program and the accompanying materials are made available under the
// terms of the Eclipse Public License v. 2.0 which is available at
// https://www.eclipse.org/legal/epl-2.0, or the Apache License, Version 2.0
// which is available at https://www.apache.org/licenses/LICENSE-2.0.
//
// SPDX-License-Identifier: EPL-2.0 OR Apache-2.0
// ========================================================================
//

package org.eclipse.jetty.util;

import java.io.Closeable;
import java.io.IOException;
import java.io.InterruptedIOException;
import java.util.Objects;
import java.util.concurrent.CancellationException;
import java.util.concurrent.TimeoutException;
import java.util.concurrent.locks.Condition;
import java.util.concurrent.locks.ReentrantLock;

import org.slf4j.Logger;
import org.slf4j.LoggerFactory;

/**
 * Provides a reusable {@link Callback} that can block the thread
 * while waiting to be completed.
 * <p>
 * A typical usage pattern is:
 * <pre>
 * void someBlockingCall(Object... args) throws IOException
 * {
 *     try(Blocker blocker = sharedBlockingCallback.acquire())
 *     {
 *         someAsyncCall(args, blocker);
 *         blocker.block();
 *     }
 * }
 * </pre>
<<<<<<< HEAD
 * @see BlockingCallback
=======
 * @deprecated Use {@link Blocking.Shared#callback()}
>>>>>>> 2c11caa3
 */
@Deprecated
public class SharedBlockingCallback
{
    private static final Logger LOG = LoggerFactory.getLogger(SharedBlockingCallback.class);

    private static final Throwable IDLE = new ConstantThrowable("IDLE");
    private static final Throwable SUCCEEDED = new ConstantThrowable("SUCCEEDED");

    private static final Throwable FAILED = new ConstantThrowable("FAILED");

    private final ReentrantLock _lock = new ReentrantLock();
    private final Condition _idle = _lock.newCondition();
    private final Condition _complete = _lock.newCondition();
    private Blocker _blocker = new Blocker();

    public Blocker acquire() throws IOException
    {
        _lock.lock();
        try
        {
            while (_blocker._state != IDLE)
            {
                _idle.await();
            }
            _blocker._state = null;
            return _blocker;
        }
        catch (InterruptedException x)
        {
            throw new InterruptedIOException();
        }
        finally
        {
            _lock.unlock();
        }
    }

    public boolean fail(Throwable cause)
    {
        Objects.requireNonNull(cause);
        _lock.lock();
        try
        {
            if (_blocker._state == null)
            {
                _blocker._state = new BlockerFailedException(cause);
                _complete.signalAll();
                return true;
            }
        }
        finally
        {
            _lock.unlock();
        }
        return false;
    }

    protected void notComplete(Blocker blocker)
    {
        LOG.warn("Blocker not complete {}", blocker);
        if (LOG.isDebugEnabled())
            LOG.debug("Blocker not complete stacktrace", new Throwable());
    }

    /**
     * A Closeable Callback.
     * Uses the auto close mechanism to check block has been called OK.
     * <p>Implements {@link Callback} because calls to this
     * callback do not blocak, rather they wakeup the thread that is blocked
     * in {@link #block()}
     */
    public class Blocker implements Callback, Closeable, Runnable
    {
        private Throwable _state = IDLE;

        protected Blocker()
        {
        }

        @Override
        public InvocationType getInvocationType()
        {
            return InvocationType.NON_BLOCKING;
        }

        @Override
        public void run()
        {
            succeeded();
        }

        @Override
        public void succeeded()
        {
            _lock.lock();
            try
            {
                if (_state == null)
                {
                    _state = SUCCEEDED;
                    _complete.signalAll();
                }
                else
                {
                    LOG.warn("Succeeded after {}", _state.toString());
                    if (LOG.isDebugEnabled())
                        LOG.debug("State", _state);
                }
            }
            finally
            {
                _lock.unlock();
            }
        }

        @Override
        public void failed(Throwable cause)
        {
            _lock.lock();
            try
            {
                if (_state == null)
                {
                    if (cause == null)
                        _state = FAILED;
                    else if (cause instanceof BlockerTimeoutException)
                        // Not this blockers timeout
                        _state = new IOException(cause);
                    else
                        _state = cause;
                    _complete.signalAll();
                }
                else if (_state instanceof BlockerTimeoutException || _state instanceof BlockerFailedException)
                {
                    // Failure arrived late, block() already
                    // modified the state, nothing more to do.
                    if (LOG.isDebugEnabled())
                        LOG.debug("Failed after {}", _state);
                }
                else
                {
                    String msg = String.format("Failed after %s: %s", _state, cause);
                    LOG.warn(msg);
                    if (LOG.isDebugEnabled())
                    {
                        LOG.debug(msg, _state);
                        LOG.debug(msg, cause);
                    }
                }
            }
            finally
            {
                _lock.unlock();
            }
        }

        /**
         * Block until the Callback has succeeded or failed and after the return leave in the state to allow reuse. This is useful for code that wants to
         * repeatable use a FutureCallback to convert an asynchronous API to a blocking API.
         *
         * @throws IOException if exception was caught during blocking, or callback was cancelled
         */
        public void block() throws IOException
        {
            _lock.lock();
            try
            {
                while (_state == null)
                {
                    _complete.await();
                }

                if (_state == SUCCEEDED)
                    return;
                if (_state == IDLE)
                    throw new IllegalStateException("IDLE");
                if (_state instanceof IOException)
                    throw (IOException)_state;
                if (_state instanceof CancellationException)
                    throw (CancellationException)_state;
                if (_state instanceof RuntimeException)
                    throw (RuntimeException)_state;
                if (_state instanceof Error)
                    throw (Error)_state;
                throw new IOException(_state);
            }
            catch (final InterruptedException e)
            {
                _state = e;
                throw (InterruptedIOException)new InterruptedIOException().initCause(e);
            }
            finally
            {
                _lock.unlock();
            }
        }

        /**
         * Check the Callback has succeeded or failed and after the return leave in the state to allow reuse.
         */
        @Override
        public void close()
        {
            _lock.lock();
            try
            {
                if (_state == IDLE)
                    throw new IllegalStateException("IDLE");
                if (_state == null)
                    notComplete(this);
            }
            finally
            {
                try
                {
                    // If we have a failure
                    if (_state != null && _state != SUCCEEDED)
                        // create a new Blocker
                        _blocker = new Blocker();
                    else
                        // else reuse Blocker
                        _state = IDLE;
                    _idle.signalAll();
                    _complete.signalAll();
                }
                finally
                {
                    _lock.unlock();
                }
            }
        }

        @Override
        public String toString()
        {
            _lock.lock();
            try
            {
                return String.format("%s@%x{%s}", Blocker.class.getSimpleName(), hashCode(), _state == null ? "WAIT" : _state);
            }
            finally
            {
                _lock.unlock();
            }
        }
    }

    private static class BlockerTimeoutException extends TimeoutException
    {
    }

    private static class BlockerFailedException extends Exception
    {
        public BlockerFailedException(Throwable cause)
        {
            super(cause);
        }
    }
}<|MERGE_RESOLUTION|>--- conflicted
+++ resolved
@@ -40,11 +40,7 @@
  *     }
  * }
  * </pre>
-<<<<<<< HEAD
- * @see BlockingCallback
-=======
  * @deprecated Use {@link Blocking.Shared#callback()}
->>>>>>> 2c11caa3
  */
 @Deprecated
 public class SharedBlockingCallback
