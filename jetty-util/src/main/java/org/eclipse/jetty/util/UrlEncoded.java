//
//  ========================================================================
//  Copyright (c) 1995-2019 Mort Bay Consulting Pty. Ltd.
//  ------------------------------------------------------------------------
//  All rights reserved. This program and the accompanying materials
//  are made available under the terms of the Eclipse Public License v1.0
//  and Apache License v2.0 which accompanies this distribution.
//
//      The Eclipse Public License is available at
//      http://www.eclipse.org/legal/epl-v10.html
//
//      The Apache License v2.0 is available at
//      http://www.opensource.org/licenses/apache2.0.php
//
//  You may elect to redistribute this code under either of these licenses.
//  ========================================================================
//

package org.eclipse.jetty.util;

import java.io.IOException;
import java.io.InputStream;
import java.io.InputStreamReader;
import java.io.StringWriter;
import java.nio.charset.Charset;
import java.nio.charset.StandardCharsets;
import java.util.List;
import java.util.Map;

import org.eclipse.jetty.util.log.Log;
import org.eclipse.jetty.util.log.Logger;

import static org.eclipse.jetty.util.TypeUtil.convertHexDigit;

/**
 * Handles coding of MIME  "x-www-form-urlencoded".
 * <p>
 * This class handles the encoding and decoding for either
 * the query string of a URL or the _content of a POST HTTP request.
 * </p>
 * <b>Notes</b>
 * <p>
 * The UTF-8 charset is assumed, unless otherwise defined by either
 * passing a parameter or setting the "org.eclipse.jetty.util.UrlEncoding.charset"
 * System property.
 * </p>
 * <p>
 * The hashtable either contains String single values, vectors
 * of String or arrays of Strings.
 * </p>
 * <p>
 * This class is only partially synchronised.  In particular, simple
 * get operations are not protected from concurrent updates.
 * </p>
 *
 * @see java.net.URLEncoder
 */
@SuppressWarnings("serial")
public class UrlEncoded extends MultiMap<String> implements Cloneable
{
    static final Logger LOG = Log.getLogger(UrlEncoded.class);

    public static final Charset ENCODING;

    static
    {
        Charset encoding;
        try
        {
            String charset = System.getProperty("org.eclipse.jetty.util.UrlEncoding.charset");
            encoding = charset == null ? StandardCharsets.UTF_8 : Charset.forName(charset);
        }
        catch (Exception e)
        {
            LOG.warn(e);
            encoding = StandardCharsets.UTF_8;
        }
        ENCODING = encoding;
    }

    public UrlEncoded(UrlEncoded url)
    {
        super(url);
    }

    public UrlEncoded()
    {
    }

    public UrlEncoded(String query)
    {
        decodeTo(query, this, ENCODING);
    }

    public void decode(String query)
    {
        decodeTo(query, this, ENCODING);
    }

    public void decode(String query, Charset charset)
    {
        decodeTo(query, this, charset);
    }

    /**
     * Encode MultiMap with % encoding for UTF8 sequences.
     *
     * @return the MultiMap as a string with % encoding
     */
    public String encode()
    {
        return encode(ENCODING, false);
    }

    /**
     * Encode MultiMap with % encoding for arbitrary Charset sequences.
     *
     * @param charset the charset to use for encoding
     * @return the MultiMap as a string encoded with % encodings
     */
    public String encode(Charset charset)
    {
        return encode(charset, false);
    }

    /**
     * Encode MultiMap with % encoding.
     *
     * @param charset the charset to encode with
     * @param equalsForNullValue if True, then an '=' is always used, even
     * for parameters without a value. e.g. <code>"blah?a=&amp;b=&amp;c="</code>.
     * @return the MultiMap as a string encoded with % encodings
     */
    public synchronized String encode(Charset charset, boolean equalsForNullValue)
    {
        return encode(this, charset, equalsForNullValue);
    }

    /**
     * Encode MultiMap with % encoding.
     *
     * @param map the map to encode
     * @param charset the charset to use for encoding (uses default encoding if null)
     * @param equalsForNullValue if True, then an '=' is always used, even
     * for parameters without a value. e.g. <code>"blah?a=&amp;b=&amp;c="</code>.
     * @return the MultiMap as a string encoded with % encodings.
     */
    public static String encode(MultiMap<String> map, Charset charset, boolean equalsForNullValue)
    {
        if (charset == null)
            charset = ENCODING;

        StringBuilder result = new StringBuilder(128);

        boolean delim = false;
        for (Map.Entry<String, List<String>> entry : map.entrySet())
        {
            String key = entry.getKey();
            List<String> list = entry.getValue();
            int s = list.size();

            if (delim)
            {
                result.append('&');
            }

            if (s == 0)
            {
                result.append(encodeString(key, charset));
                if (equalsForNullValue)
                    result.append('=');
            }
            else
            {
                for (int i = 0; i < s; i++)
                {
                    if (i > 0)
                        result.append('&');
                    String val = list.get(i);
                    result.append(encodeString(key, charset));

                    if (val != null)
                    {
                        String str = val;
                        if (str.length() > 0)
                        {
                            result.append('=');
                            result.append(encodeString(str, charset));
                        }
                        else if (equalsForNullValue)
                            result.append('=');
                    }
                    else if (equalsForNullValue)
                        result.append('=');
                }
            }
            delim = true;
        }
        return result.toString();
    }

    /**
     * Decoded parameters to Map.
     *
     * @param content the string containing the encoded parameters
     * @param map the MultiMap to put parsed query parameters into
     * @param charset the charset to use for decoding
     */
    public static void decodeTo(String content, MultiMap<String> map, String charset)
    {
        decodeTo(content, map, charset == null ? null : Charset.forName(charset));
    }

    /**
     * Decoded parameters to Map.
     *
     * @param content the string containing the encoded parameters
     * @param map the MultiMap to put parsed query parameters into
     * @param charset the charset to use for decoding
     */
    public static void decodeTo(String content, MultiMap<String> map, Charset charset)
    {
        if (charset == null)
            charset = ENCODING;

        if (StandardCharsets.UTF_8.equals(charset))
        {
            decodeUtf8To(content, 0, content.length(), map);
            return;
        }

        synchronized (map)
        {
            String key = null;
            String value = null;
            int mark = -1;
            boolean encoded = false;
            for (int i = 0; i < content.length(); i++)
            {
                char c = content.charAt(i);
                switch (c)
                {
                    case '&':
                        int l = i - mark - 1;
                        value = l == 0 ? "" : (encoded ? decodeString(content, mark + 1, l, charset) : content.substring(mark + 1, i));
                        mark = i;
                        encoded = false;
                        if (key != null)
                        {
                            map.add(key, value);
                        }
                        else if (value != null && value.length() > 0)
                        {
                            map.add(value, "");
                        }
                        key = null;
                        value = null;
                        break;
                    case '=':
                        if (key != null)
                            break;
                        key = encoded ? decodeString(content, mark + 1, i - mark - 1, charset) : content.substring(mark + 1, i);
                        mark = i;
                        encoded = false;
                        break;
                    case '+':
                        encoded = true;
                        break;
                    case '%':
                        encoded = true;
                        break;
                }
            }

            if (key != null)
            {
                int l = content.length() - mark - 1;
                value = l == 0 ? "" : (encoded ? decodeString(content, mark + 1, l, charset) : content.substring(mark + 1));
                map.add(key, value);
            }
            else if (mark < content.length())
            {
                key = encoded
<<<<<<< HEAD
                          ? decodeString(content, mark + 1, content.length() - mark - 1, charset)
                          : content.substring(mark + 1);
=======
                    ? decodeString(content, mark + 1, content.length() - mark - 1, charset)
                    : content.substring(mark + 1);
>>>>>>> 7b941098
                if (key != null && key.length() > 0)
                {
                    map.add(key, "");
                }
            }
        }
    }

    public static void decodeUtf8To(String query, MultiMap<String> map)
    {
        decodeUtf8To(query, 0, query.length(), map);
    }

    /**
     * Decoded parameters to Map.
     *
     * @param query the string containing the encoded parameters
     * @param offset the offset within raw to decode from
     * @param length the length of the section to decode
     * @param map the {@link MultiMap} to populate
     */
    public static void decodeUtf8To(String query, int offset, int length, MultiMap<String> map)
    {
        Utf8StringBuilder buffer = new Utf8StringBuilder();
        synchronized (map)
        {
            String key = null;
            String value = null;

            int end = offset + length;
            for (int i = offset; i < end; i++)
            {
                char c = query.charAt(i);
                switch (c)
                {
                    case '&':
                        value = buffer.toReplacedString();
                        buffer.reset();
                        if (key != null)
                        {
                            map.add(key, value);
                        }
                        else if (value != null && value.length() > 0)
                        {
                            map.add(value, "");
                        }
                        key = null;
                        value = null;
                        break;

                    case '=':
                        if (key != null)
                        {
                            buffer.append(c);
                            break;
                        }
                        key = buffer.toReplacedString();
                        buffer.reset();
                        break;

                    case '+':
                        buffer.append((byte)' ');
                        break;

                    case '%':
                        if (i + 2 < end)
                        {
                            char hi = query.charAt(++i);
                            char lo = query.charAt(++i);
                            buffer.append(decodeHexByte(hi, lo));
                        }
                        else
                        {
                            throw new Utf8Appendable.NotUtf8Exception("Incomplete % encoding");
                        }
                        break;

                    default:
                        buffer.append(c);
                        break;
                }
            }

            if (key != null)
            {
                value = buffer.toReplacedString();
                buffer.reset();
                map.add(key, value);
            }
            else if (buffer.length() > 0)
            {
                map.add(buffer.toReplacedString(), "");
            }
        }
    }

    /**
     * Decoded parameters to MultiMap, using ISO8859-1 encodings.
     *
     * @param in InputSteam to read
     * @param map MultiMap to add parameters to
     * @param maxLength maximum length of form to read
     * @param maxKeys maximum number of keys to read or -1 for no limit
     * @throws IOException if unable to decode inputstream as ISO8859-1
     */
    public static void decode88591To(InputStream in, MultiMap<String> map, int maxLength, int maxKeys)
        throws IOException
    {
        synchronized (map)
        {
            StringBuffer buffer = new StringBuffer();
            String key = null;
            String value = null;

            int b;

            int totalLength = 0;
            while ((b = in.read()) >= 0)
            {
                switch ((char)b)
                {
                    case '&':
                        value = buffer.length() == 0 ? "" : buffer.toString();
                        buffer.setLength(0);
                        if (key != null)
                        {
                            map.add(key, value);
                        }
                        else if (value != null && value.length() > 0)
                        {
                            map.add(value, "");
                        }
                        key = null;
                        value = null;
                        if (maxKeys > 0 && map.size() > maxKeys)
                            throw new IllegalStateException(String.format("Form with too many keys [%d > %d]", map.size(), maxKeys));
                        break;

                    case '=':
                        if (key != null)
                        {
                            buffer.append((char)b);
                            break;
                        }
                        key = buffer.toString();
                        buffer.setLength(0);
                        break;

                    case '+':
                        buffer.append(' ');
                        break;

                    case '%':
                        int code0 = in.read();
                        int code1 = in.read();
                        buffer.append(decodeHexChar(code0, code1));
                        break;

                    default:
                        buffer.append((char)b);
                        break;
                }
                if (maxLength >= 0 && (++totalLength > maxLength))
                    throw new IllegalStateException(String.format("Form with too many keys [%d > %d]", map.size(), maxKeys));
            }

            if (key != null)
            {
                value = buffer.length() == 0 ? "" : buffer.toString();
                buffer.setLength(0);
                map.add(key, value);
            }
            else if (buffer.length() > 0)
            {
                map.add(buffer.toString(), "");
            }
        }
    }

    /**
     * Decoded parameters to Map.
     *
     * @param in InputSteam to read
     * @param map MultiMap to add parameters to
     * @param maxLength maximum form length to decode
     * @param maxKeys the maximum number of keys to read or -1 for no limit
     * @throws IOException if unable to decode input stream
     */
    public static void decodeUtf8To(InputStream in, MultiMap<String> map, int maxLength, int maxKeys)
        throws IOException
    {
        synchronized (map)
        {
            Utf8StringBuilder buffer = new Utf8StringBuilder();
            String key = null;
            String value = null;

            int b;

            int totalLength = 0;
            while ((b = in.read()) >= 0)
            {
                switch ((char)b)
                {
                    case '&':
                        value = buffer.toReplacedString();
                        buffer.reset();
                        if (key != null)
                        {
                            map.add(key, value);
                        }
                        else if (value != null && value.length() > 0)
                        {
                            map.add(value, "");
                        }
                        key = null;
                        value = null;
                        if (maxKeys > 0 && map.size() > maxKeys)
                            throw new IllegalStateException(String.format("Form with too many keys [%d > %d]", map.size(), maxKeys));
                        break;

                    case '=':
                        if (key != null)
                        {
                            buffer.append((byte)b);
                            break;
                        }
                        key = buffer.toReplacedString();
                        buffer.reset();
                        break;

                    case '+':
                        buffer.append((byte)' ');
                        break;

                    case '%':
                        char code0 = (char)in.read();
                        char code1 = (char)in.read();
                        buffer.append(decodeHexByte(code0, code1));
                        break;

                    default:
                        buffer.append((byte)b);
                        break;
                }
                if (maxLength >= 0 && (++totalLength > maxLength))
                    throw new IllegalStateException("Form is too large");
            }

            if (key != null)
            {
                value = buffer.toReplacedString();
                buffer.reset();
                map.add(key, value);
            }
            else if (buffer.length() > 0)
            {
                map.add(buffer.toReplacedString(), "");
            }
        }
    }

    public static void decodeUtf16To(InputStream in, MultiMap<String> map, int maxLength, int maxKeys) throws IOException
    {
        InputStreamReader input = new InputStreamReader(in, StandardCharsets.UTF_16);
        StringWriter buf = new StringWriter(8192);
        IO.copy(input, buf, maxLength);

        // TODO implement maxKeys
        decodeTo(buf.getBuffer().toString(), map, StandardCharsets.UTF_16);
    }

    /**
     * Decoded parameters to Map.
     *
     * @param in the stream containing the encoded parameters
     * @param map the MultiMap to decode into
     * @param charset the charset to use for decoding
     * @param maxLength the maximum length of the form to decode
     * @param maxKeys the maximum number of keys to decode
     * @throws IOException if unable to decode input stream
     */
    public static void decodeTo(InputStream in, MultiMap<String> map, String charset, int maxLength, int maxKeys)
        throws IOException
    {
        if (charset == null)
        {
            if (ENCODING.equals(StandardCharsets.UTF_8))
                decodeUtf8To(in, map, maxLength, maxKeys);
            else
                decodeTo(in, map, ENCODING, maxLength, maxKeys);
        }
        else if (StringUtil.__UTF8.equalsIgnoreCase(charset))
            decodeUtf8To(in, map, maxLength, maxKeys);
        else if (StringUtil.__ISO_8859_1.equalsIgnoreCase(charset))
            decode88591To(in, map, maxLength, maxKeys);
        else if (StringUtil.__UTF16.equalsIgnoreCase(charset))
            decodeUtf16To(in, map, maxLength, maxKeys);
        else
            decodeTo(in, map, Charset.forName(charset), maxLength, maxKeys);
    }

    /**
     * Decoded parameters to Map.
     *
     * @param in the stream containing the encoded parameters
     * @param map the MultiMap to decode into
     * @param charset the charset to use for decoding
     * @param maxLength the maximum length of the form to decode
     * @param maxKeys the maximum number of keys to decode
     * @throws IOException if unable to decode input stream
     */
    public static void decodeTo(InputStream in, MultiMap<String> map, Charset charset, int maxLength, int maxKeys)
        throws IOException
    {
        //no charset present, use the configured default
        if (charset == null)
            charset = ENCODING;

        if (StandardCharsets.UTF_8.equals(charset))
        {
            decodeUtf8To(in, map, maxLength, maxKeys);
            return;
        }

        if (StandardCharsets.ISO_8859_1.equals(charset))
        {
            decode88591To(in, map, maxLength, maxKeys);
            return;
        }

        if (StandardCharsets.UTF_16.equals(charset)) // Should be all 2 byte encodings
        {
            decodeUtf16To(in, map, maxLength, maxKeys);
            return;
        }

        synchronized (map)
        {
            String key = null;
            String value = null;

            int c;

            int totalLength = 0;

            try (ByteArrayOutputStream2 output = new ByteArrayOutputStream2())
            {
                int size = 0;

                while ((c = in.read()) > 0)
                {
                    switch ((char)c)
                    {
                        case '&':
                            size = output.size();
                            value = size == 0 ? "" : output.toString(charset);
                            output.setCount(0);
                            if (key != null)
                            {
                                map.add(key, value);
                            }
                            else if (value != null && value.length() > 0)
                            {
                                map.add(value, "");
                            }
                            key = null;
                            value = null;
                            if (maxKeys > 0 && map.size() > maxKeys)
                                throw new IllegalStateException(String.format("Form with too many keys [%d > %d]", map.size(), maxKeys));
                            break;
                        case '=':
                            if (key != null)
                            {
                                output.write(c);
                                break;
                            }
                            size = output.size();
                            key = size == 0 ? "" : output.toString(charset);
                            output.setCount(0);
                            break;
                        case '+':
                            output.write(' ');
                            break;
                        case '%':
                            int code0 = in.read();
                            int code1 = in.read();
                            output.write(decodeHexChar(code0, code1));
                            break;
                        default:
                            output.write(c);
                            break;
                    }

                    totalLength++;
                    if (maxLength >= 0 && totalLength > maxLength)
                        throw new IllegalStateException("Form is too large");
                }

                size = output.size();
                if (key != null)
                {
                    value = size == 0 ? "" : output.toString(charset);
                    output.setCount(0);
                    map.add(key, value);
                }
                else if (size > 0)
                    map.add(output.toString(charset), "");
            }
        }
    }

    /**
     * Decode String with % encoding.
     * This method makes the assumption that the majority of calls
     * will need no decoding.
     *
     * @param encoded the encoded string to decode
     * @return the decoded string
     */
    public static String decodeString(String encoded)
    {
        return decodeString(encoded, 0, encoded.length(), ENCODING);
    }

    /**
     * Decode String with % encoding.
     * This method makes the assumption that the majority of calls
     * will need no decoding.
     *
     * @param encoded the encoded string to decode
     * @param offset the offset in the encoded string to decode from
     * @param length the length of characters in the encoded string to decode
     * @param charset the charset to use for decoding
     * @return the decoded string
     */
    public static String decodeString(String encoded, int offset, int length, Charset charset)
    {
        if (charset == null || StandardCharsets.UTF_8.equals(charset))
        {
            Utf8StringBuffer buffer = null;

            for (int i = 0; i < length; i++)
            {
                char c = encoded.charAt(offset + i);
                if (c < 0 || c > 0xff)
                {
                    if (buffer == null)
                    {
                        buffer = new Utf8StringBuffer(length);
                        buffer.getStringBuffer().append(encoded, offset, offset + i + 1);
                    }
                    else
                        buffer.getStringBuffer().append(c);
                }
                else if (c == '+')
                {
                    if (buffer == null)
                    {
                        buffer = new Utf8StringBuffer(length);
                        buffer.getStringBuffer().append(encoded, offset, offset + i);
                    }

                    buffer.getStringBuffer().append(' ');
                }
                else if (c == '%')
                {
                    if (buffer == null)
                    {
                        buffer = new Utf8StringBuffer(length);
                        buffer.getStringBuffer().append(encoded, offset, offset + i);
                    }

                    if ((i + 2) < length)
                    {
                        int o = offset + i + 1;
                        i += 2;
                        byte b = (byte)TypeUtil.parseInt(encoded, o, 2, 16);
                        buffer.append(b);
                    }
                    else
                    {
                        buffer.getStringBuffer().append(Utf8Appendable.REPLACEMENT);
                        i = length;
                    }
                }
                else if (buffer != null)
                    buffer.getStringBuffer().append(c);
            }

            if (buffer == null)
            {
                if (offset == 0 && encoded.length() == length)
                    return encoded;
                return encoded.substring(offset, offset + length);
            }

            return buffer.toReplacedString();
        }
        else
        {
            StringBuffer buffer = null;

            for (int i = 0; i < length; i++)
            {
                char c = encoded.charAt(offset + i);
                if (c < 0 || c > 0xff)
                {
                    if (buffer == null)
                    {
                        buffer = new StringBuffer(length);
                        buffer.append(encoded, offset, offset + i + 1);
                    }
                    else
                        buffer.append(c);
                }
                else if (c == '+')
                {
                    if (buffer == null)
                    {
                        buffer = new StringBuffer(length);
                        buffer.append(encoded, offset, offset + i);
                    }

                    buffer.append(' ');
                }
                else if (c == '%')
                {
                    if (buffer == null)
                    {
                        buffer = new StringBuffer(length);
                        buffer.append(encoded, offset, offset + i);
                    }

                    byte[] ba = new byte[length];
                    int n = 0;
                    while (c >= 0 && c <= 0xff)
                    {
                        if (c == '%')
                        {
                            if (i + 2 < length)
                            {
                                int o = offset + i + 1;
                                i += 3;
                                ba[n] = (byte)TypeUtil.parseInt(encoded, o, 2, 16);
                                n++;
                            }
                            else
                            {
                                ba[n++] = (byte)'?';
                                i = length;
                            }
                        }
                        else if (c == '+')
                        {
                            ba[n++] = (byte)' ';
                            i++;
                        }
                        else
                        {
                            ba[n++] = (byte)c;
                            i++;
                        }

                        if (i >= length)
                            break;
                        c = encoded.charAt(offset + i);
                    }

                    i--;
                    buffer.append(new String(ba, 0, n, charset));
                }
                else if (buffer != null)
                    buffer.append(c);
            }

            if (buffer == null)
            {
                if (offset == 0 && encoded.length() == length)
                    return encoded;
                return encoded.substring(offset, offset + length);
            }

            return buffer.toString();
        }
    }

    private static char decodeHexChar(int hi, int lo)
    {
        try
        {
            return (char)((convertHexDigit(hi) << 4) + convertHexDigit(lo));
        }
        catch (NumberFormatException e)
        {
            throw new IllegalArgumentException("Not valid encoding '%" + (char)hi + (char)lo + "'");
        }
    }

    private static byte decodeHexByte(char hi, char lo)
    {
        try
        {
            return (byte)((convertHexDigit(hi) << 4) + convertHexDigit(lo));
        }
        catch (NumberFormatException e)
        {
            throw new IllegalArgumentException("Not valid encoding '%" + hi + lo + "'");
        }
    }

    /**
     * Perform URL encoding.
     *
     * @param string the string to encode
     * @return encoded string.
     */
    public static String encodeString(String string)
    {
        return encodeString(string, ENCODING);
    }

    /**
     * Perform URL encoding.
     *
     * @param string the string to encode
     * @param charset the charset to use for encoding
     * @return encoded string.
     */
    public static String encodeString(String string, Charset charset)
    {
        if (charset == null)
            charset = ENCODING;
        byte[] bytes = null;
        bytes = string.getBytes(charset);

        int len = bytes.length;
        byte[] encoded = new byte[bytes.length * 3];
        int n = 0;
        boolean noEncode = true;

        for (int i = 0; i < len; i++)
        {
            byte b = bytes[i];

            if (b == ' ')
            {
                noEncode = false;
                encoded[n++] = (byte)'+';
            }
            else if (b >= 'a' && b <= 'z' ||
<<<<<<< HEAD
                         b >= 'A' && b <= 'Z' ||
                         b >= '0' && b <= '9')
=======
                b >= 'A' && b <= 'Z' ||
                b >= '0' && b <= '9')
>>>>>>> 7b941098
            {
                encoded[n++] = b;
            }
            else
            {
                noEncode = false;
                encoded[n++] = (byte)'%';
                byte nibble = (byte)((b & 0xf0) >> 4);
                if (nibble >= 10)
                    encoded[n++] = (byte)('A' + nibble - 10);
                else
                    encoded[n++] = (byte)('0' + nibble);
                nibble = (byte)(b & 0xf);
                if (nibble >= 10)
                    encoded[n++] = (byte)('A' + nibble - 10);
                else
                    encoded[n++] = (byte)('0' + nibble);
            }
        }

        if (noEncode)
            return string;

        return new String(encoded, 0, n, charset);
    }

    /**
     *
     */
    @Override
    public Object clone()
    {
        return new UrlEncoded(this);
    }
}<|MERGE_RESOLUTION|>--- conflicted
+++ resolved
@@ -281,13 +281,8 @@
             else if (mark < content.length())
             {
                 key = encoded
-<<<<<<< HEAD
-                          ? decodeString(content, mark + 1, content.length() - mark - 1, charset)
-                          : content.substring(mark + 1);
-=======
                     ? decodeString(content, mark + 1, content.length() - mark - 1, charset)
                     : content.substring(mark + 1);
->>>>>>> 7b941098
                 if (key != null && key.length() > 0)
                 {
                     map.add(key, "");
@@ -939,13 +934,8 @@
                 encoded[n++] = (byte)'+';
             }
             else if (b >= 'a' && b <= 'z' ||
-<<<<<<< HEAD
-                         b >= 'A' && b <= 'Z' ||
-                         b >= '0' && b <= '9')
-=======
                 b >= 'A' && b <= 'Z' ||
                 b >= '0' && b <= '9')
->>>>>>> 7b941098
             {
                 encoded[n++] = b;
             }
