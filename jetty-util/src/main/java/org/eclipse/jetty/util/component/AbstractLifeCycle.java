//
//  ========================================================================
//  Copyright (c) 1995-2019 Mort Bay Consulting Pty. Ltd.
//  ------------------------------------------------------------------------
//  All rights reserved. This program and the accompanying materials
//  are made available under the terms of the Eclipse Public License v1.0
//  and Apache License v2.0 which accompanies this distribution.
//
//      The Eclipse Public License is available at
//      http://www.eclipse.org/legal/epl-v10.html
//
//      The Apache License v2.0 is available at
//      http://www.opensource.org/licenses/apache2.0.php
//
//  You may elect to redistribute this code under either of these licenses.
//  ========================================================================
//

package org.eclipse.jetty.util.component;

import java.util.concurrent.CopyOnWriteArrayList;

import org.eclipse.jetty.util.Uptime;
import org.eclipse.jetty.util.annotation.ManagedAttribute;
import org.eclipse.jetty.util.annotation.ManagedObject;
import org.eclipse.jetty.util.log.Log;
import org.eclipse.jetty.util.log.Logger;

/**
 * Basic implementation of the life cycle interface for components.
 */
@ManagedObject("Abstract Implementation of LifeCycle")
public abstract class AbstractLifeCycle implements LifeCycle
{
    private static final Logger LOG = Log.getLogger(AbstractLifeCycle.class);

    public static final String STOPPED = "STOPPED";
    public static final String FAILED = "FAILED";
    public static final String STARTING = "STARTING";
    public static final String STARTED = "STARTED";
    public static final String STOPPING = "STOPPING";
    public static final String RUNNING = "RUNNING";

    private final CopyOnWriteArrayList<LifeCycle.Listener> _listeners = new CopyOnWriteArrayList<LifeCycle.Listener>();
    private final Object _lock = new Object();
    private static final int STATE_FAILED = -1;
    private static final int STATE_STOPPED = 0;
    private static final int STATE_STARTING = 1;
    private static final int STATE_STARTED = 2;
    private static final int STATE_STOPPING = 3;
    private volatile int _state = STATE_STOPPED;
    private long _stopTimeout = 30000;

    protected void doStart() throws Exception
    {
    }

    protected void doStop() throws Exception
    {
    }

    @Override
    public final void start() throws Exception
    {
        synchronized (_lock)
        {
            try
            {
                if (_state == STATE_STARTED || _state == STATE_STARTING)
                    return;
                setStarting();
                doStart();
                setStarted();
            }
            catch (Throwable e)
            {
                setFailed(e);
                throw e;
            }
        }
    }

    @Override
    public final void stop() throws Exception
    {
        synchronized (_lock)
        {
            try
            {
                if (_state == STATE_STOPPING || _state == STATE_STOPPED)
                    return;
                setStopping();
                doStop();
                setStopped();
            }
            catch (Throwable e)
            {
                setFailed(e);
                throw e;
            }
        }
    }

    @Override
    public boolean isRunning()
    {
        final int state = _state;

        return state == STATE_STARTED || state == STATE_STARTING;
    }

    @Override
    public boolean isStarted()
    {
        return _state == STATE_STARTED;
    }

    @Override
    public boolean isStarting()
    {
        return _state == STATE_STARTING;
    }

    @Override
    public boolean isStopping()
    {
        return _state == STATE_STOPPING;
    }

    @Override
    public boolean isStopped()
    {
        return _state == STATE_STOPPED;
    }

    @Override
    public boolean isFailed()
    {
        return _state == STATE_FAILED;
    }

    @Override
    public void addLifeCycleListener(LifeCycle.Listener listener)
    {
        _listeners.add(listener);
    }

    @Override
    public void removeLifeCycleListener(LifeCycle.Listener listener)
    {
        _listeners.remove(listener);
    }

    @ManagedAttribute(value = "Lifecycle State for this instance", readonly = true)
    public String getState()
    {
        switch (_state)
        {
            case STATE_FAILED:
                return FAILED;
            case STATE_STARTING:
                return STARTING;
            case STATE_STARTED:
                return STARTED;
            case STATE_STOPPING:
                return STOPPING;
            case STATE_STOPPED:
                return STOPPED;
        }
        return null;
    }

    public static String getState(LifeCycle lc)
    {
        if (lc.isStarting())
            return STARTING;
        if (lc.isStarted())
            return STARTED;
        if (lc.isStopping())
            return STOPPING;
        if (lc.isStopped())
            return STOPPED;
        return FAILED;
    }

    private void setStarted()
    {
        _state = STATE_STARTED;
        if (LOG.isDebugEnabled())
            LOG.debug(STARTED + " @{}ms {}", Uptime.getUptime(), this);
        for (Listener listener : _listeners)
        {
            listener.lifeCycleStarted(this);
        }
    }

    private void setStarting()
    {
        if (LOG.isDebugEnabled())
            LOG.debug("starting {}", this);
        _state = STATE_STARTING;
        for (Listener listener : _listeners)
        {
            listener.lifeCycleStarting(this);
        }
    }

    private void setStopping()
    {
        if (LOG.isDebugEnabled())
            LOG.debug("stopping {}", this);
        _state = STATE_STOPPING;
        for (Listener listener : _listeners)
        {
            listener.lifeCycleStopping(this);
        }
    }

    private void setStopped()
    {
        _state = STATE_STOPPED;
        if (LOG.isDebugEnabled())
            LOG.debug("{} {}", STOPPED, this);
        for (Listener listener : _listeners)
        {
            listener.lifeCycleStopped(this);
        }
    }

    private void setFailed(Throwable th)
    {
        _state = STATE_FAILED;
        if (LOG.isDebugEnabled())
            LOG.warn(FAILED + " " + this + ": " + th, th);
        for (Listener listener : _listeners)
        {
            listener.lifeCycleFailure(this, th);
        }
    }

    @ManagedAttribute(value = "The stop timeout in milliseconds")
    public long getStopTimeout()
    {
        return _stopTimeout;
    }

    public void setStopTimeout(long stopTimeout)
    {
        this._stopTimeout = stopTimeout;
    }

    public abstract static class AbstractLifeCycleListener implements LifeCycle.Listener
    {
        @Override
<<<<<<< HEAD
        public void lifeCycleFailure(LifeCycle event, Throwable cause) {}

        @Override
        public void lifeCycleStarted(LifeCycle event) {}

        @Override
        public void lifeCycleStarting(LifeCycle event) {}

        @Override
        public void lifeCycleStopped(LifeCycle event) {}

        @Override
        public void lifeCycleStopping(LifeCycle event) {}
=======
        public void lifeCycleFailure(LifeCycle event, Throwable cause)
        {
        }

        @Override
        public void lifeCycleStarted(LifeCycle event)
        {
        }

        @Override
        public void lifeCycleStarting(LifeCycle event)
        {
        }

        @Override
        public void lifeCycleStopped(LifeCycle event)
        {
        }

        @Override
        public void lifeCycleStopping(LifeCycle event)
        {
        }
>>>>>>> 7b941098
    }

    @Override
    public String toString()
    {
        Class<?> clazz = getClass();
        String name = clazz.getSimpleName();
        if ((name == null || name.length() == 0) && clazz.getSuperclass() != null)
        {
            clazz = clazz.getSuperclass();
            name = clazz.getSimpleName();
        }
        return String.format("%s@%x{%s}", name, hashCode(), getState());
    }
}<|MERGE_RESOLUTION|>--- conflicted
+++ resolved
@@ -252,21 +252,6 @@
     public abstract static class AbstractLifeCycleListener implements LifeCycle.Listener
     {
         @Override
-<<<<<<< HEAD
-        public void lifeCycleFailure(LifeCycle event, Throwable cause) {}
-
-        @Override
-        public void lifeCycleStarted(LifeCycle event) {}
-
-        @Override
-        public void lifeCycleStarting(LifeCycle event) {}
-
-        @Override
-        public void lifeCycleStopped(LifeCycle event) {}
-
-        @Override
-        public void lifeCycleStopping(LifeCycle event) {}
-=======
         public void lifeCycleFailure(LifeCycle event, Throwable cause)
         {
         }
@@ -290,7 +275,6 @@
         public void lifeCycleStopping(LifeCycle event)
         {
         }
->>>>>>> 7b941098
     }
 
     @Override
