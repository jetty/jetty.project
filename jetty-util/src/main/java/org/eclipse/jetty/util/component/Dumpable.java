--- conflicted
+++ resolved
@@ -94,22 +94,18 @@
             if (o==null)
                 s = "null";
             else if (o instanceof Dumpable)
-                s = ((Dumpable)o).dumpSelf().replace("\r\n","|").replace("\n","|");
+            {
+                s = ((Dumpable)o).dumpSelf();
+                s = StringUtil.replace(s, "\r\n", "|");
+                s = StringUtil.replace(s, '\n', '|');
+            }
             else if (o instanceof Collection)
                 s = String.format("%s@%x(size=%d)",o.getClass().getName(),o.hashCode(),((Collection)o).size());
             else if (o.getClass().isArray())
                 s = String.format("%s@%x[size=%d]",o.getClass().getComponentType(),o.hashCode(), Array.getLength(o));
             else if (o instanceof Map)
                 s = String.format("%s@%x{size=%d}",o.getClass().getName(),o.hashCode(),((Map<?,?>)o).size());
-<<<<<<< HEAD
-=======
-            else if (o instanceof Dumpable)
-            {
-                s = ((Dumpable)o).dumpSelf();
-                s = StringUtil.replace(s, "\r\n", "|");
-                s = StringUtil.replace(s, '\n', '|');
-            }
->>>>>>> 275f83c1
+            
             else
             {
                 s = String.valueOf(o);
