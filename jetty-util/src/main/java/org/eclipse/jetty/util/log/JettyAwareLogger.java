--- conflicted
+++ resolved
@@ -609,16 +609,6 @@
         else
         {
             int loggerLevel = _logger.isTraceEnabled()
-<<<<<<< HEAD
-                                  ? TRACE
-                                  : _logger.isDebugEnabled()
-                                        ? DEBUG
-                                        : _logger.isInfoEnabled()
-                                              ? INFO
-                                              : _logger.isWarnEnabled()
-                                                    ? WARN
-                                                    : ERROR;
-=======
                 ? TRACE
                 : _logger.isDebugEnabled()
                 ? DEBUG
@@ -627,7 +617,6 @@
                 : _logger.isWarnEnabled()
                 ? WARN
                 : ERROR;
->>>>>>> 7b941098
             if (loggerLevel <= level)
             {
                 // Don't assume downstream handles argArray properly.
