--- conflicted
+++ resolved
@@ -533,7 +533,7 @@
 
     /**
      * Initializes {@link #shrinkManager} according to current settings. This method should
-     * be called after updating {@link #_maxEvictCount} or {@link #_maxThreads}.
+     * be called after updating {@link #_maxShrinkCount} or {@link #_maxThreads}.
      */
     private void initShrinkManager()
     {
@@ -541,7 +541,7 @@
         {
             shrinkManager = NOOP_SHRINK_MANAGER;
         }
-        else if (_maxEvictCount != 1)
+        else if (_maxShrinkCount != 1)
         {
             shrinkManager = new LinearShrinkManager(_maxThreads);
         }
@@ -717,16 +717,10 @@
      */
     public void setMaxShrinkCount(int shrinkCount)
     {
-<<<<<<< HEAD
-        if (evictCount < 1)
-            throw new IllegalArgumentException("Invalid evict count " + evictCount);
-        _maxEvictCount = evictCount;
-        initShrinkManager();
-=======
         if (shrinkCount < 1)
             throw new IllegalArgumentException("Invalid shrink count " + shrinkCount);
         _maxShrinkCount = shrinkCount;
->>>>>>> 16697163
+        initShrinkManager();
     }
 
     /**
@@ -1033,12 +1027,8 @@
             if (LOG.isDebugEnabled())
                 LOG.debug("Starting {}", thread);
             _threads.add(thread);
-<<<<<<< HEAD
-            shrinkManager.init(); // TODO (mg) maybe don't need this?
-=======
-            // Update the shrink threshold to prevent thrashing
-            _shrinkThreshold.set(NanoTime.now());
->>>>>>> 16697163
+            // init shrinkManager to guard against thrashing
+            shrinkManager.init();
             thread.start();
             started = true;
         }
@@ -1145,73 +1135,6 @@
     }
 
     /**
-<<<<<<< HEAD
-=======
-     * <p>Attempts to shrink the current thread from the pool if {@link #getThreads()} is greater than {@link #getMinThreads()}.</p>
-     * @return true if the current thread was shrunk, false otherwise.
-     */
-    protected boolean shrink()
-    {
-        long idleTimeoutNanos = TimeUnit.MILLISECONDS.toNanos(getIdleTimeout());
-        while (true)
-        {
-            // No jobs available, should we shrink?
-            int threads = getThreads();
-            int minThreads = getMinThreads();
-
-            // This minThreads comparison isn't atomic, so there's a chance that multiple threads might
-            // enter this branch concurrently and shrink the pool below minThreads; this is okay
-            // as when that happens, the finally block in Runner.run() compensates b/c it calls
-            // ensureThreads() - so we can go below minThreads but that's a very transient state.
-            if (threads > minThreads)
-            {
-                // We have an idle timeout and excess threads, so check if we should shrink?
-                long now = NanoTime.now();
-                long shrinkPeriod = idleTimeoutNanos / getMaxShrinkCount();
-                if (LOG.isDebugEnabled())
-                    LOG.debug("Shrink check, {} > {} period={}ms {}", threads, minThreads, TimeUnit.NANOSECONDS.toMillis(shrinkPeriod), QueuedThreadPool.this);
-
-                long shrinkThreshold = _shrinkThreshold.get();
-                long threshold = shrinkThreshold;
-
-                // If the threshold is too far in the past,
-                // advance it to be one idle timeout before now plus a bit of shrink period.
-                if (NanoTime.elapsed(threshold, now) > idleTimeoutNanos)
-                    threshold = now - idleTimeoutNanos;
-
-                // advance the threshold by one shrink period
-                threshold += shrinkPeriod;
-
-                // Is the new threshold in the future?
-                if (NanoTime.isBefore(now, threshold))
-                {
-                    // Yes - we cannot shrink yet, so continue looking for jobs
-                    if (LOG.isDebugEnabled())
-                        LOG.debug("Shrink skipped, threshold={}ms in future {}", NanoTime.millisElapsed(now, threshold), QueuedThreadPool.this);
-                    return false;
-                }
-
-                // We can shrink if we can update the atomic shrink threshold?
-                if (_shrinkThreshold.compareAndSet(shrinkThreshold, threshold))
-                {
-                    // Yes - we have shrunk, so exit.
-                    if (LOG.isDebugEnabled())
-                        LOG.debug("SHRUNK, threshold={}ms in past {}", NanoTime.millisElapsed(threshold, now), QueuedThreadPool.this);
-                    return true;
-                }
-            }
-            else
-            {
-                // We reached min threads, continue looking for jobs
-                if (LOG.isDebugEnabled())
-                    LOG.debug("At min threads, {} > {} {}", threads, minThreads, QueuedThreadPool.this);
-                return false;
-            }
-        }
-    }
-
-    /**
->>>>>>> 16697163
      * @return the job queue
      */
     protected BlockingQueue<Runnable> getQueue()
@@ -1337,13 +1260,9 @@
                             pruneIdle = shrinkManager.onIdle();
                         }
 
-<<<<<<< HEAD
-                        if (shrinkManager.evict(idleTimeoutNanos, getMaxEvictCount()))
+                        if (shrinkManager.evict(idleTimeoutNanos, getMaxShrinkCount()))
                         {
                             pruneIdle = false;
-=======
-                        if (shrink())
->>>>>>> 16697163
                             break;
                         }
                     }
