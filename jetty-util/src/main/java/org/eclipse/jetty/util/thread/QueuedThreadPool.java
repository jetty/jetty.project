--- conflicted
+++ resolved
@@ -533,7 +533,7 @@
 
     /**
      * Initializes {@link #shrinkManager} according to current settings. This method should
-     * be called after updating {@link #_shrinkCount} or {@link #_maxThreads}.
+     * be called after updating {@link #_maxEvictCount} or {@link #_maxThreads}.
      */
     private void initShrinkManager()
     {
@@ -541,7 +541,7 @@
         {
             shrinkManager = NOOP_SHRINK_MANAGER;
         }
-        else if (_shrinkCount != 1)
+        else if (_maxEvictCount != 1)
         {
             shrinkManager = new LinearShrinkManager(_maxThreads);
         }
@@ -717,16 +717,10 @@
      */
     public void setMaxEvictCount(int evictCount)
     {
-<<<<<<< HEAD
-        if (shrinkCount < 1)
-            throw new IllegalArgumentException("Invalid shrink count " + shrinkCount);
-        _shrinkCount = shrinkCount;
-        initShrinkManager();
-=======
         if (evictCount < 1)
             throw new IllegalArgumentException("Invalid evict count " + evictCount);
         _maxEvictCount = evictCount;
->>>>>>> 531452e9
+        initShrinkManager();
     }
 
     /**
@@ -1137,82 +1131,6 @@
     protected void runJob(Runnable job)
     {
         job.run();
-    }
-
-<<<<<<< HEAD
-    private void doRunJob(Runnable job)
-    {
-        try
-        {
-            runJob(job);
-        }
-        catch (Throwable e)
-        {
-            LOG.warn("Job failed", e);
-        }
-        finally
-        {
-            // Clear any thread interrupted status.
-            Thread.interrupted();
-=======
-    /**
-     * <p>Attempts to evict the current thread from the pool if {@link #getThreads()} is greater than {@link #getMinThreads()}.</p>
-     * @return true if the current thread was evicted, false otherwise.
-     */
-    protected boolean evict()
-    {
-        long idleTimeoutNanos = TimeUnit.MILLISECONDS.toNanos(getIdleTimeout());
-        while (true)
-        {
-            // No jobs available, should we shrink?
-            int threads = getThreads();
-            int minThreads = getMinThreads();
-            if (threads > minThreads)
-            {
-                // We have an idle timeout and excess threads, so check if we should shrink?
-                long now = NanoTime.now();
-                long shrinkPeriod = idleTimeoutNanos / getMaxEvictCount();
-                if (LOG.isDebugEnabled())
-                    LOG.debug("Shrink check, {} > {} period={}ms {}", threads, minThreads, TimeUnit.NANOSECONDS.toMillis(shrinkPeriod), QueuedThreadPool.this);
-
-                long shrinkThreshold = _shrinkThreshold.get();
-                long threshold = shrinkThreshold;
-
-                // If the threshold is too far in the past,
-                // advance it to be one idle timeout before now plus a bit of shrink period.
-                if (NanoTime.elapsed(threshold, now) > idleTimeoutNanos)
-                    threshold = now - idleTimeoutNanos;
-
-                // advance the threshold by one shrink period
-                threshold += shrinkPeriod;
-
-                // Is the new threshold in the future?
-                if (NanoTime.isBefore(now, threshold))
-                {
-                    // Yes - we cannot shrink yet, so continue looking for jobs
-                    if (LOG.isDebugEnabled())
-                        LOG.debug("Shrink skipped, threshold={}ms in future {}", NanoTime.millisElapsed(now, threshold), QueuedThreadPool.this);
-                    return false;
-                }
-
-                // We can shrink if we can update the atomic shrink threshold?
-                if (_shrinkThreshold.compareAndSet(shrinkThreshold, threshold))
-                {
-                    // Yes - we have shrunk, so exit.
-                    if (LOG.isDebugEnabled())
-                        LOG.debug("SHRUNK, threshold={}ms in past {}", NanoTime.millisElapsed(threshold, now), QueuedThreadPool.this);
-                    return true;
-                }
-            }
-            else
-            {
-                // We reached min threads, continue looking for jobs
-                if (LOG.isDebugEnabled())
-                    LOG.debug("At min threads, {} > {} {}", threads, minThreads, QueuedThreadPool.this);
-                return false;
-            }
->>>>>>> 531452e9
-        }
     }
 
     /**
@@ -1306,12 +1224,8 @@
             boolean pruneIdle = false;
             try
             {
-<<<<<<< HEAD
                 pruneIdle = shrinkManager.onIdle();
-                while (_counts.getHi() > Integer.MIN_VALUE)
-=======
                 while (_counts.getHi() != Integer.MIN_VALUE)
->>>>>>> 531452e9
                 {
                     try
                     {
@@ -1345,13 +1259,9 @@
                             pruneIdle = shrinkManager.onIdle();
                         }
 
-<<<<<<< HEAD
-                        if (shrinkManager.shrinkIfNeeded(idleTimeoutNanos, getIdleTimeoutMaxShrinkCount()))
+                        if (shrinkManager.shrinkIfNeeded(idleTimeoutNanos, getMaxEvictCount()))
                         {
                             pruneIdle = false;
-=======
-                        if (evict())
->>>>>>> 531452e9
                             break;
                         }
                     }
