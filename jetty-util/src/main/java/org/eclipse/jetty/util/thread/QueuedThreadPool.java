//
// ========================================================================
// Copyright (c) 1995 Mort Bay Consulting Pty Ltd and others.
//
// This program and the accompanying materials are made available under the
// terms of the Eclipse Public License v. 2.0 which is available at
// https://www.eclipse.org/legal/epl-2.0, or the Apache License, Version 2.0
// which is available at https://www.apache.org/licenses/LICENSE-2.0.
//
// SPDX-License-Identifier: EPL-2.0 OR Apache-2.0
// ========================================================================
//

package org.eclipse.jetty.util.thread;

import java.io.Closeable;
import java.io.IOException;
import java.util.ArrayList;
import java.util.List;
import java.util.Set;
import java.util.concurrent.BlockingQueue;
import java.util.concurrent.ConcurrentHashMap;
import java.util.concurrent.Executor;
import java.util.concurrent.RejectedExecutionException;
import java.util.concurrent.ThreadFactory;
import java.util.concurrent.TimeUnit;
import java.util.concurrent.atomic.AtomicLong;

import org.eclipse.jetty.util.AtomicBiInteger;
import org.eclipse.jetty.util.BlockingArrayQueue;
import org.eclipse.jetty.util.NanoTime;
import org.eclipse.jetty.util.StringUtil;
import org.eclipse.jetty.util.VirtualThreads;
import org.eclipse.jetty.util.annotation.ManagedAttribute;
import org.eclipse.jetty.util.annotation.ManagedObject;
import org.eclipse.jetty.util.annotation.ManagedOperation;
import org.eclipse.jetty.util.annotation.Name;
import org.eclipse.jetty.util.component.ContainerLifeCycle;
import org.eclipse.jetty.util.component.Dumpable;
import org.eclipse.jetty.util.component.DumpableCollection;
import org.eclipse.jetty.util.thread.ThreadPool.SizedThreadPool;
import org.slf4j.Logger;
import org.slf4j.LoggerFactory;

/**
 * <p>A thread pool with a queue of jobs to execute.</p>
 * <p>Jetty components that need threads (such as network acceptors and selector) may lease threads
 * from this thread pool using a {@link ThreadPoolBudget}; these threads are "active" from the point
 * of view of the thread pool, but not available to run <em>transient</em> jobs such as processing
 * an HTTP request or a WebSocket frame.</p>
 * <p>QueuedThreadPool has a {@link ReservedThreadExecutor} which leases threads from this pool,
 * but makes them available as if they are "idle" threads.</p>
 * <p>QueuedThreadPool therefore has the following <em>fundamental</em> values:</p>
 * <ul>
 *   <li>{@link #getThreads() threads}: the current number of threads. These threads may execute
 *   a job (either internal or transient), or may be ready to run (either idle or reserved).
 *   This number may grow or shrink as the thread pool grows or shrinks.</li>
 *   <li>{@link #getReadyThreads() readyThreads}: the current number of threads that are ready to
 *   run transient jobs.
 *   This number may grow or shrink as the thread pool grows or shrinks.</li>
 *   <li>{@link #getLeasedThreads() leasedThreads}: the number of threads that run internal jobs.
 *   This number is typically constant after this thread pool is {@link #start() started}.</li>
 * </ul>
 * <p>Given the definitions above, the most interesting definitions are:</p>
 * <ul>
 *   <li>{@link #getThreads() threads} = {@link #getReadyThreads() readyThreads} + {@link #getLeasedThreads() leasedThreads} + {@link #getUtilizedThreads() utilizedThreads}</li>
 *   <li>readyThreads = {@link #getIdleThreads() idleThreads} + {@link #getAvailableReservedThreads() availableReservedThreads}</li>
 *   <li>{@link #getMaxAvailableThreads() maxAvailableThreads} = {@link #getMaxThreads() maxThreads} - leasedThreads</li>
 *   <li>{@link #getUtilizationRate() utilizationRate} = utilizedThreads / maxAvailableThreads</li>
 * </ul>
 * <p>Other definitions, typically less interesting because they take into account threads that
 * execute internal jobs, or because they don't take into account available reserved threads
 * (that are essentially ready to execute transient jobs), are:</p>
 * <ul>
 *   <li>{@link #getBusyThreads() busyThreads} = utilizedThreads + leasedThreads</li>
 *   <li>{@link #getIdleThreads() idleThreads} = readyThreads - availableReservedThreads</li>
 * </ul>
 */
@ManagedObject("A thread pool")
public class QueuedThreadPool extends ContainerLifeCycle implements ThreadFactory, SizedThreadPool, Dumpable, TryExecutor, VirtualThreads.Configurable
{
    private static final Logger LOG = LoggerFactory.getLogger(QueuedThreadPool.class);
    private static final Runnable NOOP = () ->
    {
    };

    /**
     * Provides lifecycle hooks to be called by pooled threads, supporting state management
     * and behavior guiding pool shrinkage.
     */
    interface ShrinkManager
    {
        /**
         * Called upon a thread becoming tracked as idle (for the purpose of determining
         * shrink behavior). This method should return <code>true</code> if internal state
         * is updated in a way that must be cleared via {@link #prune()} upon unexpected
         * thread exit (i.e., exit by any means <i>other</i> than {@link #shrink(long, int)}
         * returning <code>true</code>).
         */
        boolean onIdle();

        /**
         * Called upon a thread becoming active (non-idle) to update state accordingly.
         * This method (as a convenience) should always return <code>false</code>,
         * indicating that subsequent call to {@link #prune()} is not necessary upon
         * thread exit.
         */
        boolean onBusy();

        /**
         * Called to determine whether pool capacity should shrink by one. If this method
         * returns <code>true</code>, it is the responsibility of the caller to ensure that
         * exactly one corresponding thread in the pool (usually the calling thread) is
         * allowed to die, shrinking the pool by one. A return value of <code>true</code>
         * indicates that internal state has been updated to account for the corresponding
         * pool shrinkage, so there should be <i>no</i> corresponding call to {@link #prune()}.
         *
         * @param itNanos idle timeout (minimum TTL for idle capacity) in nanos
         * @param maxShrinkCount max threads to shrink per itNanos interval
         * @return <code>true</code> if the pool should shrink by one.
         */
        boolean shrink(long itNanos, int maxShrinkCount);

        /**
         * Cleans up any extraneous internal state corresponding to a thread that exits
         * for any reason <i>aside from</i> receiving a <code>true</code> value from
         * {@link #shrink(long, int)}. This method should be called according
         * to a <code>true</code> value having been most recently received from
         * {@link #onIdle()}.
         */
        void prune();

        /**
         * Reset the baseline timestamp against which `idleTimeout` will be evaluated
         */
        void init();
    }

    /**
     * Encodes thread counts:
     * <dl>
     * <dt>Hi</dt><dd>Total thread count or Integer.MIN_VALUE if the pool is stopping</dd>
     * <dt>Lo</dt><dd>Net idle threads == idle threads - job queue size.  Essentially if positive,
     * this represents the effective number of idle threads, and if negative it represents the
     * demand for more threads, which is equivalent to the job queue's size.</dd>
     * </dl>
     */
    private final AtomicBiInteger _counts = new AtomicBiInteger(Integer.MIN_VALUE, 0);
<<<<<<< HEAD
    private ShrinkManager shrinkManager;
=======
    private final AtomicLong _evictThreshold = new AtomicLong();
>>>>>>> 661e0de6
    private final Set<Thread> _threads = ConcurrentHashMap.newKeySet();
    private final AutoLock.WithCondition _joinLock = new AutoLock.WithCondition();
    private final BlockingQueue<Runnable> _jobs;
    private final ThreadGroup _threadGroup;
    private final ThreadFactory _threadFactory;
    private String _name = "qtp" + hashCode();
    private int _idleTimeout;
    private int _maxThreads;
    private int _minThreads;
    private int _reservedThreads = -1;
    private TryExecutor _tryExecutor = TryExecutor.NO_TRY;
    private int _priority = Thread.NORM_PRIORITY;
    private boolean _daemon = false;
    private boolean _detailedDump = false;
    private int _lowThreadsThreshold = 1;
    private ThreadPoolBudget _budget;
    private long _stopTimeout;
    private Executor _virtualThreadsExecutor;
    private int _maxEvictCount = 1;

    public QueuedThreadPool()
    {
        this(200);
    }

    public QueuedThreadPool(@Name("maxThreads") int maxThreads)
    {
        this(maxThreads, Math.min(8, maxThreads));
    }

    public QueuedThreadPool(@Name("maxThreads") int maxThreads, @Name("minThreads") int minThreads)
    {
        this(maxThreads, minThreads, 60000);
    }

    public QueuedThreadPool(@Name("maxThreads") int maxThreads, @Name("minThreads") int minThreads, @Name("queue") BlockingQueue<Runnable> queue)
    {
        this(maxThreads, minThreads, 60000, -1, queue, null);
    }

    public QueuedThreadPool(@Name("maxThreads") int maxThreads, @Name("minThreads") int minThreads, @Name("idleTimeout") int idleTimeout)
    {
        this(maxThreads, minThreads, idleTimeout, null);
    }

    public QueuedThreadPool(@Name("maxThreads") int maxThreads, @Name("minThreads") int minThreads, @Name("idleTimeout") int idleTimeout, @Name("queue") BlockingQueue<Runnable> queue)
    {
        this(maxThreads, minThreads, idleTimeout, queue, null);
    }

    public QueuedThreadPool(@Name("maxThreads") int maxThreads, @Name("minThreads") int minThreads, @Name("idleTimeout") int idleTimeout, @Name("queue") BlockingQueue<Runnable> queue, @Name("threadGroup") ThreadGroup threadGroup)
    {
        this(maxThreads, minThreads, idleTimeout, -1, queue, threadGroup);
    }

    public QueuedThreadPool(@Name("maxThreads") int maxThreads, @Name("minThreads") int minThreads,
                            @Name("idleTimeout") int idleTimeout, @Name("reservedThreads") int reservedThreads,
                            @Name("queue") BlockingQueue<Runnable> queue, @Name("threadGroup") ThreadGroup threadGroup)
    {
        this(maxThreads, minThreads, idleTimeout, reservedThreads, queue, threadGroup, null);
    }

    public QueuedThreadPool(@Name("maxThreads") int maxThreads, @Name("minThreads") int minThreads,
                            @Name("idleTimeout") int idleTimeout, @Name("reservedThreads") int reservedThreads,
                            @Name("queue") BlockingQueue<Runnable> queue, @Name("threadGroup") ThreadGroup threadGroup,
                            @Name("threadFactory") ThreadFactory threadFactory)
    {
        if (maxThreads < minThreads)
            throw new IllegalArgumentException("max threads (" + maxThreads + ") less than min threads (" + minThreads + ")");
        setMinThreads(minThreads);
        setMaxThreads(maxThreads);
        setIdleTimeout(idleTimeout);
        setStopTimeout(5000);
        setReservedThreads(reservedThreads);
        if (queue == null)
        {
            int capacity = Math.max(_minThreads, 8) * 1024;
            queue = new BlockingArrayQueue<>(capacity, capacity);
        }
        _jobs = queue;
        _threadGroup = threadGroup;
        setThreadPoolBudget(new ThreadPoolBudget(this));
        _threadFactory = threadFactory == null ? this : threadFactory;
    }

    @Override
    public ThreadPoolBudget getThreadPoolBudget()
    {
        return _budget;
    }

    public void setThreadPoolBudget(ThreadPoolBudget budget)
    {
        if (budget != null && budget.getSizedThreadPool() != this)
            throw new IllegalArgumentException();
        updateBean(_budget, budget);
        _budget = budget;
    }

    public void setStopTimeout(long stopTimeout)
    {
        _stopTimeout = stopTimeout;
    }

    public long getStopTimeout()
    {
        return _stopTimeout;
    }

    @Override
    protected void doStart() throws Exception
    {
        if (_reservedThreads == 0)
        {
            _tryExecutor = NO_TRY;
        }
        else
        {
            ReservedThreadExecutor reserved = new ReservedThreadExecutor(this, _reservedThreads);
            reserved.setIdleTimeout(_idleTimeout, TimeUnit.MILLISECONDS);
            _tryExecutor = reserved;
        }
        addBean(_tryExecutor);

<<<<<<< HEAD
        shrinkManager.init();
=======
        _evictThreshold.set(NanoTime.now());
>>>>>>> 661e0de6

        super.doStart();
        // The threads count set to MIN_VALUE is used to signal to Runners that the pool is stopped.
        _counts.set(0, 0); // threads, idle
        ensureThreads();
    }

    @Override
    protected void doStop() throws Exception
    {
        if (LOG.isDebugEnabled())
            LOG.debug("Stopping {}", this);

        super.doStop();

        removeBean(_tryExecutor);
        _tryExecutor = TryExecutor.NO_TRY;

        // Signal the Runner threads that we are stopping
        int threads = _counts.getAndSetHi(Integer.MIN_VALUE);

        // If stop timeout try to gracefully stop
        long timeout = getStopTimeout();
        BlockingQueue<Runnable> jobs = getQueue();
        if (timeout > 0)
        {
            // Fill the job queue with noop jobs to wakeup idle threads.
            for (int i = 0; i < threads; ++i)
                if (!jobs.offer(NOOP))
                    break;

            // try to let jobs complete naturally for half our stop time
            joinThreads(NanoTime.now() + TimeUnit.MILLISECONDS.toNanos(timeout) / 2);

            // If we still have threads running, get a bit more aggressive

            // interrupt remaining threads
            for (Thread thread : _threads)
            {
                if (thread == Thread.currentThread())
                    continue;
                if (LOG.isDebugEnabled())
                    LOG.debug("Interrupting {}", thread);
                thread.interrupt();
            }

            // wait again for the other half of our stop time
            joinThreads(NanoTime.now() + TimeUnit.MILLISECONDS.toNanos(timeout) / 2);

            Thread.yield();

            for (Thread unstopped : _threads)
            {
                if (unstopped == Thread.currentThread())
                    continue;
                String stack = "";
                if (LOG.isDebugEnabled())
                {
                    StringBuilder dmp = new StringBuilder();
                    for (StackTraceElement element : unstopped.getStackTrace())
                        dmp.append(System.lineSeparator()).append("\tat ").append(element);
                    stack = dmp.toString();
                }

                LOG.warn("Couldn't stop {}{}", unstopped, stack);
            }
        }

        // Close any un-executed jobs
        while (true)
        {
            Runnable job = _jobs.poll();
            if (job == null)
                break;
            if (job instanceof Closeable)
            {
                try
                {
                    ((Closeable)job).close();
                }
                catch (Throwable t)
                {
                    LOG.warn("Unable to close job: {}", job, t);
                }
            }
            else if (job != NOOP)
                LOG.warn("Stopped without executing or closing {}", job);
        }

        if (_budget != null)
            _budget.reset();

        try (AutoLock.WithCondition l = _joinLock.lock())
        {
            l.signalAll();
        }
    }

    private void joinThreads(long stopByNanos) throws InterruptedException
    {
        loop : while (true)
        {
            for (Thread thread : _threads)
            {
                // Don't join ourselves
                if (thread == Thread.currentThread())
                    continue;

                long canWait = NanoTime.millisUntil(stopByNanos);
                if (LOG.isDebugEnabled())
                    LOG.debug("Waiting for {} for {}", thread, canWait);
                if (canWait <= 0)
                    return;

                try
                {
                    thread.join(canWait);
                }
                catch (InterruptedException e)
                {
                    // Don't stop waiting for a join if interrupted
                    continue loop;
                }
            }

            return;
        }
    }

    /**
     * @return the maximum thread idle time in ms
     */
    @ManagedAttribute("maximum time a thread may be idle in ms")
    public int getIdleTimeout()
    {
        return _idleTimeout;
    }

    /**
     * <p>Set the maximum thread idle time in ms.</p>
     * <p>Threads that are idle for longer than this period may be stopped.</p>
     *
     * @param idleTimeout the maximum thread idle time in ms
     */
    public void setIdleTimeout(int idleTimeout)
    {
        _idleTimeout = idleTimeout;
        initShrinkManager();
        ReservedThreadExecutor reserved = getBean(ReservedThreadExecutor.class);
        if (reserved != null)
            reserved.setIdleTimeout(idleTimeout, TimeUnit.MILLISECONDS);
    }

    /**
     * @return the maximum number of threads
     */
    @Override
    @ManagedAttribute("maximum number of threads in the pool")
    public int getMaxThreads()
    {
        return _maxThreads;
    }

    /**
     * @param maxThreads the maximum number of threads
     */
    @Override
    public void setMaxThreads(int maxThreads)
    {
        if (_budget != null)
            _budget.check(maxThreads);
        _maxThreads = maxThreads;
        initShrinkManager();
        if (_minThreads > _maxThreads)
            _minThreads = _maxThreads;
    }

    private static final ShrinkManager NOOP_SHRINK_MANAGER = new ShrinkManager()
    {
        @Override
        public boolean onIdle()
        {
            return false;
        }

        @Override
        public boolean onBusy()
        {
            return false;
        }

        @Override
        public boolean shrink(long itNanos, int maxShrinkCount)
        {
            return false;
        }

        @Override
        public void prune()
        {
            throw new UnsupportedOperationException();
        }

        @Override
        public void init()
        {
            // No-op
        }

        @Override
        public String toString()
        {
            return ShrinkManager.class.getSimpleName().concat("{NEVER_SHRINK}");
        }
    };

    /**
     * Trivial default implementation, with minimal internal state. Results in
     * behavior that is functionally identical to historical default shrink behavior.
     */
    private static final class DefaultShrinkManager implements ShrinkManager
    {

        private final AtomicLong lastShrink = new AtomicLong();

        @Override
        public boolean onIdle()
        {
            // no per-thread state, so return false
            return false;
        }

        @Override
        public boolean onBusy()
        {
            return false;
        }

        @Override
        public boolean shrink(long itNanos, int maxShrinkCount)
        {
            assert maxShrinkCount == 1;
            long last = lastShrink.get();
            long now = NanoTime.now();
            // NOTE: legacy behavior simply updated `lastShrink` to `now`; but that introduced
            // gaps in the "lastShrink timeline" that artificially reduced shrink rate and made
            // it harder to test reliably -- hence `Math.max(last + siNanos, now - siNanos)`.
            long siNanos = itNanos / maxShrinkCount;
            return NanoTime.elapsed(last, now) > itNanos &&
                    lastShrink.compareAndSet(last, Math.max(last + siNanos, now - siNanos));
        }

        @Override
        public void prune()
        {
            throw new UnsupportedOperationException("no per-thread state to prune!");
        }

        @Override
        public void init()
        {
            lastShrink.set(NanoTime.now());
        }

        @Override
        public String toString()
        {
            return getClass().getSimpleName() + "{lastShrinkDelta=" + NanoTime.millisSince(lastShrink.get()) + "ms}";
        }
    }

    /**
     * Initializes {@link #shrinkManager} according to current settings. This method should
     * be called after updating {@link #_maxShrinkCount} or {@link #_maxThreads}.
     */
    private void initShrinkManager()
    {
        if (_idleTimeout <= 0)
        {
            shrinkManager = NOOP_SHRINK_MANAGER;
        }
        else if (_maxShrinkCount != 1)
        {
            shrinkManager = new LinearShrinkManager(_maxThreads);
        }
        else if (shrinkManager instanceof DefaultShrinkManager)
        {
            // No-op, fine to re-use existing instance
        }
        else
        {
            shrinkManager = new DefaultShrinkManager();
        }
    }

    /**
     * @return the minimum number of threads
     */
    @Override
    @ManagedAttribute("minimum number of threads in the pool")
    public int getMinThreads()
    {
        return _minThreads;
    }

    /**
     * @param minThreads minimum number of threads
     */
    @Override
    public void setMinThreads(int minThreads)
    {
        _minThreads = minThreads;

        if (_minThreads > _maxThreads)
        {
            _maxThreads = _minThreads;
            initShrinkManager();
        }

        if (isStarted())
            ensureThreads();
    }

    /**
     * @return number of reserved threads or -1 for heuristically determined
     */
    @ManagedAttribute("number of configured reserved threads or -1 for heuristic")
    public int getReservedThreads()
    {
        return _reservedThreads;
    }

    /**
     * @param reservedThreads number of reserved threads or -1 for heuristically determined
     */
    public void setReservedThreads(int reservedThreads)
    {
        if (isRunning())
            throw new IllegalStateException(getState());
        _reservedThreads = reservedThreads;
    }

    /**
     * @return the name of the this thread pool
     */
    @ManagedAttribute("name of the thread pool")
    public String getName()
    {
        return _name;
    }

    /**
     * <p>Sets the name of this thread pool, used as a prefix for the thread names.</p>
     *
     * @param name the name of the this thread pool
     */
    public void setName(String name)
    {
        if (isRunning())
            throw new IllegalStateException(getState());
        _name = name;
    }

    /**
     * @return the priority of the pool threads
     */
    @ManagedAttribute("priority of threads in the pool")
    public int getThreadsPriority()
    {
        return _priority;
    }

    /**
     * @param priority the priority of the pool threads
     */
    public void setThreadsPriority(int priority)
    {
        _priority = priority;
    }

    /**
     * @return whether to use daemon threads
     * @see Thread#isDaemon()
     */
    @ManagedAttribute("thread pool uses daemon threads")
    public boolean isDaemon()
    {
        return _daemon;
    }

    /**
     * @param daemon whether to use daemon threads
     * @see Thread#setDaemon(boolean)
     */
    public void setDaemon(boolean daemon)
    {
        _daemon = daemon;
    }

    @ManagedAttribute("reports additional details in the dump")
    public boolean isDetailedDump()
    {
        return _detailedDump;
    }

    public void setDetailedDump(boolean detailedDump)
    {
        _detailedDump = detailedDump;
    }

    @ManagedAttribute("threshold at which the pool is low on threads")
    public int getLowThreadsThreshold()
    {
        return _lowThreadsThreshold;
    }

    public void setLowThreadsThreshold(int lowThreadsThreshold)
    {
        _lowThreadsThreshold = lowThreadsThreshold;
    }

    @Override
    public Executor getVirtualThreadsExecutor()
    {
        return _virtualThreadsExecutor;
    }

    @Override
    public void setVirtualThreadsExecutor(Executor executor)
    {
        try
        {
            VirtualThreads.Configurable.super.setVirtualThreadsExecutor(executor);
            _virtualThreadsExecutor = executor;
        }
        catch (UnsupportedOperationException ignored)
        {
        }
    }

    /**
     * <p>Returns the maximum number of idle threads that are evicted for every idle timeout
     * period, thus shrinking this thread pool towards its {@link #getMinThreads() minimum
     * number of threads}.
     * The default value is {@code 1}.</p>
     * <p>For example, consider a thread pool with {@code minThread=2}, {@code maxThread=20},
     * {@code idleTimeout=5000} and {@code maxEvictCount=3}.
     * Let's assume all 20 threads are executing a task, and they all finish their own tasks
     * at the same time and no more tasks are submitted; then, 3 threads will be evicted,
     * while the other 17 will wait another idle timeout; then another 3 threads will be
     * evicted, and so on until {@code minThreads=2} will be reached.</p>
     *
     * @param evictCount the maximum number of idle threads to evict in one idle timeout period
     */
    public void setMaxEvictCount(int evictCount)
    {
<<<<<<< HEAD
        if (shrinkCount < 1)
            throw new IllegalArgumentException("Invalid shrink count " + shrinkCount);
        _maxShrinkCount = shrinkCount;
        initShrinkManager();
=======
        if (evictCount < 1)
            throw new IllegalArgumentException("Invalid evict count " + evictCount);
        _maxEvictCount = evictCount;
>>>>>>> 661e0de6
    }

    /**
     * @return the maximum number of idle threads to evict in one idle timeout period
     */
    @ManagedAttribute("maximum number of idle threads to evict in one idle timeout period")
    public int getMaxEvictCount()
    {
        return _maxEvictCount;
    }

    /**
     * @return the number of jobs in the queue waiting for a thread
     */
    @ManagedAttribute("size of the job queue")
    public int getQueueSize()
    {
        // The idle counter encodes demand, which is the effective queue size
        int idle = _counts.getLo();
        return Math.max(0, -idle);
    }

    /**
     * @return the maximum number (capacity) of reserved threads
     * @see ReservedThreadExecutor#getCapacity()
     */
    @ManagedAttribute("maximum number (capacity) of reserved threads")
    public int getMaxReservedThreads()
    {
        TryExecutor tryExecutor = _tryExecutor;
        if (tryExecutor instanceof ReservedThreadExecutor)
        {
            ReservedThreadExecutor reservedThreadExecutor = (ReservedThreadExecutor)tryExecutor;
            return reservedThreadExecutor.getCapacity();
        }
        return 0;
    }

    /**
     * @return the number of available reserved threads
     * @see ReservedThreadExecutor#getAvailable()
     */
    @ManagedAttribute("number of available reserved threads")
    public int getAvailableReservedThreads()
    {
        TryExecutor tryExecutor = _tryExecutor;
        if (tryExecutor instanceof ReservedThreadExecutor)
        {
            ReservedThreadExecutor reservedThreadExecutor = (ReservedThreadExecutor)tryExecutor;
            return reservedThreadExecutor.getAvailable();
        }
        return 0;
    }

    /**
     * <p>The <em>fundamental</em> value that represents the number of threads currently known by this thread pool.</p>
     * <p>This value includes threads that have been leased to internal components, idle threads, reserved threads
     * and threads that are executing transient jobs.</p>
     *
     * @return the number of threads currently known to the pool
     * @see #getReadyThreads()
     * @see #getLeasedThreads()
     */
    @Override
    @ManagedAttribute("number of threads in the pool")
    public int getThreads()
    {
        int threads = _counts.getHi();
        return Math.max(0, threads);
    }

    /**
     * <p>The <em>fundamental</em> value that represents the number of threads ready to execute transient jobs.</p>
     *
     * @return the number of threads ready to execute transient jobs
     * @see #getThreads()
     * @see #getLeasedThreads()
     * @see #getUtilizedThreads()
     */
    @ManagedAttribute("number of threads ready to execute transient jobs")
    public int getReadyThreads()
    {
        return getIdleThreads() + getAvailableReservedThreads();
    }

    /**
     * <p>The <em>fundamental</em> value that represents the number of threads that are leased
     * to internal components, and therefore cannot be used to execute transient jobs.</p>
     *
     * @return the number of threads currently used by internal components
     * @see #getThreads()
     * @see #getReadyThreads()
     */
    @ManagedAttribute("number of threads used by internal components")
    public int getLeasedThreads()
    {
        return getMaxLeasedThreads() - getMaxReservedThreads();
    }

    /**
     * <p>The maximum number of threads that are leased to internal components,
     * as some component may allocate its threads lazily.</p>
     *
     * @return the maximum number of threads leased by internal components
     * @see #getLeasedThreads()
     */
    @ManagedAttribute("maximum number of threads leased to internal components")
    public int getMaxLeasedThreads()
    {
        ThreadPoolBudget budget = _budget;
        return budget == null ? 0 : budget.getLeasedThreads();
    }

    /**
     * <p>The number of idle threads, but without including reserved threads.</p>
     * <p>Prefer {@link #getReadyThreads()} for a better representation of
     * "threads ready to execute transient jobs".</p>
     *
     * @return the number of idle threads but not reserved
     * @see #getReadyThreads()
     */
    @Override
    @ManagedAttribute("number of idle threads but not reserved")
    public int getIdleThreads()
    {
        int idle = _counts.getLo();
        return Math.max(0, idle);
    }

    /**
     * <p>The number of threads executing internal and transient jobs.</p>
     * <p>Prefer {@link #getUtilizedThreads()} for a better representation of
     * "threads executing transient jobs".</p>
     *
     * @return the number of threads executing internal and transient jobs
     * @see #getUtilizedThreads()
     */
    @ManagedAttribute("number of threads executing internal and transient jobs")
    public int getBusyThreads()
    {
        return getThreads() - getReadyThreads();
    }

    /**
     * <p>The number of threads executing transient jobs.</p>
     *
     * @return the number of threads executing transient jobs
     * @see #getReadyThreads()
     */
    @ManagedAttribute("number of threads executing transient jobs")
    public int getUtilizedThreads()
    {
        return getThreads() - getLeasedThreads() - getReadyThreads();
    }

    /**
     * <p>The maximum number of threads available to run transient jobs.</p>
     *
     * @return the maximum number of threads available to run transient jobs
     */
    @ManagedAttribute("maximum number of threads available to run transient jobs")
    public int getMaxAvailableThreads()
    {
        return getMaxThreads() - getLeasedThreads();
    }

    /**
     * <p>The rate between the number of {@link #getUtilizedThreads() utilized threads}
     * and the maximum number of {@link #getMaxAvailableThreads() utilizable threads}.</p>
     * <p>A value of {@code 0.0D} means that the thread pool is not utilized, while a
     * value of {@code 1.0D} means that the thread pool is fully utilized to execute
     * transient jobs.</p>
     *
     * @return the utilization rate of threads executing transient jobs
     */
    @ManagedAttribute("utilization rate of threads executing transient jobs")
    public double getUtilizationRate()
    {
        return (double)getUtilizedThreads() / getMaxAvailableThreads();
    }

    /**
     * <p>Returns whether this thread pool is low on threads.</p>
     * <p>The current formula is:</p>
     * <pre>
     * maxThreads - threads + readyThreads - queueSize &lt;= lowThreadsThreshold
     * </pre>
     *
     * @return whether the pool is low on threads
     * @see #getLowThreadsThreshold()
     */
    @Override
    @ManagedAttribute(value = "thread pool is low on threads", readonly = true)
    public boolean isLowOnThreads()
    {
        return getMaxThreads() - getThreads() + getReadyThreads() - getQueueSize() <= getLowThreadsThreshold();
    }

    @Override
    public void execute(Runnable job)
    {
        // Determine if we need to start a thread, use and idle thread or just queue this job
        int startThread;
        while (true)
        {
            // Get the atomic counts
            long counts = _counts.get();

            // Get the number of threads started (might not yet be running)
            int threads = AtomicBiInteger.getHi(counts);
            if (threads == Integer.MIN_VALUE)
                throw new RejectedExecutionException(job.toString());

            // Get the number of truly idle threads. This count is reduced by the
            // job queue size so that any threads that are idle but are about to take
            // a job from the queue are not counted.
            int idle = AtomicBiInteger.getLo(counts);

            // Start a thread if we have insufficient idle threads to meet demand
            // and we are not at max threads.
            startThread = (idle <= 0 && threads < _maxThreads) ? 1 : 0;

            // Add 1|0 or 0|-1 to counts depending upon the decision to start a thread or not;
            // idle can become negative which means there are queued tasks.
            if (!_counts.compareAndSet(counts, threads + startThread, idle + startThread - 1))
                continue;

            break;
        }

        if (!_jobs.offer(job))
        {
            // reverse our changes to _counts.
            if (addCounts(-startThread, 1 - startThread))
                LOG.warn("{} rejected {}", this, job);
            throw new RejectedExecutionException(job.toString());
        }

        if (LOG.isDebugEnabled())
            LOG.debug("queue {} startThread={}", job, startThread);

        // Start a thread if one was needed
        while (startThread-- > 0)
            startThread();
    }

    @Override
    public boolean tryExecute(Runnable task)
    {
        TryExecutor tryExecutor = _tryExecutor;
        return tryExecutor != null && tryExecutor.tryExecute(task);
    }

    /**
     * Blocks until the thread pool is {@link org.eclipse.jetty.util.component.LifeCycle} stopped.
     */
    @Override
    public void join() throws InterruptedException
    {
        try (AutoLock.WithCondition l = _joinLock.lock())
        {
            while (isRunning())
            {
                l.await();
            }
        }

        while (isStopping())
        {
            Thread.sleep(1);
        }
    }

    private void ensureThreads()
    {
        while (true)
        {
            long counts = _counts.get();
            int threads = AtomicBiInteger.getHi(counts);
            if (threads == Integer.MIN_VALUE)
                break;

            // If we have less than min threads
            // OR insufficient idle threads to meet demand
            int idle = AtomicBiInteger.getLo(counts);
            if (threads < _minThreads || (idle < 0 && threads < _maxThreads))
            {
                // Then try to start a thread.
                if (_counts.compareAndSet(counts, threads + 1, idle + 1))
                    startThread();
                // Otherwise continue to check state again.
                continue;
            }
            break;
        }
    }

    protected void startThread()
    {
        boolean started = false;
        try
        {
            Thread thread = _threadFactory.newThread(_runnable);
            if (LOG.isDebugEnabled())
                LOG.debug("Starting {}", thread);
            _threads.add(thread);
<<<<<<< HEAD
            // init shrinkManager to guard against thrashing
            shrinkManager.init();
=======
            // Update the evict threshold to prevent thrashing of newly started threads.
            _evictThreshold.set(NanoTime.now() + TimeUnit.MILLISECONDS.toNanos(_idleTimeout));
>>>>>>> 661e0de6
            thread.start();
            started = true;
        }
        finally
        {
            if (!started)
                addCounts(-1, -1); // threads, idle
        }
    }

    private boolean addCounts(int deltaThreads, int deltaIdle)
    {
        while (true)
        {
            long encoded = _counts.get();
            int threads = AtomicBiInteger.getHi(encoded);
            int idle = AtomicBiInteger.getLo(encoded);
            if (threads == Integer.MIN_VALUE) // This is a marker that the pool is stopped.
            {
                long update = AtomicBiInteger.encode(threads, idle + deltaIdle);
                if (_counts.compareAndSet(encoded, update))
                    return false;
            }
            else
            {
                long update = AtomicBiInteger.encode(threads + deltaThreads, idle + deltaIdle);
                if (_counts.compareAndSet(encoded, update))
                    return true;
            }
        }
    }

    @Override
    public Thread newThread(Runnable runnable)
    {
        return PrivilegedThreadFactory.newThread(() ->
        {
            Thread thread = new Thread(_threadGroup, runnable);
            thread.setDaemon(isDaemon());
            thread.setPriority(getThreadsPriority());
            thread.setName(_name + "-" + thread.getId());
            thread.setContextClassLoader(getClass().getClassLoader());
            return thread;
        });
    }

    protected void removeThread(Thread thread)
    {
        _threads.remove(thread);
    }

    @Override
    public void dump(Appendable out, String indent) throws IOException
    {
        List<Object> threads = new ArrayList<>(getMaxThreads());
        for (Thread thread : _threads)
        {
            StackTraceElement[] trace = thread.getStackTrace();
            String stackTag = getCompressedStackTag(trace);
            String baseThreadInfo = String.format("%s %s tid=%d prio=%d", thread.getName(), thread.getState(), thread.getId(), thread.getPriority());

            if (!StringUtil.isBlank(stackTag))
                threads.add(baseThreadInfo + " " + stackTag);
            else if (isDetailedDump())
                threads.add((Dumpable)(o, i) -> Dumpable.dumpObjects(o, i, baseThreadInfo, (Object[])trace));
            else
                threads.add(baseThreadInfo + " @ " + (trace.length > 0 ? trace[0].toString() : "???"));
        }

        DumpableCollection threadsDump = new DumpableCollection("threads", threads);
        if (isDetailedDump())
            dumpObjects(out, indent, threadsDump, new DumpableCollection("jobs", new ArrayList<>(getQueue())));
        else
            dumpObjects(out, indent, threadsDump);
    }

    private String getCompressedStackTag(StackTraceElement[] trace)
    {
        for (StackTraceElement t : trace)
        {
            if ("idleJobPoll".equals(t.getMethodName()) && t.getClassName().equals(Runner.class.getName()))
                return "IDLE";
            if ("reservedWait".equals(t.getMethodName()) && t.getClassName().endsWith("ReservedThread"))
                return "RESERVED";
            if ("select".equals(t.getMethodName()) && t.getClassName().endsWith("SelectorProducer"))
                return "SELECTING";
            if ("accept".equals(t.getMethodName()) && t.getClassName().contains("ServerConnector"))
                return  "ACCEPTING";
        }
        return "";
    }

    private final Runnable _runnable = new Runner();

    /**
     * <p>Runs the given job in the {@link Thread#currentThread() current thread}.</p>
     * <p>Subclasses may override to perform pre/post actions before/after the job is run.</p>
     *
     * @param job the job to run
     */
    protected void runJob(Runnable job)
    {
        job.run();
    }

    /**
<<<<<<< HEAD
=======
     * <p>Determines whether to evict the current thread from the pool.</p>
     *
     * @return whether the current thread should be evicted
     */
    protected boolean evict()
    {
        long idleTimeoutNanos = TimeUnit.MILLISECONDS.toNanos(getIdleTimeout());
        while (true)
        {
            // No jobs available, should we evict the current thread?
            int threads = getThreads();
            int minThreads = getMinThreads();

            // This minThreads comparison isn't atomic, so there's a chance that multiple threads might
            // enter this branch concurrently and shrink the pool below minThreads; this is okay
            // as when that happens, the finally block in Runner.run() compensates by calling
            // ensureThreads() - so we can go below minThreads but that's a very transient state.
            if (threads > minThreads)
            {
                // We have excess threads, so check if we should evict the current thread?
                long now = NanoTime.now();
                long evictPeriod = idleTimeoutNanos / getMaxEvictCount();
                if (LOG.isDebugEnabled())
                    LOG.debug("Evict check, {} > {} period={}ms {}", threads, minThreads, TimeUnit.NANOSECONDS.toMillis(evictPeriod), QueuedThreadPool.this);

                long evictThreshold = _evictThreshold.get();
                long threshold = evictThreshold;

                // If the threshold is too far in the past,
                // advance it to be one idle timeout before now.
                if (NanoTime.elapsed(threshold, now) > idleTimeoutNanos)
                    threshold = now - idleTimeoutNanos;

                // Advance the threshold by one evict period.
                threshold += evictPeriod;

                // Is the new threshold in the future?
                if (NanoTime.isBefore(now, threshold))
                {
                    // Yes - we cannot evict yet, so continue looking for jobs.
                    if (LOG.isDebugEnabled())
                        LOG.debug("Evict skipped, threshold={}ms in future {}", NanoTime.millisElapsed(now, threshold), QueuedThreadPool.this);
                    return false;
                }

                // We can evict if we can update the threshold.
                if (_evictThreshold.compareAndSet(evictThreshold, threshold))
                {
                    if (LOG.isDebugEnabled())
                        LOG.debug("Evicted, threshold={}ms in past {}", NanoTime.millisElapsed(threshold, now), QueuedThreadPool.this);
                    return true;
                }
            }
            else
            {
                // We reached min threads, continue looking for jobs.
                if (LOG.isDebugEnabled())
                    LOG.debug("At min threads, {} > {} {}", threads, minThreads, QueuedThreadPool.this);
                return false;
            }
        }
    }

    /**
>>>>>>> 661e0de6
     * @return the job queue
     */
    protected BlockingQueue<Runnable> getQueue()
    {
        return _jobs;
    }

    /**
     * @param id the thread ID to interrupt.
     * @return true if the thread was found and interrupted.
     */
    @ManagedOperation("interrupts a pool thread")
    public boolean interruptThread(@Name("id") long id)
    {
        for (Thread thread : _threads)
        {
            if (thread.getId() == id)
            {
                thread.interrupt();
                return true;
            }
        }
        return false;
    }

    /**
     * @param id the thread ID to interrupt.
     * @return the stack frames dump
     */
    @ManagedOperation("dumps a pool thread stack")
    public String dumpThread(@Name("id") long id)
    {
        for (Thread thread : _threads)
        {
            if (thread.getId() == id)
            {
                StringBuilder buf = new StringBuilder();
                buf.append(thread.getId()).append(" ").append(thread.getName()).append(" ");
                buf.append(thread.getState()).append(":").append(System.lineSeparator());
                for (StackTraceElement element : thread.getStackTrace())
                {
                    buf.append("  at ").append(element.toString()).append(System.lineSeparator());
                }
                return buf.toString();
            }
        }
        return null;
    }

    @Override
    public String toString()
    {
        long count = _counts.get();
        int threads = Math.max(0, AtomicBiInteger.getHi(count));
        int idle = Math.max(0, AtomicBiInteger.getLo(count));
        int queue = getQueueSize();

        return String.format("%s[%s]@%x{%s,%d<=%d<=%d,i=%d,r=%d,t=%s,q=%d}[%s]",
            getClass().getSimpleName(),
            _name,
            hashCode(),
            getState(),
            getMinThreads(),
            threads,
            getMaxThreads(),
            idle,
            getReservedThreads(),
<<<<<<< HEAD
            shrinkManager,
=======
            NanoTime.millisUntil(_evictThreshold.get()),
>>>>>>> 661e0de6
            queue,
            _tryExecutor);
    }

    private class Runner implements Runnable
    {
        private Runnable idleJobPoll(long idleTimeoutNanos) throws InterruptedException
        {
            if (idleTimeoutNanos <= 0)
                return _jobs.take();
            return _jobs.poll(idleTimeoutNanos, TimeUnit.NANOSECONDS);
        }

        @Override
        public void run()
        {
            if (LOG.isDebugEnabled())
                LOG.debug("Runner started for {}", QueuedThreadPool.this);

            boolean idle = true;
            boolean pruneIdle = false;
            try
            {
                pruneIdle = shrinkManager.onIdle();
                while (_counts.getHi() != Integer.MIN_VALUE)
                {
                    try
                    {
                        long idleTimeoutNanos = TimeUnit.MILLISECONDS.toNanos(getIdleTimeout());
                        Runnable job = idleJobPoll(idleTimeoutNanos);

                        if (job != null)
                        {
                            pruneIdle = shrinkManager.onBusy();
                            do
                            {
                                idle = false;
                                // Run the jobs.
                                if (LOG.isDebugEnabled())
                                    LOG.debug("run {} in {}", job, QueuedThreadPool.this);
                                doRunJob(job);
                                if (LOG.isDebugEnabled())
                                    LOG.debug("ran {} in {}", job, QueuedThreadPool.this);

                                // Signal that we are idle again; since execute() subtracts
                                // 1 from idle each time a job is submitted, we have to add
                                // 1 for each executed job here to compensate.
                                if (!addCounts(0, 1))
                                    break;
                                idle = true;

                                // Look for another job
                                job = _jobs.poll();
                            }
                            while (job != null);
                            pruneIdle = shrinkManager.onIdle();
                        }

<<<<<<< HEAD
                        if (getThreads() > getMinThreads() && shrinkManager.shrink(idleTimeoutNanos, getMaxShrinkCount()))
                        {
                            pruneIdle = false;
=======
                        if (evict())
>>>>>>> 661e0de6
                            break;
                        }
                    }
                    catch (InterruptedException e)
                    {
                        LOG.trace("IGNORED", e);
                    }
                }
            }
            finally
            {
                if (pruneIdle)
                {
                    shrinkManager.prune();
                }
                Thread thread = Thread.currentThread();
                removeThread(thread);

                // Decrement the total thread count and the idle count if we had no job.
                addCounts(-1, idle ? -1 : 0);
                if (LOG.isDebugEnabled())
                    LOG.debug("{} exited for {}", thread, QueuedThreadPool.this);

                // There is a chance that we shrunk just as a job was queued,
                // or multiple concurrent threads ran out of jobs,
                // so check again if we have sufficient threads to meet demand.
                ensureThreads();
            }
        }

        private void doRunJob(Runnable job)
        {
            try
            {
                runJob(job);
            }
            catch (Throwable e)
            {
                LOG.warn("Job failed", e);
            }
            finally
            {
                // Clear any thread interrupted status.
                Thread.interrupted();
            }
        }
    }
}<|MERGE_RESOLUTION|>--- conflicted
+++ resolved
@@ -146,11 +146,7 @@
      * </dl>
      */
     private final AtomicBiInteger _counts = new AtomicBiInteger(Integer.MIN_VALUE, 0);
-<<<<<<< HEAD
     private ShrinkManager shrinkManager;
-=======
-    private final AtomicLong _evictThreshold = new AtomicLong();
->>>>>>> 661e0de6
     private final Set<Thread> _threads = ConcurrentHashMap.newKeySet();
     private final AutoLock.WithCondition _joinLock = new AutoLock.WithCondition();
     private final BlockingQueue<Runnable> _jobs;
@@ -275,11 +271,7 @@
         }
         addBean(_tryExecutor);
 
-<<<<<<< HEAD
         shrinkManager.init();
-=======
-        _evictThreshold.set(NanoTime.now());
->>>>>>> 661e0de6
 
         super.doStart();
         // The threads count set to MIN_VALUE is used to signal to Runners that the pool is stopped.
@@ -553,7 +545,7 @@
 
     /**
      * Initializes {@link #shrinkManager} according to current settings. This method should
-     * be called after updating {@link #_maxShrinkCount} or {@link #_maxThreads}.
+     * be called after updating {@link #_maxEvictCount} or {@link #_maxThreads}.
      */
     private void initShrinkManager()
     {
@@ -561,7 +553,7 @@
         {
             shrinkManager = NOOP_SHRINK_MANAGER;
         }
-        else if (_maxShrinkCount != 1)
+        else if (_maxEvictCount != 1)
         {
             shrinkManager = new LinearShrinkManager(_maxThreads);
         }
@@ -736,16 +728,10 @@
      */
     public void setMaxEvictCount(int evictCount)
     {
-<<<<<<< HEAD
-        if (shrinkCount < 1)
-            throw new IllegalArgumentException("Invalid shrink count " + shrinkCount);
-        _maxShrinkCount = shrinkCount;
-        initShrinkManager();
-=======
         if (evictCount < 1)
             throw new IllegalArgumentException("Invalid evict count " + evictCount);
         _maxEvictCount = evictCount;
->>>>>>> 661e0de6
+        initShrinkManager();
     }
 
     /**
@@ -1052,13 +1038,8 @@
             if (LOG.isDebugEnabled())
                 LOG.debug("Starting {}", thread);
             _threads.add(thread);
-<<<<<<< HEAD
             // init shrinkManager to guard against thrashing
             shrinkManager.init();
-=======
-            // Update the evict threshold to prevent thrashing of newly started threads.
-            _evictThreshold.set(NanoTime.now() + TimeUnit.MILLISECONDS.toNanos(_idleTimeout));
->>>>>>> 661e0de6
             thread.start();
             started = true;
         }
@@ -1165,73 +1146,6 @@
     }
 
     /**
-<<<<<<< HEAD
-=======
-     * <p>Determines whether to evict the current thread from the pool.</p>
-     *
-     * @return whether the current thread should be evicted
-     */
-    protected boolean evict()
-    {
-        long idleTimeoutNanos = TimeUnit.MILLISECONDS.toNanos(getIdleTimeout());
-        while (true)
-        {
-            // No jobs available, should we evict the current thread?
-            int threads = getThreads();
-            int minThreads = getMinThreads();
-
-            // This minThreads comparison isn't atomic, so there's a chance that multiple threads might
-            // enter this branch concurrently and shrink the pool below minThreads; this is okay
-            // as when that happens, the finally block in Runner.run() compensates by calling
-            // ensureThreads() - so we can go below minThreads but that's a very transient state.
-            if (threads > minThreads)
-            {
-                // We have excess threads, so check if we should evict the current thread?
-                long now = NanoTime.now();
-                long evictPeriod = idleTimeoutNanos / getMaxEvictCount();
-                if (LOG.isDebugEnabled())
-                    LOG.debug("Evict check, {} > {} period={}ms {}", threads, minThreads, TimeUnit.NANOSECONDS.toMillis(evictPeriod), QueuedThreadPool.this);
-
-                long evictThreshold = _evictThreshold.get();
-                long threshold = evictThreshold;
-
-                // If the threshold is too far in the past,
-                // advance it to be one idle timeout before now.
-                if (NanoTime.elapsed(threshold, now) > idleTimeoutNanos)
-                    threshold = now - idleTimeoutNanos;
-
-                // Advance the threshold by one evict period.
-                threshold += evictPeriod;
-
-                // Is the new threshold in the future?
-                if (NanoTime.isBefore(now, threshold))
-                {
-                    // Yes - we cannot evict yet, so continue looking for jobs.
-                    if (LOG.isDebugEnabled())
-                        LOG.debug("Evict skipped, threshold={}ms in future {}", NanoTime.millisElapsed(now, threshold), QueuedThreadPool.this);
-                    return false;
-                }
-
-                // We can evict if we can update the threshold.
-                if (_evictThreshold.compareAndSet(evictThreshold, threshold))
-                {
-                    if (LOG.isDebugEnabled())
-                        LOG.debug("Evicted, threshold={}ms in past {}", NanoTime.millisElapsed(threshold, now), QueuedThreadPool.this);
-                    return true;
-                }
-            }
-            else
-            {
-                // We reached min threads, continue looking for jobs.
-                if (LOG.isDebugEnabled())
-                    LOG.debug("At min threads, {} > {} {}", threads, minThreads, QueuedThreadPool.this);
-                return false;
-            }
-        }
-    }
-
-    /**
->>>>>>> 661e0de6
      * @return the job queue
      */
     protected BlockingQueue<Runnable> getQueue()
@@ -1299,11 +1213,7 @@
             getMaxThreads(),
             idle,
             getReservedThreads(),
-<<<<<<< HEAD
             shrinkManager,
-=======
-            NanoTime.millisUntil(_evictThreshold.get()),
->>>>>>> 661e0de6
             queue,
             _tryExecutor);
     }
@@ -1362,13 +1272,9 @@
                             pruneIdle = shrinkManager.onIdle();
                         }
 
-<<<<<<< HEAD
-                        if (getThreads() > getMinThreads() && shrinkManager.shrink(idleTimeoutNanos, getMaxShrinkCount()))
+                        if (getThreads() > getMinThreads() && shrinkManager.shrink(idleTimeoutNanos, getMaxEvictCount()))
                         {
                             pruneIdle = false;
-=======
-                        if (evict())
->>>>>>> 661e0de6
                             break;
                         }
                     }
