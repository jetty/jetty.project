//
// ========================================================================
// Copyright (c) 1995 Mort Bay Consulting Pty Ltd and others.
//
// This program and the accompanying materials are made available under the
// terms of the Eclipse Public License v. 2.0 which is available at
// https://www.eclipse.org/legal/epl-2.0, or the Apache License, Version 2.0
// which is available at https://www.apache.org/licenses/LICENSE-2.0.
//
// SPDX-License-Identifier: EPL-2.0 OR Apache-2.0
// ========================================================================
//

package org.eclipse.jetty.util.thread;

import java.io.Closeable;
import java.io.IOException;
import java.util.ArrayList;
import java.util.List;
import java.util.Set;
import java.util.concurrent.BlockingQueue;
import java.util.concurrent.ConcurrentHashMap;
import java.util.concurrent.Executor;
import java.util.concurrent.RejectedExecutionException;
import java.util.concurrent.ThreadFactory;
import java.util.concurrent.TimeUnit;
import java.util.concurrent.atomic.AtomicLong;

import org.eclipse.jetty.util.AtomicBiInteger;
import org.eclipse.jetty.util.BlockingArrayQueue;
import org.eclipse.jetty.util.NanoTime;
import org.eclipse.jetty.util.StringUtil;
import org.eclipse.jetty.util.VirtualThreads;
import org.eclipse.jetty.util.annotation.ManagedAttribute;
import org.eclipse.jetty.util.annotation.ManagedObject;
import org.eclipse.jetty.util.annotation.ManagedOperation;
import org.eclipse.jetty.util.annotation.Name;
import org.eclipse.jetty.util.component.ContainerLifeCycle;
import org.eclipse.jetty.util.component.Dumpable;
import org.eclipse.jetty.util.component.DumpableCollection;
import org.eclipse.jetty.util.thread.ThreadPool.SizedThreadPool;
import org.slf4j.Logger;
import org.slf4j.LoggerFactory;

/**
 * <p>A thread pool with a queue of jobs to execute.</p>
 * <p>Jetty components that need threads (such as network acceptors and selector) may lease threads
 * from this thread pool using a {@link ThreadPoolBudget}; these threads are "active" from the point
 * of view of the thread pool, but not available to run <em>transient</em> jobs such as processing
 * an HTTP request or a WebSocket frame.</p>
 * <p>QueuedThreadPool has a {@link ReservedThreadExecutor} which leases threads from this pool,
 * but makes them available as if they are "idle" threads.</p>
 * <p>QueuedThreadPool therefore has the following <em>fundamental</em> values:</p>
 * <ul>
 *   <li>{@link #getThreads() threads}: the current number of threads. These threads may execute
 *   a job (either internal or transient), or may be ready to run (either idle or reserved).
 *   This number may grow or shrink as the thread pool grows or shrinks.</li>
 *   <li>{@link #getReadyThreads() readyThreads}: the current number of threads that are ready to
 *   run transient jobs.
 *   This number may grow or shrink as the thread pool grows or shrinks.</li>
 *   <li>{@link #getLeasedThreads() leasedThreads}: the number of threads that run internal jobs.
 *   This number is typically constant after this thread pool is {@link #start() started}.</li>
 * </ul>
 * <p>Given the definitions above, the most interesting definitions are:</p>
 * <ul>
 *   <li>{@link #getThreads() threads} = {@link #getReadyThreads() readyThreads} + {@link #getLeasedThreads() leasedThreads} + {@link #getUtilizedThreads() utilizedThreads}</li>
 *   <li>readyThreads = {@link #getIdleThreads() idleThreads} + {@link #getAvailableReservedThreads() availableReservedThreads}</li>
 *   <li>{@link #getMaxAvailableThreads() maxAvailableThreads} = {@link #getMaxThreads() maxThreads} - leasedThreads</li>
 *   <li>{@link #getUtilizationRate() utilizationRate} = utilizedThreads / maxAvailableThreads</li>
 * </ul>
 * <p>Other definitions, typically less interesting because they take into account threads that
 * execute internal jobs, or because they don't take into account available reserved threads
 * (that are essentially ready to execute transient jobs), are:</p>
 * <ul>
 *   <li>{@link #getBusyThreads() busyThreads} = utilizedThreads + leasedThreads</li>
 *   <li>{@link #getIdleThreads() idleThreads} = readyThreads - availableReservedThreads</li>
 * </ul>
 */
@ManagedObject("A thread pool")
public class QueuedThreadPool extends ContainerLifeCycle implements ThreadFactory, SizedThreadPool, Dumpable, TryExecutor, VirtualThreads.Configurable
{
    private static final Logger LOG = LoggerFactory.getLogger(QueuedThreadPool.class);
    private static final Runnable NOOP = () ->
    {
    };

    /**
     * Provides lifecycle hooks to be called by pooled threads, supporting state management
     * and behavior guiding pool shrinkage.
     */
    interface ShrinkManager
    {
        /**
         * Called upon a thread becoming tracked as idle (for the purpose of determining
         * shrink behavior). This method should return <code>true</code> if internal state
         * is updated in a way that must be cleared via {@link #prune()} upon unexpected
         * thread exit (i.e., exit by any means <i>other</i> than {@link #shrink(long, int)}
         * returning <code>true</code>).
         */
        boolean onIdle();

        /**
         * Called upon a thread becoming active (non-idle) to update state accordingly.
         * This method (as a convenience) should always return <code>false</code>,
         * indicating that subsequent call to {@link #prune()} is not necessary upon
         * thread exit.
         */
        boolean onBusy();

        /**
         * Called to determine whether pool capacity should shrink by one. If this method
         * returns <code>true</code>, it is the responsibility of the caller to ensure that
         * exactly one corresponding thread in the pool (usually the calling thread) is
         * allowed to die, shrinking the pool by one. A return value of <code>true</code>
         * indicates that internal state has been updated to account for the corresponding
         * pool shrinkage, so there should be <i>no</i> corresponding call to {@link #prune()}.
         *
         * @param itNanos idle timeout (minimum TTL for idle capacity) in nanos
         * @param maxShrinkCount max threads to shrink per itNanos interval
         * @return <code>true</code> if the pool should shrink by one.
         */
        boolean shrink(long itNanos, int maxShrinkCount);

        /**
         * Cleans up any extraneous internal state corresponding to a thread that exits
         * for any reason <i>aside from</i> receiving a <code>true</code> value from
         * {@link #shrink(long, int)}. This method should be called according
         * to a <code>true</code> value having been most recently received from
         * {@link #onIdle()}.
         */
        void prune();

        /**
         * Reset the baseline timestamp against which `idleTimeout` will be evaluated
         */
        void init();
    }

    /**
     * Encodes thread counts:
     * <dl>
     * <dt>Hi</dt><dd>Total thread count or Integer.MIN_VALUE if the pool is stopping</dd>
     * <dt>Lo</dt><dd>Net idle threads == idle threads - job queue size.  Essentially if positive,
     * this represents the effective number of idle threads, and if negative it represents the
     * demand for more threads, which is equivalent to the job queue's size.</dd>
     * </dl>
     */
    private final AtomicBiInteger _counts = new AtomicBiInteger(Integer.MIN_VALUE, 0);
    private ShrinkManager shrinkManager;
    private final Set<Thread> _threads = ConcurrentHashMap.newKeySet();
    private final AutoLock.WithCondition _joinLock = new AutoLock.WithCondition();
    private final BlockingQueue<Runnable> _jobs;
    private final ThreadGroup _threadGroup;
    private final ThreadFactory _threadFactory;
    private String _name = "qtp" + hashCode();
    private int _idleTimeout;
    private int _maxThreads;
    private int _minThreads;
    private int _reservedThreads = -1;
    private TryExecutor _tryExecutor = TryExecutor.NO_TRY;
    private int _priority = Thread.NORM_PRIORITY;
    private boolean _daemon = false;
    private boolean _detailedDump = false;
    private int _lowThreadsThreshold = 1;
    private ThreadPoolBudget _budget;
    private long _stopTimeout;
    private Executor _virtualThreadsExecutor;
    private int _maxShrinkCount = 1;

    public QueuedThreadPool()
    {
        this(200);
    }

    public QueuedThreadPool(@Name("maxThreads") int maxThreads)
    {
        this(maxThreads, Math.min(8, maxThreads));
    }

    public QueuedThreadPool(@Name("maxThreads") int maxThreads, @Name("minThreads") int minThreads)
    {
        this(maxThreads, minThreads, 60000);
    }

    public QueuedThreadPool(@Name("maxThreads") int maxThreads, @Name("minThreads") int minThreads, @Name("queue") BlockingQueue<Runnable> queue)
    {
        this(maxThreads, minThreads, 60000, -1, queue, null);
    }

    public QueuedThreadPool(@Name("maxThreads") int maxThreads, @Name("minThreads") int minThreads, @Name("idleTimeout") int idleTimeout)
    {
        this(maxThreads, minThreads, idleTimeout, null);
    }

    public QueuedThreadPool(@Name("maxThreads") int maxThreads, @Name("minThreads") int minThreads, @Name("idleTimeout") int idleTimeout, @Name("queue") BlockingQueue<Runnable> queue)
    {
        this(maxThreads, minThreads, idleTimeout, queue, null);
    }

    public QueuedThreadPool(@Name("maxThreads") int maxThreads, @Name("minThreads") int minThreads, @Name("idleTimeout") int idleTimeout, @Name("queue") BlockingQueue<Runnable> queue, @Name("threadGroup") ThreadGroup threadGroup)
    {
        this(maxThreads, minThreads, idleTimeout, -1, queue, threadGroup);
    }

    public QueuedThreadPool(@Name("maxThreads") int maxThreads, @Name("minThreads") int minThreads,
                            @Name("idleTimeout") int idleTimeout, @Name("reservedThreads") int reservedThreads,
                            @Name("queue") BlockingQueue<Runnable> queue, @Name("threadGroup") ThreadGroup threadGroup)
    {
        this(maxThreads, minThreads, idleTimeout, reservedThreads, queue, threadGroup, null);
    }

    public QueuedThreadPool(@Name("maxThreads") int maxThreads, @Name("minThreads") int minThreads,
                            @Name("idleTimeout") int idleTimeout, @Name("reservedThreads") int reservedThreads,
                            @Name("queue") BlockingQueue<Runnable> queue, @Name("threadGroup") ThreadGroup threadGroup,
                            @Name("threadFactory") ThreadFactory threadFactory)
    {
        if (maxThreads < minThreads)
            throw new IllegalArgumentException("max threads (" + maxThreads + ") less than min threads (" + minThreads + ")");
        setMinThreads(minThreads);
        setMaxThreads(maxThreads);
        setIdleTimeout(idleTimeout);
        setStopTimeout(5000);
        setReservedThreads(reservedThreads);
        if (queue == null)
        {
            int capacity = Math.max(_minThreads, 8) * 1024;
            queue = new BlockingArrayQueue<>(capacity, capacity);
        }
        _jobs = queue;
        _threadGroup = threadGroup;
        setThreadPoolBudget(new ThreadPoolBudget(this));
        _threadFactory = threadFactory == null ? this : threadFactory;
    }

    @Override
    public ThreadPoolBudget getThreadPoolBudget()
    {
        return _budget;
    }

    public void setThreadPoolBudget(ThreadPoolBudget budget)
    {
        if (budget != null && budget.getSizedThreadPool() != this)
            throw new IllegalArgumentException();
        updateBean(_budget, budget);
        _budget = budget;
    }

    public void setStopTimeout(long stopTimeout)
    {
        _stopTimeout = stopTimeout;
    }

    public long getStopTimeout()
    {
        return _stopTimeout;
    }

    @Override
    protected void doStart() throws Exception
    {
        if (_reservedThreads == 0)
        {
            _tryExecutor = NO_TRY;
        }
        else
        {
            ReservedThreadExecutor reserved = new ReservedThreadExecutor(this, _reservedThreads);
            reserved.setIdleTimeout(_idleTimeout, TimeUnit.MILLISECONDS);
            _tryExecutor = reserved;
        }
        addBean(_tryExecutor);

        shrinkManager.init();

        super.doStart();
        // The threads count set to MIN_VALUE is used to signal to Runners that the pool is stopped.
        _counts.set(0, 0); // threads, idle
        ensureThreads();
    }

    @Override
    protected void doStop() throws Exception
    {
        if (LOG.isDebugEnabled())
            LOG.debug("Stopping {}", this);

        super.doStop();

        removeBean(_tryExecutor);
        _tryExecutor = TryExecutor.NO_TRY;

        // Signal the Runner threads that we are stopping
        int threads = _counts.getAndSetHi(Integer.MIN_VALUE);

        // If stop timeout try to gracefully stop
        long timeout = getStopTimeout();
        BlockingQueue<Runnable> jobs = getQueue();
        if (timeout > 0)
        {
            // Fill the job queue with noop jobs to wakeup idle threads.
            for (int i = 0; i < threads; ++i)
                if (!jobs.offer(NOOP))
                    break;

            // try to let jobs complete naturally for half our stop time
            joinThreads(NanoTime.now() + TimeUnit.MILLISECONDS.toNanos(timeout) / 2);

            // If we still have threads running, get a bit more aggressive

            // interrupt remaining threads
            for (Thread thread : _threads)
            {
                if (thread == Thread.currentThread())
                    continue;
                if (LOG.isDebugEnabled())
                    LOG.debug("Interrupting {}", thread);
                thread.interrupt();
            }

            // wait again for the other half of our stop time
            joinThreads(NanoTime.now() + TimeUnit.MILLISECONDS.toNanos(timeout) / 2);

            Thread.yield();

            for (Thread unstopped : _threads)
            {
                if (unstopped == Thread.currentThread())
                    continue;
                String stack = "";
                if (LOG.isDebugEnabled())
                {
                    StringBuilder dmp = new StringBuilder();
                    for (StackTraceElement element : unstopped.getStackTrace())
                        dmp.append(System.lineSeparator()).append("\tat ").append(element);
                    stack = dmp.toString();
                }

                LOG.warn("Couldn't stop {}{}", unstopped, stack);
            }
        }

        // Close any un-executed jobs
        while (true)
        {
            Runnable job = _jobs.poll();
            if (job == null)
                break;
            if (job instanceof Closeable)
            {
                try
                {
                    ((Closeable)job).close();
                }
                catch (Throwable t)
                {
                    LOG.warn("Unable to close job: {}", job, t);
                }
            }
            else if (job != NOOP)
                LOG.warn("Stopped without executing or closing {}", job);
        }

        if (_budget != null)
            _budget.reset();

        try (AutoLock.WithCondition l = _joinLock.lock())
        {
            l.signalAll();
        }
    }

    private void joinThreads(long stopByNanos) throws InterruptedException
    {
        loop : while (true)
        {
            for (Thread thread : _threads)
            {
                // Don't join ourselves
                if (thread == Thread.currentThread())
                    continue;

                long canWait = NanoTime.millisUntil(stopByNanos);
                if (LOG.isDebugEnabled())
                    LOG.debug("Waiting for {} for {}", thread, canWait);
                if (canWait <= 0)
                    return;

                try
                {
                    thread.join(canWait);
                }
                catch (InterruptedException e)
                {
                    // Don't stop waiting for a join if interrupted
                    continue loop;
                }
            }

            return;
        }
    }

    /**
     * @return the maximum thread idle time in ms
     */
    @ManagedAttribute("maximum time a thread may be idle in ms")
    public int getIdleTimeout()
    {
        return _idleTimeout;
    }

    /**
     * <p>Set the maximum thread idle time in ms.</p>
     * <p>Threads that are idle for longer than this period may be stopped.</p>
     *
     * @param idleTimeout the maximum thread idle time in ms
     */
    public void setIdleTimeout(int idleTimeout)
    {
        _idleTimeout = idleTimeout;
        initShrinkManager();
        ReservedThreadExecutor reserved = getBean(ReservedThreadExecutor.class);
        if (reserved != null)
            reserved.setIdleTimeout(idleTimeout, TimeUnit.MILLISECONDS);
    }

    /**
     * @return the maximum number of threads
     */
    @Override
    @ManagedAttribute("maximum number of threads in the pool")
    public int getMaxThreads()
    {
        return _maxThreads;
    }

    /**
     * @param maxThreads the maximum number of threads
     */
    @Override
    public void setMaxThreads(int maxThreads)
    {
        if (_budget != null)
            _budget.check(maxThreads);
        _maxThreads = maxThreads;
        initShrinkManager();
        if (_minThreads > _maxThreads)
            _minThreads = _maxThreads;
    }

    private static final ShrinkManager NOOP_SHRINK_MANAGER = new ShrinkManager()
    {
        @Override
        public boolean onIdle()
        {
            return false;
        }

        @Override
        public boolean onBusy()
        {
            return false;
        }

        @Override
        public boolean shrink(long itNanos, int maxShrinkCount)
        {
            return false;
        }

        @Override
        public void prune()
        {
            throw new UnsupportedOperationException();
        }

        @Override
        public void init()
        {
            // No-op
        }
    };

    /**
     * Trivial default implementation, with minimal internal state. Results in
     * behavior that is functionally identical to historical default shrink behavior.
     */
    private static final class DefaultShrinkManager implements ShrinkManager
    {

        private final AtomicLong lastShrink = new AtomicLong();

        @Override
        public boolean onIdle()
        {
            // no per-thread state, so return false
            return false;
        }

        @Override
        public boolean onBusy()
        {
            return false;
        }

        @Override
        public boolean shrink(long itNanos, int maxShrinkCount)
        {
            assert maxShrinkCount == 1;
            long last = lastShrink.get();
            long now = NanoTime.now();
            // NOTE: legacy behavior simply updated `lastShrink` to `now`; but that introduced
            // gaps in the "lastShrink timeline" that artificially reduced shrink rate and made
            // it harder to test reliably -- hence `Math.max(last + siNanos, now - siNanos)`.
            long siNanos = itNanos / maxShrinkCount;
            return NanoTime.elapsed(last, now) > itNanos &&
                    lastShrink.compareAndSet(last, Math.max(last + siNanos, now - siNanos));
        }

        @Override
        public void prune()
        {
            throw new UnsupportedOperationException("no per-thread state to prune!");
        }

        @Override
        public void init()
        {
            lastShrink.set(NanoTime.now());
        }
    }

    /**
     * Initializes {@link #shrinkManager} according to current settings. This method should
     * be called after updating {@link #_maxShrinkCount} or {@link #_maxThreads}.
     */
    private void initShrinkManager()
    {
        if (_idleTimeout <= 0)
        {
            shrinkManager = NOOP_SHRINK_MANAGER;
        }
        else if (_maxShrinkCount != 1)
        {
            shrinkManager = new LinearShrinkManager(_maxThreads);
        }
        else if (shrinkManager instanceof DefaultShrinkManager)
        {
            // No-op, fine to re-use existing instance
        }
        else
        {
            shrinkManager = new DefaultShrinkManager();
        }
    }

    /**
     * @return the minimum number of threads
     */
    @Override
    @ManagedAttribute("minimum number of threads in the pool")
    public int getMinThreads()
    {
        return _minThreads;
    }

    /**
     * @param minThreads minimum number of threads
     */
    @Override
    public void setMinThreads(int minThreads)
    {
        _minThreads = minThreads;

        if (_minThreads > _maxThreads)
        {
            _maxThreads = _minThreads;
            initShrinkManager();
        }

        if (isStarted())
            ensureThreads();
    }

    /**
     * @return number of reserved threads or -1 for heuristically determined
     */
    @ManagedAttribute("number of configured reserved threads or -1 for heuristic")
    public int getReservedThreads()
    {
        return _reservedThreads;
    }

    /**
     * @param reservedThreads number of reserved threads or -1 for heuristically determined
     */
    public void setReservedThreads(int reservedThreads)
    {
        if (isRunning())
            throw new IllegalStateException(getState());
        _reservedThreads = reservedThreads;
    }

    /**
     * @return the name of the this thread pool
     */
    @ManagedAttribute("name of the thread pool")
    public String getName()
    {
        return _name;
    }

    /**
     * <p>Sets the name of this thread pool, used as a prefix for the thread names.</p>
     *
     * @param name the name of the this thread pool
     */
    public void setName(String name)
    {
        if (isRunning())
            throw new IllegalStateException(getState());
        _name = name;
    }

    /**
     * @return the priority of the pool threads
     */
    @ManagedAttribute("priority of threads in the pool")
    public int getThreadsPriority()
    {
        return _priority;
    }

    /**
     * @param priority the priority of the pool threads
     */
    public void setThreadsPriority(int priority)
    {
        _priority = priority;
    }

    /**
     * @return whether to use daemon threads
     * @see Thread#isDaemon()
     */
    @ManagedAttribute("thread pool uses daemon threads")
    public boolean isDaemon()
    {
        return _daemon;
    }

    /**
     * @param daemon whether to use daemon threads
     * @see Thread#setDaemon(boolean)
     */
    public void setDaemon(boolean daemon)
    {
        _daemon = daemon;
    }

    @ManagedAttribute("reports additional details in the dump")
    public boolean isDetailedDump()
    {
        return _detailedDump;
    }

    public void setDetailedDump(boolean detailedDump)
    {
        _detailedDump = detailedDump;
    }

    @ManagedAttribute("threshold at which the pool is low on threads")
    public int getLowThreadsThreshold()
    {
        return _lowThreadsThreshold;
    }

    public void setLowThreadsThreshold(int lowThreadsThreshold)
    {
        _lowThreadsThreshold = lowThreadsThreshold;
    }

    @Override
    public Executor getVirtualThreadsExecutor()
    {
        return _virtualThreadsExecutor;
    }

    @Override
    public void setVirtualThreadsExecutor(Executor executor)
    {
        try
        {
            VirtualThreads.Configurable.super.setVirtualThreadsExecutor(executor);
            _virtualThreadsExecutor = executor;
        }
        catch (UnsupportedOperationException ignored)
        {
        }
    }

    /**
     * <p>Returns the maximum number of idle threads that are exited for every idle timeout
     * period, thus shrinking this thread pool towards its {@link #getMinThreads() minimum
     * number of threads}.
     * The default value is {@code 1}.</p>
     * <p>For example, consider a thread pool with {@code minThread=2}, {@code maxThread=20},
     * {@code idleTimeout=5000} and {@code maxShrinkCount=3}.
     * Let's assume all 20 threads are executing a task, and they all finish their own tasks
     * at the same time and no more tasks are submitted; then, all 20 will wait for an idle
     * timeout, after which 3 threads will be exited, while the other 17 will wait another
     * idle timeout; then another 3 threads will be exited, and so on until {@code minThreads=2}
     * will be reached.</p>
     *
     * @param shrinkCount the maximum number of idle threads to exit in one idle timeout period
     */
    public void setMaxShrinkCount(int shrinkCount)
    {
        if (shrinkCount < 1)
            throw new IllegalArgumentException("Invalid shrink count " + shrinkCount);
        _maxShrinkCount = shrinkCount;
        initShrinkManager();
    }

    /**
     * @return the maximum number of idle threads to exit in one idle timeout period
     */
    @ManagedAttribute("maximum number of idle threads to exit in one idle timeout period")
    public int getMaxShrinkCount()
    {
        return _maxShrinkCount;
    }

    /**
     * @return the number of jobs in the queue waiting for a thread
     */
    @ManagedAttribute("size of the job queue")
    public int getQueueSize()
    {
        // The idle counter encodes demand, which is the effective queue size
        int idle = _counts.getLo();
        return Math.max(0, -idle);
    }

    /**
     * @return the maximum number (capacity) of reserved threads
     * @see ReservedThreadExecutor#getCapacity()
     */
    @ManagedAttribute("maximum number (capacity) of reserved threads")
    public int getMaxReservedThreads()
    {
        TryExecutor tryExecutor = _tryExecutor;
        if (tryExecutor instanceof ReservedThreadExecutor)
        {
            ReservedThreadExecutor reservedThreadExecutor = (ReservedThreadExecutor)tryExecutor;
            return reservedThreadExecutor.getCapacity();
        }
        return 0;
    }

    /**
     * @return the number of available reserved threads
     * @see ReservedThreadExecutor#getAvailable()
     */
    @ManagedAttribute("number of available reserved threads")
    public int getAvailableReservedThreads()
    {
        TryExecutor tryExecutor = _tryExecutor;
        if (tryExecutor instanceof ReservedThreadExecutor)
        {
            ReservedThreadExecutor reservedThreadExecutor = (ReservedThreadExecutor)tryExecutor;
            return reservedThreadExecutor.getAvailable();
        }
        return 0;
    }

    /**
     * <p>The <em>fundamental</em> value that represents the number of threads currently known by this thread pool.</p>
     * <p>This value includes threads that have been leased to internal components, idle threads, reserved threads
     * and threads that are executing transient jobs.</p>
     *
     * @return the number of threads currently known to the pool
     * @see #getReadyThreads()
     * @see #getLeasedThreads()
     */
    @Override
    @ManagedAttribute("number of threads in the pool")
    public int getThreads()
    {
        int threads = _counts.getHi();
        return Math.max(0, threads);
    }

    /**
     * <p>The <em>fundamental</em> value that represents the number of threads ready to execute transient jobs.</p>
     *
     * @return the number of threads ready to execute transient jobs
     * @see #getThreads()
     * @see #getLeasedThreads()
     * @see #getUtilizedThreads()
     */
    @ManagedAttribute("number of threads ready to execute transient jobs")
    public int getReadyThreads()
    {
        return getIdleThreads() + getAvailableReservedThreads();
    }

    /**
     * <p>The <em>fundamental</em> value that represents the number of threads that are leased
     * to internal components, and therefore cannot be used to execute transient jobs.</p>
     *
     * @return the number of threads currently used by internal components
     * @see #getThreads()
     * @see #getReadyThreads()
     */
    @ManagedAttribute("number of threads used by internal components")
    public int getLeasedThreads()
    {
        return getMaxLeasedThreads() - getMaxReservedThreads();
    }

    /**
     * <p>The maximum number of threads that are leased to internal components,
     * as some component may allocate its threads lazily.</p>
     *
     * @return the maximum number of threads leased by internal components
     * @see #getLeasedThreads()
     */
    @ManagedAttribute("maximum number of threads leased to internal components")
    public int getMaxLeasedThreads()
    {
        ThreadPoolBudget budget = _budget;
        return budget == null ? 0 : budget.getLeasedThreads();
    }

    /**
     * <p>The number of idle threads, but without including reserved threads.</p>
     * <p>Prefer {@link #getReadyThreads()} for a better representation of
     * "threads ready to execute transient jobs".</p>
     *
     * @return the number of idle threads but not reserved
     * @see #getReadyThreads()
     */
    @Override
    @ManagedAttribute("number of idle threads but not reserved")
    public int getIdleThreads()
    {
        int idle = _counts.getLo();
        return Math.max(0, idle);
    }

    /**
     * <p>The number of threads executing internal and transient jobs.</p>
     * <p>Prefer {@link #getUtilizedThreads()} for a better representation of
     * "threads executing transient jobs".</p>
     *
     * @return the number of threads executing internal and transient jobs
     * @see #getUtilizedThreads()
     */
    @ManagedAttribute("number of threads executing internal and transient jobs")
    public int getBusyThreads()
    {
        return getThreads() - getReadyThreads();
    }

    /**
     * <p>The number of threads executing transient jobs.</p>
     *
     * @return the number of threads executing transient jobs
     * @see #getReadyThreads()
     */
    @ManagedAttribute("number of threads executing transient jobs")
    public int getUtilizedThreads()
    {
        return getThreads() - getLeasedThreads() - getReadyThreads();
    }

    /**
     * <p>The maximum number of threads available to run transient jobs.</p>
     *
     * @return the maximum number of threads available to run transient jobs
     */
    @ManagedAttribute("maximum number of threads available to run transient jobs")
    public int getMaxAvailableThreads()
    {
        return getMaxThreads() - getLeasedThreads();
    }

    /**
     * <p>The rate between the number of {@link #getUtilizedThreads() utilized threads}
     * and the maximum number of {@link #getMaxAvailableThreads() utilizable threads}.</p>
     * <p>A value of {@code 0.0D} means that the thread pool is not utilized, while a
     * value of {@code 1.0D} means that the thread pool is fully utilized to execute
     * transient jobs.</p>
     *
     * @return the utilization rate of threads executing transient jobs
     */
    @ManagedAttribute("utilization rate of threads executing transient jobs")
    public double getUtilizationRate()
    {
        return (double)getUtilizedThreads() / getMaxAvailableThreads();
    }

    /**
     * <p>Returns whether this thread pool is low on threads.</p>
     * <p>The current formula is:</p>
     * <pre>
     * maxThreads - threads + readyThreads - queueSize &lt;= lowThreadsThreshold
     * </pre>
     *
     * @return whether the pool is low on threads
     * @see #getLowThreadsThreshold()
     */
    @Override
    @ManagedAttribute(value = "thread pool is low on threads", readonly = true)
    public boolean isLowOnThreads()
    {
        return getMaxThreads() - getThreads() + getReadyThreads() - getQueueSize() <= getLowThreadsThreshold();
    }

    @Override
    public void execute(Runnable job)
    {
        // Determine if we need to start a thread, use and idle thread or just queue this job
        int startThread;
        while (true)
        {
            // Get the atomic counts
            long counts = _counts.get();

            // Get the number of threads started (might not yet be running)
            int threads = AtomicBiInteger.getHi(counts);
            if (threads == Integer.MIN_VALUE)
                throw new RejectedExecutionException(job.toString());

            // Get the number of truly idle threads. This count is reduced by the
            // job queue size so that any threads that are idle but are about to take
            // a job from the queue are not counted.
            int idle = AtomicBiInteger.getLo(counts);

            // Start a thread if we have insufficient idle threads to meet demand
            // and we are not at max threads.
            startThread = (idle <= 0 && threads < _maxThreads) ? 1 : 0;

            // Add 1|0 or 0|-1 to counts depending upon the decision to start a thread or not;
            // idle can become negative which means there are queued tasks.
            if (!_counts.compareAndSet(counts, threads + startThread, idle + startThread - 1))
                continue;

            break;
        }

        if (!_jobs.offer(job))
        {
            // reverse our changes to _counts.
            if (addCounts(-startThread, 1 - startThread))
                LOG.warn("{} rejected {}", this, job);
            throw new RejectedExecutionException(job.toString());
        }

        if (LOG.isDebugEnabled())
            LOG.debug("queue {} startThread={}", job, startThread);

        // Start a thread if one was needed
        while (startThread-- > 0)
            startThread();
    }

    @Override
    public boolean tryExecute(Runnable task)
    {
        TryExecutor tryExecutor = _tryExecutor;
        return tryExecutor != null && tryExecutor.tryExecute(task);
    }

    /**
     * Blocks until the thread pool is {@link org.eclipse.jetty.util.component.LifeCycle} stopped.
     */
    @Override
    public void join() throws InterruptedException
    {
        try (AutoLock.WithCondition l = _joinLock.lock())
        {
            while (isRunning())
            {
                l.await();
            }
        }

        while (isStopping())
        {
            Thread.sleep(1);
        }
    }

    private void ensureThreads()
    {
        while (true)
        {
            long counts = _counts.get();
            int threads = AtomicBiInteger.getHi(counts);
            if (threads == Integer.MIN_VALUE)
                break;

            // If we have less than min threads
            // OR insufficient idle threads to meet demand
            int idle = AtomicBiInteger.getLo(counts);
            if (threads < _minThreads || (idle < 0 && threads < _maxThreads))
            {
                // Then try to start a thread.
                if (_counts.compareAndSet(counts, threads + 1, idle + 1))
                    startThread();
                // Otherwise continue to check state again.
                continue;
            }
            break;
        }
    }

    protected void startThread()
    {
        boolean started = false;
        try
        {
            Thread thread = _threadFactory.newThread(_runnable);
            if (LOG.isDebugEnabled())
                LOG.debug("Starting {}", thread);
            _threads.add(thread);
<<<<<<< HEAD
            // init shrinkManager to guard against thrashing
            shrinkManager.init();
=======
            // Update the shrink threshold to prevent thrashing
            _shrinkThreshold.set(NanoTime.now() + TimeUnit.MILLISECONDS.toNanos(_idleTimeout));
>>>>>>> 47247d9e
            thread.start();
            started = true;
        }
        finally
        {
            if (!started)
                addCounts(-1, -1); // threads, idle
        }
    }

    private boolean addCounts(int deltaThreads, int deltaIdle)
    {
        while (true)
        {
            long encoded = _counts.get();
            int threads = AtomicBiInteger.getHi(encoded);
            int idle = AtomicBiInteger.getLo(encoded);
            if (threads == Integer.MIN_VALUE) // This is a marker that the pool is stopped.
            {
                long update = AtomicBiInteger.encode(threads, idle + deltaIdle);
                if (_counts.compareAndSet(encoded, update))
                    return false;
            }
            else
            {
                long update = AtomicBiInteger.encode(threads + deltaThreads, idle + deltaIdle);
                if (_counts.compareAndSet(encoded, update))
                    return true;
            }
        }
    }

    @Override
    public Thread newThread(Runnable runnable)
    {
        return PrivilegedThreadFactory.newThread(() ->
        {
            Thread thread = new Thread(_threadGroup, runnable);
            thread.setDaemon(isDaemon());
            thread.setPriority(getThreadsPriority());
            thread.setName(_name + "-" + thread.getId());
            thread.setContextClassLoader(getClass().getClassLoader());
            return thread;
        });
    }

    protected void removeThread(Thread thread)
    {
        _threads.remove(thread);
    }

    @Override
    public void dump(Appendable out, String indent) throws IOException
    {
        List<Object> threads = new ArrayList<>(getMaxThreads());
        for (Thread thread : _threads)
        {
            StackTraceElement[] trace = thread.getStackTrace();
            String stackTag = getCompressedStackTag(trace);
            String baseThreadInfo = String.format("%s %s tid=%d prio=%d", thread.getName(), thread.getState(), thread.getId(), thread.getPriority());

            if (!StringUtil.isBlank(stackTag))
                threads.add(baseThreadInfo + " " + stackTag);
            else if (isDetailedDump())
                threads.add((Dumpable)(o, i) -> Dumpable.dumpObjects(o, i, baseThreadInfo, (Object[])trace));
            else
                threads.add(baseThreadInfo + " @ " + (trace.length > 0 ? trace[0].toString() : "???"));
        }

        DumpableCollection threadsDump = new DumpableCollection("threads", threads);
        if (isDetailedDump())
            dumpObjects(out, indent, threadsDump, new DumpableCollection("jobs", new ArrayList<>(getQueue())));
        else
            dumpObjects(out, indent, threadsDump);
    }

    private String getCompressedStackTag(StackTraceElement[] trace)
    {
        for (StackTraceElement t : trace)
        {
            if ("idleJobPoll".equals(t.getMethodName()) && t.getClassName().equals(Runner.class.getName()))
                return "IDLE";
            if ("reservedWait".equals(t.getMethodName()) && t.getClassName().endsWith("ReservedThread"))
                return "RESERVED";
            if ("select".equals(t.getMethodName()) && t.getClassName().endsWith("SelectorProducer"))
                return "SELECTING";
            if ("accept".equals(t.getMethodName()) && t.getClassName().contains("ServerConnector"))
                return  "ACCEPTING";
        }
        return "";
    }

    private final Runnable _runnable = new Runner();

    /**
     * <p>Runs the given job in the {@link Thread#currentThread() current thread}.</p>
     * <p>Subclasses may override to perform pre/post actions before/after the job is run.</p>
     *
     * @param job the job to run
     */
    protected void runJob(Runnable job)
    {
        job.run();
    }

    /**
     * @return the job queue
     */
    protected BlockingQueue<Runnable> getQueue()
    {
        return _jobs;
    }

    /**
     * @param id the thread ID to interrupt.
     * @return true if the thread was found and interrupted.
     */
    @ManagedOperation("interrupts a pool thread")
    public boolean interruptThread(@Name("id") long id)
    {
        for (Thread thread : _threads)
        {
            if (thread.getId() == id)
            {
                thread.interrupt();
                return true;
            }
        }
        return false;
    }

    /**
     * @param id the thread ID to interrupt.
     * @return the stack frames dump
     */
    @ManagedOperation("dumps a pool thread stack")
    public String dumpThread(@Name("id") long id)
    {
        for (Thread thread : _threads)
        {
            if (thread.getId() == id)
            {
                StringBuilder buf = new StringBuilder();
                buf.append(thread.getId()).append(" ").append(thread.getName()).append(" ");
                buf.append(thread.getState()).append(":").append(System.lineSeparator());
                for (StackTraceElement element : thread.getStackTrace())
                {
                    buf.append("  at ").append(element.toString()).append(System.lineSeparator());
                }
                return buf.toString();
            }
        }
        return null;
    }

    @Override
    public String toString()
    {
        long count = _counts.get();
        int threads = Math.max(0, AtomicBiInteger.getHi(count));
        int idle = Math.max(0, AtomicBiInteger.getLo(count));
        int queue = getQueueSize();

        return String.format("%s[%s]@%x{%s,%d<=%d<=%d,i=%d,r=%d,t=%d,q=%d}[%s]",
            getClass().getSimpleName(),
            _name,
            hashCode(),
            getState(),
            getMinThreads(),
            threads,
            getMaxThreads(),
            idle,
            getReservedThreads(),
            NanoTime.millisUntil(_shrinkThreshold.get()),
            queue,
            _tryExecutor);
    }

    private class Runner implements Runnable
    {
        private Runnable idleJobPoll(long idleTimeoutNanos) throws InterruptedException
        {
            if (idleTimeoutNanos <= 0)
                return _jobs.take();
            return _jobs.poll(idleTimeoutNanos, TimeUnit.NANOSECONDS);
        }

        @Override
        public void run()
        {
            if (LOG.isDebugEnabled())
                LOG.debug("Runner started for {}", QueuedThreadPool.this);

            boolean idle = true;
            boolean pruneIdle = false;
            try
            {
                pruneIdle = shrinkManager.onIdle();
                while (_counts.getHi() != Integer.MIN_VALUE)
                {
                    try
                    {
                        long idleTimeoutNanos = TimeUnit.MILLISECONDS.toNanos(getIdleTimeout());
                        Runnable job = idleJobPoll(idleTimeoutNanos);

                        if (job != null)
                        {
                            pruneIdle = shrinkManager.onBusy();
                            do
                            {
                                idle = false;
                                // Run the jobs.
                                if (LOG.isDebugEnabled())
                                    LOG.debug("run {} in {}", job, QueuedThreadPool.this);
                                doRunJob(job);
                                if (LOG.isDebugEnabled())
                                    LOG.debug("ran {} in {}", job, QueuedThreadPool.this);

                                // Signal that we are idle again; since execute() subtracts
                                // 1 from idle each time a job is submitted, we have to add
                                // 1 for each executed job here to compensate.
                                if (!addCounts(0, 1))
                                    break;
                                idle = true;

                                // Look for another job
                                job = _jobs.poll();
                            }
                            while (job != null);
                            pruneIdle = shrinkManager.onIdle();
                        }

                        if (getThreads() > getMinThreads() && shrinkManager.shrink(idleTimeoutNanos, getMaxShrinkCount()))
                        {
                            pruneIdle = false;
                            break;
                        }
                    }
                    catch (InterruptedException e)
                    {
                        LOG.trace("IGNORED", e);
                    }
                }
            }
            finally
            {
                if (pruneIdle)
                {
                    shrinkManager.prune();
                }
                Thread thread = Thread.currentThread();
                removeThread(thread);

                // Decrement the total thread count and the idle count if we had no job.
                addCounts(-1, idle ? -1 : 0);
                if (LOG.isDebugEnabled())
                    LOG.debug("{} exited for {}", thread, QueuedThreadPool.this);

                // There is a chance that we shrunk just as a job was queued,
                // or multiple concurrent threads ran out of jobs,
                // so check again if we have sufficient threads to meet demand.
                ensureThreads();
            }
        }

        private void doRunJob(Runnable job)
        {
            try
            {
                runJob(job);
            }
            catch (Throwable e)
            {
                LOG.warn("Job failed", e);
            }
            finally
            {
                // Clear any thread interrupted status.
                Thread.interrupted();
            }
        }
    }
}<|MERGE_RESOLUTION|>--- conflicted
+++ resolved
@@ -480,6 +480,12 @@
         {
             // No-op
         }
+
+        @Override
+        public String toString()
+        {
+            return ShrinkManager.class.getSimpleName().concat("{NEVER_SHRINK}");
+        }
     };
 
     /**
@@ -528,6 +534,12 @@
         public void init()
         {
             lastShrink.set(NanoTime.now());
+        }
+
+        @Override
+        public String toString()
+        {
+            return getClass().getSimpleName() + "{lastShrinkDelta=" + NanoTime.millisSince(lastShrink.get()) + "ms}";
         }
     }
 
@@ -1027,13 +1039,8 @@
             if (LOG.isDebugEnabled())
                 LOG.debug("Starting {}", thread);
             _threads.add(thread);
-<<<<<<< HEAD
             // init shrinkManager to guard against thrashing
             shrinkManager.init();
-=======
-            // Update the shrink threshold to prevent thrashing
-            _shrinkThreshold.set(NanoTime.now() + TimeUnit.MILLISECONDS.toNanos(_idleTimeout));
->>>>>>> 47247d9e
             thread.start();
             started = true;
         }
@@ -1197,7 +1204,7 @@
         int idle = Math.max(0, AtomicBiInteger.getLo(count));
         int queue = getQueueSize();
 
-        return String.format("%s[%s]@%x{%s,%d<=%d<=%d,i=%d,r=%d,t=%d,q=%d}[%s]",
+        return String.format("%s[%s]@%x{%s,%d<=%d<=%d,i=%d,r=%d,q=%d,t=%s}[%s]",
             getClass().getSimpleName(),
             _name,
             hashCode(),
@@ -1207,8 +1214,8 @@
             getMaxThreads(),
             idle,
             getReservedThreads(),
-            NanoTime.millisUntil(_shrinkThreshold.get()),
             queue,
+            shrinkManager,
             _tryExecutor);
     }
 
