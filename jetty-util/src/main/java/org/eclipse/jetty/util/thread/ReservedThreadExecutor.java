--- conflicted
+++ resolved
@@ -83,11 +83,7 @@
 
         LOG.debug("{}",this);
     }
-<<<<<<< HEAD
-    
-=======
-
->>>>>>> 4147e373
+
     /**
      * @param executor The executor to use to obtain threads
      * @param capacity The number of threads to preallocate, If less than 0 then capacity
