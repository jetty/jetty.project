--- conflicted
+++ resolved
@@ -43,17 +43,11 @@
 {
     private static final Logger logger = Log.getLogger(QueueBenchmarkTest.class);
     private static final Runnable ELEMENT = () ->
-<<<<<<< HEAD
-    {};
-    private static final Runnable END = () ->
-    {};
-=======
     {
     };
     private static final Runnable END = () ->
     {
     };
->>>>>>> 7b941098
 
     @Test
     public void testQueues() throws Exception
