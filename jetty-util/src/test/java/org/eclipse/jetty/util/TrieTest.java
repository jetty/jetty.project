//
//  ========================================================================
//  Copyright (c) 1995-2022 Mort Bay Consulting Pty Ltd and others.
//  ------------------------------------------------------------------------
//  All rights reserved. This program and the accompanying materials
//  are made available under the terms of the Eclipse Public License v1.0
//  and Apache License v2.0 which accompanies this distribution.
//
//      The Eclipse Public License is available at
//      http://www.eclipse.org/legal/epl-v10.html
//
//      The Apache License v2.0 is available at
//      http://www.opensource.org/licenses/apache2.0.php
//
//  You may elect to redistribute this code under either of these licenses.
//  ========================================================================
//

package org.eclipse.jetty.util;

import java.nio.ByteBuffer;
import java.nio.charset.StandardCharsets;
import java.util.ArrayList;
import java.util.Arrays;
import java.util.List;
import java.util.Map;
import java.util.Set;
import java.util.function.Function;
import java.util.stream.Collectors;
import java.util.stream.Stream;

import org.junit.jupiter.api.Test;
import org.junit.jupiter.params.ParameterizedTest;
import org.junit.jupiter.params.provider.Arguments;
import org.junit.jupiter.params.provider.MethodSource;

import static org.hamcrest.MatcherAssert.assertThat;
import static org.hamcrest.Matchers.contains;
import static org.hamcrest.Matchers.containsString;
import static org.hamcrest.Matchers.endsWith;
import static org.hamcrest.Matchers.in;
import static org.hamcrest.Matchers.is;
import static org.hamcrest.Matchers.nullValue;
<<<<<<< HEAD
import static org.hamcrest.Matchers.startsWith;
=======
>>>>>>> ce1f90e2
import static org.junit.jupiter.api.Assertions.assertEquals;
import static org.junit.jupiter.api.Assertions.assertFalse;
import static org.junit.jupiter.api.Assertions.assertNotNull;
import static org.junit.jupiter.api.Assertions.assertNull;
import static org.junit.jupiter.api.Assertions.assertThrows;
import static org.junit.jupiter.api.Assertions.assertTrue;

public class TrieTest
{
    public static Stream<Arguments> implementations()
    {
        List<Trie<Integer>> impls = new ArrayList<>();

        impls.add(new ArrayTrie<Integer>(128));
        impls.add(new TreeTrie<Integer>());
        impls.add(new ArrayTernaryTrie<Integer>(128));

        for (Trie<Integer> trie : impls)
        {
            trie.put("hello", 1);
            trie.put("He", 2);
            trie.put("HELL", 3);
            trie.put("wibble", 4);
            trie.put("Wobble", 5);
            trie.put("foo-bar", 6);
            trie.put("foo+bar", 7);
            trie.put("HELL4", 8);
            trie.put("", 9);
        }

        return impls.stream().map(Arguments::of);
    }

    public static Stream<Arguments> trieConstructors()
    {
        List<Function<Integer, Trie<?>>> tries = new ArrayList<>();
        tries.add(ArrayTrie::new);
        tries.add(ArrayTernaryTrie::new);
        tries.add(capacity -> new ArrayTernaryTrie.Growing<>(capacity, capacity));
        return tries.stream().map(Arguments::of);
    }

    @ParameterizedTest
    @MethodSource("implementations")
    public void testOverflow(Trie<Integer> trie) throws Exception
    {
        int i = 0;
        while (true)
        {
            if (++i > 10000)
                break; // must not be fixed size
            if (!trie.put("prefix" + i, i))
            {
                assertTrue(trie.isFull());
                String key = "prefix" + i;

                // Assert that all keys can be gotten.
                for (String k : trie.keySet())
                {
                    assertNotNull(trie.get(k));
                    assertNotNull(trie.get(toAsciiDirectByteBuffer(k, 0))); // has to be a direct buffer
                    assertEquals(9, trie.get(toAsciiDirectByteBuffer(k, k.length()))); // has to be a direct buffer
                }

                // Assert that all getBest() variants do work on full tries.
                assertNotNull(trie.getBest(key), "key=" + key);
                assertNotNull(trie.getBest(key.getBytes(StandardCharsets.US_ASCII), 0, key.length()), "key=" + key);
                assertNotNull(trie.getBest(toAsciiDirectByteBuffer(key, 0), 0, key.length()), "key=" + key); // has to be a direct buffer
                assertNull(trie.getBest(toAsciiDirectByteBuffer(key, key.length()), 0, key.length()), "key=" + key);  // has to be a direct buffer
                break;
            }
        }

        assertTrue(!trie.isFull() || !trie.put("overflow", 0));
    }

    private static ByteBuffer toAsciiDirectByteBuffer(String s, int pos)
    {
        ByteBuffer bb = ByteBuffer.allocateDirect(s.length());
        bb.put(s.getBytes(StandardCharsets.US_ASCII));
        bb.position(pos);
        return bb;
    }

    @ParameterizedTest
    @MethodSource("implementations")
    public void testKeySet(Trie<Integer> trie) throws Exception
    {
        String[] values = new String[]{
            "hello",
            "He",
            "HELL",
            "wibble",
            "Wobble",
            "foo-bar",
            "foo+bar",
            "HELL4",
            ""
        };

        for (String value : values)
        {
            assertThat(value, is(in(trie.keySet())));
        }
    }

    @ParameterizedTest
    @MethodSource("implementations")
    public void testGetString(Trie<Integer> trie) throws Exception
    {
        assertEquals(1, trie.get("hello").intValue());
        assertEquals(2, trie.get("He").intValue());
        assertEquals(3, trie.get("HELL").intValue());
        assertEquals(4, trie.get("wibble").intValue());
        assertEquals(5, trie.get("Wobble").intValue());
        assertEquals(6, trie.get("foo-bar").intValue());
        assertEquals(7, trie.get("foo+bar").intValue());

        assertEquals(1, trie.get("Hello").intValue());
        assertEquals(2, trie.get("HE").intValue());
        assertEquals(3, trie.get("heLL").intValue());
        assertEquals(4, trie.get("Wibble").intValue());
        assertEquals(5, trie.get("wobble").intValue());
        assertEquals(6, trie.get("Foo-bar").intValue());
        assertEquals(7, trie.get("FOO+bar").intValue());
        assertEquals(8, trie.get("HELL4").intValue());
        assertEquals(9, trie.get("").intValue());

        assertEquals(null, trie.get("helloworld"));
        assertEquals(null, trie.get("Help"));
        assertEquals(null, trie.get("Blah"));
    }

    @ParameterizedTest
    @MethodSource("implementations")
    public void testGetBuffer(Trie<Integer> trie) throws Exception
    {
        assertEquals(1, trie.get(BufferUtil.toBuffer("xhellox"), 1, 5).intValue());
        assertEquals(2, trie.get(BufferUtil.toBuffer("xhellox"), 1, 2).intValue());
        assertEquals(3, trie.get(BufferUtil.toBuffer("xhellox"), 1, 4).intValue());
        assertEquals(4, trie.get(BufferUtil.toBuffer("wibble"), 0, 6).intValue());
        assertEquals(5, trie.get(BufferUtil.toBuffer("xWobble"), 1, 6).intValue());
        assertEquals(6, trie.get(BufferUtil.toBuffer("xfoo-barx"), 1, 7).intValue());
        assertEquals(7, trie.get(BufferUtil.toBuffer("xfoo+barx"), 1, 7).intValue());

        assertEquals(1, trie.get(BufferUtil.toBuffer("xhellox"), 1, 5).intValue());
        assertEquals(2, trie.get(BufferUtil.toBuffer("xHELLox"), 1, 2).intValue());
        assertEquals(3, trie.get(BufferUtil.toBuffer("xhellox"), 1, 4).intValue());
        assertEquals(4, trie.get(BufferUtil.toBuffer("Wibble"), 0, 6).intValue());
        assertEquals(5, trie.get(BufferUtil.toBuffer("xwobble"), 1, 6).intValue());
        assertEquals(6, trie.get(BufferUtil.toBuffer("xFOO-barx"), 1, 7).intValue());
        assertEquals(7, trie.get(BufferUtil.toBuffer("xFOO+barx"), 1, 7).intValue());

        assertEquals(null, trie.get(BufferUtil.toBuffer("xHelloworldx"), 1, 10));
        assertEquals(null, trie.get(BufferUtil.toBuffer("xHelpx"), 1, 4));
        assertEquals(null, trie.get(BufferUtil.toBuffer("xBlahx"), 1, 4));
    }

    @ParameterizedTest
    @MethodSource("implementations")
    public void testGetDirectBuffer(Trie<Integer> trie) throws Exception
    {
        assertEquals(1, trie.get(BufferUtil.toDirectBuffer("xhellox"), 1, 5).intValue());
        assertEquals(2, trie.get(BufferUtil.toDirectBuffer("xhellox"), 1, 2).intValue());
        assertEquals(3, trie.get(BufferUtil.toDirectBuffer("xhellox"), 1, 4).intValue());
        assertEquals(4, trie.get(BufferUtil.toDirectBuffer("wibble"), 0, 6).intValue());
        assertEquals(5, trie.get(BufferUtil.toDirectBuffer("xWobble"), 1, 6).intValue());
        assertEquals(6, trie.get(BufferUtil.toDirectBuffer("xfoo-barx"), 1, 7).intValue());
        assertEquals(7, trie.get(BufferUtil.toDirectBuffer("xfoo+barx"), 1, 7).intValue());

        assertEquals(1, trie.get(BufferUtil.toDirectBuffer("xhellox"), 1, 5).intValue());
        assertEquals(2, trie.get(BufferUtil.toDirectBuffer("xHELLox"), 1, 2).intValue());
        assertEquals(3, trie.get(BufferUtil.toDirectBuffer("xhellox"), 1, 4).intValue());
        assertEquals(4, trie.get(BufferUtil.toDirectBuffer("Wibble"), 0, 6).intValue());
        assertEquals(5, trie.get(BufferUtil.toDirectBuffer("xwobble"), 1, 6).intValue());
        assertEquals(6, trie.get(BufferUtil.toDirectBuffer("xFOO-barx"), 1, 7).intValue());
        assertEquals(7, trie.get(BufferUtil.toDirectBuffer("xFOO+barx"), 1, 7).intValue());

        assertEquals(null, trie.get(BufferUtil.toDirectBuffer("xHelloworldx"), 1, 10));
        assertEquals(null, trie.get(BufferUtil.toDirectBuffer("xHelpx"), 1, 4));
        assertEquals(null, trie.get(BufferUtil.toDirectBuffer("xBlahx"), 1, 4));
    }

    @ParameterizedTest
    @MethodSource("implementations")
    public void testGetBestArray(Trie<Integer> trie) throws Exception
    {
        assertEquals(1, trie.getBest(StringUtil.getUtf8Bytes("xhelloxxxx"), 1, 8).intValue());
        assertEquals(2, trie.getBest(StringUtil.getUtf8Bytes("xhelxoxxxx"), 1, 8).intValue());
        assertEquals(3, trie.getBest(StringUtil.getUtf8Bytes("xhellxxxxx"), 1, 8).intValue());
        assertEquals(6, trie.getBest(StringUtil.getUtf8Bytes("xfoo-barxx"), 1, 8).intValue());
        assertEquals(8, trie.getBest(StringUtil.getUtf8Bytes("xhell4xxxx"), 1, 8).intValue());

        assertEquals(1, trie.getBest(StringUtil.getUtf8Bytes("xHELLOxxxx"), 1, 8).intValue());
        assertEquals(2, trie.getBest(StringUtil.getUtf8Bytes("xHELxoxxxx"), 1, 8).intValue());
        assertEquals(3, trie.getBest(StringUtil.getUtf8Bytes("xHELLxxxxx"), 1, 8).intValue());
        assertEquals(6, trie.getBest(StringUtil.getUtf8Bytes("xfoo-BARxx"), 1, 8).intValue());
        assertEquals(8, trie.getBest(StringUtil.getUtf8Bytes("xHELL4xxxx"), 1, 8).intValue());
        assertEquals(9, trie.getBest(StringUtil.getUtf8Bytes("xZZZZZxxxx"), 1, 8).intValue());
    }

    @ParameterizedTest
    @MethodSource("implementations")
    public void testGetBestBuffer(Trie<Integer> trie) throws Exception
    {
        assertEquals(1, trie.getBest(BufferUtil.toBuffer("xhelloxxxx"), 1, 8).intValue());
        assertEquals(2, trie.getBest(BufferUtil.toBuffer("xhelxoxxxx"), 1, 8).intValue());
        assertEquals(3, trie.getBest(BufferUtil.toBuffer("xhellxxxxx"), 1, 8).intValue());
        assertEquals(6, trie.getBest(BufferUtil.toBuffer("xfoo-barxx"), 1, 8).intValue());
        assertEquals(8, trie.getBest(BufferUtil.toBuffer("xhell4xxxx"), 1, 8).intValue());

        assertEquals(1, trie.getBest(BufferUtil.toBuffer("xHELLOxxxx"), 1, 8).intValue());
        assertEquals(2, trie.getBest(BufferUtil.toBuffer("xHELxoxxxx"), 1, 8).intValue());
        assertEquals(3, trie.getBest(BufferUtil.toBuffer("xHELLxxxxx"), 1, 8).intValue());
        assertEquals(6, trie.getBest(BufferUtil.toBuffer("xfoo-BARxx"), 1, 8).intValue());
        assertEquals(8, trie.getBest(BufferUtil.toBuffer("xHELL4xxxx"), 1, 8).intValue());
        assertEquals(9, trie.getBest(BufferUtil.toBuffer("xZZZZZxxxx"), 1, 8).intValue());

        ByteBuffer buffer = (ByteBuffer)BufferUtil.toBuffer("xhelloxxxxxxx").position(2);
        assertEquals(1, trie.getBest(buffer, -1, 10).intValue());
    }

    @ParameterizedTest
    @MethodSource("implementations")
    public void testGetBestDirectBuffer(Trie<Integer> trie) throws Exception
    {
        assertEquals(1, trie.getBest(BufferUtil.toDirectBuffer("xhelloxxxx"), 1, 8).intValue());
        assertEquals(2, trie.getBest(BufferUtil.toDirectBuffer("xhelxoxxxx"), 1, 8).intValue());
        assertEquals(3, trie.getBest(BufferUtil.toDirectBuffer("xhellxxxxx"), 1, 8).intValue());
        assertEquals(6, trie.getBest(BufferUtil.toDirectBuffer("xfoo-barxx"), 1, 8).intValue());
        assertEquals(8, trie.getBest(BufferUtil.toDirectBuffer("xhell4xxxx"), 1, 8).intValue());

        assertEquals(1, trie.getBest(BufferUtil.toDirectBuffer("xHELLOxxxx"), 1, 8).intValue());
        assertEquals(2, trie.getBest(BufferUtil.toDirectBuffer("xHELxoxxxx"), 1, 8).intValue());
        assertEquals(3, trie.getBest(BufferUtil.toDirectBuffer("xHELLxxxxx"), 1, 8).intValue());
        assertEquals(6, trie.getBest(BufferUtil.toDirectBuffer("xfoo-BARxx"), 1, 8).intValue());
        assertEquals(8, trie.getBest(BufferUtil.toDirectBuffer("xHELL4xxxx"), 1, 8).intValue());
        assertEquals(9, trie.getBest(BufferUtil.toDirectBuffer("xZZZZZxxxx"), 1, 8).intValue());

        ByteBuffer buffer = (ByteBuffer)BufferUtil.toDirectBuffer("xhelloxxxxxxx").position(2);
        assertEquals(1, trie.getBest(buffer, -1, 10).intValue());
    }

    @ParameterizedTest
    @MethodSource("implementations")
    public void testFull(Trie<Integer> trie) throws Exception
    {
        if (!(trie instanceof ArrayTrie<?> || trie instanceof ArrayTernaryTrie<?>))
            return;

        assertFalse(trie.put("Large: This is a really large key and should blow the maximum size of the array trie as lots of nodes should already be used.", 99));
        testGetString(trie);
        testGetBestArray(trie);
        testGetBestBuffer(trie);
    }

    @ParameterizedTest
    @MethodSource("trieConstructors")
    public void testTrieCapacityOverflow(Function<Integer, Trie<?>> constructor)
    {
        assertThrows(IllegalArgumentException.class, () -> constructor.apply((int)Character.MAX_VALUE));
    }

    @ParameterizedTest
    @MethodSource("trieConstructors")
    public void testTrieCapacity(Function<Integer, Trie<String>> constructor)
    {
        Trie<String> trie = constructor.apply(Character.MAX_VALUE - 1);

        char[] c1 = new char[Character.MAX_VALUE - 1];
        Arrays.fill(c1, 'a');
        String huge = new String(c1);
        assertTrue(trie.put(huge, "wow"));
        assertThat(trie.get(huge), is("wow"));
    }

    @ParameterizedTest
    @MethodSource("trieConstructors")
    public void testTrieOverflowReject(Function<Integer, Trie<String>> constructor)
    {
        Trie<String> trie = constructor.apply(Character.MAX_VALUE - 1);
        assertTrue(trie.put("X", "/"));
        assertThat(trie.getBest("X", 0, 1), is("/"));

        char[] c1 = new char[Character.MAX_VALUE - 1];
        Arrays.fill(c1, 'a');
        String huge = new String(c1);
        assertFalse(trie.put(huge, "overflow"));
        assertNull(trie.get(huge));

        // The previous entry was not overridden
        assertThat(trie.getBest("X", 0, 1), is("/"));
    }

    @ParameterizedTest
    @MethodSource("trieConstructors")
    public void testHttp(Function<Integer, Trie<String>> constructor)
    {
        Trie<String> trie = constructor.apply(500);
        trie.put("Host:", "H");
        trie.put("Host: name", "HF");

        assertThat(trie.getBest("Other: header\r\n"), nullValue());
        assertThat(trie.getBest("Host: other\r\n"), is("H"));
        assertThat(trie.getBest("Host: name\r\n"), is("HF"));
        assertThat(trie.getBest("HoSt: nAme\r\n"), is("HF"));

        assertThat(trie.getBest(BufferUtil.toBuffer("Other: header\r\n")), nullValue());
        assertThat(trie.getBest(BufferUtil.toBuffer("Host: other\r\n")), is("H"));
        assertThat(trie.getBest(BufferUtil.toBuffer("Host: name\r\n")), is("HF"));
        assertThat(trie.getBest(BufferUtil.toBuffer("HoSt: nAme\r\n")), is("HF"));

        assertThat(trie.getBest(BufferUtil.toDirectBuffer("Other: header\r\n")), nullValue());
        assertThat(trie.getBest(BufferUtil.toDirectBuffer("Host: other\r\n")), is("H"));
        assertThat(trie.getBest(BufferUtil.toDirectBuffer("Host: name\r\n")), is("HF"));
        assertThat(trie.getBest(BufferUtil.toDirectBuffer("HoSt: nAme\r\n")), is("HF"));
    }

    @ParameterizedTest
    @MethodSource("trieConstructors")
    public void testEmptyKey(Function<Integer, Trie<String>> constructor)
    {
        Trie<String> trie = constructor.apply(500);
        assertTrue(trie.put("", "empty"));
        assertTrue(trie.put("abc", "prefixed"));

        assertThat(trie.getBest("unknown"), is("empty"));
        assertThat(trie.getBest("a"), is("empty"));
        assertThat(trie.getBest("aX"), is("empty"));
        assertThat(trie.getBest("abc"), is("prefixed"));
        assertThat(trie.getBest("abcd"), is("prefixed"));

        assertThat(trie.getBest(BufferUtil.toBuffer("unknown")), is("empty"));
        assertThat(trie.getBest(BufferUtil.toBuffer("a")), is("empty"));
        assertThat(trie.getBest(BufferUtil.toBuffer("aX")), is("empty"));
        assertThat(trie.getBest(BufferUtil.toBuffer("abc")), is("prefixed"));
        assertThat(trie.getBest(BufferUtil.toBuffer("abcd")), is("prefixed"));

        assertThat(trie.getBest(BufferUtil.toDirectBuffer("unknown")), is("empty"));
        assertThat(trie.getBest(BufferUtil.toDirectBuffer("a")), is("empty"));
        assertThat(trie.getBest(BufferUtil.toDirectBuffer("aX")), is("empty"));
        assertThat(trie.getBest(BufferUtil.toDirectBuffer("abc")), is("prefixed"));
        assertThat(trie.getBest(BufferUtil.toDirectBuffer("abcd")), is("prefixed"));
    }

<<<<<<< HEAD
    @ParameterizedTest
    @MethodSource("trieConstructors")
    public void testBigKey(Function<Integer, Trie<String>> constructor)
    {
        Trie<String> trie = constructor.apply(Character.MAX_VALUE - 1);

        char[] c1 = new char[Character.MAX_VALUE - 1];
        Arrays.fill(c1, 'a');
        String huge = new String(c1);
        assertTrue(trie.put(huge, "wow"));
        assertThat(trie.get(huge), is("wow"));

        assertThat(trie.keySet(), contains(huge));
        assertThat(trie.toString(), containsString(huge));
    }

    @ParameterizedTest
    @MethodSource("trieConstructors")
    public void testKeySet(Function<Integer, Trie<String>> constructor)
    {
        Trie<String> trie = constructor.apply(500);

        assertTrue(trie.put("", "0"));
        assertTrue(trie.put("A#A", "1"));
        assertTrue(trie.put("ABC", "X"));
        assertTrue(trie.put("abc", "2"));

        assertThat(trie.keySet().stream().sorted().collect(Collectors.toList()), contains("", "A#A", "abc"));
    }

    @ParameterizedTest
    @MethodSource("trieConstructors")
    public void testToString(Function<Integer, Trie<String>> constructor)
    {
        Trie<String> trie = constructor.apply(10);

        assertTrue(trie.put("", "0"));
        assertTrue(trie.put("A#A", "1"));
        assertTrue(trie.put("ABC", "X"));
        assertTrue(trie.put("abc", "2"));

        String s = trie.toString();
        assertThat(s, startsWith("{"));
        assertThat(s, endsWith("}"));
        assertThat(Arrays.stream(s.substring(1, s.length() - 1).split(",")).sorted().collect(Collectors.toList()),
            contains("=0", "A#A=1", "abc=2"));
    }

=======
>>>>>>> ce1f90e2
    @Test
    public void testArrayTernaryTrieSize()
    {
        ArrayTernaryTrie<String> trie = new ArrayTernaryTrie<>();

        assertTrue(trie.put("abc", "X"));
        assertTrue(trie.put("def", "Y"));
        assertTrue(trie.put("dee", "Z"));

        assertEquals(3, trie.size());
    }

    @Test
    public void testArrayTernaryTrieKeySet()
    {
        ArrayTernaryTrie<String> trie = new ArrayTernaryTrie<>();

        assertTrue(trie.put("abc", "X"));
        assertTrue(trie.put("def", "Y"));
        assertTrue(trie.put("dee", "Z"));

        Set<String> keys = trie.keySet();
        assertEquals(3, keys.size());
        assertTrue(keys.contains("abc"));
        assertTrue(keys.contains("def"));
        assertTrue(keys.contains("dee"));
    }

    @Test
    public void testArrayTernaryTrieEntrySet()
    {
        ArrayTernaryTrie<String> trie = new ArrayTernaryTrie<>();

        assertTrue(trie.put("abc", "X"));
        assertTrue(trie.put("def", "Y"));
        assertTrue(trie.put("dee", "Z"));

        Set<Map.Entry<String, String>> entries = trie.entrySet();
        assertEquals(3, entries.size());
        Set<String> keys = entries.stream().map(Map.Entry::getKey).collect(Collectors.toSet());
        assertTrue(keys.contains("abc"));
        assertTrue(keys.contains("def"));
        assertTrue(keys.contains("dee"));
        Set<String> values = entries.stream().map(Map.Entry::getValue).collect(Collectors.toSet());
        assertTrue(values.contains("X"));
        assertTrue(values.contains("Y"));
        assertTrue(values.contains("Z"));
    }
}<|MERGE_RESOLUTION|>--- conflicted
+++ resolved
@@ -35,16 +35,9 @@
 import org.junit.jupiter.params.provider.MethodSource;
 
 import static org.hamcrest.MatcherAssert.assertThat;
-import static org.hamcrest.Matchers.contains;
-import static org.hamcrest.Matchers.containsString;
-import static org.hamcrest.Matchers.endsWith;
 import static org.hamcrest.Matchers.in;
 import static org.hamcrest.Matchers.is;
 import static org.hamcrest.Matchers.nullValue;
-<<<<<<< HEAD
-import static org.hamcrest.Matchers.startsWith;
-=======
->>>>>>> ce1f90e2
 import static org.junit.jupiter.api.Assertions.assertEquals;
 import static org.junit.jupiter.api.Assertions.assertFalse;
 import static org.junit.jupiter.api.Assertions.assertNotNull;
@@ -390,57 +383,6 @@
         assertThat(trie.getBest(BufferUtil.toDirectBuffer("abcd")), is("prefixed"));
     }
 
-<<<<<<< HEAD
-    @ParameterizedTest
-    @MethodSource("trieConstructors")
-    public void testBigKey(Function<Integer, Trie<String>> constructor)
-    {
-        Trie<String> trie = constructor.apply(Character.MAX_VALUE - 1);
-
-        char[] c1 = new char[Character.MAX_VALUE - 1];
-        Arrays.fill(c1, 'a');
-        String huge = new String(c1);
-        assertTrue(trie.put(huge, "wow"));
-        assertThat(trie.get(huge), is("wow"));
-
-        assertThat(trie.keySet(), contains(huge));
-        assertThat(trie.toString(), containsString(huge));
-    }
-
-    @ParameterizedTest
-    @MethodSource("trieConstructors")
-    public void testKeySet(Function<Integer, Trie<String>> constructor)
-    {
-        Trie<String> trie = constructor.apply(500);
-
-        assertTrue(trie.put("", "0"));
-        assertTrue(trie.put("A#A", "1"));
-        assertTrue(trie.put("ABC", "X"));
-        assertTrue(trie.put("abc", "2"));
-
-        assertThat(trie.keySet().stream().sorted().collect(Collectors.toList()), contains("", "A#A", "abc"));
-    }
-
-    @ParameterizedTest
-    @MethodSource("trieConstructors")
-    public void testToString(Function<Integer, Trie<String>> constructor)
-    {
-        Trie<String> trie = constructor.apply(10);
-
-        assertTrue(trie.put("", "0"));
-        assertTrue(trie.put("A#A", "1"));
-        assertTrue(trie.put("ABC", "X"));
-        assertTrue(trie.put("abc", "2"));
-
-        String s = trie.toString();
-        assertThat(s, startsWith("{"));
-        assertThat(s, endsWith("}"));
-        assertThat(Arrays.stream(s.substring(1, s.length() - 1).split(",")).sorted().collect(Collectors.toList()),
-            contains("=0", "A#A=1", "abc=2"));
-    }
-
-=======
->>>>>>> ce1f90e2
     @Test
     public void testArrayTernaryTrieSize()
     {
