--- conflicted
+++ resolved
@@ -43,12 +43,8 @@
         ReservedThreadExecutor tryExecutor = executor.getBean(ReservedThreadExecutor.class);
         // Prime the executor so that there is a reserved thread.
         executor.tryExecute(() ->
-<<<<<<< HEAD
-        {});
-=======
         {
         });
->>>>>>> 7b941098
         while (tryExecutor.getAvailable() == 0)
         {
             Thread.sleep(10);
