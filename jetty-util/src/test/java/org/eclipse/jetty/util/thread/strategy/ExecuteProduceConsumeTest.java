//
//  ========================================================================
//  Copyright (c) 1995-2019 Mort Bay Consulting Pty. Ltd.
//  ------------------------------------------------------------------------
//  All rights reserved. This program and the accompanying materials
//  are made available under the terms of the Eclipse Public License v1.0
//  and Apache License v2.0 which accompanies this distribution.
//
//      The Eclipse Public License is available at
//      http://www.eclipse.org/legal/epl-v10.html
//
//      The Apache License v2.0 is available at
//      http://www.opensource.org/licenses/apache2.0.php
//
//  You may elect to redistribute this code under either of these licenses.
//  ========================================================================
//

package org.eclipse.jetty.util.thread.strategy;

import java.util.Queue;
import java.util.concurrent.BlockingQueue;
import java.util.concurrent.CountDownLatch;
import java.util.concurrent.Executor;
import java.util.concurrent.LinkedBlockingQueue;

import org.eclipse.jetty.util.thread.ExecutionStrategy.Producer;
import org.hamcrest.Matchers;
import org.junit.jupiter.api.AfterEach;
import org.junit.jupiter.api.BeforeEach;
import org.junit.jupiter.api.Test;

import static org.hamcrest.MatcherAssert.assertThat;
import static org.junit.jupiter.api.Assertions.assertEquals;

public class ExecuteProduceConsumeTest
{
    private static final Runnable NULLTASK = () ->
<<<<<<< HEAD
    {};
=======
    {
    };
>>>>>>> 7b941098

    private final BlockingQueue<Runnable> _produce = new LinkedBlockingQueue<>();
    private final Queue<Runnable> _executions = new LinkedBlockingQueue<>();
    private ExecuteProduceConsume _ewyk;
    private volatile Thread _producer;

    @BeforeEach
    public void before()
    {
        _executions.clear();

        Producer producer = () ->
        {
            try
            {
                _producer = Thread.currentThread();
                Runnable task = _produce.take();
                if (task == NULLTASK)
                    return null;
                return task;
            }
            catch (InterruptedException e)
            {
                e.printStackTrace();
                return null;
            }
            finally
            {
                _producer = null;
            }
        };

        Executor executor = _executions::add;

        _ewyk = new ExecuteProduceConsume(producer, executor);
    }

    @AfterEach
    public void after()
    {
        // All done and checked
        assertThat(_produce.size(), Matchers.equalTo(0));
        assertThat(_executions.size(), Matchers.equalTo(0));
    }

    @Test
    public void testIdle()
    {
        _produce.add(NULLTASK);
        _ewyk.produce();
    }

    @Test
    public void testProduceOneNonBlockingTask()
    {
        Task t0 = new Task();
        _produce.add(t0);
        _produce.add(NULLTASK);
        _ewyk.produce();
        assertThat(t0.hasRun(), Matchers.equalTo(true));
        assertEquals(_ewyk, _executions.poll());
    }

    @Test
    public void testProduceManyNonBlockingTask()
    {
        Task[] tasks = new Task[10];
        for (int i = 0; i < tasks.length; i++)
        {
            tasks[i] = new Task();
            _produce.add(tasks[i]);
        }
        _produce.add(NULLTASK);
        _ewyk.produce();

        for (Task task : tasks)
        {
            assertThat(task.hasRun(), Matchers.equalTo(true));
        }
        assertEquals(_ewyk, _executions.poll());
    }

    @Test
    public void testProduceOneBlockingTaskIdleByDispatch() throws Exception
    {
        final Task t0 = new Task(true);
        Thread thread = new Thread()
        {
            @Override
            public void run()
            {
                _produce.add(t0);
                _produce.add(NULLTASK);
                _ewyk.produce();
            }
        };
        thread.start();

        // wait for execute thread to block in
        t0.awaitRun();
        assertEquals(thread, t0.getThread());

        // Should have dispatched only one helper
        assertEquals(_ewyk, _executions.poll());
        // which is make us idle
        _ewyk.run();
        assertThat(_ewyk.isIdle(), Matchers.equalTo(true));

        // unblock task
        t0.unblock();
        // will run to completion because are already idle
        thread.join();
    }

    @Test
    public void testProduceOneBlockingTaskIdleByTask() throws Exception
    {
        final Task t0 = new Task(true);
        Thread thread = new Thread()
        {
            @Override
            public void run()
            {
                _produce.add(t0);
                _produce.add(NULLTASK);
                _ewyk.produce();
            }
        };
        thread.start();

        // wait for execute thread to block in
        t0.awaitRun();

        // Should have dispatched only one helper
        assertEquals(_ewyk, _executions.poll());

        // unblock task
        t0.unblock();
        // will run to completion because are become idle
        thread.join();
        assertThat(_ewyk.isIdle(), Matchers.equalTo(true));

        // because we are idle, dispatched thread is noop
        _ewyk.run();
    }

    @Test
    public void testBlockedInProduce() throws Exception
    {
        final Task t0 = new Task(true);
        Thread thread0 = new Thread()
        {
            @Override
            public void run()
            {
                _produce.add(t0);
                _ewyk.produce();
            }
        };
        thread0.start();

        // wait for execute thread to block in task
        t0.awaitRun();
        assertEquals(thread0, t0.getThread());

        // Should have dispatched another helper
        assertEquals(_ewyk, _executions.poll());

        // dispatched thread will block in produce
        Thread thread1 = new Thread(_ewyk);
        thread1.start();

        // Spin
        while (_producer == null)
        {
            Thread.yield();
        }

        // thread1 is blocked in producing
        assertEquals(thread1, _producer);

        // because we are producing, any other dispatched threads are noops
        _ewyk.run();

        // ditto with execute
        _ewyk.produce();

        // Now if unblock the production by the dispatched thread
        final Task t1 = new Task(true);
        _produce.add(t1);

        // task will be run by thread1
        t1.awaitRun();
        assertEquals(thread1, t1.getThread());

        // and another thread will have been requested
        assertEquals(_ewyk, _executions.poll());

        // If we unblock t1, it will overtake t0 and try to produce again!
        t1.unblock();

        // Now thread1 is producing again
        while (_producer == null)
        {
            Thread.yield();
        }
        assertEquals(thread1, _producer);

        // If we unblock t0, it will decide it is not needed
        t0.unblock();
        thread0.join();

        // If the requested extra thread turns up, it is also noop because we are producing
        _ewyk.run();

        // Give the idle job
        _produce.add(NULLTASK);

        // Which will eventually idle the producer
        thread1.join();
        assertEquals(null, _producer);
    }

    @Test
    public void testExecuteWhileIdling() throws Exception
    {
        final Task t0 = new Task(true);
        Thread thread0 = new Thread()
        {
            @Override
            public void run()
            {
                _produce.add(t0);
                _ewyk.produce();
            }
        };
        thread0.start();

        // wait for execute thread to block in task
        t0.awaitRun();
        assertEquals(thread0, t0.getThread());

        // Should have dispatched another helper
        assertEquals(_ewyk, _executions.poll());

        // We will go idle when we next produce
        _produce.add(NULLTASK);

        // execute will return immediately because it did not yet see the idle.
        _ewyk.produce();

        // When we unblock t0, thread1 will see the idle,
        t0.unblock();

        // and will see new tasks
        final Task t1 = new Task(true);
        _produce.add(t1);
        t1.awaitRun();
        assertThat(t1.getThread(), Matchers.equalTo(thread0));

        // Should NOT have dispatched another helper, because the last is still pending
        assertThat(_executions.size(), Matchers.equalTo(0));

        // When the dispatched thread turns up, it will see the second idle
        _produce.add(NULLTASK);
        _ewyk.run();
        assertThat(_ewyk.isIdle(), Matchers.equalTo(true));

        // So that when t1 completes it does not produce again.
        t1.unblock();
        thread0.join();
    }

    private static class Task implements Runnable
    {
        private final CountDownLatch _block = new CountDownLatch(1);
        private final CountDownLatch _run = new CountDownLatch(1);
        private volatile Thread _thread;

        public Task()
        {
            this(false);
        }

        public Task(boolean block)
        {
            if (!block)
                _block.countDown();
        }

        @Override
        public void run()
        {
            try
            {
                _thread = Thread.currentThread();
                _run.countDown();
                _block.await();
            }
            catch (InterruptedException e)
            {
                throw new IllegalStateException(e);
            }
            finally
            {
                _thread = null;
            }
        }

        public boolean hasRun()
        {
            return _run.getCount() <= 0;
        }

        public void awaitRun()
        {
            try
            {
                _run.await();
            }
            catch (InterruptedException e)
            {
                throw new IllegalStateException(e);
            }
        }

        public void unblock()
        {
            _block.countDown();
        }

        public Thread getThread()
        {
            return _thread;
        }
    }
}<|MERGE_RESOLUTION|>--- conflicted
+++ resolved
@@ -36,12 +36,8 @@
 public class ExecuteProduceConsumeTest
 {
     private static final Runnable NULLTASK = () ->
-<<<<<<< HEAD
-    {};
-=======
     {
     };
->>>>>>> 7b941098
 
     private final BlockingQueue<Runnable> _produce = new LinkedBlockingQueue<>();
     private final Queue<Runnable> _executions = new LinkedBlockingQueue<>();
