--- conflicted
+++ resolved
@@ -74,20 +74,12 @@
                 jetty=web_inf.addPath("web-jetty.xml");
 
             if(jetty.exists())
-<<<<<<< HEAD
-            {
-=======
             {             
->>>>>>> ef92338d
                 if(LOG.isDebugEnabled())
                     LOG.debug("Configure: "+jetty);
 
                 Object xml_attr=context.getAttribute(XML_CONFIGURATION);
                 context.removeAttribute(XML_CONFIGURATION);
-<<<<<<< HEAD
-                
-=======
->>>>>>> ef92338d
                 final XmlConfiguration jetty_config = xml_attr instanceof XmlConfiguration
                     ?(XmlConfiguration)xml_attr
                     :new XmlConfiguration(jetty.getURI().toURL());
@@ -95,12 +87,7 @@
                 
                 try
                 {
-<<<<<<< HEAD
-                    final XmlConfiguration config=jetty_config;
-                    WebAppClassLoader.runWithServerClassAccess(()->{config.configure(context);return null;});
-=======
                     WebAppClassLoader.runWithServerClassAccess(()->{jetty_config.configure(context);return null;});
->>>>>>> ef92338d
                 }
                 catch(Exception e)
                 {
