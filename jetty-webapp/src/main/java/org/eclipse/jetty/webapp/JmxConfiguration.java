//
//  ========================================================================
//  Copyright (c) 1995-2018 Mort Bay Consulting Pty. Ltd.
//  ------------------------------------------------------------------------
//  All rights reserved. This program and the accompanying materials
//  are made available under the terms of the Eclipse Public License v1.0
//  and Apache License v2.0 which accompanies this distribution.
//
//      The Eclipse Public License is available at
//      http://www.eclipse.org/legal/epl-v10.html
//
//      The Apache License v2.0 is available at
//      http://www.opensource.org/licenses/apache2.0.php
//
//  You may elect to redistribute this code under either of these licenses.
//  ========================================================================
//

package org.eclipse.jetty.webapp;

import java.util.ServiceLoader;

<<<<<<< HEAD
import org.eclipse.jetty.jmx.ObjectMBean;
=======
import org.eclipse.jetty.util.Loader;
import org.eclipse.jetty.util.log.Log;
import org.eclipse.jetty.util.log.Logger;
>>>>>>> 23ff7b8f

/**
 * <p>JMX Configuration</p>
 * <p>This configuration configures the WebAppContext server/system classes to
 * be able to see the org.eclipse.jetty.jmx package.   This class is defined
 * in the webapp package, as it implements the {@link Configuration} interface,
 * which is unknown to the jmx package.  However, the corresponding {@link ServiceLoader}
 * resource is defined in the jmx package, so that this configuration only be 
 * loaded if the jetty-jmx jars are on the classpath.
 * </p>
 *
 */
public class JmxConfiguration extends AbstractConfiguration
{
    private static final Logger LOG = Log.getLogger(JmxConfiguration.class);

    public JmxConfiguration()
    {
        addDependents(WebXmlConfiguration.class, MetaInfConfiguration.class, WebInfConfiguration.class);
<<<<<<< HEAD
        protectAndExpose(ObjectMBean.class.getPackageName() + ".");
=======
        protectAndExpose("org.eclipse.jetty.jmx.");
    }

    @Override
    public boolean isAvailable()
    {
        try
        {
            return Loader.loadClass("org.eclipse.jetty.jmx.ObjectMBean")!=null;
        }
        catch (Throwable e)
        {
            LOG.ignore(e);
            return false;
        }
>>>>>>> 23ff7b8f
    }
}<|MERGE_RESOLUTION|>--- conflicted
+++ resolved
@@ -20,13 +20,9 @@
 
 import java.util.ServiceLoader;
 
-<<<<<<< HEAD
-import org.eclipse.jetty.jmx.ObjectMBean;
-=======
 import org.eclipse.jetty.util.Loader;
 import org.eclipse.jetty.util.log.Log;
 import org.eclipse.jetty.util.log.Logger;
->>>>>>> 23ff7b8f
 
 /**
  * <p>JMX Configuration</p>
@@ -46,9 +42,6 @@
     public JmxConfiguration()
     {
         addDependents(WebXmlConfiguration.class, MetaInfConfiguration.class, WebInfConfiguration.class);
-<<<<<<< HEAD
-        protectAndExpose(ObjectMBean.class.getPackageName() + ".");
-=======
         protectAndExpose("org.eclipse.jetty.jmx.");
     }
 
@@ -64,6 +57,5 @@
             LOG.ignore(e);
             return false;
         }
->>>>>>> 23ff7b8f
     }
-}+}
