--- conflicted
+++ resolved
@@ -20,13 +20,9 @@
 
 import java.util.ServiceLoader;
 
-<<<<<<< HEAD
-import org.eclipse.jetty.jsp.JettyJspServlet;
-=======
 import org.eclipse.jetty.util.Loader;
 import org.eclipse.jetty.util.log.Log;
 import org.eclipse.jetty.util.log.Logger;
->>>>>>> 23ff7b8f
 
 /**
  * <p>JSP Configuration</p>
@@ -47,7 +43,7 @@
     {
         addDependencies(WebXmlConfiguration.class, MetaInfConfiguration.class, WebInfConfiguration.class, FragmentConfiguration.class);
         addDependents(WebAppConfiguration.class);
-        protectAndExpose(JettyJspServlet.class.getPackageName() + ".");
+        protectAndExpose("org.eclipse.jetty.jsp.");
         expose("org.eclipse.jetty.apache.");
         hide("org.eclipse.jdt.");
     }
@@ -65,4 +61,4 @@
             return false;
         }
     }
-}+}
