--- conflicted
+++ resolved
@@ -590,11 +590,7 @@
                     if (cfg.getFileSizeThreshold() != element.getFileSizeThreshold())
                         throw new IllegalStateException("Conflicting multipart-config file-size-threshold for servlet " + name + " in " + descriptor.getResource());
                     if ((cfg.getLocation() != null && (element.getLocation() == null || element.getLocation().length() == 0)) ||
-<<<<<<< HEAD
-                            (cfg.getLocation() == null && (element.getLocation() != null || element.getLocation().length() > 0)))
-=======
                         (cfg.getLocation() == null && (element.getLocation() != null || element.getLocation().length() > 0)))
->>>>>>> 7b941098
                         throw new IllegalStateException("Conflicting multipart-config location for servlet " + name + " in " + descriptor.getResource());
                     break;
                 }
