--- conflicted
+++ resolved
@@ -178,7 +178,6 @@
     // loaded by the web application using system classloader,
     // so if web application needs to load any of such classes,
     // it has to include them in its distribution.
-<<<<<<< HEAD
     public final static ClasspathPattern __dftServerClasses =new ClasspathPattern
     (
         "org.eclipse.jetty."                // hide jetty classes
@@ -188,37 +187,6 @@
     private final ClasspathPattern _systemClasses = new ClasspathPattern(__dftSystemClasses);
     private final ClasspathPattern _serverClasses = new ClasspathPattern(__dftServerClasses);
 
-=======
-    // TODO This centrally managed list of features that are exposed/hidden needs to be replaced
-    // with a more automatic distributed mechanism
-    public final static String[] __dftServerClasses =
-    {
-        "-org.eclipse.jetty.session.infinispan.", //don't hide infinispan support classes
-        "-org.eclipse.jetty.jmx.",          // don't hide jmx classes
-        "-org.eclipse.jetty.util.annotation.", // don't hide jmx annotation
-        "-org.eclipse.jetty.continuation.", // don't hide continuation classes
-        "-org.eclipse.jetty.jndi.",         // don't hide naming classes
-        "-org.eclipse.jetty.jaas.",         // don't hide jaas classes
-        "-org.eclipse.jetty.servlets.",     // don't hide jetty servlets
-        "-org.eclipse.jetty.servlet.DefaultServlet", // don't hide default servlet
-        "-org.eclipse.jetty.servlet.NoJspServlet", // don't hide noJspServlet servlet
-        "-org.eclipse.jetty.jsp.",          //don't hide jsp servlet
-        "-org.eclipse.jetty.servlet.listener.", // don't hide useful listeners
-        "-org.eclipse.jetty.websocket.",    // don't hide websocket classes from webapps (allow webapp to use ones from system classloader)
-        "-org.eclipse.jetty.apache.",       // don't hide jetty apache impls
-        "-org.eclipse.jetty.util.log.",     // don't hide server log 
-        "-org.eclipse.jetty.alpn.",         // don't hide ALPN
-        "org.objectweb.asm.",               // hide asm used by jetty
-        "org.eclipse.jdt.",                 // hide jdt used by jetty
-        "org.eclipse.jetty."                // hide other jetty classes
-    } ;
-
-    private final List<String> _configurationClasses = new ArrayList<>();
-    private ClasspathPattern _systemClasses = null;
-    private ClasspathPattern _serverClasses = null;
-
-    private final List<Configuration> _configurations = new ArrayList<>();
->>>>>>> f550fcd5
     private String _defaultsDescriptor=WEB_DEFAULTS_XML;
     private String _descriptor=null;
     private final List<String> _overrideDescriptors = new ArrayList<>();
@@ -646,12 +614,24 @@
     /* ------------------------------------------------------------ */
     /**
      * @return Returns the configurations.
+     * @deprecated
      */
     public Configuration[] getConfigurations()
     {
         if (_configurations.size()==0)
             loadConfigurations();
         return _configurations.getConfigurations().toArray(new Configuration[_configurations.size()]);
+    }
+
+    /* ------------------------------------------------------------ */
+    /**
+     * @return Returns the configurations.
+     */
+    public Configurations getWebAppConfigurations()
+    {
+        if (_configurations.size()==0)
+            loadConfigurations();
+        return _configurations;
     }
 
     /* ------------------------------------------------------------ */
