//
//  ========================================================================
//  Copyright (c) 1995-2019 Mort Bay Consulting Pty. Ltd.
//  ------------------------------------------------------------------------
//  All rights reserved. This program and the accompanying materials
//  are made available under the terms of the Eclipse Public License v1.0
//  and Apache License v2.0 which accompanies this distribution.
//
//      The Eclipse Public License is available at
//      http://www.eclipse.org/legal/epl-v10.html
//
//      The Apache License v2.0 is available at
//      http://www.opensource.org/licenses/apache2.0.php
//
//  You may elect to redistribute this code under either of these licenses.
//  ========================================================================
//

package org.eclipse.jetty.websocket.javax.common;

import javax.websocket.Endpoint;
import javax.websocket.EndpointConfig;
import javax.websocket.Session;

import org.eclipse.jetty.websocket.core.FrameHandler;
import org.junit.jupiter.api.AfterAll;
import org.junit.jupiter.api.BeforeAll;

public abstract class AbstractSessionTest
{
    protected static JavaxWebSocketSession session;
    protected static JavaxWebSocketContainer container;

    @BeforeAll
    public static void initSession() throws Exception
    {
        container = new DummyContainer();
        container.start();
        Object websocketPojo = new DummyEndpoint();
        UpgradeRequest upgradeRequest = new UpgradeRequestAdapter();
        JavaxWebSocketFrameHandler frameHandler = container.newFrameHandler(websocketPojo, upgradeRequest);
        FrameHandler.CoreSession coreSession = new FrameHandler.CoreSession.Empty();
<<<<<<< HEAD
        session = new JavaxWebSocketSession(container, coreSession, frameHandler, container.getFrameHandlerFactory()
            .newDefaultEndpointConfig(websocketPojo.getClass(), null));
        container.addManaged(session);
=======
        session = new JavaxWebSocketSession(container, coreSession, frameHandler, null);
>>>>>>> b3ea7d9f
    }

    @AfterAll
    public static void stopContainer() throws Exception
    {
        container.stop();
    }

    public static class DummyEndpoint extends Endpoint
    {
        @Override
        public void onOpen(Session session, EndpointConfig config)
        {
        }
    }
}<|MERGE_RESOLUTION|>--- conflicted
+++ resolved
@@ -40,13 +40,8 @@
         UpgradeRequest upgradeRequest = new UpgradeRequestAdapter();
         JavaxWebSocketFrameHandler frameHandler = container.newFrameHandler(websocketPojo, upgradeRequest);
         FrameHandler.CoreSession coreSession = new FrameHandler.CoreSession.Empty();
-<<<<<<< HEAD
         session = new JavaxWebSocketSession(container, coreSession, frameHandler, container.getFrameHandlerFactory()
             .newDefaultEndpointConfig(websocketPojo.getClass(), null));
-        container.addManaged(session);
-=======
-        session = new JavaxWebSocketSession(container, coreSession, frameHandler, null);
->>>>>>> b3ea7d9f
     }
 
     @AfterAll
