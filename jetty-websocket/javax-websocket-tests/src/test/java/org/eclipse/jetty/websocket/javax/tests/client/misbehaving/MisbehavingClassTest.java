//
//  ========================================================================
//  Copyright (c) 1995-2019 Mort Bay Consulting Pty. Ltd.
//  ------------------------------------------------------------------------
//  All rights reserved. This program and the accompanying materials
//  are made available under the terms of the Eclipse Public License v1.0
//  and Apache License v2.0 which accompanies this distribution.
//
//      The Eclipse Public License is available at
//      http://www.eclipse.org/legal/epl-v10.html
//
//      The Apache License v2.0 is available at
//      http://www.opensource.org/licenses/apache2.0.php
//
//  You may elect to redistribute this code under either of these licenses.
//  ========================================================================
//

package org.eclipse.jetty.websocket.javax.tests.client.misbehaving;

import java.util.concurrent.TimeUnit;

import javax.websocket.ContainerProvider;
import javax.websocket.WebSocketContainer;

import org.eclipse.jetty.util.log.StacklessLogging;
import org.eclipse.jetty.websocket.core.CloseException;
import org.eclipse.jetty.websocket.core.internal.WebSocketCoreSession;
import org.eclipse.jetty.websocket.javax.tests.CoreServer;
import org.junit.jupiter.api.AfterEach;
import org.junit.jupiter.api.BeforeEach;
import org.junit.jupiter.api.Test;

import static org.hamcrest.MatcherAssert.assertThat;
import static org.hamcrest.Matchers.instanceOf;
import static org.hamcrest.Matchers.is;

public class MisbehavingClassTest
{
    private CoreServer server;

    @BeforeEach
    public void startServer() throws Exception
    {
        server = new CoreServer(new CoreServer.EchoNegotiator());
        server.start();
    }

    @AfterEach
    public void stopServer() throws Exception
    {
        server.stop();
    }

    @Test
    public void testEndpointRuntimeOnOpen() throws Exception
    {
        WebSocketContainer container = ContainerProvider.getWebSocketContainer();
        server.addBean(container); // allow to shutdown with server
        EndpointRuntimeOnOpen socket = new EndpointRuntimeOnOpen();

        try (StacklessLogging ignored = new StacklessLogging(WebSocketCoreSession.class))
        {
<<<<<<< HEAD
            // expecting RuntimeException during onOpen
            container.connectToServer(socket, server.getWsUri());
=======
            // Expecting CloseException during onOpen().
            assertThrows(CloseException.class, () -> container.connectToServer(socket, server.getWsUri()), "Should have failed .connectToServer()");

>>>>>>> 90e849af
            assertThat("Close should have occurred", socket.closeLatch.await(1, TimeUnit.SECONDS), is(true));
            Throwable cause = socket.errors.pop();
            assertThat("Error", cause, instanceOf(RuntimeException.class));
        }
    }

    @Test
    public void testAnnotatedRuntimeOnOpen() throws Exception
    {
        WebSocketContainer container = ContainerProvider.getWebSocketContainer();
        server.addBean(container); // allow to shutdown with server
        AnnotatedRuntimeOnOpen socket = new AnnotatedRuntimeOnOpen();

        try (StacklessLogging ignored = new StacklessLogging(WebSocketCoreSession.class))
        {
<<<<<<< HEAD
            // expecting RuntimeException during onOpen
            container.connectToServer(socket, server.getWsUri());
=======
            // Expecting CloseException during onOpen().
            assertThrows(CloseException.class, () -> container.connectToServer(socket, server.getWsUri()), "Should have failed .connectToServer()");

>>>>>>> 90e849af
            assertThat("Close should have occurred", socket.closeLatch.await(5, TimeUnit.SECONDS), is(true));
            Throwable cause = socket.errors.pop();
            assertThat("Error", cause, instanceOf(RuntimeException.class));
        }
    }
}<|MERGE_RESOLUTION|>--- conflicted
+++ resolved
@@ -61,14 +61,8 @@
 
         try (StacklessLogging ignored = new StacklessLogging(WebSocketCoreSession.class))
         {
-<<<<<<< HEAD
             // expecting RuntimeException during onOpen
             container.connectToServer(socket, server.getWsUri());
-=======
-            // Expecting CloseException during onOpen().
-            assertThrows(CloseException.class, () -> container.connectToServer(socket, server.getWsUri()), "Should have failed .connectToServer()");
-
->>>>>>> 90e849af
             assertThat("Close should have occurred", socket.closeLatch.await(1, TimeUnit.SECONDS), is(true));
             Throwable cause = socket.errors.pop();
             assertThat("Error", cause, instanceOf(RuntimeException.class));
@@ -84,14 +78,8 @@
 
         try (StacklessLogging ignored = new StacklessLogging(WebSocketCoreSession.class))
         {
-<<<<<<< HEAD
             // expecting RuntimeException during onOpen
             container.connectToServer(socket, server.getWsUri());
-=======
-            // Expecting CloseException during onOpen().
-            assertThrows(CloseException.class, () -> container.connectToServer(socket, server.getWsUri()), "Should have failed .connectToServer()");
-
->>>>>>> 90e849af
             assertThat("Close should have occurred", socket.closeLatch.await(5, TimeUnit.SECONDS), is(true));
             Throwable cause = socket.errors.pop();
             assertThat("Error", cause, instanceOf(RuntimeException.class));
