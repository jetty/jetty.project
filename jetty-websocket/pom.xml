--- conflicted
+++ resolved
@@ -7,43 +7,26 @@
     <version>10.0.0-SNAPSHOT</version>
   </parent>
 
-  <properties>
-    <skipTests>true</skipTests>
-  </properties>
-
-<<<<<<< HEAD
-    <modules>
-        <module>websocket-core</module>
-        <module>websocket-servlet</module>
-        <!-- Jetty Native WebSocket Implementation -->
-        <module>jetty-websocket-api</module>
-        <module>jetty-websocket-common</module>
-        <module>jetty-websocket-client</module>
-        <module>jetty-websocket-server</module>
-        <!-- JSR356 Implementation -->
-        <module>javax-websocket-common</module>
-        <module>javax-websocket-client-impl</module>
-        <module>javax-websocket-server-impl</module>
-        <module>javax-websocket-tests</module>
-    </modules>
-=======
   <modelVersion>4.0.0</modelVersion>
   <groupId>org.eclipse.jetty.websocket</groupId>
   <artifactId>websocket-parent</artifactId>
   <name>Jetty :: Websocket :: Parent</name>
   <packaging>pom</packaging>
   <url>http://www.eclipse.org/jetty</url>
->>>>>>> c1b0bccd
 
   <modules>
-    <module>websocket-common</module>
-    <module>websocket-api</module>
-    <module>websocket-client</module>
-    <module>websocket-server</module>
+    <module>websocket-core</module>
     <module>websocket-servlet</module>
-    <module>websocket-tests</module>
+    <!-- Jetty Native WebSocket Implementation -->
+    <module>jetty-websocket-api</module>
+    <module>jetty-websocket-common</module>
+    <module>jetty-websocket-client</module>
+    <module>jetty-websocket-server</module>
+    <!-- JSR356 Implementation -->
+    <module>javax-websocket-common</module>
     <module>javax-websocket-client-impl</module>
     <module>javax-websocket-server-impl</module>
+    <module>javax-websocket-tests</module>
   </modules>
 
   <build>
