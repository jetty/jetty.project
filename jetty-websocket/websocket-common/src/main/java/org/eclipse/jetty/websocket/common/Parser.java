--- conflicted
+++ resolved
@@ -124,11 +124,7 @@
             case OpCode.PONG:
                 if (len > ControlFrame.MAX_CONTROL_PAYLOAD)
                 {
-<<<<<<< HEAD
-                    throw new ProtocolException("Invalid control frame payload length, [" + payloadLength + "] cannot exceed ["                        + ControlFrame.MAX_CONTROL_PAYLOAD + "]");
-=======
                     throw new ProtocolException("Invalid control frame payload length, [" + payloadLength + "] cannot exceed [" + ControlFrame.MAX_CONTROL_PAYLOAD + "]");
->>>>>>> 7b941098
                 }
                 break;
             case OpCode.TEXT:
