--- conflicted
+++ resolved
@@ -85,13 +85,7 @@
         };
     }
 
-<<<<<<< HEAD
     protected static final Logger LOG = Log.getLogger(MessageHandler.class);
-=======
-    private static final Logger LOG = Log.getLogger(MessageHandler.class);
-
-    private final int factor;
->>>>>>> 1ae14b6a
 
     private CoreSession coreSession;
     private Utf8StringBuilder textMessageBuffer;
@@ -133,78 +127,7 @@
         if (LOG.isDebugEnabled())
             LOG.debug("onFrame {}", frame);
 
-<<<<<<< HEAD
         switch (frame.getOpCode())
-=======
-            switch (opcode)
-            {
-                case OpCode.PING:
-                case OpCode.PONG:
-                case OpCode.CLOSE:
-                    if (isDemanding())
-                        getCoreSession().demand(1);
-                    callback.succeeded();
-                    break;
-
-                case OpCode.BINARY:
-                    if (frame.isFin())
-                    {
-                        final int maxSize = getMaxBinaryMessageSize();
-                        if (frame.hasPayload() && frame.getPayload().remaining() > maxSize)
-                            throw new MessageTooLargeException("Message larger than " + maxSize + " bytes");
-
-                        onBinary(frame.getPayload(), callback); //bypass buffer aggregation
-                    }
-                    else
-                    {
-                        dataType = OpCode.BINARY;
-                        binaryMessage = getCoreSession().getByteBufferPool().acquire(frame.getPayloadLength() * factor, false);
-                        onBinaryFrame(frame, callback);
-                    }
-                    break;
-
-                case OpCode.TEXT:
-                    dataType = OpCode.TEXT;
-                    if (utf8StringBuilder == null)
-                    {
-                        final int maxSize = getMaxTextMessageSize();
-                        utf8StringBuilder = (maxSize < 0) ? new Utf8StringBuilder() : new Utf8StringBuilder()
-                        {
-                            @Override
-                            protected void appendByte(byte b) throws IOException
-                            {
-                                // TODO can we avoid byte by byte length check?
-                                if (length() >= maxSize)
-                                    throw new MessageTooLargeException("Message larger than " + maxSize + " characters");
-                                super.appendByte(b);
-                            }
-                        };
-                    }
-                    onTextFrame(frame, callback);
-                    break;
-
-                case OpCode.CONTINUATION:
-                    switch (dataType)
-                    {
-                        case OpCode.BINARY:
-                            onBinaryFrame(frame, callback);
-                            break;
-
-                        case OpCode.TEXT:
-                            onTextFrame(frame, callback);
-                            break;
-
-                        default:
-                            throw new IllegalStateException();
-                    }
-                    break;
-
-                default:
-                    throw new IllegalStateException();
-            }
-        }
-        catch (Utf8Appendable.NotUtf8Exception bple)
->>>>>>> 1ae14b6a
         {
             case OpCode.CLOSE:
                 onCloseFrame(frame, callback);
@@ -365,7 +288,7 @@
     /**
      * Method called when a complete text message is received.
      *
-     * @param message the received text payload
+     * @param message  the received text payload
      * @param callback The callback to signal completion of handling.
      */
     protected void onText(String message, Callback callback)
@@ -376,7 +299,7 @@
     /**
      * Method called when a complete binary message is received.
      *
-     * @param message The binary payload
+     * @param message  The binary payload
      * @param callback The callback to signal completion of handling.
      */
     protected void onBinary(ByteBuffer message, Callback callback)
@@ -387,9 +310,9 @@
     /**
      * Send a String as a single text frame.
      *
-     * @param message The message to send
+     * @param message  The message to send
      * @param callback The callback to call when the send is complete
-     * @param batch The batch mode to send the frames in.
+     * @param batch    The batch mode to send the frames in.
      */
     public void sendText(String message, Callback callback, boolean batch)
     {
@@ -402,8 +325,8 @@
      * single fragment need be converted to bytes
      *
      * @param callback The callback to call when the send is complete
-     * @param batch The batch mode to send the frames in.
-     * @param parts The parts of the message.
+     * @param batch    The batch mode to send the frames in.
+     * @param parts    The parts of the message.
      */
     public void sendText(Callback callback, boolean batch, final String... parts)
     {
@@ -431,8 +354,8 @@
 
                 String part = parts[i++];
                 getCoreSession().sendFrame(new Frame(
-                    i == 1 ? OpCode.TEXT : OpCode.CONTINUATION,
-                    i == parts.length, part), this, batch);
+                        i == 1 ? OpCode.TEXT : OpCode.CONTINUATION,
+                        i == parts.length, part), this, batch);
                 return Action.SCHEDULED;
             }
         }.iterate();
@@ -441,9 +364,9 @@
     /**
      * Send a ByteBuffer as a single binary frame.
      *
-     * @param message The message to send
+     * @param message  The message to send
      * @param callback The callback to call when the send is complete
-     * @param batch The batch mode to send the frames in.
+     * @param batch    The batch mode to send the frames in.
      */
     public void sendBinary(ByteBuffer message, Callback callback, boolean batch)
     {
@@ -454,8 +377,8 @@
      * Send a sequence of ByteBuffers as a sequences for fragmented text frame.
      *
      * @param callback The callback to call when the send is complete
-     * @param batch The batch mode to send the frames in.
-     * @param parts The parts of the message.
+     * @param batch    The batch mode to send the frames in.
+     * @param parts    The parts of the message.
      */
     public void sendBinary(Callback callback, boolean batch, final ByteBuffer... parts)
     {
@@ -483,8 +406,8 @@
 
                 ByteBuffer part = parts[i++];
                 getCoreSession().sendFrame(new Frame(
-                    i == 1 ? OpCode.BINARY : OpCode.CONTINUATION,
-                    i == parts.length, part), this, batch);
+                        i == 1 ? OpCode.BINARY : OpCode.CONTINUATION,
+                        i == parts.length, part), this, batch);
                 return Action.SCHEDULED;
             }
         }.iterate();
