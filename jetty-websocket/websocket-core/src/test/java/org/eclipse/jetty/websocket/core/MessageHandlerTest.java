//
//  ========================================================================
//  Copyright (c) 1995-2019 Mort Bay Consulting Pty. Ltd.
//  ------------------------------------------------------------------------
//  All rights reserved. This program and the accompanying materials
//  are made available under the terms of the Eclipse Public License v1.0
//  and Apache License v2.0 which accompanies this distribution.
//
//      The Eclipse Public License is available at
//      http://www.eclipse.org/legal/epl-v10.html
//
//      The Apache License v2.0 is available at
//      http://www.opensource.org/licenses/apache2.0.php
//
//  You may elect to redistribute this code under either of these licenses.
//  ========================================================================
//

package org.eclipse.jetty.websocket.core;

import java.nio.ByteBuffer;
import java.nio.charset.StandardCharsets;
import java.util.ArrayList;
import java.util.List;
import java.util.concurrent.ExecutionException;

import org.eclipse.jetty.io.ByteBufferPool;
import org.eclipse.jetty.io.MappedByteBufferPool;
import org.eclipse.jetty.util.BufferUtil;
import org.eclipse.jetty.util.Callback;
import org.eclipse.jetty.util.FutureCallback;
import org.eclipse.jetty.websocket.core.FrameHandler.CoreSession;
import org.junit.jupiter.api.BeforeEach;
import org.junit.jupiter.api.Test;

import static org.eclipse.jetty.util.BufferUtil.toBuffer;
import static org.eclipse.jetty.util.Callback.NOOP;
import static org.hamcrest.MatcherAssert.assertThat;
import static org.hamcrest.Matchers.instanceOf;
import static org.hamcrest.Matchers.is;
import static org.junit.jupiter.api.Assertions.assertDoesNotThrow;
import static org.junit.jupiter.api.Assertions.assertThrows;

public class MessageHandlerTest
{
    // Testing with 4 byte UTF8 character "\uD842\uDF9F"
    static String fourByteUtf8String = "\uD842\uDF9F";
    static byte[] fourByteUtf8Bytes = fourByteUtf8String.getBytes(StandardCharsets.UTF_8);
    static byte[] nonUtf8Bytes = {0x7F, (byte)0xFF, (byte)0xFF};

    boolean demanding;
    CoreSession coreSession;
    List<String> textMessages = new ArrayList<>();
    List<ByteBuffer> binaryMessages = new ArrayList<>();
    List<Callback> callbacks = new ArrayList<>();
    List<Frame> frames = new ArrayList<>();
    MessageHandler handler;

    @BeforeEach
    public void beforeEach() throws Exception
    {
        demanding = false;

        coreSession = new CoreSession.Empty()
        {
            private ByteBufferPool byteBufferPool = new MappedByteBufferPool();

            @Override
            public void sendFrame(Frame frame, Callback callback, boolean batch)
            {
                frames.add(frame);
                callback.succeeded();
            }

            @Override
            public ByteBufferPool getByteBufferPool()
            {
                return byteBufferPool;
            }
        };

        handler = new MessageHandler()
        {
            @Override
            protected void onText(String message, Callback callback)
            {
                textMessages.add(message);
                callbacks.add(callback);
            }

            @Override
            protected void onBinary(ByteBuffer message, Callback callback)
            {
                binaryMessages.add(message);
                callbacks.add(callback);
            }

            @Override
            public boolean isDemanding()
            {
                return demanding;
            }
        };

        handler.onOpen(coreSession, NOOP);
    }

    @Test
    public void testPingPongFrames()
    {
        FutureCallback callback;

        callback = new FutureCallback();
        handler.onFrame(new Frame(OpCode.PING, true, "test"), callback);
        assertThat(callback.isDone(), is(true));

        callback = new FutureCallback();
        handler.onFrame(new Frame(OpCode.PONG, true, "test"), callback);
        assertThat(callback.isDone(), is(true));

        assertThat(textMessages.size(), is(0));
        assertThat(frames.size(), is(1));
    }

    @Test
    public void testOneFrameText()
    {
        FutureCallback callback;

        callback = new FutureCallback();
        handler.onFrame(new Frame(OpCode.TEXT, true, "test"), callback);
        assertThat(callback.isDone(), is(false));
        assertThat(textMessages.size(), is(1));
        assertThat(textMessages.get(0), is("test"));
        assertThat(callbacks.size(), is(1));
        callbacks.get(0).succeeded();
        assertThat(callback.isDone(), is(true));
        assertDoesNotThrow(() -> callback.get());

        assertThat(frames.size(), is(0));
    }

    @Test
    public void testManyFrameText()
    {
        FutureCallback callback;

        callback = new FutureCallback();
        handler.onFrame(new Frame(OpCode.TEXT, false, "Hello"), callback);
        assertThat(callback.isDone(), is(true));
        assertThat(textMessages.size(), is(0));
        assertThat(callbacks.size(), is(0));

        callback = new FutureCallback();
        handler.onFrame(new Frame(OpCode.CONTINUATION, false, " "), callback);
        assertThat(callback.isDone(), is(true));
        assertThat(textMessages.size(), is(0));
        assertThat(callbacks.size(), is(0));

        callback = new FutureCallback();
        handler.onFrame(new Frame(OpCode.CONTINUATION, true, "World"), callback);
        assertThat(callback.isDone(), is(false));
        assertThat(textMessages.size(), is(1));
        assertThat(textMessages.get(0), is("Hello World"));
        assertThat(callbacks.size(), is(1));
        callbacks.get(0).succeeded();
        assertThat(callback.isDone(), is(true));
        FutureCallback finalCallback = callback;
        assertDoesNotThrow(() -> finalCallback.get());

        assertThat(frames.size(), is(0));
    }

    @Test
    public void testSplitUtf8Message()
    {
        FutureCallback callback;

        callback = new FutureCallback();
        handler.onFrame(new Frame(OpCode.TEXT, false, BufferUtil.toBuffer(fourByteUtf8Bytes, 0, 2)), callback);
        assertThat(callback.isDone(), is(true));
        assertThat(textMessages.size(), is(0));
        assertThat(callbacks.size(), is(0));

        callback = new FutureCallback();
        handler.onFrame(new Frame(OpCode.CONTINUATION, false, BufferUtil.toBuffer(fourByteUtf8Bytes, 2, 1)), callback);
        assertThat(callback.isDone(), is(true));
        assertThat(textMessages.size(), is(0));
        assertThat(callbacks.size(), is(0));

        callback = new FutureCallback();
        handler.onFrame(new Frame(OpCode.CONTINUATION, true, BufferUtil.toBuffer(fourByteUtf8Bytes, 3, 1)), callback);
        assertThat(callback.isDone(), is(false));
        assertThat(textMessages.size(), is(1));
        assertThat(textMessages.get(0), is(fourByteUtf8String));
        assertThat(callbacks.size(), is(1));
        callbacks.get(0).succeeded();
        assertThat(callback.isDone(), is(true));
        FutureCallback finalCallback = callback;
        assertDoesNotThrow(() -> finalCallback.get());

        assertThat(frames.size(), is(0));
    }

    @Test
    public void testIncompleteUtf8Message()
    {
        FutureCallback callback;

        callback = new FutureCallback();
        handler.onFrame(new Frame(OpCode.TEXT, false, BufferUtil.toBuffer(fourByteUtf8Bytes, 0, 2)), callback);
        assertThat(callback.isDone(), is(true));
        assertThat(textMessages.size(), is(0));
        assertThat(callbacks.size(), is(0));

        callback = new FutureCallback();
        handler.onFrame(new Frame(OpCode.CONTINUATION, true, BufferUtil.toBuffer(fourByteUtf8Bytes, 2, 1)), callback);
        assertThat(callback.isDone(), is(true));
        assertThat(textMessages.size(), is(0));
        assertThat(callbacks.size(), is(0));

        FutureCallback finalCallback = callback;
        Exception e = assertThrows(ExecutionException.class, () -> finalCallback.get());
        assertThat(e.getCause(), instanceOf(BadPayloadException.class));

        assertThat(frames.size(), is(0));
    }

    @Test
    public void testBadUtf8Message()
    {
        FutureCallback callback;

        callback = new FutureCallback();
        handler.onFrame(new Frame(OpCode.TEXT, false, BufferUtil.toBuffer(nonUtf8Bytes)), callback);
        assertThat(callback.isDone(), is(true));
        assertThat(textMessages.size(), is(0));
        assertThat(callbacks.size(), is(0));

        FutureCallback finalCallback = callback;
        Exception e = assertThrows(ExecutionException.class, () -> finalCallback.get());
        assertThat(e.getCause(), instanceOf(BadPayloadException.class));

        assertThat(frames.size(), is(0));
    }

    @Test
    public void testSplitBadUtf8Message()
    {
        FutureCallback callback;

        callback = new FutureCallback();
        handler.onFrame(new Frame(OpCode.TEXT, false, BufferUtil.toBuffer(nonUtf8Bytes, 0, 1)), callback);
        assertThat(callback.isDone(), is(true));
        assertThat(textMessages.size(), is(0));
        assertThat(callbacks.size(), is(0));

        callback = new FutureCallback();
        handler.onFrame(new Frame(OpCode.CONTINUATION, true, BufferUtil.toBuffer(nonUtf8Bytes, 1, nonUtf8Bytes.length - 1)), callback);
        assertThat(callback.isDone(), is(true));
        assertThat(textMessages.size(), is(0));
        assertThat(callbacks.size(), is(0));

        FutureCallback finalCallback = callback;
        Exception e = assertThrows(ExecutionException.class, () -> finalCallback.get());
        assertThat(e.getCause(), instanceOf(BadPayloadException.class));

        assertThat(frames.size(), is(0));
    }

    @Test
    public void testTextNotTooLarge()
    {
        FutureCallback callback;

        coreSession.setMaxTextMessageSize(4);

        callback = new FutureCallback();
        handler.onFrame(new Frame(OpCode.TEXT, true, "test"), callback);
        assertThat(callback.isDone(), is(false));
        assertThat(textMessages.size(), is(1));
        assertThat(textMessages.get(0), is("test"));
        assertThat(callbacks.size(), is(1));
        callbacks.get(0).succeeded();
        assertThat(callback.isDone(), is(true));
        assertDoesNotThrow(() -> callback.get());
    }

    @Test
    public void testTextTooLarge() throws Exception
    {
        FutureCallback callback;

        coreSession.setMaxTextMessageSize(4);
        handler.onOpen(coreSession, NOOP);

        callback = new FutureCallback();
        handler.onFrame(new Frame(OpCode.TEXT, true, "Testing"), callback);
        assertThat(callback.isDone(), is(true));
        assertThat(textMessages.size(), is(0));
        assertThat(callbacks.size(), is(0));

        FutureCallback finalCallback = callback;
        Exception e = assertThrows(ExecutionException.class, () -> finalCallback.get());
        assertThat(e.getCause(), instanceOf(MessageTooLargeException.class));
    }

    @Test
    public void testSplitTextTooLarge() throws Exception
    {
        FutureCallback callback;

        coreSession.setMaxTextMessageSize(4);
        handler.onOpen(coreSession, NOOP);

        callback = new FutureCallback();
        handler.onFrame(new Frame(OpCode.TEXT, false, "123"), callback);
        assertThat(callback.isDone(), is(true));
        assertThat(textMessages.size(), is(0));
        assertThat(callbacks.size(), is(0));
        FutureCallback finalCallback = callback;
        assertDoesNotThrow(() -> finalCallback.get());

        callback = new FutureCallback();
        handler.onFrame(new Frame(OpCode.CONTINUATION, false, "456"), callback);
        assertThat(callback.isDone(), is(true));
        assertThat(textMessages.size(), is(0));
        assertThat(callbacks.size(), is(0));

        FutureCallback finalCallback1 = callback;
        Exception e = assertThrows(ExecutionException.class, () -> finalCallback1.get());
        assertThat(e.getCause(), instanceOf(MessageTooLargeException.class));
    }

    @Test
    public void testLargeBytesSmallCharsTooLarge()
    {
        coreSession.setMaxTextMessageSize(4);

        FutureCallback callback1 = new FutureCallback();
        handler.onFrame(new Frame(OpCode.TEXT, false, BufferUtil.toBuffer(fourByteUtf8Bytes)), callback1);
        assertThat(callback1.isDone(), is(true));
        assertThat(textMessages.size(), is(0));
        assertThat(callbacks.size(), is(0));
<<<<<<< HEAD
        assertDoesNotThrow(() -> callback1.get());

        FutureCallback callback2 = new FutureCallback();
        handler.onFrame(new Frame(OpCode.TEXT, true, BufferUtil.toBuffer(fourByteUtf8Bytes)), callback2);
        assertThat(callback2.isDone(), is(true));
        assertThat(textMessages.size(), is(0));
        assertThat(callbacks.size(), is(0));
        ExecutionException e = assertThrows(ExecutionException.class, () -> callback2.get());
        assertThat(e.getCause(), instanceOf(MessageTooLargeException.class));
=======
        FutureCallback finalCallback = callback;
        assertDoesNotThrow(() -> finalCallback.get());

        callback = new FutureCallback();
        handler.onFrame(new Frame(OpCode.TEXT, true, BufferUtil.toBuffer(fourByteUtf8Bytes)), callback);
        assertThat(callback.isDone(), is(false));
        assertThat(textMessages.size(), is(1));
        assertThat(textMessages.get(0), is(fourByteUtf8String + fourByteUtf8String));
        assertThat(callbacks.size(), is(1));
        callbacks.get(0).succeeded();
        assertThat(callback.isDone(), is(true));
        FutureCallback finalCallback1 = callback;
        assertDoesNotThrow(() -> finalCallback1.get());
>>>>>>> 1ae14b6a
    }

    @Test
    public void testSendText()
    {
        handler.sendText("Hello", NOOP, false);
        Frame frame = frames.get(0);
        assertThat(frame.getOpCode(), is(OpCode.TEXT));
        assertThat(frame.isFin(), is(true));
        assertThat(frame.getPayloadAsUTF8(), is("Hello"));
    }

    @Test
    public void testSendSplitText()
    {
        handler.sendText(NOOP, false, "Hello", " ", "World");
        Frame frame = frames.get(0);
        assertThat(frame.getOpCode(), is(OpCode.TEXT));
        assertThat(frame.isFin(), is(false));
        assertThat(frame.getPayloadAsUTF8(), is("Hello"));

        frame = frames.get(1);
        assertThat(frame.getOpCode(), is(OpCode.CONTINUATION));
        assertThat(frame.isFin(), is(false));
        assertThat(frame.getPayloadAsUTF8(), is(" "));

        frame = frames.get(2);
        assertThat(frame.getOpCode(), is(OpCode.CONTINUATION));
        assertThat(frame.isFin(), is(true));
        assertThat(frame.getPayloadAsUTF8(), is("World"));
    }

    @Test
    public void testOneFrameBinary()
    {
        FutureCallback callback;

        callback = new FutureCallback();
        handler.onFrame(new Frame(OpCode.BINARY, true, "test"), callback);
        assertThat(callback.isDone(), is(false));
        assertThat(binaryMessages.size(), is(1));
        assertThat(BufferUtil.toString(binaryMessages.get(0)), is("test"));
        assertThat(callbacks.size(), is(1));
        callbacks.get(0).succeeded();
        assertThat(callback.isDone(), is(true));
        assertDoesNotThrow(() -> callback.get());

        assertThat(frames.size(), is(0));
    }

    @Test
    public void testManyFrameBinary()
    {
        FutureCallback callback;

        callback = new FutureCallback();
        handler.onFrame(new Frame(OpCode.BINARY, false, "Hello"), callback);
        assertThat(callback.isDone(), is(true));
        assertThat(binaryMessages.size(), is(0));
        assertThat(callbacks.size(), is(0));

        callback = new FutureCallback();
        handler.onFrame(new Frame(OpCode.CONTINUATION, false, " "), callback);
        assertThat(callback.isDone(), is(true));
        assertThat(binaryMessages.size(), is(0));
        assertThat(callbacks.size(), is(0));

        callback = new FutureCallback();
        handler.onFrame(new Frame(OpCode.CONTINUATION, true, "World"), callback);
        assertThat(callback.isDone(), is(false));
        assertThat(binaryMessages.size(), is(1));
        assertThat(BufferUtil.toString(binaryMessages.get(0)), is("Hello World"));
        assertThat(callbacks.size(), is(1));
        callbacks.get(0).succeeded();
        assertThat(callback.isDone(), is(true));
        FutureCallback finalCallback = callback;
        assertDoesNotThrow(() -> finalCallback.get());

        assertThat(frames.size(), is(0));
    }

    @Test
    public void testBinaryNotTooLarge()
    {
        FutureCallback callback;

        coreSession.setMaxBinaryMessageSize(4);

        callback = new FutureCallback();
        handler.onFrame(new Frame(OpCode.BINARY, true, "test"), callback);
        assertThat(callback.isDone(), is(false));
        assertThat(binaryMessages.size(), is(1));
        assertThat(BufferUtil.toString(binaryMessages.get(0)), is("test"));
        assertThat(callbacks.size(), is(1));
        callbacks.get(0).succeeded();
        assertThat(callback.isDone(), is(true));
        assertDoesNotThrow(() -> callback.get());
    }

    @Test
    public void testBinaryTooLarge() throws Exception
    {
        FutureCallback callback;

        coreSession.setMaxBinaryMessageSize(4);
        handler.onOpen(coreSession, NOOP);

        callback = new FutureCallback();
        handler.onFrame(new Frame(OpCode.BINARY, true, "Testing"), callback);
        assertThat(callback.isDone(), is(true));
        assertThat(binaryMessages.size(), is(0));
        assertThat(callbacks.size(), is(0));

        FutureCallback finalCallback = callback;
        Throwable e = assertThrows(ExecutionException.class, () -> finalCallback.get());
        assertThat(e.getCause(), instanceOf(MessageTooLargeException.class));
    }

    @Test
    public void testSplitBinaryTooLarge() throws Exception
    {
        FutureCallback callback;

        coreSession.setMaxBinaryMessageSize(4);
        handler.onOpen(coreSession, NOOP);

        callback = new FutureCallback();
        handler.onFrame(new Frame(OpCode.BINARY, false, "123"), callback);
        assertThat(callback.isDone(), is(true));
        assertThat(binaryMessages.size(), is(0));
        assertThat(callbacks.size(), is(0));
        FutureCallback finalCallback = callback;
        assertDoesNotThrow(() -> finalCallback.get());

        callback = new FutureCallback();
        handler.onFrame(new Frame(OpCode.CONTINUATION, false, "456"), callback);
        assertThat(callback.isDone(), is(true));
        assertThat(binaryMessages.size(), is(0));
        assertThat(callbacks.size(), is(0));

        FutureCallback finalCallback1 = callback;
        Exception e = assertThrows(ExecutionException.class, () -> finalCallback1.get());
        assertThat(e.getCause(), instanceOf(MessageTooLargeException.class));
    }

    @Test
    public void testSendBinary()
    {
        handler.sendBinary(toBuffer("Hello"), NOOP, false);
        Frame frame = frames.get(0);
        assertThat(frame.getOpCode(), is(OpCode.BINARY));
        assertThat(frame.isFin(), is(true));
        assertThat(frame.getPayloadAsUTF8(), is("Hello"));
    }

    @Test
    public void testSendSplitBinary()
    {
        handler.sendBinary(NOOP, false, toBuffer("Hello"), toBuffer(" "), toBuffer("World"));
        Frame frame = frames.get(0);
        assertThat(frame.getOpCode(), is(OpCode.BINARY));
        assertThat(frame.isFin(), is(false));
        assertThat(frame.getPayloadAsUTF8(), is("Hello"));

        frame = frames.get(1);
        assertThat(frame.getOpCode(), is(OpCode.CONTINUATION));
        assertThat(frame.isFin(), is(false));
        assertThat(frame.getPayloadAsUTF8(), is(" "));

        frame = frames.get(2);
        assertThat(frame.getOpCode(), is(OpCode.CONTINUATION));
        assertThat(frame.isFin(), is(true));
        assertThat(frame.getPayloadAsUTF8(), is("World"));
    }

    @Test
    public void testTextNotImplemented() throws Exception
    {
        handler = new MessageHandler()
        {
            @Override
            protected void onBinary(ByteBuffer message, Callback callback)
            {
                binaryMessages.add(message);
                callbacks.add(callback);
            }
        };

        handler.onOpen(coreSession, NOOP);

        FutureCallback callback;

        callback = new FutureCallback();
        handler.onFrame(new Frame(OpCode.TEXT, true, "test"), callback);
        assertThat(callback.isDone(), is(true));

        Exception e = assertThrows(ExecutionException.class, () -> callback.get());
        assertThat(e.getCause(), instanceOf(BadPayloadException.class));

        assertThat(textMessages.size(), is(0));
        assertThat(frames.size(), is(0));
    }

    @Test
    public void testBinaryNotImplemented() throws Exception
    {
        handler = new MessageHandler()
        {
            @Override
            protected void onText(String message, Callback callback)
            {
                textMessages.add(message);
                callbacks.add(callback);
            }
        };

        handler.onOpen(coreSession, NOOP);

        FutureCallback callback;

        callback = new FutureCallback();
        handler.onFrame(new Frame(OpCode.BINARY, true, "test"), callback);
        assertThat(callback.isDone(), is(true));

        Exception e = assertThrows(ExecutionException.class, () -> callback.get());
        assertThat(e.getCause(), instanceOf(BadPayloadException.class));

        assertThat(textMessages.size(), is(0));
        assertThat(frames.size(), is(0));
    }
}<|MERGE_RESOLUTION|>--- conflicted
+++ resolved
@@ -342,9 +342,7 @@
         assertThat(callback1.isDone(), is(true));
         assertThat(textMessages.size(), is(0));
         assertThat(callbacks.size(), is(0));
-<<<<<<< HEAD
         assertDoesNotThrow(() -> callback1.get());
-
         FutureCallback callback2 = new FutureCallback();
         handler.onFrame(new Frame(OpCode.TEXT, true, BufferUtil.toBuffer(fourByteUtf8Bytes)), callback2);
         assertThat(callback2.isDone(), is(true));
@@ -352,21 +350,6 @@
         assertThat(callbacks.size(), is(0));
         ExecutionException e = assertThrows(ExecutionException.class, () -> callback2.get());
         assertThat(e.getCause(), instanceOf(MessageTooLargeException.class));
-=======
-        FutureCallback finalCallback = callback;
-        assertDoesNotThrow(() -> finalCallback.get());
-
-        callback = new FutureCallback();
-        handler.onFrame(new Frame(OpCode.TEXT, true, BufferUtil.toBuffer(fourByteUtf8Bytes)), callback);
-        assertThat(callback.isDone(), is(false));
-        assertThat(textMessages.size(), is(1));
-        assertThat(textMessages.get(0), is(fourByteUtf8String + fourByteUtf8String));
-        assertThat(callbacks.size(), is(1));
-        callbacks.get(0).succeeded();
-        assertThat(callback.isDone(), is(true));
-        FutureCallback finalCallback1 = callback;
-        assertDoesNotThrow(() -> finalCallback1.get());
->>>>>>> 1ae14b6a
     }
 
     @Test
