--- conflicted
+++ resolved
@@ -362,7 +362,6 @@
         assertThat(response, containsString("400 Bad Request"));
     }
 
-<<<<<<< HEAD
     @Test
     public void testListenerExtensionSelection() throws Exception
     {
@@ -381,7 +380,48 @@
             }
 
             @Override
-=======
+            public void onHandshakeResponse(HttpRequest request, HttpResponse response)
+            {
+                extensionHeader.complete(response.getHeaders().get(HttpHeader.SEC_WEBSOCKET_EXTENSIONS));
+            }
+        });
+
+        client.connect(upgradeRequest).get(5, TimeUnit.SECONDS);
+        clientHandler.sendClose();
+        assertTrue(clientHandler.closed.await(5, TimeUnit.SECONDS));
+        assertNull(clientHandler.getError());
+
+        assertThat(extensionHeader.get(5, TimeUnit.SECONDS), is("permessage-deflate"));
+    }
+
+    @Test
+    public void testListenerExtensionSelectionError() throws Exception
+    {
+        TestFrameHandler clientHandler = new TestFrameHandler();
+        ClientUpgradeRequest upgradeRequest = ClientUpgradeRequest.from(client, server.getUri(), clientHandler);
+        upgradeRequest.setSubProtocols("test");
+        upgradeRequest.addExtensions("permessage-deflate;server_no_context_takeover");
+
+        CompletableFuture<String> extensionHeader = new CompletableFuture<>();
+        upgradeRequest.addListener(new UpgradeListener()
+        {
+            @Override
+            public void onHandshakeRequest(HttpRequest request)
+            {
+                request.getHeaders().put(HttpHeader.SEC_WEBSOCKET_EXTENSIONS, "permessage-deflate");
+            }
+        });
+
+        ExecutionException error = assertThrows(ExecutionException.class,
+            () -> client.connect(upgradeRequest).get(5, TimeUnit.SECONDS));
+
+        Throwable upgradeException = error.getCause();
+        assertThat(upgradeException, instanceOf(UpgradeException.class));
+        Throwable cause = upgradeException.getCause();
+        assertThat(cause, instanceOf(IllegalStateException.class));
+        assertThat(cause.getMessage(), is("Extensions set in both the ClientUpgradeRequest and UpgradeListener"));
+    }
+
     public static Stream<Arguments> internalExtensionScenarios() throws Exception
     {
         return Stream.of(
@@ -424,53 +464,18 @@
         upgradeRequest.addListener(new UpgradeListener()
         {
             @Override
->>>>>>> c0f8a46c
-            public void onHandshakeResponse(HttpRequest request, HttpResponse response)
-            {
-                extensionHeader.complete(response.getHeaders().get(HttpHeader.SEC_WEBSOCKET_EXTENSIONS));
-            }
-        });
-
-<<<<<<< HEAD
-=======
+            public void onHandshakeResponse(HttpRequest request, HttpResponse response)
+            {
+                extensionHeader.complete(response.getHeaders().get(HttpHeader.SEC_WEBSOCKET_EXTENSIONS));
+            }
+        });
+
         // Connect to the client then close the Session.
->>>>>>> c0f8a46c
         client.connect(upgradeRequest).get(5, TimeUnit.SECONDS);
         clientHandler.sendClose();
         assertTrue(clientHandler.closed.await(5, TimeUnit.SECONDS));
         assertNull(clientHandler.getError());
 
-<<<<<<< HEAD
-        assertThat(extensionHeader.get(5, TimeUnit.SECONDS), is("permessage-deflate"));
-    }
-
-    @Test
-    public void testListenerExtensionSelectionError() throws Exception
-    {
-        TestFrameHandler clientHandler = new TestFrameHandler();
-        ClientUpgradeRequest upgradeRequest = ClientUpgradeRequest.from(client, server.getUri(), clientHandler);
-        upgradeRequest.setSubProtocols("test");
-        upgradeRequest.addExtensions("permessage-deflate;server_no_context_takeover");
-
-        CompletableFuture<String> extensionHeader = new CompletableFuture<>();
-        upgradeRequest.addListener(new UpgradeListener()
-        {
-            @Override
-            public void onHandshakeRequest(HttpRequest request)
-            {
-                request.getHeaders().put(HttpHeader.SEC_WEBSOCKET_EXTENSIONS, "permessage-deflate");
-            }
-        });
-
-        ExecutionException error = assertThrows(ExecutionException.class,
-            () -> client.connect(upgradeRequest).get(5, TimeUnit.SECONDS));
-
-        Throwable upgradeException = error.getCause();
-        assertThat(upgradeException, instanceOf(UpgradeException.class));
-        Throwable cause = upgradeException.getCause();
-        assertThat(cause, instanceOf(IllegalStateException.class));
-        assertThat(cause.getMessage(), is("Extensions set in both the ClientUpgradeRequest and UpgradeListener"));
-=======
         // We had no internal Extensions in the response headers.
         assertThat(extensionHeader.get(5, TimeUnit.SECONDS), not(containsString("@")));
 
@@ -484,6 +489,5 @@
                 negotiatedExtensions.append(", ");
         }
         assertThat(negotiatedExtensions.toString(), is(negExts));
->>>>>>> c0f8a46c
     }
 }