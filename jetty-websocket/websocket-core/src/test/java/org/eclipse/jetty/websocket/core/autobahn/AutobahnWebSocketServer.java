--- conflicted
+++ resolved
@@ -62,21 +62,8 @@
     public static void main(String[] args) throws Exception
     {
         int port = 9001; // same port as found in fuzzing-client.json
-<<<<<<< HEAD
-        if(args != null && args.length>0)
-            port = Integer.parseInt( args[0] );
-=======
         if (args != null && args.length > 0)
-        {
             port = Integer.parseInt(args[0]);
-        }
-        Server server = new Server(port);
-
-        ServerConnector connector = new ServerConnector(
-            server,
-            new HttpConnectionFactory()
-        );
->>>>>>> 1ae14b6a
 
         Server server = new Server(port);
         ServerConnector connector = new ServerConnector(server);
@@ -85,7 +72,7 @@
         ContextHandler context = new ContextHandler("/");
         server.setHandler(context);
 
-        WebSocketUpgradeHandler handler = new WebSocketUpgradeHandler((neg)-> new AutobahnFrameHandler());
+        WebSocketUpgradeHandler handler = new WebSocketUpgradeHandler((neg) -> new AutobahnFrameHandler());
         context.setHandler(handler);
 
         server.start();
