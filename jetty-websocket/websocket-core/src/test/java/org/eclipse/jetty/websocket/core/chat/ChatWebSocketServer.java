//
//  ========================================================================
//  Copyright (c) 1995-2019 Mort Bay Consulting Pty. Ltd.
//  ------------------------------------------------------------------------
//  All rights reserved. This program and the accompanying materials
//  are made available under the terms of the Eclipse Public License v1.0
//  and Apache License v2.0 which accompanies this distribution.
//
//      The Eclipse Public License is available at
//      http://www.eclipse.org/legal/epl-v10.html
//
//      The Apache License v2.0 is available at
//      http://www.opensource.org/licenses/apache2.0.php
//
//  You may elect to redistribute this code under either of these licenses.
//  ========================================================================
//

package org.eclipse.jetty.websocket.core.chat;

import java.io.IOException;
import java.util.HashSet;
import java.util.List;
import java.util.Set;
import javax.servlet.ServletException;
import javax.servlet.http.HttpServletRequest;
import javax.servlet.http.HttpServletResponse;

import org.eclipse.jetty.server.HttpConnectionFactory;
import org.eclipse.jetty.server.Request;
import org.eclipse.jetty.server.Server;
import org.eclipse.jetty.server.ServerConnector;
import org.eclipse.jetty.server.handler.AbstractHandler;
import org.eclipse.jetty.server.handler.ContextHandler;
import org.eclipse.jetty.util.Callback;
import org.eclipse.jetty.util.log.Log;
import org.eclipse.jetty.util.log.Logger;
import org.eclipse.jetty.websocket.core.CloseStatus;
import org.eclipse.jetty.websocket.core.FrameHandler;
import org.eclipse.jetty.websocket.core.MessageHandler;
import org.eclipse.jetty.websocket.core.server.Negotiation;
import org.eclipse.jetty.websocket.core.server.WebSocketNegotiator;
import org.eclipse.jetty.websocket.core.server.WebSocketUpgradeHandler;

import static org.eclipse.jetty.util.Callback.NOOP;

public class ChatWebSocketServer
{
    private static Logger LOG = Log.getLogger(ChatWebSocketServer.class);

    private Set<MessageHandler> members = new HashSet<>();

    private FrameHandler negotiate(Negotiation negotiation)
    {
        // Finalize negotiations in API layer involves:
        //  + MAY mutate the policy
        //  + MAY replace the policy
        //  + MAY read request and set response headers
        //  + MAY reject with sendError semantics
        //  + MAY change/add/remove offered extensions
        //  + MUST pick subprotocol
        List<String> subprotocols = negotiation.getOfferedSubprotocols();
        if (!subprotocols.contains("chat"))
            return null;
        negotiation.setSubprotocol("chat");

        //  + MUST return the FrameHandler or null or exception?
        return new MessageHandler()
        {
            @Override
            public void onOpen(CoreSession coreSession, Callback callback)
            {
                LOG.debug("onOpen {}", coreSession);
<<<<<<< HEAD
                coreSession.setMaxTextMessageSize(2 * 1024);
                super.onOpen(coreSession, Callback.from(()->{members.add(this); callback.succeeded();},x->callback.failed(x)));
=======
                setMaxTextMessageSize(2 * 1024);
                super.onOpen(coreSession, Callback.from(() ->
                {
                    members.add(this);
                    callback.succeeded();
                }, x -> callback.failed(x)));
>>>>>>> 1ae14b6a
            }

            @Override
            public void onText(String message, Callback callback)
            {
                for (MessageHandler handler : members)
                {
                    if (handler == this)
                        continue;
                    LOG.debug("Sending Message{} to {}", message, handler);
                    handler.sendText(message, NOOP, false);
                }

                callback.succeeded();
            }

            @Override
            public void onClosed(CloseStatus closeStatus, Callback callback)
            {
                LOG.debug("onClosed {}", closeStatus);
                super.onClosed(closeStatus, Callback.from(() -> members.remove(this), callback));
                members.remove(this);
            }
        };
    }

    public static void main(String[] args) throws Exception
    {
        Server server = new Server();
        ServerConnector connector = new ServerConnector(server, new HttpConnectionFactory());

        connector.setPort(8888);
        connector.setIdleTimeout(1000000);
        server.addConnector(connector);

        ContextHandler context = new ContextHandler("/");
        server.setHandler(context);

        ChatWebSocketServer chat = new ChatWebSocketServer();
        WebSocketUpgradeHandler upgradeHandler = new WebSocketUpgradeHandler(WebSocketNegotiator.from(chat::negotiate));
        context.setHandler(upgradeHandler);

        upgradeHandler.setHandler(new AbstractHandler()
        {
            @Override
            public void handle(String target, Request baseRequest, HttpServletRequest request, HttpServletResponse response)
                throws IOException, ServletException
            {
                response.setStatus(200);
                response.setContentType("text/plain");
                response.getOutputStream().println("WebSocket Chat Server");
                baseRequest.setHandled(true);
            }
        });

        server.start();
        server.join();
    }
}<|MERGE_RESOLUTION|>--- conflicted
+++ resolved
@@ -22,6 +22,7 @@
 import java.util.HashSet;
 import java.util.List;
 import java.util.Set;
+
 import javax.servlet.ServletException;
 import javax.servlet.http.HttpServletRequest;
 import javax.servlet.http.HttpServletResponse;
@@ -71,17 +72,12 @@
             public void onOpen(CoreSession coreSession, Callback callback)
             {
                 LOG.debug("onOpen {}", coreSession);
-<<<<<<< HEAD
                 coreSession.setMaxTextMessageSize(2 * 1024);
-                super.onOpen(coreSession, Callback.from(()->{members.add(this); callback.succeeded();},x->callback.failed(x)));
-=======
-                setMaxTextMessageSize(2 * 1024);
                 super.onOpen(coreSession, Callback.from(() ->
                 {
                     members.add(this);
                     callback.succeeded();
                 }, x -> callback.failed(x)));
->>>>>>> 1ae14b6a
             }
 
             @Override
@@ -128,7 +124,7 @@
         {
             @Override
             public void handle(String target, Request baseRequest, HttpServletRequest request, HttpServletResponse response)
-                throws IOException, ServletException
+                    throws IOException, ServletException
             {
                 response.setStatus(200);
                 response.setContentType("text/plain");
