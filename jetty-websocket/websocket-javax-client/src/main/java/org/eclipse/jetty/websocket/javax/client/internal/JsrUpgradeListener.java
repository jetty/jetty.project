//
// ========================================================================
// Copyright (c) 1995-2020 Mort Bay Consulting Pty Ltd and others.
//
// This program and the accompanying materials are made available under
// the terms of the Eclipse Public License 2.0 which is available at
// https://www.eclipse.org/legal/epl-2.0
//
// This Source Code may also be made available under the following
// Secondary Licenses when the conditions for such availability set
// forth in the Eclipse Public License, v. 2.0 are satisfied:
// the Apache License v2.0 which is available at
// https://www.apache.org/licenses/LICENSE-2.0
//
// SPDX-License-Identifier: EPL-2.0 OR Apache-2.0
// ========================================================================
//

package org.eclipse.jetty.websocket.javax.client.internal;

import java.util.ArrayList;
import java.util.Collections;
import java.util.HashMap;
import java.util.List;
import java.util.Map;
import javax.websocket.ClientEndpointConfig.Configurator;
import javax.websocket.HandshakeResponse;

import org.eclipse.jetty.client.HttpRequest;
import org.eclipse.jetty.client.HttpResponse;
import org.eclipse.jetty.http.HttpFields;
import org.eclipse.jetty.websocket.core.client.UpgradeListener;

public class JsrUpgradeListener implements UpgradeListener
{
    private Configurator configurator;

    public JsrUpgradeListener(Configurator configurator)
    {
        this.configurator = configurator;
    }

    @Override
    public void onHandshakeRequest(HttpRequest request)
    {
        if (configurator == null)
            return;

<<<<<<< HEAD
        HttpFields.Mutable fields = request.getHeaders();

=======
        HttpFields fields = request.getHeaders();
>>>>>>> 53246f97
        Map<String, List<String>> originalHeaders = new HashMap<>();
        fields.forEach(field ->
        {
            originalHeaders.putIfAbsent(field.getName(), new ArrayList<>());
            List<String> values = originalHeaders.get(field.getName());
            Collections.addAll(values, field.getValues());
        });

        // Give headers to configurator
        configurator.beforeRequest(originalHeaders);

        // Reset headers on HttpRequest per configurator
        fields.clear();
        originalHeaders.forEach(fields::put);
    }

    @Override
    public void onHandshakeResponse(HttpRequest request, HttpResponse response)
    {
        if (configurator == null)
            return;

        HandshakeResponse handshakeResponse = () ->
        {
            Map<String, List<String>> ret = new HashMap<>();
            response.getHeaders().forEach(field ->
            {
                ret.putIfAbsent(field.getName(), new ArrayList<>());
                List<String> values = ret.get(field.getName());
                Collections.addAll(values, field.getValues());
            });
            return ret;
        };

        configurator.afterResponse(handshakeResponse);
    }
}<|MERGE_RESOLUTION|>--- conflicted
+++ resolved
@@ -46,12 +46,7 @@
         if (configurator == null)
             return;
 
-<<<<<<< HEAD
         HttpFields.Mutable fields = request.getHeaders();
-
-=======
-        HttpFields fields = request.getHeaders();
->>>>>>> 53246f97
         Map<String, List<String>> originalHeaders = new HashMap<>();
         fields.forEach(field ->
         {
