//
// ========================================================================
// Copyright (c) 1995-2020 Mort Bay Consulting Pty Ltd and others.
//
// This program and the accompanying materials are made available under
// the terms of the Eclipse Public License 2.0 which is available at
// https://www.eclipse.org/legal/epl-2.0
//
// This Source Code may also be made available under the following
// Secondary Licenses when the conditions for such availability set
// forth in the Eclipse Public License, v. 2.0 are satisfied:
// the Apache License v2.0 which is available at
// https://www.apache.org/licenses/LICENSE-2.0
//
// SPDX-License-Identifier: EPL-2.0 OR Apache-2.0
// ========================================================================
//

package org.eclipse.jetty.websocket.javax.server.internal;

import java.lang.reflect.Modifier;
import java.util.ArrayList;
import java.util.List;
import java.util.concurrent.Executor;
import java.util.function.Function;
import javax.servlet.ServletContext;
import javax.websocket.DeploymentException;
import javax.websocket.server.ServerEndpoint;
import javax.websocket.server.ServerEndpointConfig;

import org.eclipse.jetty.client.HttpClient;
import org.eclipse.jetty.http.pathmap.PathSpec;
import org.eclipse.jetty.http.pathmap.UriTemplatePathSpec;
import org.eclipse.jetty.server.handler.ContextHandler;
import org.eclipse.jetty.servlet.ServletContextHandler;
import org.eclipse.jetty.util.annotation.ManagedObject;
import org.eclipse.jetty.util.component.LifeCycle;
import org.eclipse.jetty.websocket.core.WebSocketComponents;
import org.eclipse.jetty.websocket.core.client.WebSocketCoreClient;
import org.eclipse.jetty.websocket.core.exception.InvalidSignatureException;
import org.eclipse.jetty.websocket.core.internal.util.ReflectUtils;
import org.eclipse.jetty.websocket.core.server.WebSocketMapping;
import org.eclipse.jetty.websocket.core.server.WebSocketServerComponents;
import org.eclipse.jetty.websocket.javax.client.internal.JavaxWebSocketClientContainer;
import org.eclipse.jetty.websocket.javax.server.config.ContainerDefaultConfigurator;
import org.eclipse.jetty.websocket.javax.server.config.JavaxWebSocketServletContainerInitializer;
<<<<<<< HEAD
=======
import org.eclipse.jetty.websocket.util.InvalidSignatureException;
import org.eclipse.jetty.websocket.util.ReflectUtils;
import org.eclipse.jetty.websocket.util.server.internal.WebSocketMappings;
>>>>>>> c7444ff5
import org.slf4j.Logger;
import org.slf4j.LoggerFactory;

@ManagedObject("JSR356 Server Container")
public class JavaxWebSocketServerContainer extends JavaxWebSocketClientContainer implements javax.websocket.server.ServerContainer, LifeCycle.Listener
{
    public static final String JAVAX_WEBSOCKET_CONTAINER_ATTRIBUTE = javax.websocket.server.ServerContainer.class.getName();
    private static final Logger LOG = LoggerFactory.getLogger(JavaxWebSocketServerContainer.class);

    public static JavaxWebSocketServerContainer getContainer(ServletContext servletContext)
    {
        return (JavaxWebSocketServerContainer)servletContext.getAttribute(JAVAX_WEBSOCKET_CONTAINER_ATTRIBUTE);
    }

    public static JavaxWebSocketServerContainer ensureContainer(ServletContext servletContext)
    {
        ContextHandler contextHandler = ServletContextHandler.getServletContextHandler(servletContext, "Javax Websocket");
        if (contextHandler.getServer() == null)
            throw new IllegalStateException("Server has not been set on the ServletContextHandler");

        JavaxWebSocketServerContainer container = getContainer(servletContext);
        if (container == null)
        {
            Function<WebSocketComponents, WebSocketCoreClient> coreClientSupplier = (wsComponents) ->
            {
                WebSocketCoreClient coreClient = (WebSocketCoreClient)servletContext.getAttribute(WebSocketCoreClient.WEBSOCKET_CORECLIENT_ATTRIBUTE);
                if (coreClient == null)
                {
                    // Find Pre-Existing (Shared?) HttpClient and/or executor
                    HttpClient httpClient = (HttpClient)servletContext.getAttribute(JavaxWebSocketServletContainerInitializer.HTTPCLIENT_ATTRIBUTE);
                    if (httpClient == null)
                        httpClient = (HttpClient)contextHandler.getServer().getAttribute(JavaxWebSocketServletContainerInitializer.HTTPCLIENT_ATTRIBUTE);

                    Executor executor = httpClient == null ? null : httpClient.getExecutor();
                    if (executor == null)
                        executor = (Executor)servletContext.getAttribute("org.eclipse.jetty.server.Executor");
                    if (executor == null)
                        executor = contextHandler.getServer().getThreadPool();

                    if (httpClient != null && httpClient.getExecutor() == null)
                        httpClient.setExecutor(executor);

                    // create the core client
                    coreClient = new WebSocketCoreClient(httpClient, wsComponents);
                    coreClient.getHttpClient().setName("Javax-WebSocketClient@" + Integer.toHexString(coreClient.getHttpClient().hashCode()));
                    if (executor != null && httpClient == null)
                        coreClient.getHttpClient().setExecutor(executor);
                    servletContext.setAttribute(WebSocketCoreClient.WEBSOCKET_CORECLIENT_ATTRIBUTE, coreClient);
                }
                return coreClient;
            };

            // Create the Jetty ServerContainer implementation
            container = new JavaxWebSocketServerContainer(
                WebSocketMappings.ensureMapping(servletContext),
                WebSocketServerComponents.getWebSocketComponents(servletContext),
                coreClientSupplier);
            contextHandler.addManaged(container);
            contextHandler.addEventListener(container);
        }
        // Store a reference to the ServerContainer per - javax.websocket spec 1.0 final - section 6.4: Programmatic Server Deployment
        servletContext.setAttribute(JAVAX_WEBSOCKET_CONTAINER_ATTRIBUTE, container);
        return container;
    }

    private final WebSocketMappings webSocketMappings;
    private final JavaxWebSocketServerFrameHandlerFactory frameHandlerFactory;
    private List<Class<?>> deferredEndpointClasses;
    private List<ServerEndpointConfig> deferredEndpointConfigs;

    /**
     * Main entry point for {@link JavaxWebSocketServletContainerInitializer}.
     *
     * @param webSocketMappings the {@link WebSocketMappings} that this container belongs to
     */
    public JavaxWebSocketServerContainer(WebSocketMappings webSocketMappings)
    {
        this(webSocketMappings, new WebSocketComponents());
    }

    public JavaxWebSocketServerContainer(WebSocketMappings webSocketMappings, WebSocketComponents components)
    {
        super(components);
        this.webSocketMappings = webSocketMappings;
        this.frameHandlerFactory = new JavaxWebSocketServerFrameHandlerFactory(this);
    }

    /**
     * Main entry point for {@link JavaxWebSocketServletContainerInitializer}.
     *
     * @param webSocketMappings the {@link WebSocketMappings} that this container belongs to
     * @param components the {@link WebSocketComponents} instance to use
     * @param coreClientSupplier the supplier of the {@link WebSocketCoreClient} instance to use
     */
    public JavaxWebSocketServerContainer(WebSocketMappings webSocketMappings, WebSocketComponents components, Function<WebSocketComponents, WebSocketCoreClient> coreClientSupplier)
    {
        super(components, coreClientSupplier);
        this.webSocketMappings = webSocketMappings;
        this.frameHandlerFactory = new JavaxWebSocketServerFrameHandlerFactory(this);
    }

    @Override
    public void lifeCycleStopping(LifeCycle context)
    {
        ContextHandler contextHandler = (ContextHandler)context;
        JavaxWebSocketServerContainer container = contextHandler.getBean(JavaxWebSocketServerContainer.class);
        if (container == this)
        {
            contextHandler.removeBean(container);
            LifeCycle.stop(container);
        }
    }

    @Override
    public JavaxWebSocketServerFrameHandlerFactory getFrameHandlerFactory()
    {
        return frameHandlerFactory;
    }

    private void validateEndpointConfig(ServerEndpointConfig config) throws DeploymentException
    {
        if (config == null)
        {
            throw new DeploymentException("Unable to deploy null ServerEndpointConfig");
        }

        ServerEndpointConfig.Configurator configurator = config.getConfigurator();
        if (configurator == null)
        {
            throw new DeploymentException("Unable to deploy with null ServerEndpointConfig.Configurator");
        }

        Class<?> endpointClass = config.getEndpointClass();
        if (endpointClass == null)
        {
            throw new DeploymentException("Unable to deploy null endpoint class from ServerEndpointConfig: " + config.getClass().getName());
        }

        if (!Modifier.isPublic(endpointClass.getModifiers()))
        {
            throw new DeploymentException("Class is not public: " + endpointClass.getName());
        }

        if (configurator.getClass() == ContainerDefaultConfigurator.class)
        {
            if (!ReflectUtils.isDefaultConstructable(endpointClass))
            {
                throw new DeploymentException("Cannot access default constructor for the class: " + endpointClass.getName());
            }
        }
    }

    @Override
    public void addEndpoint(Class<?> endpointClass) throws DeploymentException
    {
        if (endpointClass == null)
        {
            throw new DeploymentException("Unable to deploy null endpoint class");
        }

        if (isStarted() || isStarting())
        {
            ServerEndpoint anno = endpointClass.getAnnotation(ServerEndpoint.class);
            if (anno == null)
            {
                throw new DeploymentException(String.format("Class must be @%s annotated: %s", ServerEndpoint.class.getName(), endpointClass.getName()));
            }

            if (LOG.isDebugEnabled())
            {
                LOG.debug("addEndpoint({})", endpointClass);
            }

            ServerEndpointConfig config = new AnnotatedServerEndpointConfig(this, endpointClass, anno);
            validateEndpointConfig(config);
            addEndpointMapping(config);
        }
        else
        {
            if (deferredEndpointClasses == null)
                deferredEndpointClasses = new ArrayList<>();
            deferredEndpointClasses.add(endpointClass);
        }
    }

    @Override
    public void addEndpoint(ServerEndpointConfig providedConfig) throws DeploymentException
    {
        if (providedConfig == null)
            throw new DeploymentException("ServerEndpointConfig is null");

        if (isStarted() || isStarting())
        {
            // If we have annotations merge the annotated ServerEndpointConfig with the provided one.
            Class<?> endpointClass = providedConfig.getEndpointClass();
            ServerEndpoint anno = endpointClass.getAnnotation(ServerEndpoint.class);
            ServerEndpointConfig config = (anno == null) ? providedConfig
                : new AnnotatedServerEndpointConfig(this, endpointClass, anno, providedConfig);

            if (LOG.isDebugEnabled())
                LOG.debug("addEndpoint({}) path={} endpoint={}", config, config.getPath(), endpointClass);

            validateEndpointConfig(config);
            addEndpointMapping(config);
        }
        else
        {
            if (deferredEndpointConfigs == null)
                deferredEndpointConfigs = new ArrayList<>();
            deferredEndpointConfigs.add(providedConfig);
        }
    }

    private void addEndpointMapping(ServerEndpointConfig config) throws DeploymentException
    {
        try
        {
            frameHandlerFactory.getMetadata(config.getEndpointClass(), config);
            JavaxWebSocketCreator creator = new JavaxWebSocketCreator(this, config, getExtensionRegistry());
            PathSpec pathSpec = new UriTemplatePathSpec(config.getPath());
            webSocketMappings.addMapping(pathSpec, creator, frameHandlerFactory, defaultCustomizer);
        }
        catch (InvalidSignatureException e)
        {
            throw new DeploymentException(e.getMessage(), e);
        }
        catch (Throwable t)
        {
            throw new DeploymentException("Unable to deploy: " + config.getEndpointClass().getName(), t);
        }
    }

    @Override
    protected void doStart() throws Exception
    {
        // Proceed with Normal Startup
        super.doStart();

        // Process Deferred Endpoints
        if (deferredEndpointClasses != null)
        {
            for (Class<?> endpointClass : deferredEndpointClasses)
            {
                addEndpoint(endpointClass);
            }
            deferredEndpointClasses.clear();
        }

        if (deferredEndpointConfigs != null)
        {
            for (ServerEndpointConfig config : deferredEndpointConfigs)
            {
                addEndpoint(config);
            }
            deferredEndpointConfigs.clear();
        }
    }
}<|MERGE_RESOLUTION|>--- conflicted
+++ resolved
@@ -39,17 +39,11 @@
 import org.eclipse.jetty.websocket.core.client.WebSocketCoreClient;
 import org.eclipse.jetty.websocket.core.exception.InvalidSignatureException;
 import org.eclipse.jetty.websocket.core.internal.util.ReflectUtils;
-import org.eclipse.jetty.websocket.core.server.WebSocketMapping;
+import org.eclipse.jetty.websocket.core.server.WebSocketMappings;
 import org.eclipse.jetty.websocket.core.server.WebSocketServerComponents;
 import org.eclipse.jetty.websocket.javax.client.internal.JavaxWebSocketClientContainer;
 import org.eclipse.jetty.websocket.javax.server.config.ContainerDefaultConfigurator;
 import org.eclipse.jetty.websocket.javax.server.config.JavaxWebSocketServletContainerInitializer;
-<<<<<<< HEAD
-=======
-import org.eclipse.jetty.websocket.util.InvalidSignatureException;
-import org.eclipse.jetty.websocket.util.ReflectUtils;
-import org.eclipse.jetty.websocket.util.server.internal.WebSocketMappings;
->>>>>>> c7444ff5
 import org.slf4j.Logger;
 import org.slf4j.LoggerFactory;
 
@@ -104,7 +98,7 @@
 
             // Create the Jetty ServerContainer implementation
             container = new JavaxWebSocketServerContainer(
-                WebSocketMappings.ensureMapping(servletContext),
+                WebSocketMappings.ensureMappings(servletContext),
                 WebSocketServerComponents.getWebSocketComponents(servletContext),
                 coreClientSupplier);
             contextHandler.addManaged(container);
