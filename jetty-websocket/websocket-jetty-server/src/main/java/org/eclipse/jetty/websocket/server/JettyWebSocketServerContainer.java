--- conflicted
+++ resolved
@@ -40,19 +40,12 @@
 import org.eclipse.jetty.websocket.core.exception.WebSocketException;
 import org.eclipse.jetty.websocket.core.internal.util.ReflectUtils;
 import org.eclipse.jetty.websocket.core.server.FrameHandlerFactory;
-import org.eclipse.jetty.websocket.core.server.WebSocketMapping;
+import org.eclipse.jetty.websocket.core.server.WebSocketMappings;
 import org.eclipse.jetty.websocket.server.config.JettyWebSocketServletContainerInitializer;
 import org.eclipse.jetty.websocket.server.internal.DelegatedServerUpgradeRequest;
 import org.eclipse.jetty.websocket.server.internal.DelegatedServerUpgradeResponse;
 import org.eclipse.jetty.websocket.server.internal.JettyServerFrameHandlerFactory;
-<<<<<<< HEAD
 import org.eclipse.jetty.websocket.servlet.WebSocketUpgradeFilter;
-=======
-import org.eclipse.jetty.websocket.util.ReflectUtils;
-import org.eclipse.jetty.websocket.util.server.WebSocketUpgradeFilter;
-import org.eclipse.jetty.websocket.util.server.internal.FrameHandlerFactory;
-import org.eclipse.jetty.websocket.util.server.internal.WebSocketMappings;
->>>>>>> c7444ff5
 import org.slf4j.Logger;
 import org.slf4j.LoggerFactory;
 
@@ -80,15 +73,8 @@
                 executor = contextHandler.getServer().getThreadPool();
 
             // Create the Jetty ServerContainer implementation
-<<<<<<< HEAD
-            WebSocketMapping mappings = WebSocketMapping.ensureMapping(servletContext, WebSocketMapping.DEFAULT_KEY);
+            WebSocketMappings mappings = WebSocketMappings.ensureMappings(servletContext);
             container = new JettyWebSocketServerContainer(contextHandler, mappings, executor);
-=======
-            container = new JettyWebSocketServerContainer(
-                contextHandler,
-                WebSocketMappings.ensureMapping(servletContext),
-                WebSocketServerComponents.getWebSocketComponents(servletContext), executor);
->>>>>>> c7444ff5
             servletContext.setAttribute(JETTY_WEBSOCKET_CONTAINER_ATTRIBUTE, container);
             contextHandler.addManaged(container);
             contextHandler.addEventListener(container);
@@ -100,12 +86,7 @@
     private static final Logger LOG = LoggerFactory.getLogger(JettyWebSocketServerContainer.class);
 
     private final ServletContextHandler contextHandler;
-<<<<<<< HEAD
-    private final WebSocketMapping webSocketMapping;
-=======
     private final WebSocketMappings webSocketMappings;
-    private final WebSocketComponents components;
->>>>>>> c7444ff5
     private final FrameHandlerFactory frameHandlerFactory;
     private final Executor executor;
     private final Configuration.ConfigurationCustomizer customizer = new Configuration.ConfigurationCustomizer();
@@ -116,18 +97,10 @@
     /**
      * Main entry point for {@link JettyWebSocketServletContainerInitializer}.
      *
-<<<<<<< HEAD
-     * @param webSocketMapping the {@link WebSocketMapping} that this container belongs to
+     * @param webSocketMappings the {@link WebSocketMappings} that this container belongs to
      * @param executor the {@link Executor} to use
      */
-    JettyWebSocketServerContainer(ServletContextHandler contextHandler, WebSocketMapping webSocketMapping, Executor executor)
-=======
-     * @param webSocketMappings the {@link WebSocketMappings} that this container belongs to
-     * @param components the {@link WebSocketComponents} instance to use
-     * @param executor the {@link Executor} to use
-     */
-    JettyWebSocketServerContainer(ServletContextHandler contextHandler, WebSocketMappings webSocketMappings, WebSocketComponents components, Executor executor)
->>>>>>> c7444ff5
+    JettyWebSocketServerContainer(ServletContextHandler contextHandler, WebSocketMappings webSocketMappings, Executor executor)
     {
         this.contextHandler = contextHandler;
         this.webSocketMappings = webSocketMappings;
@@ -150,7 +123,7 @@
     public void addMapping(String pathSpec, JettyWebSocketCreator creator)
     {
         PathSpec ps = WebSocketMappings.parsePathSpec(pathSpec);
-        if (webSocketMappings.getMapping(ps) != null)
+        if (webSocketMappings.getMappings(ps) != null)
             throw new WebSocketException("Duplicate WebSocket Mapping for PathSpec");
 
         WebSocketUpgradeFilter.ensureFilter(contextHandler.getServletContext());
