//
//  ========================================================================
//  Copyright (c) 1995-2019 Mort Bay Consulting Pty. Ltd.
//  ------------------------------------------------------------------------
//  All rights reserved. This program and the accompanying materials
//  are made available under the terms of the Eclipse Public License v1.0
//  and Apache License v2.0 which accompanies this distribution.
//
//      The Eclipse Public License is available at
//      http://www.eclipse.org/legal/epl-v10.html
//
//      The Apache License v2.0 is available at
//      http://www.opensource.org/licenses/apache2.0.php
//
//  You may elect to redistribute this code under either of these licenses.
//  ========================================================================
//

package org.eclipse.jetty.xml;

import java.io.IOException;
import java.io.InputStream;
import java.io.StringReader;
import java.lang.annotation.Annotation;
import java.lang.reflect.Array;
import java.lang.reflect.Constructor;
import java.lang.reflect.Field;
import java.lang.reflect.InvocationTargetException;
import java.lang.reflect.Method;
import java.lang.reflect.Modifier;
import java.net.InetAddress;
import java.net.MalformedURLException;
import java.net.URL;
import java.net.UnknownHostException;
import java.nio.file.Path;
import java.nio.file.Paths;
import java.security.AccessController;
import java.security.PrivilegedExceptionAction;
import java.util.ArrayList;
import java.util.Collection;
import java.util.Collections;
import java.util.HashMap;
import java.util.HashSet;
import java.util.LinkedList;
import java.util.List;
import java.util.Locale;
import java.util.Map;
import java.util.Objects;
import java.util.Properties;
import java.util.Queue;
import java.util.ServiceLoader;
import java.util.Set;

import org.eclipse.jetty.util.ArrayUtil;
import org.eclipse.jetty.util.LazyList;
import org.eclipse.jetty.util.Loader;
import org.eclipse.jetty.util.MultiException;
import org.eclipse.jetty.util.StringUtil;
import org.eclipse.jetty.util.TypeUtil;
import org.eclipse.jetty.util.annotation.Name;
import org.eclipse.jetty.util.component.LifeCycle;
import org.eclipse.jetty.util.log.Log;
import org.eclipse.jetty.util.log.Logger;
import org.eclipse.jetty.util.resource.Resource;
import org.xml.sax.InputSource;
import org.xml.sax.SAXException;

/**
 * <p>Configures objects from XML.</p>
 * <p>This class reads an XML file conforming to the configure.dtd DTD
 * and uses it to configure and object by calling set, put or other methods on the object.</p>
 * <p>The actual XML file format may be changed (eg to spring XML) by implementing the
 * {@link ConfigurationProcessorFactory} interface to be found by the
 * {@link ServiceLoader} by using the DTD and first tag element in the file.
 * Note that DTD will be null if validation is off.</p>
 * <p>The configuration can be parameterised with properties that are looked up via the
 * Property XML element and set on the configuration via the map returned from
 * {@link #getProperties()}</p>
 * <p>The configuration can create and lookup beans by ID.  If multiple configurations are used, then it
 * is good practise to copy the entries from the {@link #getIdMap()} of a configuration to the next
 * configuration so that they can share an ID space for beans.</p>
 */
public class XmlConfiguration
{
    private static final Logger LOG = Log.getLogger(XmlConfiguration.class);
    private static final Class<?>[] __primitives =
        {
            Boolean.TYPE, Character.TYPE, Byte.TYPE, Short.TYPE, Integer.TYPE, Long.TYPE, Float.TYPE, Double.TYPE, Void.TYPE
        };
    private static final Class<?>[] __boxedPrimitives =
        {
            Boolean.class, Character.class, Byte.class, Short.class, Integer.class, Long.class, Float.class, Double.class,
            Void.class
        };
    private static final Class<?>[] __supportedCollections =
        {
            ArrayList.class, HashSet.class, Queue.class, List.class, Set.class, Collection.class
        };
    private static final Iterable<ConfigurationProcessorFactory> __factoryLoader = ServiceLoader.load(ConfigurationProcessorFactory.class);
    private static final XmlParser __parser = initParser();

    private static XmlParser initParser()
    {
        ClassLoader loader = XmlConfiguration.class.getClassLoader();
        XmlParser parser = new XmlParser();
        URL config60 = loader.getResource("org/eclipse/jetty/xml/configure_6_0.dtd");
        URL config76 = loader.getResource("org/eclipse/jetty/xml/configure_7_6.dtd");
        URL config90 = loader.getResource("org/eclipse/jetty/xml/configure_9_0.dtd");
        URL config93 = loader.getResource("org/eclipse/jetty/xml/configure_9_3.dtd");
        parser.redirectEntity("configure.dtd", config90);
        parser.redirectEntity("configure_1_0.dtd", config60);
        parser.redirectEntity("configure_1_1.dtd", config60);
        parser.redirectEntity("configure_1_2.dtd", config60);
        parser.redirectEntity("configure_1_3.dtd", config60);
        parser.redirectEntity("configure_6_0.dtd", config60);
        parser.redirectEntity("configure_7_6.dtd", config76);
        parser.redirectEntity("configure_9_0.dtd", config90);
        parser.redirectEntity("configure_9_3.dtd", config93);
        parser.redirectEntity("http://jetty.mortbay.org/configure.dtd", config93);
        parser.redirectEntity("http://jetty.eclipse.org/configure.dtd", config93);
        parser.redirectEntity("http://www.eclipse.org/jetty/configure.dtd", config93);
        parser.redirectEntity("-//Mort Bay Consulting//DTD Configure//EN", config93);
        parser.redirectEntity("-//Jetty//Configure//EN", config93);
        return parser;
    }

    /**
     * Set the standard IDs and properties expected in a jetty XML file:
     * <ul>
     * <li>RefId Server</li>
     * <li>Property jetty.home</li>
     * <li>Property jetty.home.uri</li>
     * <li>Property jetty.base</li>
     * <li>Property jetty.base.uri</li>
     * <li>Property jetty.webapps</li>
     * <li>Property jetty.webapps.uri</li>
     * </ul>
     *
     * @param server The Server object to set
     * @param webapp The webapps Resource
     */
    public void setJettyStandardIdsAndProperties(Object server, Resource webapp)
    {
        try
        {
            if (server != null)
                getIdMap().put("Server", server);

            Path home = Paths.get(System.getProperty("jetty.home", "."));
            getProperties().put("jetty.home", home.toString());
            getProperties().put("jetty.home.uri", normalizeURI(home.toUri().toASCIIString()));

            Path base = Paths.get(System.getProperty("jetty.base", home.toString()));
            getProperties().put("jetty.base", base.toString());
            getProperties().put("jetty.base.uri", normalizeURI(base.toUri().toASCIIString()));

            if (webapp != null)
            {
                Path webappPath = webapp.getFile().toPath().toAbsolutePath();
                getProperties().put("jetty.webapp", webappPath.toString());
                getProperties().put("jetty.webapps", webappPath.getParent().toString());
                getProperties().put("jetty.webapps.uri", normalizeURI(webapp.getURI().toString()));
            }
        }
        catch (Exception e)
        {
            LOG.warn(e);
        }
    }

    public static String normalizeURI(String uri)
    {
        if (uri.endsWith("/"))
            return uri.substring(0, uri.length() - 1);
        return uri;
    }

    private final Map<String, Object> _idMap = new HashMap<>();
    private final Map<String, String> _propertyMap = new HashMap<>();
    private final Resource _location;
    private final String _dtd;
    private ConfigurationProcessor _processor;

    /**
     * Reads and parses the XML configuration file.
     *
     * @param resource the Resource to the XML configuration
     * @throws IOException if the configuration could not be read
     * @throws SAXException if the configuration could not be parsed
     */
    public XmlConfiguration(Resource resource) throws SAXException, IOException
    {
        synchronized (__parser)
        {
            _location = resource;
            try (InputStream inputStream = resource.getInputStream())
            {
                setConfig(__parser.parse(inputStream));
            }
            _dtd = __parser.getDTD();
        }
    }

    /**
     * Reads and parses the XML configuration file.
     *
     * @param configuration the URL of the XML configuration
     * @throws IOException if the configuration could not be read
     * @throws SAXException if the configuration could not be parsed
     * @deprecated use {@link XmlConfiguration(Resource)} instead due to escaping issues
     */
    @Deprecated
    public XmlConfiguration(URL configuration) throws SAXException, IOException
    {
        this(Resource.newResource(configuration));
    }

    /**
     * Reads and parses the XML configuration string.
     *
     * @param configuration String of XML configuration commands excluding the normal XML preamble.
     * The String should start with a "&lt;Configure ....&gt;" element.
     * @throws IOException if the configuration could not be read
     * @throws SAXException if the configuration could not be parsed
     * @deprecated use Constructor which has location information
     */
    @Deprecated
    public XmlConfiguration(String configuration) throws SAXException, IOException
    {
        configuration = "<?xml version=\"1.0\" encoding=\"utf-8\"?>\n" +
<<<<<<< HEAD
                            "<!DOCTYPE Configure PUBLIC \"-//Jetty//Configure//EN\" \"http://www.eclipse.org/jetty/configure_9_3.dtd\">" +
                            configuration;
=======
            "<!DOCTYPE Configure PUBLIC \"-//Jetty//Configure//EN\" \"http://www.eclipse.org/jetty/configure_9_3.dtd\">" +
            configuration;
>>>>>>> 7b941098
        try (StringReader reader = new StringReader(configuration))
        {
            InputSource source = new InputSource(reader);
            synchronized (__parser)
            {
                _location = null;
                setConfig(__parser.parse(source));
                _dtd = __parser.getDTD();
            }
        }
    }

    /**
     * Reads and parses the XML configuration stream.
     *
     * @param configuration An input stream containing a complete configuration file
     * @throws IOException if the configuration could not be read
     * @throws SAXException if the configuration could not be parsed
     * @deprecated use Constructor which has location information
     */
    @Deprecated
    public XmlConfiguration(InputStream configuration) throws SAXException, IOException
    {
        InputSource source = new InputSource(configuration);
        synchronized (__parser)
        {
            _location = null;
            setConfig(__parser.parse(source));
            _dtd = __parser.getDTD();
        }
    }

    @Override
    public String toString()
    {
        if (_location == null)
        {
            return "UNKNOWN-LOCATION";
        }
        return _location.toString();
    }

    private void setConfig(XmlParser.Node config)
    {
        if ("Configure".equals(config.getTag()))
        {
            _processor = new JettyXmlConfiguration();
        }
        else if (__factoryLoader != null)
        {
            for (ConfigurationProcessorFactory factory : __factoryLoader)
            {
                _processor = factory.getConfigurationProcessor(_dtd, config.getTag());
                if (_processor != null)
                    break;
            }
            if (_processor == null)
                throw new IllegalStateException("Unknown configuration type: " + config.getTag() + " in " + this);
        }
        else
        {
            throw new IllegalArgumentException("Unknown XML tag:" + config.getTag());
        }
        _processor.init(_location, config, this);
    }

    /**
     * Get the map of ID String to Objects that is used to hold
     * and lookup any objects by ID.
     * <p>
     * A New, Get or Call XML element may have an
     * id attribute which will cause the resulting object to be placed into
     * this map.  A Ref XML element will lookup an object from this map.</p>
     * <p>
     * When chaining configuration files, it is good practise to copy the
     * ID entries from the ID map to the map of the next configuration, so
     * that they may share an ID space
     * </p>
     *
     * @return A modifiable map of ID strings to Objects
     */
    public Map<String, Object> getIdMap()
    {
        return _idMap;
    }

    /**
     * Get the map of properties used by the Property XML element
     * to parametrize configuration.
     *
     * @return A modifiable map of properties.
     */
    public Map<String, String> getProperties()
    {
        return _propertyMap;
    }

    /**
     * Applies the XML configuration script to the given object.
     *
     * @param obj The object to be configured, which must be of a type or super type
     * of the class attribute of the &lt;Configure&gt; element.
     * @return the configured object
     * @throws Exception if the configuration fails
     */
    public Object configure(Object obj) throws Exception
    {
        return _processor.configure(obj);
    }

    /**
     * Applies the XML configuration script.
     * If the root element of the configuration has an ID, an object is looked up by ID and its type checked
     * against the root element's type.
     * Otherwise a new object of the type specified by the root element is created.
     *
     * @return The newly created configured object.
     * @throws Exception if the configuration fails
     */
    public Object configure() throws Exception
    {
        return _processor.configure();
    }

    /**
     * Initialize a new Object defaults.
     * <p>This method must be called by any {@link ConfigurationProcessor} when it
     * creates a new instance of an object before configuring it, so that a derived
     * XmlConfiguration class may inject default values.
     *
     * @param object the object to initialize defaults on
     */
    public void initializeDefaults(Object object)
    {
    }

    private static class JettyXmlConfiguration implements ConfigurationProcessor
    {
        XmlParser.Node _root;
        XmlConfiguration _configuration;

        @Override
        public void init(URL url, XmlParser.Node root, XmlConfiguration configuration)
        {
            // nobody calls this.
        }

        @Override
        public void init(Resource resource, XmlParser.Node root, XmlConfiguration configuration)
        {
            _root = root;
            _configuration = configuration;
        }

        @Override
        public Object configure(Object obj) throws Exception
        {
            // Check the class of the object
            Class<?> oClass = nodeClass(_root);
            if (oClass != null && !oClass.isInstance(obj))
            {
                String loaders = (oClass.getClassLoader() == obj.getClass().getClassLoader()) ? "" : "Object Class and type Class are from different loaders.";
                throw new IllegalArgumentException("Object of class '" + obj.getClass().getCanonicalName() + "' is not of type '" + oClass.getCanonicalName() + "'. " + loaders + " in " + _configuration);
            }
            String id = _root.getAttribute("id");
            if (id != null)
                _configuration.getIdMap().put(id, obj);
            configure(obj, _root, 0);
            return obj;
        }

        @Override
        public Object configure() throws Exception
        {
            Class<?> oClass = nodeClass(_root);

            String id = _root.getAttribute("id");
            Object obj = id == null ? null : _configuration.getIdMap().get(id);

            int index = 0;
            if (obj == null && oClass != null)
            {
                index = _root.size();
                Map<String, Object> namedArgMap = new HashMap<>();

                List<Object> arguments = new LinkedList<>();
                for (int i = 0; i < _root.size(); i++)
                {
                    Object o = _root.get(i);
                    if (o instanceof String)
                        continue;

                    XmlParser.Node node = (XmlParser.Node)o;
                    if (node.getTag().equals("Arg"))
                    {
                        String namedAttribute = node.getAttribute("name");
                        Object value = value(null, (XmlParser.Node)o);
                        if (namedAttribute != null)
                            namedArgMap.put(namedAttribute, value);
                        arguments.add(value);
                    }
                    else
                    {
                        index = i;
                        break;
                    }
                }

                try
                {
                    obj = construct(oClass, arguments.toArray(), namedArgMap);
                }
                catch (NoSuchMethodException x)
                {
                    throw new IllegalStateException(String.format("No constructor %s(%s,%s) in %s", oClass, arguments, namedArgMap, _configuration));
                }
            }
            if (id != null)
                _configuration.getIdMap().put(id, obj);

            _configuration.initializeDefaults(obj);
            configure(obj, _root, index);
            return obj;
        }

        private static Class<?> nodeClass(XmlParser.Node node) throws ClassNotFoundException
        {
            String className = node.getAttribute("class");
            if (className == null)
                return null;
            return Loader.loadClass(className);
        }

        /**
         * Recursive configuration routine.
         * This method applies the nested Set, Put, Call, etc. elements to the given object.
         *
         * @param obj the object to configure
         * @param cfg the XML nodes of the configuration
         * @param i the index of the XML nodes
         * @throws Exception if the configuration fails
         */
        public void configure(Object obj, XmlParser.Node cfg, int i) throws Exception
        {
            // Object already constructed so skip any arguments
            for (; i < cfg.size(); i++)
            {
                Object o = cfg.get(i);
                if (o instanceof String)
                    continue;
                XmlParser.Node node = (XmlParser.Node)o;
                if ("Arg".equals(node.getTag()))
                {
                    LOG.warn("Ignored arg: " + node);
                    continue;
                }
                break;
            }

            // Process real arguments
            for (; i < cfg.size(); i++)
            {
                Object o = cfg.get(i);
                if (o instanceof String)
                    continue;
                XmlParser.Node node = (XmlParser.Node)o;

                try
                {
                    String tag = node.getTag();
                    switch (tag)
                    {
                        case "Set":
                            set(obj, node);
                            break;
                        case "Put":
                            put(obj, node);
                            break;
                        case "Call":
                            call(obj, node);
                            break;
                        case "Get":
                            get(obj, node);
                            break;
                        case "New":
                            newObj(obj, node);
                            break;
                        case "Array":
                            newArray(obj, node);
                            break;
                        case "Map":
                            newMap(obj, node);
                            break;
                        case "Ref":
                            refObj(node);
                            break;
                        case "Property":
                            propertyObj(node);
                            break;
                        case "SystemProperty":
                            systemPropertyObj(node);
                            break;
                        case "Env":
                            envObj(node);
                            break;
                        default:
                            throw new IllegalStateException("Unknown tag: " + tag + " in " + _configuration);
                    }
                }
                catch (Exception e)
                {
                    LOG.warn("Config error at " + node, e.toString() + " in " + _configuration);
                    throw e;
                }
            }
        }

        /**
         * <p>Call a setter method.</p>
         * <p>This method makes a best effort to find a matching set method.
         * The type of the value is used to find a suitable set method by:</p>
         * <ol>
         * <li>Trying for a trivial type match</li>
         * <li>Looking for a native type match</li>
         * <li>Trying all correctly named methods for an auto conversion</li>
         * <li>Attempting to construct a suitable value from original value</li>
         * </ol>
         *
         * @param obj the enclosing object
         * @param node the &lt;Set&gt; XML node
         */
        private void set(Object obj, XmlParser.Node node) throws Exception
        {
            String attr = node.getAttribute("name");
            String name = "set" + attr.substring(0, 1).toUpperCase(Locale.ENGLISH) + attr.substring(1);
            Object value = value(obj, node);
            Object[] arg = {value};

            Class<?> oClass = nodeClass(node);
            if (oClass != null)
                obj = null;
            else
                oClass = obj.getClass();

            Class<?>[] vClass = {Object.class};
            if (value != null)
                vClass[0] = value.getClass();

            if (LOG.isDebugEnabled())
                LOG.debug("XML " + (obj != null ? obj.toString() : oClass.getName()) + "." + name + "(" + value + ")");

            MultiException me = new MultiException();

            // Try for trivial match
            try
            {
                Method set = oClass.getMethod(name, vClass);
                invokeMethod(set, obj, arg);
                return;
            }
            catch (IllegalArgumentException | IllegalAccessException | NoSuchMethodException e)
            {
                LOG.ignore(e);
                me.add(e);
            }

            // Try for native match
            try
            {
                Field type = vClass[0].getField("TYPE");
                vClass[0] = (Class<?>)type.get(null);
                Method set = oClass.getMethod(name, vClass);
                invokeMethod(set, obj, arg);
                return;
            }
            catch (NoSuchFieldException | IllegalArgumentException | IllegalAccessException | NoSuchMethodException e)
            {
                LOG.ignore(e);
                me.add(e);
            }

            // Try a field
            try
            {
                Field field = oClass.getField(attr);
                if (Modifier.isPublic(field.getModifiers()))
                {
                    setField(field, obj, value);
                    return;
                }
            }
            catch (NoSuchFieldException e)
            {
                LOG.ignore(e);
                me.add(e);
            }

            // Search for a match by trying all the set methods
            Method[] sets = oClass.getMethods();
            Method set = null;
            String types = null;
            for (Method setter : sets)
            {
                if (setter.getParameterCount() != 1)
                    continue;
                Class<?>[] paramTypes = setter.getParameterTypes();
                if (name.equals(setter.getName()))
                {
                    types = types == null ? paramTypes[0].getName() : (types + "," + paramTypes[0].getName());
                    // lets try it
                    try
                    {
                        set = setter;
                        invokeMethod(set, obj, arg);
                        return;
                    }
                    catch (IllegalArgumentException | IllegalAccessException e)
                    {
                        LOG.ignore(e);
                        me.add(e);
                    }

                    try
                    {
                        for (Class<?> c : __supportedCollections)
                        {
                            if (paramTypes[0].isAssignableFrom(c))
                            {
                                invokeMethod(setter, obj, convertArrayToCollection(value, c));
                                return;
                            }
                        }
                    }
                    catch (IllegalAccessException e)
                    {
                        LOG.ignore(e);
                        me.add(e);
                    }
                }
            }

            // Try converting the arg to the last set found.
            if (set != null)
            {
                try
                {
                    Class<?> sClass = set.getParameterTypes()[0];
                    if (sClass.isPrimitive())
                    {
                        for (int t = 0; t < __primitives.length; t++)
                        {
                            if (sClass.equals(__primitives[t]))
                            {
                                sClass = __boxedPrimitives[t];
                                break;
                            }
                        }
                    }
                    Constructor<?> cons = sClass.getConstructor(vClass);
                    arg[0] = cons.newInstance(arg);
                    _configuration.initializeDefaults(arg[0]);
                    invokeMethod(set, obj, arg);
                    return;
                }
                catch (NoSuchMethodException | IllegalAccessException | InstantiationException e)
                {
                    LOG.ignore(e);
                    me.add(e);
                }
            }

            // No Joy
            String message = oClass + "." + name + "(" + vClass[0] + ")";
            if (types != null)
                message += ". Found setters for " + types;
            NoSuchMethodException failure = new NoSuchMethodException(message);
            for (int i = 0; i < me.size(); i++)
            {
                failure.addSuppressed(me.getThrowable(i));
            }
            throw failure;
        }

        private Object invokeConstructor(Constructor<?> constructor, Object... args) throws IllegalAccessException, InvocationTargetException, InstantiationException
        {
            Object result = constructor.newInstance(args);
            if (constructor.getAnnotation(Deprecated.class) != null)
                LOG.warn("Deprecated constructor {} in {}", constructor, _configuration);
            return result;
        }

        private Object invokeMethod(Method method, Object obj, Object... args) throws IllegalAccessException, InvocationTargetException
        {
            Object result = method.invoke(obj, args);
            if (method.getAnnotation(Deprecated.class) != null)
                LOG.warn("Deprecated method {} in {}", method, _configuration);
            return result;
        }

        private Object getField(Field field, Object object) throws IllegalAccessException
        {
            Object result = field.get(object);
            if (field.getAnnotation(Deprecated.class) != null)
                LOG.warn("Deprecated field {} in {}", field, _configuration);
            return result;
        }

        private void setField(Field field, Object obj, Object arg) throws IllegalAccessException
        {
            field.set(obj, arg);
            if (field.getAnnotation(Deprecated.class) != null)
                LOG.warn("Deprecated field {} in {}", field, _configuration);
        }

        /**
         * @param array the array to convert
         * @param collectionType the desired collection type
         * @return a collection of the desired type if the array can be converted
         */
        private static Collection<?> convertArrayToCollection(Object array, Class<?> collectionType)
        {
            if (array == null)
                return null;
            Collection<?> collection = null;
            if (array.getClass().isArray())
            {
                if (collectionType.isAssignableFrom(ArrayList.class))
                    collection = convertArrayToArrayList(array);
                else if (collectionType.isAssignableFrom(HashSet.class))
                    collection = new HashSet<>(convertArrayToArrayList(array));
            }
            if (collection == null)
                throw new IllegalArgumentException("Can't convert \"" + array.getClass() + "\" to " + collectionType);
            return collection;
        }

        private static ArrayList<Object> convertArrayToArrayList(Object array)
        {
            int length = Array.getLength(array);
            ArrayList<Object> list = new ArrayList<>(length);
            for (int i = 0; i < length; i++)
            {
                list.add(Array.get(array, i));
            }
            return list;
        }

        /**
         * <p>Calls a put method.</p>
         *
         * @param obj the enclosing map object
         * @param node the &lt;Put&gt; XML node
         */
        private void put(Object obj, XmlParser.Node node) throws Exception
        {
            if (!(obj instanceof Map))
                throw new IllegalArgumentException("Object for put is not a Map: " + obj);
            @SuppressWarnings("unchecked")
            Map<Object, Object> map = (Map<Object, Object>)obj;

            String name = node.getAttribute("name");
            Object value = value(obj, node);
            map.put(name, value);
            if (LOG.isDebugEnabled())
                LOG.debug("XML " + obj + ".put(" + name + "," + value + ")");
        }

        /**
         * <p>Calls a getter method.</p>
         * <p>Any object returned from the call is passed to the configure method to consume the remaining elements.</p>
         * <p>If the "class" attribute is present and its value is "class", then the class instance itself is returned.</p>
         *
         * @param obj the enclosing object
         * @param node the &lt;Get&gt; XML node
         * @return the result of the getter invocation
         */
        private Object get(Object obj, XmlParser.Node node) throws Exception
        {
            Class<?> oClass = nodeClass(node);
            if (oClass != null)
                obj = null;
            else
                oClass = obj.getClass();

            String name = node.getAttribute("name");
            String id = node.getAttribute("id");
            if (LOG.isDebugEnabled())
                LOG.debug("XML get " + name);

            try
            {
                // Handle getClass explicitly
                if ("class".equalsIgnoreCase(name))
                {
                    obj = oClass;
                }
                else
                {
                    // Try calling a getXxx method.
                    Method method = oClass.getMethod("get" + name.substring(0, 1).toUpperCase(Locale.ENGLISH) + name.substring(1));
                    obj = invokeMethod(method, obj);
                }
                if (id != null)
                    _configuration.getIdMap().put(id, obj);
                configure(obj, node, 0);
            }
            catch (NoSuchMethodException nsme)
            {
                try
                {
                    // Try the field.
                    Field field = oClass.getField(name);
                    obj = getField(field, obj);
                    configure(obj, node, 0);
                }
                catch (NoSuchFieldException nsfe)
                {
                    throw nsme;
                }
            }
            return obj;
        }

        /**
         * <p>Calls a method.</p>
         * <p>A method is selected by trying all methods with matching names and number of arguments.
         * Any object returned from the call is passed to the configure method to consume the remaining elements.
         * Note that if this is a static call we consider only methods declared directly in the given class,
         * i.e. we ignore any static methods in superclasses.
         *
         * @param obj the enclosing object
         * @param node the &lt;Call&gt; XML node
         * @return the result of the method invocation
         */
        private Object call(Object obj, XmlParser.Node node) throws Exception
        {
            AttrOrElementNode aoeNode = new AttrOrElementNode(obj, node, "Id", "Name", "Class", "Arg");
            String id = aoeNode.getString("Id");
            String name = aoeNode.getString("Name");
            String clazz = aoeNode.getString("Class");
            List<Object> args = aoeNode.getList("Arg");

            Class<?> oClass;
            if (clazz != null)
            {
                // static call
                oClass = Loader.loadClass(clazz);
                obj = null;
            }
            else if (obj != null)
            {
                oClass = obj.getClass();
            }
            else
                throw new IllegalArgumentException(node.toString());

            if (LOG.isDebugEnabled())
                LOG.debug("XML call " + name);

            try
            {
                Object nobj = call(oClass, name, obj, args.toArray(new Object[0]));
                if (id != null)
                    _configuration.getIdMap().put(id, nobj);
                configure(nobj, node, aoeNode.getNext());
                return nobj;
            }
            catch (NoSuchMethodException e)
            {
                throw new IllegalStateException("No Method: " + node + " on " + oClass, e);
            }
        }

        private Object call(Class<?> oClass, String methodName, Object obj, Object[] arg) throws InvocationTargetException, NoSuchMethodException
        {
            Objects.requireNonNull(oClass, "Class cannot be null");
            Objects.requireNonNull(methodName, "Method name cannot be null");
            if (StringUtil.isBlank(methodName))
                throw new IllegalArgumentException("Method name cannot be blank");

            // Lets just try all methods for now
            for (Method method : oClass.getMethods())
            {
                if (!method.getName().equals(methodName))
                    continue;
                if (method.getParameterCount() != arg.length)
                    continue;
                if (Modifier.isStatic(method.getModifiers()) != (obj == null))
                    continue;
                if ((obj == null) && method.getDeclaringClass() != oClass)
                    continue;

                try
                {
                    return invokeMethod(method, obj, arg);
                }
                catch (IllegalAccessException | IllegalArgumentException e)
                {
                    LOG.ignore(e);
                }
            }

            // Lets look for a method with varargs arguments
            Object[] argsWithVarargs = null;
            for (Method method : oClass.getMethods())
            {
                if (!method.getName().equals(methodName))
                    continue;
                if (method.getParameterCount() != arg.length + 1)
                    continue;
                if (!method.getParameterTypes()[arg.length].isArray())
                    continue;
                if (Modifier.isStatic(method.getModifiers()) != (obj == null))
                    continue;
                if ((obj == null) && method.getDeclaringClass() != oClass)
                    continue;

                if (argsWithVarargs == null)
                    argsWithVarargs = ArrayUtil.addToArray(arg, new Object[0], Object.class);
                try
                {
                    return invokeMethod(method, obj, argsWithVarargs);
                }
                catch (IllegalAccessException | IllegalArgumentException e)
                {
                    LOG.ignore(e);
                }
            }

            throw new NoSuchMethodException(methodName);
        }

        /**
         * <p>Creates a new value object.</p>
         *
         * @param obj the enclosing object
         * @param node the &lt;New&gt; XML node
         * @return the result of the constructor invocation
         */
        private Object newObj(Object obj, XmlParser.Node node) throws Exception
        {
            AttrOrElementNode aoeNode = new AttrOrElementNode(obj, node, "Id", "Class", "Arg");
            String id = aoeNode.getString("Id");
            String clazz = aoeNode.getString("Class");
            List<XmlParser.Node> argNodes = aoeNode.getNodes("Arg");

            if (LOG.isDebugEnabled())
                LOG.debug("XML new " + clazz);

            Class<?> oClass = Loader.loadClass(clazz);

            // Find the <Arg> elements
            Map<String, Object> namedArgMap = new HashMap<>();
            List<Object> arguments = new LinkedList<>();
            for (XmlParser.Node child : argNodes)
            {
                String namedAttribute = child.getAttribute("name");
                Object value = value(obj, child);
                if (namedAttribute != null)
                {
                    // named arguments
                    namedArgMap.put(namedAttribute, value);
                }
                // raw arguments
                arguments.add(value);
            }

            Object nobj;
            try
            {
                nobj = construct(oClass, arguments.toArray(), namedArgMap);
            }
            catch (NoSuchMethodException e)
            {
                throw new IllegalStateException("No suitable constructor: " + node + " on " + obj);
            }

            if (id != null)
                _configuration.getIdMap().put(id, nobj);

            _configuration.initializeDefaults(nobj);
            configure(nobj, node, aoeNode.getNext());
            return nobj;
        }

        private Object construct(Class<?> klass, Object[] arguments, Map<String, Object> namedArgMap) throws InvocationTargetException, NoSuchMethodException
        {
            Objects.requireNonNull(klass, "Class cannot be null");
            Objects.requireNonNull(namedArgMap, "Named Argument Map cannot be null");

            for (Constructor<?> constructor : klass.getConstructors())
            {
                if (arguments == null)
                {
                    // null arguments in .newInstance() is allowed
                    if (constructor.getParameterCount() != 0)
                        continue;
                }
                else if (constructor.getParameterCount() != arguments.length)
                {
                    continue;
                }

                try
                {
                    if (arguments == null || arguments.length == 0)
                    {
                        if (LOG.isDebugEnabled())
                            LOG.debug("Invoking constructor, no arguments");
                        return invokeConstructor(constructor);
                    }

                    if (namedArgMap.isEmpty())
                    {
                        if (LOG.isDebugEnabled())
                            LOG.debug("Invoking constructor, no XML parameter mapping");
                        return invokeConstructor(constructor, arguments);
                    }

                    Annotation[][] parameterAnnotations = constructor.getParameterAnnotations();
                    if (parameterAnnotations == null || parameterAnnotations.length == 0)
                    {
                        if (LOG.isDebugEnabled())
                            LOG.debug("Invoking constructor, no parameter annotations");
                        return invokeConstructor(constructor, arguments);
                    }

                    int count = 0;
                    Object[] swizzled = new Object[arguments.length];
                    for (Annotation[] annotations : parameterAnnotations)
                    {
                        for (Annotation annotation : annotations)
                        {
                            if (annotation instanceof Name)
                            {
                                Name param = (Name)annotation;
                                if (namedArgMap.containsKey(param.value()))
                                {
                                    if (LOG.isDebugEnabled())
                                        LOG.debug("Mapping named parameter {} in position {}", param.value(), count);
                                    swizzled[count] = namedArgMap.get(param.value());
                                }
                                else
                                {
                                    if (LOG.isDebugEnabled())
                                        LOG.debug("Mapping argument {} in position {}", arguments[count], count);
                                    swizzled[count] = arguments[count];
                                }
                                ++count;
                            }
                            else
                            {
                                if (LOG.isDebugEnabled())
                                    LOG.debug("Skipping parameter annotated with {}", annotation);
                            }
                        }
                    }

                    return invokeConstructor(constructor, swizzled);
                }
                catch (InstantiationException | IllegalAccessException | IllegalArgumentException e)
                {
                    LOG.ignore(e);
                }
            }
            throw new NoSuchMethodException("<init>");
        }

        /**
         * <p>Returns a reference object mapped to an id.</p>
         *
         * @param node the &lt;Ref&gt; XML node
         * @return the result of the reference invocation
         */
        private Object refObj(XmlParser.Node node) throws Exception
        {
            String refid = node.getAttribute("refid");
            if (refid == null)
                refid = node.getAttribute("id");
            Object obj = _configuration.getIdMap().get(refid);
            if (obj == null && node.size() > 0)
                throw new IllegalStateException("No object for refid=" + refid);
            configure(obj, node, 0);
            return obj;
        }

        /**
         * <p>Creates a new array object.</p>
         *
         * @param obj the enclosing object
         * @param node the &lt;Array&gt; XML node
         * @return the newly created array
         */
        private Object newArray(Object obj, XmlParser.Node node) throws Exception
        {
            AttrOrElementNode aoeNode = new AttrOrElementNode(obj, node, "Id", "Type", "Item");
            String id = aoeNode.getString("Id");
            String type = aoeNode.getString("Type");
            List<XmlParser.Node> items = aoeNode.getNodes("Item");

            // Get the type
            Class<?> aClass = java.lang.Object.class;
            if (type != null)
            {
                aClass = TypeUtil.fromName(type);
                if (aClass == null)
                {
                    switch (type)
                    {
                        case "String":
                            aClass = String.class;
                            break;
                        case "URL":
                            aClass = URL.class;
                            break;
                        case "InetAddress":
                            aClass = InetAddress.class;
                            break;
                        default:
                            aClass = Loader.loadClass(type);
                            break;
                    }
                }
            }

            Object al = null;
            for (XmlParser.Node item : items)
            {
                String nid = item.getAttribute("id");
                Object v = value(obj, item);
                al = LazyList.add(al, (v == null && aClass.isPrimitive()) ? 0 : v);
                if (nid != null)
                    _configuration.getIdMap().put(nid, v);
            }

            Object array = LazyList.toArray(al, aClass);
            if (id != null)
                _configuration.getIdMap().put(id, array);
            return array;
        }

        /**
         * <p>Creates a new map object.</p>
         *
         * @param obj the enclosing object
         * @param node the &lt;Map&gt; XML node
         * @return the newly created map
         */
        private Object newMap(Object obj, XmlParser.Node node) throws Exception
        {
            AttrOrElementNode aoeNode = new AttrOrElementNode(node, "Id", "Entry");
            String id = aoeNode.getString("Id");
            List<XmlParser.Node> entries = aoeNode.getNodes("Entry");

            Map<Object, Object> map = new HashMap<>();
            if (id != null)
                _configuration.getIdMap().put(id, map);

            for (XmlParser.Node entry : entries)
            {
                if (!entry.getTag().equals("Entry"))
                    throw new IllegalStateException("Not an Entry");

                XmlParser.Node key = null;
                XmlParser.Node value = null;

                for (Object object : entry)
                {
                    if (object instanceof String)
                        continue;
                    XmlParser.Node item = (XmlParser.Node)object;
                    if (!item.getTag().equals("Item"))
                        throw new IllegalStateException("Not an Item");
                    if (key == null)
                        key = item;
                    else
                        value = item;
                }

                if (key == null || value == null)
                    throw new IllegalStateException("Missing Item in Entry");
                String kid = key.getAttribute("id");
                String vid = value.getAttribute("id");

                Object k = value(obj, key);
                Object v = value(obj, value);
                map.put(k, v);

                if (kid != null)
                    _configuration.getIdMap().put(kid, k);
                if (vid != null)
                    _configuration.getIdMap().put(vid, v);
            }

            return map;
        }

        /**
         * <p>Returns the value of a property.</p>
         *
         * @param node the &lt;Property&gt; XML node
         * @return the property value
         */
        private Object propertyObj(XmlParser.Node node) throws Exception
        {
            AttrOrElementNode aoeNode = new AttrOrElementNode(node, "Id", "Name", "Deprecated", "Default");
            String id = aoeNode.getString("Id");
            String name = aoeNode.getString("Name", true);
            List<Object> deprecated = aoeNode.getList("Deprecated");
            String dftValue = aoeNode.getString("Default");

            // Look for a value
            Map<String, String> properties = _configuration.getProperties();
            String value = properties.get(name);

            // Look for a deprecated name value
            String alternate = null;
            if (!deprecated.isEmpty())
            {
                for (Object d : deprecated)
                {
                    String v = properties.get(StringUtil.valueOf(d));
                    if (v != null)
                    {
                        if (value == null)
                            LOG.warn("Property '{}' is deprecated, use '{}' instead", d, name);
                        else
                            LOG.warn("Property '{}' is deprecated, value from '{}' used", d, name);
                    }
                    if (alternate == null)
                        alternate = v;
                }
            }

            // use alternate from deprecated
            if (value == null)
                value = alternate;

            // use default value
            if (value == null)
                value = dftValue;

            // Set value if ID set
            if (id != null)
                _configuration.getIdMap().put(id, value);
            return value;
        }

        /**
         * <p>Returns the value of a system property.</p>
         *
         * @param node the &lt;SystemProperty&gt; XML node
         * @return the property value
         */
        private Object systemPropertyObj(XmlParser.Node node) throws Exception
        {
            AttrOrElementNode aoeNode = new AttrOrElementNode(node, "Id", "Name", "Deprecated", "Default");
            String id = aoeNode.getString("Id");
            String name = aoeNode.getString("Name", true);
            List<Object> deprecated = aoeNode.getList("Deprecated");
            String dftValue = aoeNode.getString("Default");

            // Look for a value
            String value = System.getProperty(name);

            // Look for a deprecated name value
            String alternate = null;
            if (!deprecated.isEmpty())
            {
                for (Object d : deprecated)
                {
                    if (d == null)
                        continue;
                    String v = System.getProperty(d.toString());
                    if (v != null)
                    {
                        if (value == null)
                            LOG.warn("SystemProperty '{}' is deprecated, use '{}' instead", d, name);
                        else
                            LOG.warn("SystemProperty '{}' is deprecated, value from '{}' used", d, name);
                    }
                    if (alternate == null)
                        alternate = v;
                }
            }

            // use alternate from deprecated
            if (value == null)
                value = alternate;

            // use default value
            if (value == null)
                value = dftValue;

            // Set value if ID set
            if (id != null)
                _configuration.getIdMap().put(id, value);

            return value;
        }

        /**
         * <p>Returns the value of an environment property.</p>
         *
         * @param node the &lt;Env&gt; XML node
         * @return the environment property value
         */
        private Object envObj(XmlParser.Node node) throws Exception
        {
            AttrOrElementNode aoeNode = new AttrOrElementNode(node, "Id", "Name", "Deprecated", "Default");
            String id = aoeNode.getString("Id");
            String name = aoeNode.getString("Name", true);
            List<Object> deprecated = aoeNode.getList("Deprecated");
            String dftValue = aoeNode.getString("Default");

            // Look for a value
            String value = System.getenv(name);

            // Look for a deprecated name value
            if (value == null && !deprecated.isEmpty())
            {
                for (Object d : deprecated)
                {
                    value = System.getenv(StringUtil.valueOf(d));
                    if (value != null)
                    {
                        LOG.warn("Property '{}' is deprecated, use '{}' instead", d, name);
                        break;
                    }
                }
            }

            // use default value
            if (value == null)
                value = dftValue;

            // Set value if ID set
            if (id != null)
                _configuration.getIdMap().put(id, value);

            return value;
        }

        /**
         * <p>Returns the scalar value of an element</p>.
         * <p>If no value type is specified, then white space is trimmed out of the value.
         * If it contains multiple value elements they are added as strings before being
         * converted to any specified type.</p>
         *
         * @param obj the enclosing object
         * @param node the XML node
         * @return the value of the XML node
         */
        private Object value(Object obj, XmlParser.Node node) throws Exception
        {
            // Get the type
            String type = node.getAttribute("type");

            // Try a ref lookup
            Object value;
            String ref = node.getAttribute("ref");
            if (ref != null)
            {
                value = _configuration.getIdMap().get(ref);
            }
            else
            {
                // handle trivial case
                if (node.size() == 0)
                {
                    if ("String".equals(type))
                        return "";
                    return null;
                }

                // Trim values
                int first = 0;
                int last = node.size() - 1;

                // Handle default trim type
                if (!"String".equals(type))
                {
                    // Skip leading white
                    Object item;
                    while (first <= last)
                    {
                        item = node.get(first);
                        if (!(item instanceof String))
                            break;
                        item = ((String)item).trim();
                        if (((String)item).length() > 0)
                            break;
                        first++;
                    }

                    // Skip trailing white
                    while (first < last)
                    {
                        item = node.get(last);
                        if (!(item instanceof String))
                            break;
                        item = ((String)item).trim();
                        if (((String)item).length() > 0)
                            break;
                        last--;
                    }

                    // All white, so return null
                    if (first > last)
                        return null;
                }

                if (first == last)
                {
                    // Single Item value
                    value = itemValue(obj, node.get(first));
                }
                else
                {
                    // Get the multiple items as a single string
                    StringBuilder buf = new StringBuilder();
                    for (int i = first; i <= last; i++)
                    {
                        Object item = node.get(i);
                        buf.append(itemValue(obj, item));
                    }
                    value = buf.toString();
                }
            }

            // Untyped or unknown
            if (value == null)
            {
                if ("String".equals(type))
                    return "";
                return null;
            }

            // Try to type the object
            if (type == null)
            {
                if (value instanceof String)
                    return ((String)value).trim();
                return value;
            }

            if (isTypeMatchingClass(type, String.class))
                return value.toString();

            Class<?> pClass = TypeUtil.fromName(type);
            if (pClass != null)
                return TypeUtil.valueOf(pClass, value.toString());

            if (isTypeMatchingClass(type, URL.class))
            {
                if (value instanceof URL)
                    return value;
                try
                {
                    return new URL(value.toString());
                }
                catch (MalformedURLException e)
                {
                    throw new InvocationTargetException(e);
                }
            }

            if (isTypeMatchingClass(type, InetAddress.class))
            {
                if (value instanceof InetAddress)
                    return value;
                try
                {
                    return InetAddress.getByName(value.toString());
                }
                catch (UnknownHostException e)
                {
                    throw new InvocationTargetException(e);
                }
            }

            for (Class<?> collectionClass : __supportedCollections)
            {
                if (isTypeMatchingClass(type, collectionClass))
                    return convertArrayToCollection(value, collectionClass);
            }

            throw new IllegalStateException("Unknown type " + type);
        }

        private static boolean isTypeMatchingClass(String type, Class<?> classToMatch)
        {
            return classToMatch.getSimpleName().equalsIgnoreCase(type) || classToMatch.getName().equals(type);
        }

        /**
         * <p>Returns recursively the value of an element.</p>
         *
         * @param obj the enclosing object
         * @param item the initial element value
         * @return the recursive value of the element
         */
        private Object itemValue(Object obj, Object item) throws Exception
        {
            // String value
            if (item instanceof String)
                return item;

            XmlParser.Node node = (XmlParser.Node)item;
            String tag = node.getTag();
            if ("Call".equals(tag))
                return call(obj, node);
            if ("Get".equals(tag))
                return get(obj, node);
            if ("New".equals(tag))
                return newObj(obj, node);
            if ("Ref".equals(tag))
                return refObj(node);
            if ("Array".equals(tag))
                return newArray(obj, node);
            if ("Map".equals(tag))
                return newMap(obj, node);
            if ("Property".equals(tag))
                return propertyObj(node);
            if ("SystemProperty".equals(tag))
                return systemPropertyObj(node);
            if ("Env".equals(tag))
                return envObj(node);

            LOG.warn("Unknown value tag: " + node + " in " + _configuration, new Throwable());
            return null;
        }

        private class AttrOrElementNode
        {
            final Object _obj;
            final XmlParser.Node _node;
            final Set<String> _elements = new HashSet<>();
            final int _next;

            AttrOrElementNode(XmlParser.Node node, String... elements)
            {
                this(null, node, elements);
            }

            AttrOrElementNode(Object obj, XmlParser.Node node, String... elements)
            {
                _obj = obj;
                _node = node;
                Collections.addAll(_elements, elements);

                int next = 0;
                for (Object o : _node)
                {
                    if (o instanceof String)
                    {
                        if (((String)o).trim().length() == 0)
                        {
                            next++;
                            continue;
                        }
                        break;
                    }

                    if (!(o instanceof XmlParser.Node))
                        break;

                    XmlParser.Node n = (XmlParser.Node)o;
                    if (!_elements.contains(n.getTag()))
                        break;

                    next++;
                }
                _next = next;
            }

            public int getNext()
            {
                return _next;
            }

            public String getString(String elementName) throws Exception
            {
                return StringUtil.valueOf(get(elementName, false));
            }

            public String getString(String elementName, boolean mandatory) throws Exception
            {
                return StringUtil.valueOf(get(elementName, mandatory));
            }

            public Object get(String elementName, boolean mandatory) throws Exception
            {
                String attrName = StringUtil.asciiToLowerCase(elementName);
                String attr = _node.getAttribute(attrName);
                Object value = attr;

                for (int i = 0; i < _next; i++)
                {
                    Object o = _node.get(i);
                    if (!(o instanceof XmlParser.Node))
                        continue;
                    XmlParser.Node n = (XmlParser.Node)o;
                    if (elementName.equals(n.getTag()))
                    {
                        if (attr != null)
                            throw new IllegalStateException("Cannot have attr '" + attrName + "' and element '" + elementName + "'");

                        value = value(_obj, n);
                        break;
                    }
                }

                if (mandatory && value == null)
                    throw new IllegalStateException("Must have attr '" + attrName + "' or element '" + elementName + "'");

                return value;
            }

            public List<Object> getList(String elementName) throws Exception
            {
                return getList(elementName, false);
            }

            public List<Object> getList(String elementName, boolean manditory) throws Exception
            {
                String attrName = StringUtil.asciiToLowerCase(elementName);
                final List<Object> values = new ArrayList<>();

                String attr = _node.getAttribute(attrName);
                if (attr != null)
                    values.addAll(StringUtil.csvSplit(null, attr, 0, attr.length()));

                for (int i = 0; i < _next; i++)
                {
                    Object o = _node.get(i);
                    if (!(o instanceof XmlParser.Node))
                        continue;
                    XmlParser.Node n = (XmlParser.Node)o;

                    if (elementName.equals(n.getTag()))
                    {
                        if (attr != null)
                            throw new IllegalStateException("Cannot have attr '" + attrName + "' and element '" + elementName + "'");

                        values.add(value(_obj, n));
                    }
                }

                if (manditory && values.isEmpty())
                    throw new IllegalStateException("Must have attr '" + attrName + "' or element '" + elementName + "'");

                return values;
            }

            public List<XmlParser.Node> getNodes(String elementName)
            {
                String attrName = StringUtil.asciiToLowerCase(elementName);
                final List<XmlParser.Node> values = new ArrayList<>();

                String attr = _node.getAttribute(attrName);
                if (attr != null)
                {
                    for (String a : StringUtil.csvSplit(null, attr, 0, attr.length()))
                    {
                        // create a fake node
                        XmlParser.Node n = new XmlParser.Node(null, elementName, null);
                        n.add(a);
                        values.add(n);
                    }
                }

                for (int i = 0; i < _next; i++)
                {
                    Object o = _node.get(i);
                    if (!(o instanceof XmlParser.Node))
                        continue;
                    XmlParser.Node n = (XmlParser.Node)o;

                    if (elementName.equals(n.getTag()))
                    {
                        if (attr != null)
                            throw new IllegalStateException("Cannot have attr '" + attrName + "' and element '" + elementName + "'");

                        values.add(n);
                    }
                }

                return values;
            }
        }
    }

    /**
     * Runs the XML configurations as a main application.
     * The command line is used to obtain properties files (must be named '*.properties') and XmlConfiguration files.
     * <p>
     * Any property file on the command line is added to a combined Property instance that is passed to each configuration file via
     * {@link XmlConfiguration#getProperties()}.
     * <p>
     * Each configuration file on the command line is used to create a new XmlConfiguration instance and the
     * {@link XmlConfiguration#configure()} method is used to create the configured object.
     * If the resulting object is an instance of {@link LifeCycle}, then it is started.
     * <p>
     * Any IDs created in a configuration are passed to the next configuration file on the command line using {@link #getIdMap()}.
     * This allows objects with IDs created in one config file to be referenced in subsequent config files on the command line.
     *
     * @param args array of property and xml configuration filenames or {@link Resource}s.
     * @throws Exception if the XML configurations cannot be run
     */
    public static void main(final String... args) throws Exception
    {
        try
        {
            AccessController.doPrivileged((PrivilegedExceptionAction<Void>)() ->
            {
                Properties properties = new Properties();
                properties.putAll(System.getProperties());

                // For all arguments, load properties
                for (String arg : args)
                {
                    if (arg.indexOf('=') >= 0)
                    {
                        int i = arg.indexOf('=');
                        properties.put(arg.substring(0, i), arg.substring(i + 1));
                    }
                    else if (arg.toLowerCase(Locale.ENGLISH).endsWith(".properties"))
                        properties.load(Resource.newResource(arg).getInputStream());
                }

                // For all arguments, parse XMLs
                XmlConfiguration last = null;
                List<Object> objects = new ArrayList<>(args.length);
                for (String arg : args)
                {
                    if (!arg.toLowerCase(Locale.ENGLISH).endsWith(".properties") && (arg.indexOf('=') < 0))
                    {
                        XmlConfiguration configuration = new XmlConfiguration(Resource.newResource(arg).getURI().toURL());
                        if (last != null)
                            configuration.getIdMap().putAll(last.getIdMap());
                        if (properties.size() > 0)
                        {
                            Map<String, String> props = new HashMap<>();
                            for (Object key : properties.keySet())
                            {
                                props.put(key.toString(), String.valueOf(properties.get(key)));
                            }
                            configuration.getProperties().putAll(props);
                        }

                        Object obj = configuration.configure();
                        if (obj != null && !objects.contains(obj))
                            objects.add(obj);
                        last = configuration;
                    }
                }

                // For all objects created by XmlConfigurations, start them if they are lifecycles.
                for (Object obj : objects)
                {
                    if (obj instanceof LifeCycle)
                    {
                        LifeCycle lc = (LifeCycle)obj;
                        if (!lc.isRunning())
                            lc.start();
                    }
                }

                return null;
            });
        }
        catch (Error | Exception e)
        {
            LOG.warn(e);
            throw e;
        }
    }
}<|MERGE_RESOLUTION|>--- conflicted
+++ resolved
@@ -228,13 +228,8 @@
     public XmlConfiguration(String configuration) throws SAXException, IOException
     {
         configuration = "<?xml version=\"1.0\" encoding=\"utf-8\"?>\n" +
-<<<<<<< HEAD
-                            "<!DOCTYPE Configure PUBLIC \"-//Jetty//Configure//EN\" \"http://www.eclipse.org/jetty/configure_9_3.dtd\">" +
-                            configuration;
-=======
             "<!DOCTYPE Configure PUBLIC \"-//Jetty//Configure//EN\" \"http://www.eclipse.org/jetty/configure_9_3.dtd\">" +
             configuration;
->>>>>>> 7b941098
         try (StringReader reader = new StringReader(configuration))
         {
             InputSource source = new InputSource(reader);
