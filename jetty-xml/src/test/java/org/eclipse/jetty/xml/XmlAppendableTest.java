//
//  ========================================================================
//  Copyright (c) 1995-2019 Mort Bay Consulting Pty. Ltd.
//  ------------------------------------------------------------------------
//  All rights reserved. This program and the accompanying materials
//  are made available under the terms of the Eclipse Public License v1.0
//  and Apache License v2.0 which accompanies this distribution.
//
//      The Eclipse Public License is available at
//      http://www.eclipse.org/legal/epl-v10.html
//
//      The Apache License v2.0 is available at
//      http://www.opensource.org/licenses/apache2.0.php
//
//  You may elect to redistribute this code under either of these licenses.
//  ========================================================================
//

package org.eclipse.jetty.xml;

import java.util.LinkedHashMap;
import java.util.Map;

import org.junit.jupiter.api.Test;

import static org.junit.jupiter.api.Assertions.assertEquals;

public class XmlAppendableTest
{
    @Test
    public void test() throws Exception
    {
        StringBuilder b = new StringBuilder();
        XmlAppendable out = new XmlAppendable(b);
        Map<String, String> attr = new LinkedHashMap<>();

        out.openTag("test");

        attr.put("name", "attr value");
        attr.put("noval", null);
        attr.put("quotes", "'\"");

        out.tag("tag");
        out.tag("tag", attr);
        out.tag("tag", attr, "content");

        out.openTag("level1").tag("tag", "content").tag("tag", "content").closeTag();
        out.openTag("level1", attr).openTag("level2").tag("tag", "content").tag("tag", "content").closeTag().closeTag();

        out.closeTag();

<<<<<<< HEAD
        String expected = "" +
            "<?xml version=\"1.0\" encoding=\"utf-8\"?>\n" +
            "<test>\n" +
            "  <tag/>\n" +
            "  <tag name=\"attr value\" noval=\"\" quotes=\"&apos;&quot;\"/>\n" +
            "  <tag name=\"attr value\" noval=\"\" quotes=\"&apos;&quot;\">content</tag>\n" +
            "  <level1>\n" +
            "    <tag>content</tag>\n" +
            "    <tag>content</tag>\n" +
            "  </level1>\n" +
            "  <level1 name=\"attr value\" noval=\"\" quotes=\"&apos;&quot;\">\n" +
            "    <level2>\n" +
            "      <tag>content</tag>\n" +
            "      <tag>content</tag>\n" +
            "    </level2>\n" +
            "  </level1>\n" +
            "</test>\n";
=======
        String expected =
            "<?xml version=\"1.0\" encoding=\"utf-8\"?>\n" +
                "<test>\n" +
                "  <tag/>\n" +
                "  <tag name=\"attr value\" noval=\"\" quotes=\"&apos;&quot;\"/>\n" +
                "  <tag name=\"attr value\" noval=\"\" quotes=\"&apos;&quot;\">content</tag>\n" +
                "  <level1>\n" +
                "    <tag>content</tag>\n" +
                "    <tag>content</tag>\n" +
                "  </level1>\n" +
                "  <level1 name=\"attr value\" noval=\"\" quotes=\"&apos;&quot;\">\n" +
                "    <level2>\n" +
                "      <tag>content</tag>\n" +
                "      <tag>content</tag>\n" +
                "    </level2>\n" +
                "  </level1>\n" +
                "</test>\n";
>>>>>>> 7b941098
        assertEquals(expected, b.toString());
    }
}<|MERGE_RESOLUTION|>--- conflicted
+++ resolved
@@ -49,25 +49,6 @@
 
         out.closeTag();
 
-<<<<<<< HEAD
-        String expected = "" +
-            "<?xml version=\"1.0\" encoding=\"utf-8\"?>\n" +
-            "<test>\n" +
-            "  <tag/>\n" +
-            "  <tag name=\"attr value\" noval=\"\" quotes=\"&apos;&quot;\"/>\n" +
-            "  <tag name=\"attr value\" noval=\"\" quotes=\"&apos;&quot;\">content</tag>\n" +
-            "  <level1>\n" +
-            "    <tag>content</tag>\n" +
-            "    <tag>content</tag>\n" +
-            "  </level1>\n" +
-            "  <level1 name=\"attr value\" noval=\"\" quotes=\"&apos;&quot;\">\n" +
-            "    <level2>\n" +
-            "      <tag>content</tag>\n" +
-            "      <tag>content</tag>\n" +
-            "    </level2>\n" +
-            "  </level1>\n" +
-            "</test>\n";
-=======
         String expected =
             "<?xml version=\"1.0\" encoding=\"utf-8\"?>\n" +
                 "<test>\n" +
@@ -85,7 +66,6 @@
                 "    </level2>\n" +
                 "  </level1>\n" +
                 "</test>\n";
->>>>>>> 7b941098
         assertEquals(expected, b.toString());
     }
 }