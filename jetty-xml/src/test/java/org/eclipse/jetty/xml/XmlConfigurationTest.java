--- conflicted
+++ resolved
@@ -41,19 +41,11 @@
 import org.eclipse.jetty.toolchain.test.MavenTestingUtils;
 import org.eclipse.jetty.toolchain.test.jupiter.WorkDir;
 import org.eclipse.jetty.toolchain.test.jupiter.WorkDirExtension;
-<<<<<<< HEAD
-import org.eclipse.jetty.util.resource.PathResource;
-import org.eclipse.jetty.util.resource.Resource;
-import org.junit.jupiter.api.Assumptions;
-=======
 import org.eclipse.jetty.util.annotation.Name;
-import org.eclipse.jetty.util.log.Log;
-import org.eclipse.jetty.util.log.Logger;
-import org.eclipse.jetty.util.log.StdErrLog;
 import org.eclipse.jetty.util.resource.PathResource;
 import org.eclipse.jetty.util.resource.Resource;
 import org.hamcrest.Matchers;
->>>>>>> 5148bee8
+import org.junit.jupiter.api.Assumptions;
 import org.junit.jupiter.api.Disabled;
 import org.junit.jupiter.api.RepeatedTest;
 import org.junit.jupiter.api.Test;
@@ -1400,23 +1392,20 @@
                 "  <Arg name=\"foo\"><Ref refid=\"foo\"/></Arg>\n" +
                 "</Configure>");
 
-        Logger logger = Log.getLogger(XmlConfiguration.class);
-        assertTrue(logger instanceof StdErrLog);
-        StdErrLog stdErrLog = (StdErrLog)logger;
-        ByteArrayOutputStream logBytes = new ByteArrayOutputStream();
-        stdErrLog.setStdErrStream(new PrintStream(logBytes));
-
-        Map<String, Object> idMap = mimicXmlConfigurationMain(xmlFoo, xmlBar);
-        Object obj = idMap.get("bar");
-        assertThat("BarNamed instance created", obj, instanceOf(BarNamed.class));
-        BarNamed bar = (BarNamed)obj;
-        assertThat("BarNamed has foo", bar.getFoo(), is("foozball"));
-
-        List<String> warnLogs = Arrays.stream(logBytes.toString(UTF_8.name()).split(System.lineSeparator()))
+        ByteArrayOutputStream logBytes = captureLoggingBytes(() ->
+        {
+            Map<String, Object> idMap = mimicXmlConfigurationMain(xmlFoo, xmlBar);
+            Object obj = idMap.get("bar");
+            assertThat("BarNamed instance created", obj, instanceOf(BarNamed.class));
+            BarNamed bar = (BarNamed)obj;
+            assertThat("BarNamed has foo", bar.getFoo(), is("foozball"));
+        });
+
+        List<String> warnings = Arrays.stream(logBytes.toString(UTF_8.name()).split(System.lineSeparator()))
             .filter(line -> line.contains(":WARN"))
             .collect(Collectors.toList());
 
-        assertThat("WARN logs size", warnLogs.size(), is(0));
+        assertThat("WARN logs size", warnings.size(), is(0));
     }
 
     @Test
@@ -1433,23 +1422,20 @@
                 "  <Arg><Ref refid=\"foo\"/></Arg>\n" + // no name specified
                 "</Configure>");
 
-        Logger logger = Log.getLogger(XmlConfiguration.class);
-        assertTrue(logger instanceof StdErrLog);
-        StdErrLog stdErrLog = (StdErrLog)logger;
-        ByteArrayOutputStream logBytes = new ByteArrayOutputStream();
-        stdErrLog.setStdErrStream(new PrintStream(logBytes));
-
-        Map<String, Object> idMap = mimicXmlConfigurationMain(xmlFoo, xmlBar);
-        Object obj = idMap.get("bar");
-        assertThat("BarNamed instance created", obj, instanceOf(BarNamed.class));
-        BarNamed bar = (BarNamed)obj;
-        assertThat("BarNamed has foo", bar.getFoo(), is("foozball"));
-
-        List<String> warnLogs = Arrays.stream(logBytes.toString(UTF_8.name()).split(System.lineSeparator()))
-            .filter(line -> line.contains(":WARN"))
+        ByteArrayOutputStream logBytes = captureLoggingBytes(() ->
+        {
+            Map<String, Object> idMap = mimicXmlConfigurationMain(xmlFoo, xmlBar);
+            Object obj = idMap.get("bar");
+            assertThat("BarNamed instance created", obj, instanceOf(BarNamed.class));
+            BarNamed bar = (BarNamed)obj;
+            assertThat("BarNamed has foo", bar.getFoo(), is("foozball"));
+        });
+
+        List<String> warnings = Arrays.stream(logBytes.toString(UTF_8.name()).split(System.lineSeparator()))
+            .filter(line -> line.contains(":WARN :"))
             .collect(Collectors.toList());
 
-        assertThat("WARN logs size", warnLogs.size(), is(0));
+        assertThat("WARN logs size", warnings.size(), is(0));
     }
 
     @Test
@@ -1502,30 +1488,25 @@
                 "  </Call>\n" +
                 "</Configure>");
 
-
-        Logger logger = Log.getLogger(XmlConfiguration.class);
-        assertTrue(logger instanceof StdErrLog);
-        StdErrLog stdErrLog = (StdErrLog)logger;
-        ByteArrayOutputStream logBytes = new ByteArrayOutputStream();
-        stdErrLog.setStdErrStream(new PrintStream(logBytes));
-
-        Map<String, Object> idMap = mimicXmlConfigurationMain(xmlFoo, xmlBar, xmlAddZed);
-        Object obj = idMap.get("bar");
-        assertThat("BarNamed instance created", obj, instanceOf(BarNamed.class));
-        BarNamed bar = (BarNamed)obj;
-        assertThat("BarNamed has foo", bar.getFoo(), is("foozball"));
-        List<String> zeds = bar.getZeds();
-        assertThat("BarNamed has zeds", zeds, not(empty()));
-        assertThat("Zeds[0]", zeds.get(0), is("plain-zero"));
-
-
-        List<String> warnLogs = Arrays.stream(logBytes.toString(UTF_8.name()).split(System.lineSeparator()))
-            .filter(line -> line.contains(":WARN"))
+        ByteArrayOutputStream logBytes = captureLoggingBytes(() ->
+        {
+            Map<String, Object> idMap = mimicXmlConfigurationMain(xmlFoo, xmlBar, xmlAddZed);
+            Object obj = idMap.get("bar");
+            assertThat("BarNamed instance created", obj, instanceOf(BarNamed.class));
+            BarNamed bar = (BarNamed)obj;
+            assertThat("BarNamed has foo", bar.getFoo(), is("foozball"));
+            List<String> zeds = bar.getZeds();
+            assertThat("BarNamed has zeds", zeds, not(empty()));
+            assertThat("Zeds[0]", zeds.get(0), is("plain-zero"));
+        });
+
+        List<String> warnings = Arrays.stream(logBytes.toString(UTF_8.name()).split(System.lineSeparator()))
+            .filter(line -> line.contains(":WARN :"))
             .collect(Collectors.toList());
 
-        assertThat("WARN logs count", warnLogs.size(), is(1));
-
-        String actualWarn = warnLogs.get(0);
+        assertThat("WARN logs count", warnings.size(), is(1));
+
+        String actualWarn = warnings.get(0);
         assertThat("WARN logs", actualWarn,
             allOf(containsString("Ignored arg <Arg name="),
                 containsString("zed.xml")
@@ -1581,28 +1562,7 @@
                 "  <Get name=\"obsolete\" />" +
                 "</Configure>");
 
-        Logger slf4jLogger = LoggerFactory.getLogger(XmlConfiguration.class);
-        Assumptions.assumeTrue(slf4jLogger instanceof JettyLogger);
-
-        ByteArrayOutputStream logBytes = new ByteArrayOutputStream();
-        JettyLogger jettyLogger = (JettyLogger)slf4jLogger;
-        StdErrAppender appender = (StdErrAppender)jettyLogger.getAppender();
-        PrintStream oldStream = appender.getStream();
-        int oldLevel = jettyLogger.getLevel();
-        try
-        {
-            // capture events
-            appender.setStream(new PrintStream(logBytes, true));
-            // make sure we are seeing WARN level events
-            jettyLogger.setLevel(Level.WARN);
-            // trigger configure (which should log deprecated events at warn level)
-            xmlConfiguration.configure();
-        }
-        finally
-        {
-            appender.setStream(oldStream);
-            jettyLogger.setLevel(oldLevel);
-        }
+        ByteArrayOutputStream logBytes = captureLoggingBytes(xmlConfiguration::configure);
 
         String[] lines = logBytes.toString(UTF_8.name()).split(System.lineSeparator());
         List<String> warnings = Arrays.stream(lines)
@@ -1617,4 +1577,36 @@
         // 6. Deprecated <Get> field
         assertEquals(6, warnings.size());
     }
+
+    private ByteArrayOutputStream captureLoggingBytes(ThrowableAction action) throws Exception
+    {
+        Logger slf4jLogger = LoggerFactory.getLogger(XmlConfiguration.class);
+        Assumptions.assumeTrue(slf4jLogger instanceof JettyLogger);
+
+        ByteArrayOutputStream logBytes = new ByteArrayOutputStream();
+        JettyLogger jettyLogger = (JettyLogger)slf4jLogger;
+        StdErrAppender appender = (StdErrAppender)jettyLogger.getAppender();
+        PrintStream oldStream = appender.getStream();
+        int oldLevel = jettyLogger.getLevel();
+        try
+        {
+            // capture events
+            appender.setStream(new PrintStream(logBytes, true));
+            // make sure we are seeing WARN level events
+            jettyLogger.setLevel(Level.WARN);
+
+            action.run();
+        }
+        finally
+        {
+            appender.setStream(oldStream);
+            jettyLogger.setLevel(oldLevel);
+        }
+        return logBytes;
+    }
+
+    private interface ThrowableAction
+    {
+        void run() throws Exception;
+    }
 }