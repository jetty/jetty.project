--- conflicted
+++ resolved
@@ -6,11 +6,7 @@
     <version>19</version>
   </parent>
   <artifactId>jetty-project</artifactId>
-<<<<<<< HEAD
   <version>7.6.0-SNAPSHOT</version>
-=======
-  <version>7.5.5-SNAPSHOT</version>
->>>>>>> cb778530
   <name>Jetty :: Project</name>
   <url>${jetty.url}</url>
   <packaging>pom</packaging>
