//
// ========================================================================
// Copyright (c) 1995 Mort Bay Consulting Pty Ltd and others.
//
// This program and the accompanying materials are made available under the
// terms of the Eclipse Public License v. 2.0 which is available at
// https://www.eclipse.org/legal/epl-2.0, or the Apache License, Version 2.0
// which is available at https://www.apache.org/licenses/LICENSE-2.0.
//
// SPDX-License-Identifier: EPL-2.0 OR Apache-2.0
// ========================================================================
//

package org.eclipse.jetty.tests.distribution;

import java.net.URI;
import java.nio.file.Path;
import java.util.Arrays;
import java.util.NoSuchElementException;
import java.util.concurrent.TimeUnit;
import java.util.stream.Stream;

import org.eclipse.jetty.client.ContentResponse;
import org.eclipse.jetty.client.FormRequestContent;
import org.eclipse.jetty.http.HttpStatus;
import org.eclipse.jetty.tests.hometester.JettyHomeTester;
import org.eclipse.jetty.toolchain.test.jupiter.WorkDirExtension;
import org.eclipse.jetty.util.Fields;
import org.junit.jupiter.api.Test;
import org.junit.jupiter.api.extension.ExtendWith;
import org.junit.jupiter.params.ParameterizedTest;
import org.junit.jupiter.params.provider.Arguments;
import org.junit.jupiter.params.provider.MethodSource;

import static org.hamcrest.MatcherAssert.assertThat;
import static org.hamcrest.Matchers.containsString;
import static org.hamcrest.Matchers.greaterThan;
import static org.hamcrest.Matchers.is;
import static org.hamcrest.Matchers.not;
import static org.junit.jupiter.api.Assertions.assertEquals;
import static org.junit.jupiter.api.Assertions.assertTrue;

@ExtendWith(WorkDirExtension.class)
public class DemoModulesTests extends AbstractJettyHomeTest
{
    private static Stream<Arguments> provideEnvironmentsToTest()
    {
        String envsToTest = System.getProperty("environmentsToTest", "ee8,ee9,ee10");
        return Arrays.stream(envsToTest.split(",")).map(Arguments::of);
    }

    @ParameterizedTest
    @MethodSource("provideEnvironmentsToTest")
    public void testAuthentication(String env) throws Exception
    {
         Path jettyBase = newTestJettyBaseDirectory();
        String jettyVersion = System.getProperty("jettyVersion");
        JettyHomeTester distribution = JettyHomeTester.Builder.newInstance()
            .jettyVersion(jettyVersion)
            .jettyBase(jettyBase)
            .mavenLocalRepository(System.getProperty("mavenRepoPath"))
            .build();

        int httpPort = distribution.freePort();

        String[] argsConfig = {
            "--add-modules=http," + toEnvironment("demos", env)
        };

        String baseURI = "http://localhost:%d/%s-test".formatted(httpPort, env);
        try (JettyHomeTester.Run runConfig = distribution.start(argsConfig))
        {
            assertTrue(runConfig.awaitFor(START_TIMEOUT, TimeUnit.SECONDS));
            assertEquals(0, runConfig.getExitValue());

            String[] argsStart =
            {
                "jetty.http.port=" + httpPort
            };

            try (JettyHomeTester.Run runStart = distribution.start(argsStart))
            {
                assertTrue(runStart.awaitConsoleLogsFor("Started oejs.Server@", START_TIMEOUT, TimeUnit.SECONDS));

                startHttpClient();
                ContentResponse response = client.GET(baseURI + "/dump/auth/admin/info");
                assertEquals(HttpStatus.OK_200, response.getStatus(), new ResponseDetails(response));

                Fields fields = new Fields();
                fields.put("j_username", "admin");
                fields.put("j_password", "admin");
                response = client.FORM(baseURI + "/j_security_check", fields);
                assertEquals(HttpStatus.OK_200, response.getStatus(), new ResponseDetails(response));
                assertThat(response.getContentAsString(), containsString("Dump Servlet"));
            }
        }
    }

    @ParameterizedTest
    @MethodSource("provideEnvironmentsToTest")
    public void testDemoAddServerClasses(String env) throws Exception
    {
        Path jettyBase = newTestJettyBaseDirectory();
        String jettyVersion = System.getProperty("jettyVersion");
        JettyHomeTester distribution = JettyHomeTester.Builder.newInstance()
            .jettyVersion(jettyVersion)
            .jettyBase(jettyBase)
            .mavenLocalRepository(System.getProperty("mavenRepoPath"))
            .build();

        String[] argsConfig = {
            "--add-modules=http," + toEnvironment("demos", env)
        };

        try (JettyHomeTester.Run runConfig = distribution.start(argsConfig))
        {
            assertTrue(runConfig.awaitFor(START_TIMEOUT, TimeUnit.SECONDS));
            assertEquals(0, runConfig.getExitValue(), "Exit value");

            try (JettyHomeTester.Run runListConfig = distribution.start("--list-config"))
            {
                assertTrue(runListConfig.awaitFor(START_TIMEOUT, TimeUnit.SECONDS));
                assertEquals(0, runListConfig.getExitValue(), "Exit value");
                // Example of what we expect
                // jetty.webapp.addServerClasses = org.eclipse.jetty.logging.,${jetty.home.uri}/lib/logging/,org.slf4j.,${jetty.base.uri}/lib/bouncycastle/
                String addServerKey = " jetty.webapp.addServerClasses = ";
                String addServerClasses = runListConfig.getLogs().stream()
                    .filter(s -> s.startsWith(addServerKey))
                    .findFirst()
                    .orElseThrow(() ->
                        new NoSuchElementException("Unable to find [" + addServerKey + "]"));
                assertThat("'jetty.webapp.addServerClasses' entry count",
                    addServerClasses.split(",").length,
                    greaterThan(1));
            }
        }
    }

    @ParameterizedTest
    @MethodSource("provideEnvironmentsToTest")
    public void testJspDump(String env) throws Exception
    {
        Path jettyBase = newTestJettyBaseDirectory();
        String jettyVersion = System.getProperty("jettyVersion");
        JettyHomeTester distribution = JettyHomeTester.Builder.newInstance()
            .jettyVersion(jettyVersion)
            .jettyBase(jettyBase)
            .mavenLocalRepository(System.getProperty("mavenRepoPath"))
            .build();

        int httpPort = distribution.freePort();

        String[] argsConfig = {
            "--add-modules=http," + toEnvironment("demo-jsp", env)
        };

        String baseURI = "http://localhost:%d/%s-demo-jsp".formatted(httpPort, env);

        try (JettyHomeTester.Run runConfig = distribution.start(argsConfig))
        {
            assertTrue(runConfig.awaitFor(START_TIMEOUT, TimeUnit.SECONDS));
            assertEquals(0, runConfig.getExitValue());

            String[] argsStart = {
                "jetty.http.port=" + httpPort
            };

            try (JettyHomeTester.Run runStart = distribution.start(argsStart))
            {
                assertTrue(runStart.awaitConsoleLogsFor("Started oejs.Server@", START_TIMEOUT, TimeUnit.SECONDS));

                startHttpClient();
                ContentResponse response = client.GET(baseURI + "/dump.jsp");

                assertEquals(HttpStatus.OK_200, response.getStatus(), new ResponseDetails(response));
                assertThat(response.getContentAsString(), containsString("PathInfo"));
                assertThat(response.getContentAsString(), not(containsString("<%")));


            }
        }
    }
    
    @ParameterizedTest
    @MethodSource("provideEnvironmentsToTest")
    public void testJaasDemo(String env) throws Exception
    {
        Path jettyBase = newTestJettyBaseDirectory();
        String jettyVersion = System.getProperty("jettyVersion");
        JettyHomeTester distribution = JettyHomeTester.Builder.newInstance()
                .jettyVersion(jettyVersion)
                .jettyBase(jettyBase)
                .mavenLocalRepository(System.getProperty("mavenRepoPath"))
                .build();

        int httpPort = distribution.freePort();

        String[] argsConfig = {
                "--add-modules=http," + toEnvironment("demo-jaas", env)
        };
        
        String baseURI = "http://localhost:%d/%s-test-jaas".formatted(httpPort, env);

        try (JettyHomeTester.Run runConfig = distribution.start(argsConfig))
        {
            assertTrue(runConfig.awaitFor(START_TIMEOUT, TimeUnit.SECONDS));
            assertEquals(0, runConfig.getExitValue());

            String[] argsStart = 
            {
                    "jetty.http.port=" + httpPort
            };

            try (JettyHomeTester.Run runStart = distribution.start(argsStart))
            {
                assertTrue(runStart.awaitConsoleLogsFor("Started oejs.Server@", START_TIMEOUT, TimeUnit.SECONDS));

                startHttpClient();
                ContentResponse response = client.GET(baseURI + "/auth.html");
                Fields fields = new Fields();
                fields.put("j_username", "me");
                fields.put("j_password", "me");
                response = client.FORM(baseURI + "/j_security_check", fields);
                assertEquals(HttpStatus.OK_200, response.getStatus(), new ResponseDetails(response));
                assertThat(response.getContentAsString(), containsString("SUCCESS!"));
            }
        }
    }

    @ParameterizedTest
    @MethodSource("provideEnvironmentsToTest")
    public void testJstlDemo(String env) throws Exception
    {
        Path jettyBase = newTestJettyBaseDirectory();
        String jettyVersion = System.getProperty("jettyVersion");
        JettyHomeTester distribution = JettyHomeTester.Builder.newInstance()
                .jettyVersion(jettyVersion)
                .jettyBase(jettyBase)
                .mavenLocalRepository(System.getProperty("mavenRepoPath"))
                .build();

        int httpPort = distribution.freePort();

        String[] argsConfig = {
                "--add-modules=http," + toEnvironment("demo-jsp", env)
        };

        String baseURI = "http://localhost:%d/%s-demo-jsp".formatted(httpPort, env);

        try (JettyHomeTester.Run runConfig = distribution.start(argsConfig))
        {
            assertTrue(runConfig.awaitFor(START_TIMEOUT, TimeUnit.SECONDS));
            assertEquals(0, runConfig.getExitValue());

            String[] argsStart = {
                    "jetty.http.port=" + httpPort
            };

            try (JettyHomeTester.Run runStart = distribution.start(argsStart))
            {
                assertTrue(runStart.awaitConsoleLogsFor("Started oejs.Server@", START_TIMEOUT, TimeUnit.SECONDS));

                startHttpClient();
                ContentResponse response = client.GET(baseURI + "/jstl.jsp");

                assertEquals(HttpStatus.OK_200, response.getStatus(), new ResponseDetails(response));
                assertThat(response.getContentAsString(), containsString("JSTL Example"));
                assertThat(response.getContentAsString(), containsString("5"));
                assertThat(response.getContentAsString(), containsString("10"));
                assertThat(response.getContentAsString(), not(containsString("<c:forEach")));


            }
        }
    }

    @ParameterizedTest
    @MethodSource("provideEnvironmentsToTest")
    public void testAsyncRest(String env) throws Exception
    {
        Path jettyBase = newTestJettyBaseDirectory();
        String jettyVersion = System.getProperty("jettyVersion");
        JettyHomeTester distribution = JettyHomeTester.Builder.newInstance()
            .jettyVersion(jettyVersion)
            .jettyBase(jettyBase)
            .mavenLocalRepository(System.getProperty("mavenRepoPath"))
            .build();

        int httpPort = distribution.freePort();

        String[] argsConfig = {
            "--add-modules=http," + toEnvironment("demo-async-rest", env)
        };

        String baseURI = "http://localhost:%d/%s-demo-async-rest".formatted(httpPort, env);

        try (JettyHomeTester.Run runConfig = distribution.start(argsConfig))
        {
            assertTrue(runConfig.awaitFor(START_TIMEOUT, TimeUnit.SECONDS));
            assertEquals(0, runConfig.getExitValue());

            String[] argsStart = {
                "jetty.http.port=" + httpPort
            };

            try (JettyHomeTester.Run runStart = distribution.start(argsStart))
            {
                assertTrue(runStart.awaitConsoleLogsFor("Started oejs.Server@", START_TIMEOUT, TimeUnit.SECONDS));

                startHttpClient();
                ContentResponse response;

                response = client.GET(baseURI + "/testSerial?items=kayak");
                assertEquals(HttpStatus.OK_200, response.getStatus(), new ResponseDetails(response));
                assertThat(response.getContentAsString(), containsString("Blocking: kayak"));

                response = client.GET(baseURI + "/testSerial?items=mouse,beer,gnome");
                assertEquals(HttpStatus.OK_200, response.getStatus(), new ResponseDetails(response));
                assertThat(response.getContentAsString(), containsString("Blocking: mouse,beer,gnome"));

                response = client.GET(baseURI + "/testAsync?items=kayak");
                assertEquals(HttpStatus.OK_200, response.getStatus(), new ResponseDetails(response));
                assertThat(response.getContentAsString(), containsString("Asynchronous: kayak"));

                response = client.GET(baseURI + "/testAsync?items=mouse,beer,gnome");
                assertEquals(HttpStatus.OK_200, response.getStatus(), new ResponseDetails(response));
                assertThat(response.getContentAsString(), containsString("Asynchronous: mouse,beer,gnome"));
            }
        }
    }

    @ParameterizedTest
    @MethodSource("provideEnvironmentsToTest")
    public void testSpec(String env) throws Exception
    {
        Path jettyBase = newTestJettyBaseDirectory();
        String jettyVersion = System.getProperty("jettyVersion");
        JettyHomeTester distribution = JettyHomeTester.Builder.newInstance()
            .jettyVersion(jettyVersion)
            .jettyBase(jettyBase)
            .mavenLocalRepository(System.getProperty("mavenRepoPath"))
            .build();

        int httpPort = distribution.freePort();

        String[] argsConfig = {
            "--add-modules=http," + toEnvironment("demos", env)
        };

        try (JettyHomeTester.Run runConfig = distribution.start(argsConfig))
        {
            assertTrue(runConfig.awaitFor(START_TIMEOUT, TimeUnit.SECONDS));
            assertEquals(0, runConfig.getExitValue());

            String[] argsStart = {
                "jetty.http.port=" + httpPort
            };

            try (JettyHomeTester.Run runStart = distribution.start(argsStart))
            {
                assertTrue(runStart.awaitConsoleLogsFor("Started oejs.Server@", START_TIMEOUT, TimeUnit.SECONDS));

                startHttpClient();

                String baseURI = "http://localhost:%d/%s-test-spec".formatted(httpPort, env);

                //test the async listener
                ContentResponse response = client.POST(baseURI + "/asy/xx").send();
                assertEquals(HttpStatus.OK_200, response.getStatus(), new ResponseDetails(response));
                assertThat(response.getContentAsString(), containsString("<span class=\"pass\">PASS</span>"));
                assertThat(response.getContentAsString(), not(containsString("<span class=\"fail\">FAIL</span>")));

                //test the servlet 3.1/4 features
                response = client.POST(baseURI + "/test/xx").send();
                assertEquals(HttpStatus.OK_200, response.getStatus(), new ResponseDetails(response));
                assertThat(response.getContentAsString(), containsString("<span class=\"pass\">PASS</span>"));
                assertThat(response.getContentAsString(), not(containsString("<span class=\"fail\">FAIL</span>")));

                //test dynamic jsp
                response = client.POST(baseURI + "/dynamicjsp/xx").send();
                assertEquals(HttpStatus.OK_200, response.getStatus(), new ResponseDetails(response));
                assertThat(response.getContentAsString(), containsString("Programmatically Added Jsp File"));
            }
        }
    }

    @ParameterizedTest
    @MethodSource("provideEnvironmentsToTest")
    public void testJPMS(String env) throws Exception
    {
        Path jettyBase = newTestJettyBaseDirectory();
        String jettyVersion = System.getProperty("jettyVersion");
        JettyHomeTester distribution = JettyHomeTester.Builder.newInstance()
            .jettyVersion(jettyVersion)
            .jettyBase(jettyBase)
            .mavenLocalRepository(System.getProperty("mavenRepoPath"))
            .build();

        int httpPort = distribution.freePort();

        String[] argsConfig = {
            "--add-modules=http," + toEnvironment("demos", env)
        };

        String baseURI = "http://localhost:%d/%s-test".formatted(httpPort, env);
        try (JettyHomeTester.Run runConfig = distribution.start(argsConfig))
        {
            assertTrue(runConfig.awaitFor(START_TIMEOUT, TimeUnit.SECONDS));
            assertEquals(0, runConfig.getExitValue());

            String[] argsStart =
            {
                "--jpms",
                "jetty.http.port=" + httpPort
            };
            try (JettyHomeTester.Run runStart = distribution.start(argsStart))
            {
                assertTrue(runStart.awaitConsoleLogsFor("Started oejs.Server@", START_TIMEOUT, TimeUnit.SECONDS));

                startHttpClient();
                ContentResponse response = client.GET(baseURI + "/hello");
                assertEquals(HttpStatus.OK_200, response.getStatus());

                response = client.GET(baseURI + "/dump/info");
                assertEquals(HttpStatus.OK_200, response.getStatus());

                // TODO this should not fail!
                // response = client.GET(baseURI + "/jetty-dir.css");
                // assertEquals(HttpStatus.OK_200, response.getStatus());
            }
        }
    }

    @ParameterizedTest
    @MethodSource("provideEnvironmentsToTest")
    public void testSessionDump(String env) throws Exception
    {
        Path jettyBase = newTestJettyBaseDirectory();
        String jettyVersion = System.getProperty("jettyVersion");
        JettyHomeTester distribution = JettyHomeTester.Builder.newInstance()
            .jettyVersion(jettyVersion)
            .jettyBase(jettyBase)
            .mavenLocalRepository(System.getProperty("mavenRepoPath"))
            .build();

        String[] argsConfig = {
            "--add-modules=http," + toEnvironment("demos", env)
        };

        try (JettyHomeTester.Run runConfig = distribution.start(argsConfig))
        {
            assertTrue(runConfig.awaitFor(START_TIMEOUT, TimeUnit.SECONDS));
            assertEquals(0, runConfig.getExitValue());

            int httpPort = distribution.freePort();
            String[] argsStart = {
                "jetty.http.port=" + httpPort
            };
            try (JettyHomeTester.Run runStart = distribution.start(argsStart))
            {
                assertTrue(runStart.awaitConsoleLogsFor("Started oejs.Server@", START_TIMEOUT, TimeUnit.SECONDS),
                        String.join("", runStart.getLogs()));

                String baseURI = "http://localhost:%d/%s-test".formatted(httpPort, env);

                startHttpClient();
                client.setFollowRedirects(true);
                ContentResponse response = client.GET(baseURI + "/session/");
                assertEquals(HttpStatus.OK_200, response.getStatus(), new ResponseDetails(response));

                // Submit "New Session"
                Fields form = new Fields();
                form.add("Action", "New Session");
                response = client.POST(baseURI + "/session/")
                    .body(new FormRequestContent(form))
                    .send();
                assertEquals(HttpStatus.OK_200, response.getStatus(), new ResponseDetails(response));
                String content = response.getContentAsString();
                assertThat("Content", content, containsString("<b>test:</b> value<br/>"));
                assertThat("Content", content, containsString("<b>WEBCL:</b> {}<br/>"));

                // Last Location
                URI location = response.getRequest().getURI();

                // Submit a "Set" for a new entry in the cookie
                form = new Fields();
                form.add("Action", "Set");
                form.add("Name", "Zed");
                form.add("Value", "[alpha]");
                response = client.POST(location)
                    .body(new FormRequestContent(form))
                    .send();
                assertEquals(HttpStatus.OK_200, response.getStatus(), new ResponseDetails(response));
                content = response.getContentAsString();
                assertThat("Content", content, containsString("<b>Zed:</b> [alpha]<br/>"));
            }
        }
    }

    @ParameterizedTest
    @MethodSource("provideEnvironmentsToTest")
    public void testRewrite(String env) throws Exception
    {
        Path jettyBase = newTestJettyBaseDirectory();
        String jettyVersion = System.getProperty("jettyVersion");
        JettyHomeTester distribution = JettyHomeTester.Builder.newInstance()
            .jettyVersion(jettyVersion)
            .jettyBase(jettyBase)
            .mavenLocalRepository(System.getProperty("mavenRepoPath"))
            .build();

        String[] argsConfig = {
            "--add-modules=http," + toEnvironment("demos", env)
        };

        try (JettyHomeTester.Run runConfig = distribution.start(argsConfig))
        {
            assertTrue(runConfig.awaitFor(START_TIMEOUT, TimeUnit.SECONDS));
            assertEquals(0, runConfig.getExitValue());

            int httpPort = distribution.freePort();
            String[] argsStart = {
                "jetty.http.port=" + httpPort
            };
            try (JettyHomeTester.Run runStart = distribution.start(argsStart))
            {
                assertTrue(runStart.awaitConsoleLogsFor("Started oejs.Server@", START_TIMEOUT, TimeUnit.SECONDS),
                    String.join("", runStart.getLogs()));

                String baseURI = "http://localhost:%d/%s-test".formatted(httpPort, env);

                startHttpClient();
                client.setFollowRedirects(true);
                ContentResponse response = client.GET(baseURI + "/rewrite/");
                assertEquals(HttpStatus.OK_200, response.getStatus(), new ResponseDetails(response));

                String content = response.getContentAsString();
                assertThat("Content", content, containsString("Links to test the RewriteHandler"));
            }
        }
    }

    @Test
    public void testDemoHandler() throws Exception
    {
        Path jettyBase = newTestJettyBaseDirectory();
        String jettyVersion = System.getProperty("jettyVersion");
        JettyHomeTester distribution = JettyHomeTester.Builder.newInstance()
                .jettyVersion(jettyVersion)
                .jettyBase(jettyBase)
                .mavenLocalRepository(System.getProperty("mavenRepoPath"))
                .build();

        int httpPort = distribution.freePort();

        String[] argsConfig = {
                "--add-modules=http,demo-handler"
        };

        String baseURI = "http://localhost:%d/demo-handler/".formatted(httpPort);

        try (JettyHomeTester.Run runConfig = distribution.start(argsConfig))
        {
            assertTrue(runConfig.awaitFor(START_TIMEOUT, TimeUnit.SECONDS));
            assertEquals(0, runConfig.getExitValue());

            String[] argsStart = {
                    "jetty.http.port=" + httpPort
            };

            try (JettyHomeTester.Run runStart = distribution.start(argsStart))
            {
                assertTrue(runStart.awaitConsoleLogsFor("Started oejs.Server@", START_TIMEOUT, TimeUnit.SECONDS));

                startHttpClient();
                ContentResponse response = client.GET(baseURI);

                assertEquals(HttpStatus.OK_200, response.getStatus(), new ResponseDetails(response));
                assertThat(response.getContentAsString(), containsString("Hello World"));
            }
        }
    }

    @ParameterizedTest
    @MethodSource("provideEnvironmentsToTest")
    public void testStaticContent(String env) throws Exception
    {
<<<<<<< HEAD
        // System.setProperty("distribution.debug.port", "5555");

=======
>>>>>>> 0b1c28a8
        Path jettyBase = newTestJettyBaseDirectory();
        String jettyVersion = System.getProperty("jettyVersion");
        JettyHomeTester distribution = JettyHomeTester.Builder.newInstance()
            .jettyVersion(jettyVersion)
            .jettyBase(jettyBase)
            .mavenLocalRepository(System.getProperty("mavenRepoPath"))
            .build();

        int httpPort = distribution.freePort();

        String[] argsConfig =
        {
            "--add-modules=http," + toEnvironment("demos", env)
        };

        try (JettyHomeTester.Run runConfig = distribution.start(argsConfig))
        {
            assertTrue(runConfig.awaitFor(START_TIMEOUT, TimeUnit.SECONDS));
            assertEquals(0, runConfig.getExitValue());

            String[] argsStart =
            {
<<<<<<< HEAD
                // "-Dorg.eclipse.jetty.LEVEL=debug",
=======
>>>>>>> 0b1c28a8
                 "jetty.http.port=" + httpPort
            };
            try (JettyHomeTester.Run runStart = distribution.start(argsStart))
            {
                assertTrue(runStart.awaitConsoleLogsFor("Started oejs.Server@", START_TIMEOUT, TimeUnit.SECONDS));
                startHttpClient();

                String rootURI = "http://localhost:%d".formatted(httpPort);
                String demoJettyURI = "%s/%s-test".formatted(rootURI, env);

                ContentResponse response;

                for (String welcome : new String[] {"", "/", "/index.html"})
                {
                    response = client.GET(rootURI + welcome);
                    assertThat(response.getStatus(), is(HttpStatus.OK_200));
                    assertThat(response.getContentAsString(), containsString("Welcome to Jetty 12"));

                    response = client.GET(demoJettyURI + welcome);
                    assertThat(response.getStatus(), is(HttpStatus.OK_200));
                    assertThat(response.getContentAsString(), containsString("Eclipse Jetty Demo Webapp"));
                }

                for (String directory : new String[] {rootURI + "/", demoJettyURI + "/", demoJettyURI + "/rewrite/"})
                {
                    response = client.GET(directory + "jetty-dir.css");
                    assertThat(response.getStatus(), is(HttpStatus.OK_200));
                }

                response = client.GET(rootURI + "/favicon.ico");
                assertEquals(HttpStatus.OK_200, response.getStatus());
            }
        }
    }
}<|MERGE_RESOLUTION|>--- conflicted
+++ resolved
@@ -585,11 +585,6 @@
     @MethodSource("provideEnvironmentsToTest")
     public void testStaticContent(String env) throws Exception
     {
-<<<<<<< HEAD
-        // System.setProperty("distribution.debug.port", "5555");
-
-=======
->>>>>>> 0b1c28a8
         Path jettyBase = newTestJettyBaseDirectory();
         String jettyVersion = System.getProperty("jettyVersion");
         JettyHomeTester distribution = JettyHomeTester.Builder.newInstance()
@@ -612,10 +607,6 @@
 
             String[] argsStart =
             {
-<<<<<<< HEAD
-                // "-Dorg.eclipse.jetty.LEVEL=debug",
-=======
->>>>>>> 0b1c28a8
                  "jetty.http.port=" + httpPort
             };
             try (JettyHomeTester.Run runStart = distribution.start(argsStart))
