//
// ========================================================================
// Copyright (c) 1995 Mort Bay Consulting Pty Ltd and others.
//
// This program and the accompanying materials are made available under the
// terms of the Eclipse Public License v. 2.0 which is available at
// https://www.eclipse.org/legal/epl-2.0, or the Apache License, Version 2.0
// which is available at https://www.apache.org/licenses/LICENSE-2.0.
//
// SPDX-License-Identifier: EPL-2.0 OR Apache-2.0
// ========================================================================
//

package org.eclipse.jetty.ee10.tests.distribution;

import java.io.IOException;
import java.nio.charset.StandardCharsets;
import java.nio.file.Files;
import java.nio.file.Path;
import java.nio.file.attribute.FileTime;
import java.util.List;
import java.util.concurrent.TimeUnit;

import org.eclipse.jetty.client.ContentResponse;
import org.eclipse.jetty.http.HttpStatus;
import org.eclipse.jetty.tests.distribution.AbstractJettyHomeTest;
import org.eclipse.jetty.tests.testers.JettyHomeTester;
import org.eclipse.jetty.tests.testers.Tester;
import org.eclipse.jetty.toolchain.test.FS;
import org.junit.jupiter.api.Test;
import org.junit.jupiter.api.parallel.Isolated;
import org.slf4j.Logger;
import org.slf4j.LoggerFactory;

import static org.hamcrest.MatcherAssert.assertThat;
import static org.hamcrest.Matchers.containsString;
import static org.hamcrest.Matchers.is;
import static org.junit.jupiter.api.Assertions.assertEquals;
import static org.junit.jupiter.api.Assertions.assertTrue;

@Isolated
public class DisableUrlCacheTest extends AbstractJettyHomeTest
{
    private static final Logger LOG = LoggerFactory.getLogger(DisableUrlCacheTest.class);

    @Test
    public void testReloadWebAppWithLog4j2() throws Exception
    {
        Path jettyBase = newTestJettyBaseDirectory();
        String jettyVersion = System.getProperty("jettyVersion");
        JettyHomeTester distribution = JettyHomeTester.Builder.newInstance()
            .jettyVersion(jettyVersion)
            .jettyBase(jettyBase)
            .jvmArgs(List.of("-Dorg.eclipse.jetty.deploy.LEVEL=DEBUG"))
            .build();

        String[] setupArgs = {
            "--add-modules=http,ee10-webapp,ee10-deploy,disable-urlcache"
        };

        try (JettyHomeTester.Run setupRun = distribution.start(setupArgs))
        {
            assertTrue(setupRun.awaitFor(START_TIMEOUT, TimeUnit.SECONDS));
            assertEquals(0, setupRun.getExitValue());

            Path webApp = distribution.resolveArtifact("org.eclipse.jetty.ee10:jetty-ee10-test-log4j2-webapp:war:" + jettyVersion);
            Path testWebApp = distribution.getJettyBase().resolve("webapps/test.war");

            Files.copy(webApp, testWebApp);

            Path tempDir = distribution.getJettyBase().resolve("work");
            FS.ensureEmpty(tempDir);

            Path resourcesDir = distribution.getJettyBase().resolve("resources");
            FS.ensureEmpty(resourcesDir);

            Path webappsDir = distribution.getJettyBase().resolve("webapps");
            String warXml = """
                <?xml version="1.0"  encoding="ISO-8859-1"?>
                <!DOCTYPE Configure PUBLIC "-//Jetty//Configure//EN" "https://www.eclipse.org/jetty/configure_10_0.dtd">
                <Configure class="org.eclipse.jetty.ee10.webapp.WebAppContext">
                   <Set name="contextPath">/test</Set>
                   <Set name="war"><Property name="jetty.webapps"/>/test.war</Set>
                   <Set name="tempDirectory"><Property name="jetty.base"/>/work/test</Set>
                   <Set name="tempDirectoryPersistent">false</Set>
                </Configure>
                """;
            Path warXmlPath = webappsDir.resolve("test.xml");
            Files.writeString(warXmlPath, warXml, StandardCharsets.UTF_8);

            Path loggingFile = resourcesDir.resolve("jetty-logging.properties");
            String loggingConfig = """
                org.eclipse.jetty.LEVEL=INFO
                org.eclipse.jetty.deploy.LEVEL=DEBUG
                org.eclipse.jetty.ee10.webapp.LEVEL=DEBUG
                org.eclipse.jetty.ee10.webapp.WebAppClassLoader.LEVEL=INFO
                org.eclipse.jetty.ee10.servlet.LEVEL=DEBUG
                """;
            Files.writeString(loggingFile, loggingConfig, StandardCharsets.UTF_8);


            int port = Tester.freePort();
            String[] runArgs = {
                "jetty.http.port=" + port,
                "jetty.deploy.scanInterval=1"
                //"jetty.server.dumpAfterStart=true",
            };
            try (JettyHomeTester.Run run2 = distribution.start(runArgs))
            {
                assertTrue(run2.awaitConsoleLogsFor("Started oejs.Server@", START_TIMEOUT, TimeUnit.SECONDS));
                startHttpClient(false);

                // Test webapp is there
                ContentResponse response = client.GET("http://localhost:" + port + "/test/log/");
                assertThat(response.getStatus(), is(HttpStatus.OK_200));
                String content = response.getContentAsString();
                assertThat(content, containsString("GET at LogServlet"));

                // Trigger a hot-reload
                run2.getLogs().clear();
                touch(warXmlPath);

<<<<<<< HEAD
                // Wait for reload to start context
                assertTrue(run2.awaitConsoleLogsFor("Started oeje10w.WebAppContext@", START_TIMEOUT, TimeUnit.SECONDS));
                // wait for deployer node to complete so context is Started not Starting
                assertTrue(run2.awaitConsoleLogsFor("Executing Node Node[started]", START_TIMEOUT, TimeUnit.SECONDS));

                // Is webapp still there?
                response = client.GET("http://localhost:" + port + "/test/log/");

                assertThat(response.getStatus(), is(HttpStatus.OK_200));
=======
                // Wait for reload
                // Started oeje10w.WebAppContext@3fec304{test,/test,b=file:///h
                assertTrue(run2.awaitConsoleLogsFor("Started oeje10w.WebAppContext@", START_TIMEOUT, TimeUnit.SECONDS));
                assertTrue(run2.awaitConsoleLogsFor("{test,/test,", START_TIMEOUT, TimeUnit.SECONDS));

                // Is webapp still there?
                response = client.GET("http://localhost:" + port + "/test/log/");
>>>>>>> bc16e908
                content = response.getContentAsString();
                assertThat(content, response.getStatus(), is(HttpStatus.OK_200));
                assertThat(content, containsString("GET at LogServlet"));
            }
        }
    }

    private void touch(Path path) throws IOException
    {
        LOG.info("Touch: {}", path);
        FileTime now = FileTime.fromMillis(System.currentTimeMillis() + 2000);
        Files.setLastModifiedTime(path, now);
    }
}<|MERGE_RESOLUTION|>--- conflicted
+++ resolved
@@ -120,7 +120,6 @@
                 run2.getLogs().clear();
                 touch(warXmlPath);
 
-<<<<<<< HEAD
                 // Wait for reload to start context
                 assertTrue(run2.awaitConsoleLogsFor("Started oeje10w.WebAppContext@", START_TIMEOUT, TimeUnit.SECONDS));
                 // wait for deployer node to complete so context is Started not Starting
@@ -128,17 +127,6 @@
 
                 // Is webapp still there?
                 response = client.GET("http://localhost:" + port + "/test/log/");
-
-                assertThat(response.getStatus(), is(HttpStatus.OK_200));
-=======
-                // Wait for reload
-                // Started oeje10w.WebAppContext@3fec304{test,/test,b=file:///h
-                assertTrue(run2.awaitConsoleLogsFor("Started oeje10w.WebAppContext@", START_TIMEOUT, TimeUnit.SECONDS));
-                assertTrue(run2.awaitConsoleLogsFor("{test,/test,", START_TIMEOUT, TimeUnit.SECONDS));
-
-                // Is webapp still there?
-                response = client.GET("http://localhost:" + port + "/test/log/");
->>>>>>> bc16e908
                 content = response.getContentAsString();
                 assertThat(content, response.getStatus(), is(HttpStatus.OK_200));
                 assertThat(content, containsString("GET at LogServlet"));
