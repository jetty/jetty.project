//
//  ========================================================================
//  Copyright (c) 1995-2019 Mort Bay Consulting Pty. Ltd.
//  ------------------------------------------------------------------------
//  All rights reserved. This program and the accompanying materials
//  are made available under the terms of the Eclipse Public License v1.0
//  and Apache License v2.0 which accompanies this distribution.
//
//      The Eclipse Public License is available at
//      http://www.eclipse.org/legal/epl-v10.html
//
//      The Apache License v2.0 is available at
//      http://www.opensource.org/licenses/apache2.0.php
//
//  You may elect to redistribute this code under either of these licenses.
//  ========================================================================
//

package org.eclipse.jetty.http.client;

import java.io.ByteArrayOutputStream;
import java.io.IOException;
import java.io.InputStream;
import java.io.OutputStream;
import java.net.InetSocketAddress;
import java.net.ServerSocket;
import java.net.Socket;
import java.nio.ByteBuffer;
import java.nio.charset.StandardCharsets;
import java.util.Random;
import java.util.concurrent.CountDownLatch;
import java.util.concurrent.TimeUnit;
import javax.servlet.ServletException;
import javax.servlet.ServletInputStream;
import javax.servlet.http.HttpServletRequest;
import javax.servlet.http.HttpServletResponse;

import org.eclipse.jetty.client.ContinueProtocolHandler;
import org.eclipse.jetty.client.api.ContentResponse;
import org.eclipse.jetty.client.api.Response;
import org.eclipse.jetty.client.api.Result;
import org.eclipse.jetty.client.util.BufferingResponseListener;
import org.eclipse.jetty.client.util.BytesContentProvider;
import org.eclipse.jetty.client.util.DeferredContentProvider;
import org.eclipse.jetty.http.HttpGenerator;
import org.eclipse.jetty.http.HttpHeader;
import org.eclipse.jetty.http.HttpHeaderValue;
import org.eclipse.jetty.http.HttpMethod;
import org.eclipse.jetty.http.HttpStatus;
import org.eclipse.jetty.server.Request;
import org.eclipse.jetty.server.handler.AbstractHandler;
import org.eclipse.jetty.util.IO;
import org.junit.jupiter.api.Tag;
import org.junit.jupiter.api.condition.DisabledIfSystemProperty;
import org.junit.jupiter.params.ParameterizedTest;
import org.junit.jupiter.params.provider.ArgumentsSource;

import static org.eclipse.jetty.http.client.Transport.FCGI;
import static org.junit.jupiter.api.Assertions.assertArrayEquals;
import static org.junit.jupiter.api.Assertions.assertEquals;
import static org.junit.jupiter.api.Assertions.assertFalse;
import static org.junit.jupiter.api.Assertions.assertNotNull;
import static org.junit.jupiter.api.Assertions.assertNull;
import static org.junit.jupiter.api.Assertions.assertTrue;
import static org.junit.jupiter.api.Assumptions.assumeTrue;

public class HttpClientContinueTest extends AbstractTest<TransportScenario>
{
    @Override
    public void init(Transport transport) throws IOException
    {
        // Skip FCGI for now.
        assumeTrue(transport != FCGI);
        setScenario(new TransportScenario(transport));
    }

    @ParameterizedTest
    @ArgumentsSource(TransportProvider.class)
    public void test_Expect100Continue_WithOneContent_Respond100Continue(Transport transport) throws Exception
    {
        test_Expect100Continue_Respond100Continue(transport, "data1".getBytes(StandardCharsets.UTF_8));
    }

    @ParameterizedTest
    @ArgumentsSource(TransportProvider.class)
    public void test_Expect100Continue_WithMultipleContents_Respond100Continue(Transport transport) throws Exception
    {
        test_Expect100Continue_Respond100Continue(transport, "data1".getBytes(StandardCharsets.UTF_8), "data2".getBytes(StandardCharsets.UTF_8), "data3".getBytes(StandardCharsets.UTF_8));
    }

    private void test_Expect100Continue_Respond100Continue(Transport transport, byte[]... contents) throws Exception
    {
        init(transport);
        scenario.start(new AbstractHandler()
        {
            @Override
            public void handle(String target, Request baseRequest, HttpServletRequest request, HttpServletResponse response) throws IOException
            {
                baseRequest.setHandled(true);
                // Send 100-Continue and copy the content back
                IO.copy(request.getInputStream(), response.getOutputStream());
            }
        });

        ContentResponse response = scenario.client.newRequest(scenario.newURI())
            .header(HttpHeader.EXPECT, HttpHeaderValue.CONTINUE.asString())
            .content(new BytesContentProvider(contents))
            .timeout(5, TimeUnit.SECONDS)
            .send();

        assertNotNull(response);
        assertEquals(200, response.getStatus());

        int index = 0;
        byte[] responseContent = response.getContent();
        for (byte[] content : contents)
        {
            for (byte b : content)
            {
                assertEquals(b, responseContent[index++]);
            }
        }
    }

    @ParameterizedTest
    @ArgumentsSource(TransportProvider.class)
    public void test_Expect100Continue_WithChunkedContent_Respond100Continue(Transport transport) throws Exception
    {
        init(transport);
        scenario.start(new AbstractHandler()
        {
            @Override
            public void handle(String target, Request baseRequest, HttpServletRequest request, HttpServletResponse response) throws IOException
            {
                baseRequest.setHandled(true);
                // Send 100-Continue and copy the content back
                ServletInputStream input = request.getInputStream();
                // Make sure we chunk the response too
                response.flushBuffer();
                IO.copy(input, response.getOutputStream());
            }
        });

        byte[] content1 = new byte[10240];
        byte[] content2 = new byte[16384];
        ContentResponse response = scenario.client.newRequest(scenario.newURI())
            .header(HttpHeader.EXPECT, HttpHeaderValue.CONTINUE.asString())
            .content(new BytesContentProvider(content1, content2)
            {
                @Override
                public long getLength()
                {
                    return -1;
                }
            })
            .timeout(5, TimeUnit.SECONDS)
            .send();

        assertNotNull(response);
        assertEquals(200, response.getStatus());

        int index = 0;
        byte[] responseContent = response.getContent();
        for (byte b : content1)
        {
            assertEquals(b, responseContent[index++]);
        }
        for (byte b : content2)
        {
            assertEquals(b, responseContent[index++]);
        }
    }

    @ParameterizedTest
    @ArgumentsSource(TransportProvider.class)
    public void test_Expect100Continue_WithContent_Respond417ExpectationFailed(Transport transport) throws Exception
    {
        test_Expect100Continue_WithContent_RespondError(transport, 417);
    }

    @ParameterizedTest
    @ArgumentsSource(TransportProvider.class)
    public void test_Expect100Continue_WithContent_Respond413RequestEntityTooLarge(Transport transport) throws Exception
    {
        test_Expect100Continue_WithContent_RespondError(transport, 413);
    }

    private void test_Expect100Continue_WithContent_RespondError(Transport transport, final int error) throws Exception
    {
        init(transport);
        scenario.start(new AbstractHandler()
        {
            @Override
            public void handle(String target, Request baseRequest, HttpServletRequest request, HttpServletResponse response) throws IOException
            {
                baseRequest.setHandled(true);
                response.sendError(error);
            }
        });

        byte[] content1 = new byte[10240];
        byte[] content2 = new byte[16384];
        final CountDownLatch latch = new CountDownLatch(1);
        scenario.client.newRequest(scenario.newURI())
            .header(HttpHeader.EXPECT, HttpHeaderValue.CONTINUE.asString())
            .content(new BytesContentProvider(content1, content2))
            .send(new BufferingResponseListener()
            {
                @Override
                public void onComplete(Result result)
                {
                    assertTrue(result.isFailed());
                    assertNotNull(result.getRequestFailure());
                    assertNull(result.getResponseFailure());
                    byte[] content = getContent();
                    assertNotNull(content);
                    assertTrue(content.length > 0);
                    assertEquals(error, result.getResponse().getStatus());
                    latch.countDown();
                }
            });

        assertTrue(latch.await(5, TimeUnit.SECONDS));
    }

    @ParameterizedTest
    @ArgumentsSource(TransportProvider.class)
    public void test_Expect100Continue_WithContent_WithRedirect(Transport transport) throws Exception
    {
        init(transport);
        final String data = "success";
        scenario.start(new AbstractHandler()
        {
            @Override
            public void handle(String target, Request baseRequest, HttpServletRequest request, HttpServletResponse response) throws IOException
            {
                baseRequest.setHandled(true);
                if (request.getRequestURI().endsWith("/done"))
                {
                    response.getOutputStream().print(data);
                }
                else
                {
                    // Send 100-Continue and consume the content
                    IO.copy(request.getInputStream(), new ByteArrayOutputStream());
                    // Send a redirect
                    response.sendRedirect("/done");
                }
            }
        });

        byte[] content = new byte[10240];
        final CountDownLatch latch = new CountDownLatch(1);
        scenario.client.newRequest(scenario.newURI())
            .method(HttpMethod.POST)
            .path("/continue")
            .header(HttpHeader.EXPECT, HttpHeaderValue.CONTINUE.asString())
            .content(new BytesContentProvider(content))
            .send(new BufferingResponseListener()
            {
                @Override
                public void onComplete(Result result)
                {
                    assertFalse(result.isFailed());
                    assertEquals(200, result.getResponse().getStatus());
                    assertEquals(data, getContentAsString());
                    latch.countDown();
                }
            });

        assertTrue(latch.await(5, TimeUnit.SECONDS));
    }

    @ParameterizedTest
    @ArgumentsSource(TransportProvider.class)
    public void test_Redirect_WithExpect100Continue_WithContent(Transport transport) throws Exception
    {
        init(transport);
        // A request with Expect: 100-Continue cannot receive non-final responses like 3xx

        final String data = "success";
        scenario.start(new AbstractHandler()
        {
            @Override
            public void handle(String target, Request baseRequest, HttpServletRequest request, HttpServletResponse response) throws IOException
            {
                baseRequest.setHandled(true);
                if (request.getRequestURI().endsWith("/done"))
                {
                    // Send 100-Continue and consume the content
                    IO.copy(request.getInputStream(), new ByteArrayOutputStream());
                    response.getOutputStream().print(data);
                }
                else
                {
                    // Send a redirect
                    response.sendRedirect("/done");
                }
            }
        });

        byte[] content = new byte[10240];
        final CountDownLatch latch = new CountDownLatch(1);
        scenario.client.newRequest(scenario.newURI())
            .method(HttpMethod.POST)
            .path("/redirect")
            .header(HttpHeader.EXPECT, HttpHeaderValue.CONTINUE.asString())
            .content(new BytesContentProvider(content))
            .send(new BufferingResponseListener()
            {
                @Override
                public void onComplete(Result result)
                {
                    assertTrue(result.isFailed());
                    assertNotNull(result.getRequestFailure());
                    assertNull(result.getResponseFailure());
                    assertEquals(302, result.getResponse().getStatus());
                    latch.countDown();
                }
            });

        assertTrue(latch.await(5, TimeUnit.SECONDS));
    }

    @ParameterizedTest
    @ArgumentsSource(TransportProvider.class)
    @Tag("Slow")
    @DisabledIfSystemProperty(named = "env", matches = "ci") // TODO: SLOW, needs review
    public void test_Expect100Continue_WithContent_WithResponseFailure_Before100Continue(Transport transport) throws Exception
    {
        init(transport);
        final long idleTimeout = 1000;
        scenario.start(new AbstractHandler()
        {
            @Override
            public void handle(String target, Request baseRequest, HttpServletRequest request, HttpServletResponse response) throws ServletException
            {
                baseRequest.setHandled(true);
                try
                {
                    TimeUnit.MILLISECONDS.sleep(2 * idleTimeout);
                }
                catch (InterruptedException x)
                {
                    throw new ServletException(x);
                }
            }
        });

        scenario.client.setIdleTimeout(2 * idleTimeout);

        byte[] content = new byte[1024];
        final CountDownLatch latch = new CountDownLatch(1);
        scenario.client.newRequest(scenario.newURI())
            .header(HttpHeader.EXPECT, HttpHeaderValue.CONTINUE.asString())
            .content(new BytesContentProvider(content))
            .idleTimeout(idleTimeout, TimeUnit.MILLISECONDS)
            .send(new BufferingResponseListener()
            {
                @Override
                public void onComplete(Result result)
                {
                    assertTrue(result.isFailed());
                    assertNotNull(result.getRequestFailure());
                    assertNotNull(result.getResponseFailure());
                    latch.countDown();
                }
            });

        assertTrue(latch.await(3 * idleTimeout, TimeUnit.MILLISECONDS));
    }

    @ParameterizedTest
    @ArgumentsSource(TransportProvider.class)
    @Tag("Slow")
    @DisabledIfSystemProperty(named = "env", matches = "ci") // TODO: SLOW, needs review
    public void test_Expect100Continue_WithContent_WithResponseFailure_After100Continue(Transport transport) throws Exception
    {
        init(transport);
        final long idleTimeout = 1000;
        scenario.start(new AbstractHandler()
        {
            @Override
            public void handle(String target, Request baseRequest, HttpServletRequest request, HttpServletResponse response) throws IOException, ServletException
            {
                baseRequest.setHandled(true);
                // Send 100-Continue and consume the content
                IO.copy(request.getInputStream(), new ByteArrayOutputStream());
                try
                {
                    TimeUnit.MILLISECONDS.sleep(2 * idleTimeout);
                }
                catch (InterruptedException x)
                {
                    throw new ServletException(x);
                }
            }
        });

        scenario.client.setIdleTimeout(idleTimeout);

        byte[] content = new byte[1024];
        final CountDownLatch latch = new CountDownLatch(1);
        scenario.client.newRequest(scenario.newURI())
            .header(HttpHeader.EXPECT, HttpHeaderValue.CONTINUE.asString())
            .content(new BytesContentProvider(content))
            .send(new BufferingResponseListener()
            {
                @Override
                public void onComplete(Result result)
                {
                    assertTrue(result.isFailed());
                    assertNull(result.getRequestFailure());
                    assertNotNull(result.getResponseFailure());
                    latch.countDown();
                }
            });

        assertTrue(latch.await(3 * idleTimeout, TimeUnit.MILLISECONDS));
    }

    @ParameterizedTest
    @ArgumentsSource(TransportProvider.class)
    public void test_Expect100Continue_WithContent_WithResponseFailure_During100Continue(Transport transport) throws Exception
    {
        init(transport);
        scenario.start(new AbstractHandler()
        {
            @Override
            public void handle(String target, Request baseRequest, HttpServletRequest request, HttpServletResponse response) throws IOException
            {
                baseRequest.setHandled(true);
                // Send 100-Continue and consume the content
                IO.copy(request.getInputStream(), new ByteArrayOutputStream());
            }
        });

        scenario.client.getProtocolHandlers().clear();
        scenario.client.getProtocolHandlers().put(new ContinueProtocolHandler()
        {
            @Override
            public Response.Listener getResponseListener()
            {
                final Response.Listener listener = super.getResponseListener();
                return new Response.Listener.Adapter()
                {
                    @Override
                    public void onBegin(Response response)
                    {
                        response.abort(new Exception());
                    }

                    @Override
                    public void onFailure(Response response, Throwable failure)
                    {
                        listener.onFailure(response, failure);
                    }
                };
            }
        });

        byte[] content = new byte[1024];
        final CountDownLatch latch = new CountDownLatch(1);
        scenario.client.newRequest(scenario.newURI())
            .header(HttpHeader.EXPECT, HttpHeaderValue.CONTINUE.asString())
            .content(new BytesContentProvider(content))
            .send(new BufferingResponseListener()
            {
                @Override
                public void onComplete(Result result)
                {
                    assertTrue(result.isFailed());
                    assertNotNull(result.getRequestFailure());
                    assertNotNull(result.getResponseFailure());
                    latch.countDown();
                }
            });

        assertTrue(latch.await(5, TimeUnit.SECONDS));
    }

    @ParameterizedTest
    @ArgumentsSource(TransportProvider.class)
    @Tag("Slow")
    @DisabledIfSystemProperty(named = "env", matches = "ci") // TODO: SLOW, needs review
    public void test_Expect100Continue_WithDeferredContent_Respond100Continue(Transport transport) throws Exception
    {
        init(transport);
        scenario.start(new AbstractHandler()
        {
            @Override
            public void handle(String target, Request baseRequest, HttpServletRequest request, HttpServletResponse response) throws IOException
            {
                baseRequest.setHandled(true);
                // Send 100-Continue and echo the content
                IO.copy(request.getInputStream(), response.getOutputStream());
            }
        });

        final byte[] chunk1 = new byte[]{0, 1, 2, 3};
        final byte[] chunk2 = new byte[]{4, 5, 6, 7};
        final byte[] data = new byte[chunk1.length + chunk2.length];
        System.arraycopy(chunk1, 0, data, 0, chunk1.length);
        System.arraycopy(chunk2, 0, data, chunk1.length, chunk2.length);

        final CountDownLatch latch = new CountDownLatch(1);
        DeferredContentProvider content = new DeferredContentProvider();
        scenario.client.newRequest(scenario.newURI())
            .header(HttpHeader.EXPECT, HttpHeaderValue.CONTINUE.asString())
            .content(content)
            .send(new BufferingResponseListener()
            {
                @Override
                public void onComplete(Result result)
                {
                    assertArrayEquals(data, getContent());
                    latch.countDown();
                }
            });

        Thread.sleep(1000);

        content.offer(ByteBuffer.wrap(chunk1));

        Thread.sleep(1000);

        content.offer(ByteBuffer.wrap(chunk2));
        content.close();

        assertTrue(latch.await(5, TimeUnit.SECONDS));
    }

    @ParameterizedTest
    @ArgumentsSource(TransportProvider.class)
    @Tag("Slow")
    @DisabledIfSystemProperty(named = "env", matches = "ci") // TODO: SLOW, needs review
    public void test_Expect100Continue_WithInitialAndDeferredContent_Respond100Continue(Transport transport) throws Exception
    {
        init(transport);
        scenario.start(new AbstractHandler()
        {
            @Override
            public void handle(String target, Request baseRequest, HttpServletRequest request, HttpServletResponse response) throws IOException
            {
                baseRequest.setHandled(true);
                // Send 100-Continue and echo the content
                IO.copy(request.getInputStream(), response.getOutputStream());
            }
        });

        final byte[] chunk1 = new byte[]{0, 1, 2, 3};
        final byte[] chunk2 = new byte[]{4, 5, 6, 7};
        final byte[] data = new byte[chunk1.length + chunk2.length];
        System.arraycopy(chunk1, 0, data, 0, chunk1.length);
        System.arraycopy(chunk2, 0, data, chunk1.length, chunk2.length);

        final CountDownLatch latch = new CountDownLatch(1);
        DeferredContentProvider content = new DeferredContentProvider(ByteBuffer.wrap(chunk1));
        scenario.client.newRequest(scenario.newURI())
            .header(HttpHeader.EXPECT, HttpHeaderValue.CONTINUE.asString())
            .content(content)
            .send(new BufferingResponseListener()
            {
                @Override
                public void onComplete(Result result)
                {
                    assertArrayEquals(data, getContent());
                    latch.countDown();
                }
            });

        Thread.sleep(1000);

        content.offer(ByteBuffer.wrap(chunk2));
        content.close();

        assertTrue(latch.await(5, TimeUnit.SECONDS));
    }

    @ParameterizedTest
    @ArgumentsSource(TransportProvider.class)
    public void test_Expect100Continue_WithConcurrentDeferredContent_Respond100Continue(Transport transport) throws Exception
    {
        init(transport);
        scenario.start(new AbstractHandler()
        {
            @Override
            public void handle(String target, Request baseRequest, HttpServletRequest request, HttpServletResponse response) throws IOException
            {
                baseRequest.setHandled(true);
                // Send 100-Continue and echo the content
                IO.copy(request.getInputStream(), response.getOutputStream());
            }
        });

        final byte[] data = new byte[]{0, 1, 2, 3, 4, 5, 6, 7};
        final DeferredContentProvider content = new DeferredContentProvider();

        final CountDownLatch latch = new CountDownLatch(1);
        scenario.client.newRequest(scenario.newURI())
            .header(HttpHeader.EXPECT, HttpHeaderValue.CONTINUE.asString())
            .onRequestHeaders(request ->
            {
                content.offer(ByteBuffer.wrap(data));
                content.close();
            })
            .content(content)
            .send(new BufferingResponseListener()
            {
                @Override
                public void onComplete(Result result)
                {
                    assertArrayEquals(data, getContent());
                    latch.countDown();
                }
            });

        assertTrue(latch.await(5, TimeUnit.SECONDS));
    }

    @ParameterizedTest
    @ArgumentsSource(TransportProvider.class)
    public void test_Expect100Continue_WithInitialAndConcurrentDeferredContent_Respond100Continue(Transport transport) throws Exception
    {
        init(transport);
        scenario.start(new AbstractHandler()
        {
            @Override
            public void handle(String target, Request baseRequest, HttpServletRequest request, HttpServletResponse response) throws IOException
            {
                baseRequest.setHandled(true);
                // Send 100-Continue and echo the content
                IO.copy(request.getInputStream(), response.getOutputStream());
            }
        });

        final byte[] chunk1 = new byte[]{0, 1, 2, 3};
        final byte[] chunk2 = new byte[]{4, 5, 6};
        final byte[] data = new byte[chunk1.length + chunk2.length];
        System.arraycopy(chunk1, 0, data, 0, chunk1.length);
        System.arraycopy(chunk2, 0, data, chunk1.length, chunk2.length);

        final DeferredContentProvider content = new DeferredContentProvider(ByteBuffer.wrap(chunk1));

        scenario.client.getProtocolHandlers().put(new ContinueProtocolHandler()
        {
            @Override
            public Response.Listener getResponseListener()
            {
                return new ContinueListener()
                {
                    @Override
                    public void onHeaders(Response response)
                    {
                        super.onHeaders(response);
                        content.offer(ByteBuffer.wrap(chunk2));
                        content.close();
                    }
                };
            }
        });

        final CountDownLatch latch = new CountDownLatch(1);
        scenario.client.newRequest(scenario.newURI())
            .header(HttpHeader.EXPECT, HttpHeaderValue.CONTINUE.asString())
            .content(content)
            .send(new BufferingResponseListener()
            {
                @Override
                public void onComplete(Result result)
                {
                    assertArrayEquals(data, getContent());
                    latch.countDown();
                }
            });

        assertTrue(latch.await(5, TimeUnit.SECONDS));
    }

    @ParameterizedTest
    @ArgumentsSource(TransportProvider.class)
    public void test_Expect100Continue_WithTwoResponsesInOneRead(Transport transport) throws Exception
    {
        init(transport);
        assumeTrue(scenario.transport.isHttp1Based());

        // There is a chance that the server replies with the 100 Continue response
        // and immediately after with the "normal" response, say a 200 OK.
        // These may be read by the client in a single read, and must be handled correctly.

        scenario.startClient();

        try (ServerSocket server = new ServerSocket())
        {
            server.bind(new InetSocketAddress("localhost", 0));

            final CountDownLatch latch = new CountDownLatch(1);
            scenario.client.newRequest("localhost", server.getLocalPort())
                .header(HttpHeader.EXPECT, HttpHeaderValue.CONTINUE.asString())
                .content(new BytesContentProvider(new byte[]{0}))
                .send(result ->
                {
                    assertTrue(result.isSucceeded(), result.toString());
                    assertEquals(200, result.getResponse().getStatus());
                    latch.countDown();
                });

            try (Socket socket = server.accept())
            {
                // Read the request headers.
                readRequestHeaders(socket.getInputStream());

                OutputStream output = socket.getOutputStream();
<<<<<<< HEAD
                String responses = "" +
                    "HTTP/1.1 100 Continue\r\n" +
                    "\r\n" +
                    "HTTP/1.1 200 OK\r\n" +
                    "Transfer-Encoding: chunked\r\n" +
                    "\r\n" +
                    "10\r\n" +
                    "0123456789ABCDEF\r\n";
=======
                String responses =
                    "HTTP/1.1 100 Continue\r\n" +
                        "\r\n" +
                        "HTTP/1.1 200 OK\r\n" +
                        "Transfer-Encoding: chunked\r\n" +
                        "\r\n" +
                        "10\r\n" +
                        "0123456789ABCDEF\r\n";
>>>>>>> 7b941098
                output.write(responses.getBytes(StandardCharsets.UTF_8));
                output.flush();

                Thread.sleep(1000);

<<<<<<< HEAD
                String content = "" +
                    "10\r\n" +
                    "0123456789ABCDEF\r\n" +
                    "0\r\n" +
                    "\r\n";
=======
                String content =
                    "10\r\n" +
                        "0123456789ABCDEF\r\n" +
                        "0\r\n" +
                        "\r\n";
>>>>>>> 7b941098
                output.write(content.getBytes(StandardCharsets.UTF_8));
                output.flush();

                assertTrue(latch.await(5, TimeUnit.SECONDS));
            }
        }
    }

    @ParameterizedTest
    @ArgumentsSource(TransportProvider.class)
    public void test_NoExpect_Respond100Continue(Transport transport) throws Exception
    {
        init(transport);
        scenario.start(new AbstractHandler.ErrorDispatchHandler()
        {
            @Override
            protected void doNonErrorHandle(String target, Request jettyRequest, HttpServletRequest request, HttpServletResponse response) throws IOException
            {
                jettyRequest.setHandled(true);
                // Force a 100 Continue response.
                jettyRequest.getHttpChannel().sendResponse(HttpGenerator.CONTINUE_100_INFO, null, false);
                // Echo the content.
                IO.copy(request.getInputStream(), response.getOutputStream());
            }
        });

        byte[] bytes = new byte[1024];
        new Random().nextBytes(bytes);
        ContentResponse response = scenario.client.newRequest(scenario.newURI())
            .content(new BytesContentProvider(bytes))
            .timeout(5, TimeUnit.SECONDS)
            .send();

        assertEquals(HttpStatus.OK_200, response.getStatus());
        assertArrayEquals(bytes, response.getContent());
    }

    @ParameterizedTest
    @ArgumentsSource(TransportProvider.class)
    public void test_NoExpect_100Continue_ThenRedirect_Then100Continue_ThenResponse(Transport transport) throws Exception
    {
        init(transport);
        assumeTrue(scenario.transport.isHttp1Based());

        scenario.startClient();
        scenario.client.setMaxConnectionsPerDestination(1);

        try (ServerSocket server = new ServerSocket())
        {
            server.bind(new InetSocketAddress("localhost", 0));

            // No Expect header, no content.
            CountDownLatch latch = new CountDownLatch(1);
            scenario.client.newRequest("localhost", server.getLocalPort())
                .send(result ->
                {
                    if (result.isSucceeded() && result.getResponse().getStatus() == HttpStatus.OK_200)
                        latch.countDown();
                });

            try (Socket socket = server.accept())
            {
                InputStream input = socket.getInputStream();
                OutputStream output = socket.getOutputStream();

                readRequestHeaders(input);
<<<<<<< HEAD
                String response1 = "" +
                    "HTTP/1.1 100 Continue\r\n" +
                    "\r\n" +
                    "HTTP/1.1 303 See Other\r\n" +
                    "Location: /redirect\r\n" +
                    "Content-Length: 0\r\n" +
                    "\r\n";
=======
                String response1 =
                    "HTTP/1.1 100 Continue\r\n" +
                        "\r\n" +
                        "HTTP/1.1 303 See Other\r\n" +
                        "Location: /redirect\r\n" +
                        "Content-Length: 0\r\n" +
                        "\r\n";
>>>>>>> 7b941098
                output.write(response1.getBytes(StandardCharsets.UTF_8));
                output.flush();

                readRequestHeaders(input);
<<<<<<< HEAD
                String response2 = "" +
                    "HTTP/1.1 100 Continue\r\n" +
                    "\r\n" +
                    "HTTP/1.1 200 OK\r\n" +
                    "Content-Length: 0\r\n" +
                    "Connection: close\r\n" +
                    "\r\n";
=======
                String response2 =
                    "HTTP/1.1 100 Continue\r\n" +
                        "\r\n" +
                        "HTTP/1.1 200 OK\r\n" +
                        "Content-Length: 0\r\n" +
                        "Connection: close\r\n" +
                        "\r\n";
>>>>>>> 7b941098
                output.write(response2.getBytes(StandardCharsets.UTF_8));
                output.flush();
            }

            assertTrue(latch.await(5, TimeUnit.SECONDS));
        }
    }

    private void readRequestHeaders(InputStream input) throws IOException
    {
        int crlfs = 0;
        while (true)
        {
            int read = input.read();
            if (read < 0)
                break;
            if (read == '\r' || read == '\n')
                ++crlfs;
            else
                crlfs = 0;
            if (crlfs == 4)
                break;
        }
    }
}<|MERGE_RESOLUTION|>--- conflicted
+++ resolved
@@ -711,16 +711,6 @@
                 readRequestHeaders(socket.getInputStream());
 
                 OutputStream output = socket.getOutputStream();
-<<<<<<< HEAD
-                String responses = "" +
-                    "HTTP/1.1 100 Continue\r\n" +
-                    "\r\n" +
-                    "HTTP/1.1 200 OK\r\n" +
-                    "Transfer-Encoding: chunked\r\n" +
-                    "\r\n" +
-                    "10\r\n" +
-                    "0123456789ABCDEF\r\n";
-=======
                 String responses =
                     "HTTP/1.1 100 Continue\r\n" +
                         "\r\n" +
@@ -729,25 +719,16 @@
                         "\r\n" +
                         "10\r\n" +
                         "0123456789ABCDEF\r\n";
->>>>>>> 7b941098
                 output.write(responses.getBytes(StandardCharsets.UTF_8));
                 output.flush();
 
                 Thread.sleep(1000);
 
-<<<<<<< HEAD
-                String content = "" +
-                    "10\r\n" +
-                    "0123456789ABCDEF\r\n" +
-                    "0\r\n" +
-                    "\r\n";
-=======
                 String content =
                     "10\r\n" +
                         "0123456789ABCDEF\r\n" +
                         "0\r\n" +
                         "\r\n";
->>>>>>> 7b941098
                 output.write(content.getBytes(StandardCharsets.UTF_8));
                 output.flush();
 
@@ -814,15 +795,6 @@
                 OutputStream output = socket.getOutputStream();
 
                 readRequestHeaders(input);
-<<<<<<< HEAD
-                String response1 = "" +
-                    "HTTP/1.1 100 Continue\r\n" +
-                    "\r\n" +
-                    "HTTP/1.1 303 See Other\r\n" +
-                    "Location: /redirect\r\n" +
-                    "Content-Length: 0\r\n" +
-                    "\r\n";
-=======
                 String response1 =
                     "HTTP/1.1 100 Continue\r\n" +
                         "\r\n" +
@@ -830,20 +802,10 @@
                         "Location: /redirect\r\n" +
                         "Content-Length: 0\r\n" +
                         "\r\n";
->>>>>>> 7b941098
                 output.write(response1.getBytes(StandardCharsets.UTF_8));
                 output.flush();
 
                 readRequestHeaders(input);
-<<<<<<< HEAD
-                String response2 = "" +
-                    "HTTP/1.1 100 Continue\r\n" +
-                    "\r\n" +
-                    "HTTP/1.1 200 OK\r\n" +
-                    "Content-Length: 0\r\n" +
-                    "Connection: close\r\n" +
-                    "\r\n";
-=======
                 String response2 =
                     "HTTP/1.1 100 Continue\r\n" +
                         "\r\n" +
@@ -851,7 +813,6 @@
                         "Content-Length: 0\r\n" +
                         "Connection: close\r\n" +
                         "\r\n";
->>>>>>> 7b941098
                 output.write(response2.getBytes(StandardCharsets.UTF_8));
                 output.flush();
             }
