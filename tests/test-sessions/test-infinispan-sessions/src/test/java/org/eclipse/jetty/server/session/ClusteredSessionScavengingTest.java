--- conflicted
+++ resolved
@@ -20,22 +20,14 @@
 package org.eclipse.jetty.server.session;
 
 import org.eclipse.jetty.session.infinispan.InfinispanSessionDataStoreFactory;
-<<<<<<< HEAD
 import org.junit.jupiter.api.AfterEach;
 import org.junit.jupiter.api.BeforeEach;
-import org.junit.jupiter.api.Disabled;
-
-@Disabled("Disabled due to Infinispan not supporting JDK 11, see eclipse/jetty.project#3024")
-=======
-import org.junit.jupiter.api.AfterAll;
-import org.junit.jupiter.api.BeforeAll;
 import org.junit.jupiter.api.Test;
 
 /**
  * ClusteredSessionScavengingTest
  *
  */
->>>>>>> 4f1b28eb
 public class ClusteredSessionScavengingTest extends AbstractClusteredSessionScavengingTest
 {
     public InfinispanTestSupport _testSupport;
@@ -55,8 +47,6 @@
             _testSupport.teardown();
     }
 
-<<<<<<< HEAD
-=======
 
     @Override
     @Test
@@ -69,7 +59,6 @@
     /**
      * @see org.eclipse.jetty.server.session.AbstractTestBase#createSessionDataStoreFactory()
      */
->>>>>>> 4f1b28eb
     @Override
     public SessionDataStoreFactory createSessionDataStoreFactory()
     {
