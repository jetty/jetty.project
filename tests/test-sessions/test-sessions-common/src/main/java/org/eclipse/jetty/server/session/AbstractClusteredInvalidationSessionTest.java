//
//  ========================================================================
//  Copyright (c) 1995-2019 Mort Bay Consulting Pty. Ltd.
//  ------------------------------------------------------------------------
//  All rights reserved. This program and the accompanying materials
//  are made available under the terms of the Eclipse Public License v1.0
//  and Apache License v2.0 which accompanies this distribution.
//
//      The Eclipse Public License is available at
//      http://www.eclipse.org/legal/epl-v10.html
//
//      The Apache License v2.0 is available at
//      http://www.opensource.org/licenses/apache2.0.php
//
//  You may elect to redistribute this code under either of these licenses.
//  ========================================================================
//

package org.eclipse.jetty.server.session;

import java.io.IOException;
import java.util.concurrent.CountDownLatch;
import java.util.concurrent.TimeUnit;
import javax.servlet.ServletException;
import javax.servlet.http.HttpServlet;
import javax.servlet.http.HttpServletRequest;
import javax.servlet.http.HttpServletResponse;
import javax.servlet.http.HttpSession;

import org.eclipse.jetty.client.HttpClient;
import org.eclipse.jetty.client.api.ContentResponse;
import org.eclipse.jetty.client.api.Request;
import org.eclipse.jetty.servlet.ServletContextHandler;
import org.eclipse.jetty.util.thread.QueuedThreadPool;
import org.junit.jupiter.api.Test;

import static org.junit.jupiter.api.Assertions.assertEquals;
import static org.junit.jupiter.api.Assertions.assertTrue;
import static org.junit.jupiter.api.Assertions.fail;

/**
 * AbstractClusteredInvalidationSessionTest
 *
 * Goal of the test is to be sure that invalidating a session on one node
 * result in the session being unavailable in the other node also. This
 * simulates an environment without a sticky load balancer. In this case,
 * you must use session eviction, to try to ensure that as the session
 * bounces around it gets a fresh load of data from the SessionDataStore.
 */
public abstract class AbstractClusteredInvalidationSessionTest extends AbstractTestBase
{

    @Test
    public void testInvalidation() throws Exception
    {
        String contextPath = "/";
        String servletMapping = "/server";
        int maxInactiveInterval = 30;
        int scavengeInterval = 1;
        DefaultSessionCacheFactory cacheFactory1 = new DefaultSessionCacheFactory();
        cacheFactory1.setEvictionPolicy(SessionCache.EVICT_ON_SESSION_EXIT);
        SessionDataStoreFactory storeFactory1 = createSessionDataStoreFactory();
        ((AbstractSessionDataStoreFactory)storeFactory1).setGracePeriodSec(scavengeInterval);

        TestServer server1 = new TestServer(0, maxInactiveInterval, scavengeInterval, cacheFactory1, storeFactory1);
        ServletContextHandler context = server1.addContext(contextPath);
        context.addServlet(TestServlet.class, servletMapping);
        TestHttpChannelCompleteListener scopeListener = new TestHttpChannelCompleteListener();
<<<<<<< HEAD
        server1.getConnector().addBean(scopeListener);
=======
        server1.getServerConnector().addBean(scopeListener);
>>>>>>> 6038d751

        try
        {
            server1.start();
            int port1 = server1.getPort();

            DefaultSessionCacheFactory cacheFactory2 = new DefaultSessionCacheFactory();
            cacheFactory2.setEvictionPolicy(SessionCache.EVICT_ON_SESSION_EXIT);
            SessionDataStoreFactory storeFactory2 = createSessionDataStoreFactory();
            ((AbstractSessionDataStoreFactory)storeFactory2).setGracePeriodSec(scavengeInterval);
            TestServer server2 = new TestServer(0, maxInactiveInterval, scavengeInterval, cacheFactory2, storeFactory2);
            server2.addContext(contextPath).addServlet(TestServlet.class, servletMapping);

            try
            {
                server2.start();
                int port2 = server2.getPort();
                HttpClient client = new HttpClient();
                QueuedThreadPool executor = new QueuedThreadPool();
                client.setExecutor(executor);
                client.start();

                try
                {
                    String[] urls = new String[2];
                    urls[0] = "http://localhost:" + port1 + contextPath + servletMapping.substring(1);
                    urls[1] = "http://localhost:" + port2 + contextPath + servletMapping.substring(1);

                    // Create the session on node1
                    CountDownLatch latch = new CountDownLatch(1);
                    scopeListener.setExitSynchronizer(latch);
                    ContentResponse response1 = client.GET(urls[0] + "?action=init");

                    assertEquals(HttpServletResponse.SC_OK, response1.getStatus());
                    String sessionCookie = response1.getHeaders().get("Set-Cookie");
                    assertTrue(sessionCookie != null);
                    // Mangle the cookie, replacing Path with $Path, etc.
                    sessionCookie = sessionCookie.replaceFirst("(\\W)(P|p)ath=", "$1\\$Path=");

                    //ensure request is fully finished processing
                    latch.await(5, TimeUnit.SECONDS);

                    // Be sure the session is also present in node2
                    latch = new CountDownLatch(1);
                    scopeListener.setExitSynchronizer(latch);
                    Request request2 = client.newRequest(urls[1] + "?action=increment");
                    request2.header("Cookie", sessionCookie);
                    ContentResponse response2 = request2.send();
                    assertEquals(HttpServletResponse.SC_OK, response2.getStatus());

                    //ensure request is fully finished processing
                    latch.await(5, TimeUnit.SECONDS);

                    // Invalidate on node1
                    latch = new CountDownLatch(1);
                    scopeListener.setExitSynchronizer(latch);
                    Request request1 = client.newRequest(urls[0] + "?action=invalidate");
                    response1 = request1.send();
                    assertEquals(HttpServletResponse.SC_OK, response1.getStatus());

                    //ensure request is fully finished processing
                    latch.await(5, TimeUnit.SECONDS);

                    // Be sure on node2 we don't see the session anymore
                    request2 = client.newRequest(urls[1] + "?action=test");
                    response2 = request2.send();
                    assertEquals(HttpServletResponse.SC_OK, response2.getStatus());
                }
                finally
                {
                    client.stop();
                }
            }
            finally
            {
                server2.stop();
            }
        }
        finally
        {
            server1.stop();
        }
    }

    public static class TestServlet extends HttpServlet
    {
        @Override
        protected void doGet(HttpServletRequest request, HttpServletResponse response) throws ServletException, IOException
        {
            String action = request.getParameter("action");
            if ("init".equals(action))
            {
                HttpSession session = request.getSession(true);
                session.setAttribute("value", 0);
            }
            else if ("increment".equals(action))
            {
                HttpSession session = request.getSession(false);
                int value = (Integer)session.getAttribute("value");
                session.setAttribute("value", value + 1);
            }
            else if ("invalidate".equals(action))
            {
                HttpSession session = request.getSession(false);
                session.invalidate();

                try
                {
                    session.invalidate();
                    fail("Session should be invalid");
                }
                catch (IllegalStateException e)
                {
                    //expected
                }
            }
            else if ("test".equals(action))
            {
                HttpSession session = request.getSession(false);
                assertEquals(null, session);
            }
        }
    }
}<|MERGE_RESOLUTION|>--- conflicted
+++ resolved
@@ -66,11 +66,7 @@
         ServletContextHandler context = server1.addContext(contextPath);
         context.addServlet(TestServlet.class, servletMapping);
         TestHttpChannelCompleteListener scopeListener = new TestHttpChannelCompleteListener();
-<<<<<<< HEAD
-        server1.getConnector().addBean(scopeListener);
-=======
         server1.getServerConnector().addBean(scopeListener);
->>>>>>> 6038d751
 
         try
         {
