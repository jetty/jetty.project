--- conflicted
+++ resolved
@@ -130,11 +130,7 @@
             Class fooclazz = Class.forName("Foo", true, _contextClassLoader);
             //create a session
             long now = System.currentTimeMillis();
-<<<<<<< HEAD
-            data = store.newSessionData("aaa1", 100, now, now - 1, -1);//never expires
-=======
-            data = store.newSessionData("1234", 100, now, now - 1, -1); //never expires
->>>>>>> 5dd98777
+            data = store.newSessionData("aaa1", 100, now, now - 1, -1); //never expires
             data.setLastNode(sessionContext.getWorkerName());
 
             //Make an attribute that uses the class only known to the webapp classloader
@@ -193,13 +189,8 @@
         store.start();
 
         //create a session
-<<<<<<< HEAD
         final long now = System.currentTimeMillis();
-        SessionData data = store.newSessionData("aaa2", 100, 200, 199, -1);//never expires
-=======
-        long now = System.currentTimeMillis();
-        SessionData data = store.newSessionData("1234", 100, 200, 199, -1); //never expires
->>>>>>> 5dd98777
+        SessionData data = store.newSessionData("aaa2", 100, 200, 199, -1); //never expires
         data.setAttribute("a", "b");
         data.setLastNode(sessionContext.getWorkerName());
         data.setLastSaved(400); //make it look like it was previously saved by the store
@@ -251,11 +242,7 @@
             Class factoryclazz = Class.forName("ProxyableFactory", true, _contextClassLoader);
             //create a session
             long now = System.currentTimeMillis();
-<<<<<<< HEAD
-            data = store.newSessionData("aaa3", 100, now, now - 1, -1);//never expires
-=======
-            data = store.newSessionData("1234", 100, now, now - 1, -1); //never expires
->>>>>>> 5dd98777
+            data = store.newSessionData("aaa3", 100, now, now - 1, -1); //never expires
             data.setLastNode(sessionContext.getWorkerName());
             Method m = factoryclazz.getMethod("newProxyable", ClassLoader.class);
             Object proxy = m.invoke(null, _contextClassLoader);
@@ -324,11 +311,7 @@
 
         //persist a session that is not expired
         long now = System.currentTimeMillis();
-<<<<<<< HEAD
-        SessionData data = store.newSessionData("aaa4", 100, now, now - 1, -1);//never expires
-=======
-        SessionData data = store.newSessionData("1234", 100, now, now - 1, -1); //never expires
->>>>>>> 5dd98777
+        SessionData data = store.newSessionData("aaa4", 100, now, now - 1, -1); //never expires
         data.setLastNode(sessionContext.getWorkerName());
         persistSession(data);
 
@@ -361,11 +344,7 @@
 
         //persist a session that is expired
         long now = System.currentTimeMillis();
-<<<<<<< HEAD
-        SessionData data = store.newSessionData("aaa5", 100, now - 20, now - 30, 10);//10 sec max idle
-=======
-        SessionData data = store.newSessionData("678", 100, now - 20, now - 30, 10); //10 sec max idle
->>>>>>> 5dd98777
+        SessionData data = store.newSessionData("aaa5", 100, now - 20, now - 30, 10); //10 sec max idle
         data.setLastNode(sessionContext.getWorkerName());
         data.setExpiry(RECENT_TIMESTAMP); //make it expired recently
         persistSession(data);
