--- conflicted
+++ resolved
@@ -104,11 +104,7 @@
             cacheFactory, storeFactory);
         WebAppContext wac1 = server1.addWebAppContext(warDir.getCanonicalPath(), contextPath);
         TestHttpChannelCompleteListener scopeListener = new TestHttpChannelCompleteListener();
-<<<<<<< HEAD
-        server1.getConnector().addBean(scopeListener);
-=======
         server1.getServerConnector().addBean(scopeListener);
->>>>>>> 6038d751
         wac1.addServlet(WebAppObjectInSessionServlet.class.getName(), servletMapping);
 
         try
