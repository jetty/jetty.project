--- conflicted
+++ resolved
@@ -77,11 +77,7 @@
         ServletHolder holder = new ServletHolder(servlet);
         ServletContextHandler contextHandler = server1.addContext(contextPath);
         TestHttpChannelCompleteListener scopeListener = new TestHttpChannelCompleteListener();
-<<<<<<< HEAD
-        server1.getConnector().addBean(scopeListener);
-=======
         server1.getServerConnector().addBean(scopeListener);
->>>>>>> 6038d751
         contextHandler.addServlet(holder, servletMapping);
         servlet.setStore(contextHandler.getSessionHandler().getSessionCache().getSessionDataStore());
         server1.start();
@@ -150,11 +146,7 @@
         ServletHolder holder = new ServletHolder(servlet);
         ServletContextHandler contextHandler = server1.addContext(contextPath);
         TestHttpChannelCompleteListener scopeListener = new TestHttpChannelCompleteListener();
-<<<<<<< HEAD
-        server1.getConnector().addBean(scopeListener);
-=======
         server1.getServerConnector().addBean(scopeListener);
->>>>>>> 6038d751
         contextHandler.addServlet(holder, servletMapping);
         servlet.setStore(contextHandler.getSessionHandler().getSessionCache().getSessionDataStore());
         server1.start();
@@ -206,11 +198,7 @@
         ServletHolder holder = new ServletHolder(servlet);
         ServletContextHandler contextHandler = server1.addContext(contextPath);
         TestHttpChannelCompleteListener scopeListener = new TestHttpChannelCompleteListener();
-<<<<<<< HEAD
-        server1.getConnector().addBean(scopeListener);
-=======
         server1.getServerConnector().addBean(scopeListener);
->>>>>>> 6038d751
         contextHandler.addServlet(holder, servletMapping);
         servlet.setStore(contextHandler.getSessionHandler().getSessionCache().getSessionDataStore());
         server1.start();
@@ -258,11 +246,7 @@
         ServletHolder holder = new ServletHolder(servlet);
         ServletContextHandler contextHandler = server1.addContext(contextPath);
         TestHttpChannelCompleteListener scopeListener = new TestHttpChannelCompleteListener();
-<<<<<<< HEAD
-        server1.getConnector().addBean(scopeListener);
-=======
         server1.getServerConnector().addBean(scopeListener);
->>>>>>> 6038d751
         contextHandler.addServlet(holder, servletMapping);
         servlet.setStore(contextHandler.getSessionHandler().getSessionCache().getSessionDataStore());
         server1.start();
@@ -316,11 +300,7 @@
         ServletHolder holder = new ServletHolder(servlet);
         ServletContextHandler contextHandler = server1.addContext(contextPath);
         TestHttpChannelCompleteListener scopeListener = new TestHttpChannelCompleteListener();
-<<<<<<< HEAD
-        server1.getConnector().addBean(scopeListener);
-=======
         server1.getServerConnector().addBean(scopeListener);
->>>>>>> 6038d751
         contextHandler.addServlet(holder, servletMapping);
         ServletContextHandler ctxB = server1.addContext(contextB);
         ctxB.addServlet(TestServletB.class, servletMapping);
@@ -375,11 +355,7 @@
         ServletHolder holder = new ServletHolder(servlet);
         ServletContextHandler contextHandler = server1.addContext(contextPath);
         TestHttpChannelCompleteListener scopeListener = new TestHttpChannelCompleteListener();
-<<<<<<< HEAD
-        server1.getConnector().addBean(scopeListener);
-=======
         server1.getServerConnector().addBean(scopeListener);
->>>>>>> 6038d751
         contextHandler.addServlet(holder, servletMapping);
         ServletContextHandler ctxB = server1.addContext(contextB);
         ctxB.addServlet(TestServletB.class, servletMapping);
