--- conflicted
+++ resolved
@@ -60,11 +60,7 @@
         context.addServlet(TestServlet.class, servletMapping);
 
         TestHttpChannelCompleteListener scopeListener = new TestHttpChannelCompleteListener();
-<<<<<<< HEAD
-        server.getConnector().addBean(scopeListener);
-=======
         server.getServerConnector().addBean(scopeListener);
->>>>>>> 6038d751
 
         try
         {
