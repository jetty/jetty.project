//
//  ========================================================================
//  Copyright (c) 1995-2019 Mort Bay Consulting Pty. Ltd.
//  ------------------------------------------------------------------------
//  All rights reserved. This program and the accompanying materials
//  are made available under the terms of the Eclipse Public License v1.0
//  and Apache License v2.0 which accompanies this distribution.
//
//      The Eclipse Public License is available at
//      http://www.eclipse.org/legal/epl-v10.html
//
//      The Apache License v2.0 is available at
//      http://www.opensource.org/licenses/apache2.0.php
//
//  You may elect to redistribute this code under either of these licenses.
//  ========================================================================
//

package org.eclipse.jetty.server.session;

import java.io.IOException;
import java.io.Serializable;
import java.util.ArrayList;
import java.util.List;
import java.util.concurrent.TimeUnit;
import javax.servlet.ServletException;
import javax.servlet.http.HttpServlet;
import javax.servlet.http.HttpServletRequest;
import javax.servlet.http.HttpServletResponse;
import javax.servlet.http.HttpSession;
import javax.servlet.http.HttpSessionBindingEvent;
import javax.servlet.http.HttpSessionBindingListener;
import javax.servlet.http.HttpSessionEvent;
import javax.servlet.http.HttpSessionListener;

import org.eclipse.jetty.client.HttpClient;
import org.eclipse.jetty.client.api.ContentResponse;
import org.eclipse.jetty.client.api.Request;
import org.eclipse.jetty.servlet.ServletContextHandler;
import org.eclipse.jetty.servlet.ServletHolder;
import org.junit.jupiter.api.Test;

import static org.hamcrest.MatcherAssert.assertThat;
import static org.hamcrest.Matchers.containsString;
import static org.junit.jupiter.api.Assertions.assertEquals;
import static org.junit.jupiter.api.Assertions.assertNotEquals;
import static org.junit.jupiter.api.Assertions.assertNotNull;
import static org.junit.jupiter.api.Assertions.assertNotSame;
import static org.junit.jupiter.api.Assertions.assertNull;
import static org.junit.jupiter.api.Assertions.assertThrows;
import static org.junit.jupiter.api.Assertions.assertTrue;
import static org.junit.jupiter.api.Assertions.fail;

/**
 * SessionInvalidateCreateScavengeTest
 *
 * This test verifies that invalidating an existing session and creating
 * a new session within the scope of a single request will expire the
 * newly created session correctly (removed from the server and session listeners called).
 * See https://bugs.eclipse.org/bugs/show_bug.cgi?id=377610
 */
public class SessionInvalidateCreateScavengeTest extends AbstractTestBase
{
    @Override
    public SessionDataStoreFactory createSessionDataStoreFactory()
    {
        return new TestSessionDataStoreFactory();
    }

    @Test
    public void testSessionScavenge() throws Exception
    {
        String contextPath = "/";
        String servletMapping = "/server";
        int inactivePeriod = 6;
        int scavengePeriod = 1;

        DefaultSessionCacheFactory cacheFactory = new DefaultSessionCacheFactory();
        cacheFactory.setEvictionPolicy(SessionCache.NEVER_EVICT);
        SessionDataStoreFactory storeFactory = createSessionDataStoreFactory();
        ((AbstractSessionDataStoreFactory)storeFactory).setGracePeriodSec(scavengePeriod);

        TestServer server = new TestServer(0, inactivePeriod, scavengePeriod,
            cacheFactory, storeFactory);
        ServletContextHandler context = server.addContext(contextPath);
        TestServlet servlet = new TestServlet();
        ServletHolder holder = new ServletHolder(servlet);
        context.addServlet(holder, servletMapping);
        MySessionListener listener = new MySessionListener();
        context.getSessionHandler().addEventListener(listener);

        try
        {
            server.start();
            int port1 = server.getPort();

            HttpClient client = new HttpClient();
            client.start();
            try
            {
                String url = "http://localhost:" + port1 + contextPath + servletMapping.substring(1);

                // Create the session
                ContentResponse response1 = client.GET(url + "?action=init");
                assertEquals(HttpServletResponse.SC_OK, response1.getStatus());
                String sessionCookie = response1.getHeaders().get("Set-Cookie");
                assertNotNull(sessionCookie);

                // Make a request which will invalidate the existing session and create a new one
                Request request2 = client.newRequest(url + "?action=test");
                ContentResponse response2 = request2.send();
                assertEquals(HttpServletResponse.SC_OK, response2.getStatus());

                // Wait for the scavenger to run
<<<<<<< HEAD
                Thread.sleep(TimeUnit.SECONDS.toMillis(inactivePeriod + scavengePeriod));
=======
                Thread.sleep(TimeUnit.SECONDS.toMillis(inactivePeriod + 2 * scavengePeriod));
>>>>>>> 99027949

                //test that the session created in the last test is scavenged:
                //the HttpSessionListener should have been called when session1 was invalidated and session2 was scavenged
                assertEquals(2, listener.destroys.size());
                assertNotSame(listener.destroys.get(0), listener.destroys.get(1)); //ensure 2 different objects
                //session2's HttpSessionBindingListener should have been called when it was scavenged
                assertTrue(servlet.listener.unbound);
            }
            finally
            {
                client.stop();
            }
        }
        finally
        {
            server.stop();
        }
    }

    public class MySessionListener implements HttpSessionListener
    {
        List<Integer> destroys = new ArrayList<>();

        public void sessionCreated(HttpSessionEvent e)
        {

        }

        public void sessionDestroyed(HttpSessionEvent e)
        {
            destroys.add(e.getSession().hashCode());
        }
    }

    public static class MySessionBindingListener implements HttpSessionBindingListener, Serializable
    {
        private static final long serialVersionUID = 1L;
        private boolean unbound = false;

        @Override
        public void valueUnbound(HttpSessionBindingEvent event)
        {
            unbound = true;
        }

        @Override
        public void valueBound(HttpSessionBindingEvent event)
        {

        }
    }

    public static class TestServlet extends HttpServlet
    {
        private static final long serialVersionUID = 1L;
        public MySessionBindingListener listener = new MySessionBindingListener();

        @Override
        protected void doGet(HttpServletRequest request, HttpServletResponse httpServletResponse) throws ServletException, IOException
        {
            String action = request.getParameter("action");
            if ("init".equals(action))
            {
                HttpSession session = request.getSession(true);
                session.setAttribute("identity", "session1");
                session.setMaxInactiveInterval(-1); //don't let this session expire, we want to explicitly invalidate it
            }
            else if ("test".equals(action))
            {
                HttpSession session = request.getSession(false);
                if (session != null)
                {
                    String oldId = session.getId();

                    //invalidate existing session
                    session.invalidate();

                    //now try to access the invalid session
                    HttpSession finalSession = session;
                    IllegalStateException x = assertThrows(IllegalStateException.class,
                        () -> finalSession.getAttribute("identity"),
                        "Session should be invalid");
                    assertThat(x.getMessage(), containsString("id"));

                    //now make a new session
                    session = request.getSession(true);
                    String newId = session.getId();
                    assertNotEquals(newId, oldId);
                    assertNull(session.getAttribute("identity"));
                    session.setAttribute("identity", "session2");
                    session.setAttribute("bindingListener", listener);
                }
                else
                    fail("Session already missing");
            }
        }
    }
}<|MERGE_RESOLUTION|>--- conflicted
+++ resolved
@@ -112,11 +112,7 @@
                 assertEquals(HttpServletResponse.SC_OK, response2.getStatus());
 
                 // Wait for the scavenger to run
-<<<<<<< HEAD
-                Thread.sleep(TimeUnit.SECONDS.toMillis(inactivePeriod + scavengePeriod));
-=======
                 Thread.sleep(TimeUnit.SECONDS.toMillis(inactivePeriod + 2 * scavengePeriod));
->>>>>>> 99027949
 
                 //test that the session created in the last test is scavenged:
                 //the HttpSessionListener should have been called when session1 was invalidated and session2 was scavenged
