--- conflicted
+++ resolved
@@ -240,20 +240,6 @@
             sres.setContentType("text/html");
             PrintWriter pout = sres.getWriter();
             pout.write(
-<<<<<<< HEAD
-                "<H1>Dispatch URL must be of the form: </H1>"
-                    + "<PRE>"
-                    + prefix
-                    + "/includeW/path\n"
-                    + prefix
-                    + "/includeS/path\n"
-                    + prefix
-                    + "/forward/path\n"
-                    + prefix
-                    + "/includeN/name\n"
-                    + prefix
-                    + "/forwardC/_context/path\n</PRE>");
-=======
                 "<H1>Dispatch URL must be of the form: </H1>" +
                     "<PRE>" +
                     prefix + "/includeW/path\n" +
@@ -261,7 +247,6 @@
                     prefix + "/forward/path\n" +
                     prefix + "/includeN/name\n" +
                     prefix + "/forwardC/_context/path\n</PRE>");
->>>>>>> 7b941098
         }
     }
 
