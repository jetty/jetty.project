--- conflicted
+++ resolved
@@ -117,11 +117,7 @@
             {
                 request.login("user", "password");
             }
-<<<<<<< HEAD
-            catch (ServletException se)
-=======
             catch (ServletException e)
->>>>>>> 7b941098
             {
                 getServletContext().log(e.toString());
             }
@@ -381,13 +377,8 @@
         {
             try
             {
-<<<<<<< HEAD
-                String locale_name = info.substring(info.indexOf("Locale/") + 7);
-                Field f = java.util.Locale.class.getField(locale_name);
-=======
                 String localeName = info.substring(info.indexOf("Locale/") + 7);
                 Field f = java.util.Locale.class.getField(localeName);
->>>>>>> 7b941098
                 response.setLocale((Locale)f.get(null));
             }
             catch (Exception e)
@@ -624,17 +615,10 @@
                 pout.write("<td>" + notag(cookie.getValue()) + "</td>");
             }
 
-<<<<<<< HEAD
-            String content_type = request.getContentType();
-            if (content_type != null &&
-                !content_type.startsWith("application/x-www-form-urlencoded") &&
-                !content_type.startsWith("multipart/form-data"))
-=======
             String contentType = request.getContentType();
             if (contentType != null &&
                 !contentType.startsWith("application/x-www-form-urlencoded") &&
                 !contentType.startsWith("multipart/form-data"))
->>>>>>> 7b941098
             {
                 pout.write("</tr><tr>\n");
                 pout.write("<th align=\"left\" valign=\"top\" colspan=\"2\"><big><br/>Content:</big></th>");
