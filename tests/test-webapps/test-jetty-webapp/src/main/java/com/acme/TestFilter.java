//
//  ========================================================================
//  Copyright (c) 1995-2019 Mort Bay Consulting Pty. Ltd.
//  ------------------------------------------------------------------------
//  All rights reserved. This program and the accompanying materials
//  are made available under the terms of the Eclipse Public License v1.0
//  and Apache License v2.0 which accompanies this distribution.
//
//      The Eclipse Public License is available at
//      http://www.eclipse.org/legal/epl-v10.html
//
//      The Apache License v2.0 is available at
//      http://www.opensource.org/licenses/apache2.0.php
//
//  You may elect to redistribute this code under either of these licenses.
//  ========================================================================
//

package com.acme;

import java.io.IOException;
import java.util.HashSet;
import java.util.Set;
import javax.servlet.Filter;
import javax.servlet.FilterChain;
import javax.servlet.FilterConfig;
import javax.servlet.ServletContext;
import javax.servlet.ServletException;
import javax.servlet.ServletRequest;
import javax.servlet.ServletRequestWrapper;
import javax.servlet.ServletResponse;
import javax.servlet.http.HttpServletRequest;
import javax.servlet.http.HttpServletRequestWrapper;

import org.eclipse.jetty.util.log.Log;
import org.eclipse.jetty.util.log.Logger;

/**
 * TestFilter.
 *
 * This filter checks for a none local request, and if the init parameter
 * "remote" is not set to true, then all non local requests are forwarded
 * to /remote.html
 */
public class TestFilter implements Filter
{
    private static final Logger LOG = Log.getLogger(TestFilter.class);

    private boolean _remote;
    private ServletContext _context;
    private final Set<String> _allowed = new HashSet<String>();

    /*
     * @see javax.servlet.Filter#init(javax.servlet.FilterConfig)
     */
    @Override
    public void init(FilterConfig filterConfig) throws ServletException
    {
        _context = filterConfig.getServletContext();
        _remote = Boolean.parseBoolean(filterConfig.getInitParameter("remote"));
        _allowed.add("/favicon.ico");
        _allowed.add("/jetty_banner.gif");
        _allowed.add("/remote.html");

        LOG.debug("TestFilter#remote=" + _remote);
    }

    /*
     * @see javax.servlet.Filter#doFilter(javax.servlet.ServletRequest, javax.servlet.ServletResponse, javax.servlet.FilterChain)
     */
    @Override
    public void doFilter(ServletRequest request, ServletResponse response, FilterChain chain)
        throws IOException, ServletException
    {
        String from = request.getRemoteAddr();
        String to = request.getLocalAddr();
        String path = ((HttpServletRequest)request).getServletPath();

        if (!_remote && !_allowed.contains(path) && !from.equals(to))
        {
            _context.getRequestDispatcher("/remote.html").forward(request, response);
            return;
        }

<<<<<<< HEAD
        Integer old_value = null;
=======
        Integer oldValue = null;
>>>>>>> 7b941098
        ServletRequest r = request;
        while (r instanceof ServletRequestWrapper)
        {
            r = ((ServletRequestWrapper)r).getRequest();
        }

        try
        {
<<<<<<< HEAD
            old_value = (Integer)request.getAttribute("testFilter");

            Integer value = (old_value == null) ? new Integer(1) : new Integer(old_value.intValue() + 1);
=======
            oldValue = (Integer)request.getAttribute("testFilter");

            Integer value = (oldValue == null) ? new Integer(1) : new Integer(oldValue.intValue() + 1);
>>>>>>> 7b941098

            request.setAttribute("testFilter", value);

            String qString = ((HttpServletRequest)request).getQueryString();
            if (qString != null && qString.indexOf("wrap") >= 0)
            {
                request = new HttpServletRequestWrapper((HttpServletRequest)request);
            }
            _context.setAttribute("request" + r.hashCode(), value);

            chain.doFilter(request, response);
        }
        finally
        {
<<<<<<< HEAD
            request.setAttribute("testFilter", old_value);
            _context.setAttribute("request" + r.hashCode(), old_value);
=======
            request.setAttribute("testFilter", oldValue);
            _context.setAttribute("request" + r.hashCode(), oldValue);
>>>>>>> 7b941098
        }
    }

    /*
     * @see javax.servlet.Filter#destroy()
     */
    @Override
    public void destroy()
    {
    }
}<|MERGE_RESOLUTION|>--- conflicted
+++ resolved
@@ -82,11 +82,7 @@
             return;
         }
 
-<<<<<<< HEAD
-        Integer old_value = null;
-=======
         Integer oldValue = null;
->>>>>>> 7b941098
         ServletRequest r = request;
         while (r instanceof ServletRequestWrapper)
         {
@@ -95,15 +91,9 @@
 
         try
         {
-<<<<<<< HEAD
-            old_value = (Integer)request.getAttribute("testFilter");
-
-            Integer value = (old_value == null) ? new Integer(1) : new Integer(old_value.intValue() + 1);
-=======
             oldValue = (Integer)request.getAttribute("testFilter");
 
             Integer value = (oldValue == null) ? new Integer(1) : new Integer(oldValue.intValue() + 1);
->>>>>>> 7b941098
 
             request.setAttribute("testFilter", value);
 
@@ -118,13 +108,8 @@
         }
         finally
         {
-<<<<<<< HEAD
-            request.setAttribute("testFilter", old_value);
-            _context.setAttribute("request" + r.hashCode(), old_value);
-=======
             request.setAttribute("testFilter", oldValue);
             _context.setAttribute("request" + r.hashCode(), oldValue);
->>>>>>> 7b941098
         }
     }
 
