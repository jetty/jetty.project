--- conflicted
+++ resolved
@@ -13,11 +13,7 @@
 
   <properties>
     <bundle-symbolic-name>${project.groupId}.cdi.owb</bundle-symbolic-name>
-<<<<<<< HEAD
-    <openwebbeans.version>2.0.25</openwebbeans.version>
-=======
     <openwebbeans.version>2.0.27</openwebbeans.version>
->>>>>>> e39d24f5
   </properties>
 
   <build>
