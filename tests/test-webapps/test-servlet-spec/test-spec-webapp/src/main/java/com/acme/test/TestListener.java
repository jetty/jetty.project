--- conflicted
+++ resolved
@@ -69,12 +69,8 @@
         private Double maxAmount;
 
         public ValidListener()
-<<<<<<< HEAD
-        {}
-=======
-        {
-        }
->>>>>>> 7b941098
+        {
+        }
 
         @Override
         public void sessionIdChanged(HttpSessionEvent event, String oldSessionId)
